﻿/* Copyright (c) Citrix Systems, Inc. 
 * All rights reserved. 
 * 
 * Redistribution and use in source and binary forms, 
 * with or without modification, are permitted provided 
 * that the following conditions are met: 
 * 
 * *   Redistributions of source code must retain the above 
 *     copyright notice, this list of conditions and the 
 *     following disclaimer. 
 * *   Redistributions in binary form must reproduce the above 
 *     copyright notice, this list of conditions and the 
 *     following disclaimer in the documentation and/or other 
 *     materials provided with the distribution. 
 * 
 * THIS SOFTWARE IS PROVIDED BY THE COPYRIGHT HOLDERS AND 
 * CONTRIBUTORS "AS IS" AND ANY EXPRESS OR IMPLIED WARRANTIES, 
 * INCLUDING, BUT NOT LIMITED TO, THE IMPLIED WARRANTIES OF 
 * MERCHANTABILITY AND FITNESS FOR A PARTICULAR PURPOSE ARE 
 * DISCLAIMED. IN NO EVENT SHALL THE COPYRIGHT HOLDER OR 
 * CONTRIBUTORS BE LIABLE FOR ANY DIRECT, INDIRECT, INCIDENTAL, 
 * SPECIAL, EXEMPLARY, OR CONSEQUENTIAL DAMAGES (INCLUDING, 
 * BUT NOT LIMITED TO, PROCUREMENT OF SUBSTITUTE GOODS OR 
 * SERVICES; LOSS OF USE, DATA, OR PROFITS; OR BUSINESS 
 * INTERRUPTION) HOWEVER CAUSED AND ON ANY THEORY OF LIABILITY, 
 * WHETHER IN CONTRACT, STRICT LIABILITY, OR TORT (INCLUDING 
 * NEGLIGENCE OR OTHERWISE) ARISING IN ANY WAY OUT OF THE USE 
 * OF THIS SOFTWARE, EVEN IF ADVISED OF THE POSSIBILITY OF 
 * SUCH DAMAGE.
 */

using System;
using System.Net;
using System.ComponentModel;
using System.Threading;
using System.IO;
using XenCenterLib.Archive;

namespace XenAdmin.Actions
{
    internal enum DownloadState { InProgress, Cancelled, Completed, Error };

    public class DownloadAndUnzipXenServerPatchAction : AsyncAction
    {
        private static readonly log4net.ILog log = log4net.LogManager.GetLogger(System.Reflection.MethodBase.GetCurrentMethod().DeclaringType);

        private const int SLEEP_TIME_TO_CHECK_DOWNLOAD_STATUS_MS = 900;
        private const int MAX_NUMBER_OF_TRIES = 5; //If you consider increasing this for any reason (I think 5 is already more than enough), have a look at nextSleepMs in DownloadFile() as well.
        private Random random = new Random();

        private readonly Uri address;
        private readonly string outFileName;
        private readonly string updateName;
        private readonly string updateFileExtension;
        private DownloadState patchDownloadState;
        private Exception patchDownloadError;

        public string PatchPath
        {
            get; private set;
        }

        public DownloadAndUnzipXenServerPatchAction(string patchName, Uri uri, string outputFileName)
            : this(patchName, uri, outputFileName, InvisibleMessages.XEN_UPDATE)
        { }

        public DownloadAndUnzipXenServerPatchAction(string patchName, Uri uri, string outputFileName, string updateFileExtension)
            : base(null, string.Format(Messages.DOWNLOAD_AND_EXTRACT_ACTION_TITLE, patchName), string.Empty, false)
        {
            updateName = patchName;
            address = uri;
            outFileName = outputFileName;
            this.updateFileExtension = updateFileExtension;
        }

        private void DownloadFile()
        {
            int errorCount = 0;
            int nextSleepMs = 0;
            bool needToRetry = true;

            while (errorCount < MAX_NUMBER_OF_TRIES && needToRetry)
            {
                needToRetry = false;

                using (var client = new WebClient())
                {
                    try
                    {
<<<<<<< HEAD
                        var proxy = XenAdminConfigManager.Provider.GetProxyFromSettings(Connection);
                        client.Proxy = proxy;

=======
                        client.Proxy = XenAdminConfigManager.Provider.GetProxyFromSettings(null, false);
>>>>>>> 5d243404
                        //register download events
                        client.DownloadProgressChanged += client_DownloadProgressChanged;
                        client.DownloadFileCompleted += client_DownloadFileCompleted;
                        //start the download
                        client.DownloadFileAsync(address, outFileName);

                        patchDownloadState = DownloadState.InProgress;
                        bool patchDownloadCancelling = false;

                        //wait for the file to be downloaded
                        while (patchDownloadState == DownloadState.InProgress)
                        {
                            if (!patchDownloadCancelling && (Cancelling || Cancelled))
                            {
                                Description = Messages.DOWNLOAD_AND_EXTRACT_ACTION_DOWNLOAD_CANCELLED_DESC;
                                client.CancelAsync();
                                patchDownloadCancelling = true;
                            }
                            Thread.Sleep(SLEEP_TIME_TO_CHECK_DOWNLOAD_STATUS_MS);
                        }

                        if (patchDownloadState == DownloadState.Cancelled)
                            throw new CancelledException();

                        if (patchDownloadState == DownloadState.Error)
                        {
                            needToRetry = true;

                            // this many errors so far - including this one
                            errorCount++;

                            // logging only, it will retry again.
                            log.ErrorFormat("Error while downloading from '{0}'. Number of errors so far (including this): {1}. Trying maximum {2} times.", address, errorCount, MAX_NUMBER_OF_TRIES);
                            log.Error(patchDownloadError ?? new Exception(Messages.ERROR_UNKNOWN));
                            
                            // wait for some randomly increased amount of time after each retry
                            nextSleepMs += random.Next(5000);
                            Thread.Sleep(nextSleepMs);
                        }
                    }
                    finally
                    {
                        //deregister download events
                        client.DownloadProgressChanged -= client_DownloadProgressChanged;
                        client.DownloadFileCompleted -= client_DownloadFileCompleted;
                    }
                }
            }

            //if this is still the case after having retried MAX_RETRY number of times.
            if (patchDownloadState == DownloadState.Error)
            {
                log.ErrorFormat("Giving up - MAX_NUMBER_OF_RETRIES_IF_FAILED has been reached.");
                            
                MarkCompleted(patchDownloadError ?? new Exception(Messages.ERROR_UNKNOWN));
            }

        }

        private void ExtractFile()
        {
            ArchiveIterator iterator = null;
            try
            {
                using (Stream stream = new FileStream(outFileName, FileMode.Open, FileAccess.Read))
                {
                    iterator = ArchiveFactory.Reader(ArchiveFactory.Type.Zip, stream);
                    DotNetZipZipIterator zipIterator = iterator as DotNetZipZipIterator;
                    if (zipIterator != null)
                    {
                        zipIterator.CurrentFileExtractProgressChanged +=
                            archiveIterator_CurrentFileExtractProgressChanged;
                    }

                    while (iterator.HasNext())
                    {
                        string currentExtension = Path.GetExtension(iterator.CurrentFileName());

                        if (!string.IsNullOrEmpty(updateFileExtension) && currentExtension == "." + updateFileExtension)
                        {
                            string path = Path.Combine(Path.GetDirectoryName(outFileName), iterator.CurrentFileName());

                            log.DebugFormat("Found '{0}' in the downloaded archive when looking for a '{1}' file. Extracting...", iterator.CurrentFileName(), currentExtension);

                            using (Stream outputStream = new FileStream(path, FileMode.Create))
                            {
                                iterator.ExtractCurrentFile(outputStream);
                                PatchPath = path;

                                log.DebugFormat("Update file extracted to '{0}'", path);
                                
                                break;
                            }
                        }
                    }

                    if (zipIterator != null)
                    {
                        zipIterator.CurrentFileExtractProgressChanged -=
                            archiveIterator_CurrentFileExtractProgressChanged;
                    }
                }
            }
            catch (Exception e)
            {
                log.ErrorFormat("Exception occurred when extracting downloaded archive: {0}", e.Message);
                throw new Exception(Messages.DOWNLOAD_AND_EXTRACT_ACTION_EXTRACTING_ERROR);
            }
            finally
            {
                if (iterator != null)
                    iterator.Dispose();
                File.Delete(outFileName);
            }
            
            if (string.IsNullOrEmpty(PatchPath))
            {
                MarkCompleted(new Exception(Messages.DOWNLOAD_AND_EXTRACT_ACTION_FILE_NOT_FOUND));
                log.DebugFormat("File '{0}.{1}' could not be located in downloaded archive", updateName, updateFileExtension);
            }
        }

        protected override void Run()
        {
            log.DebugFormat("Downloading XenServer patch '{0}' (url: {1})", updateName, address);

            Description = string.Format(Messages.DOWNLOAD_AND_EXTRACT_ACTION_DOWNLOADING_DESC, updateName);
            LogDescriptionChanges = false;
            DownloadFile();
            LogDescriptionChanges = true;

            if (IsCompleted || Cancelled)
                return;

            if (Cancelling)
                throw new CancelledException();

            log.DebugFormat("Extracting XenServer patch '{0}'", updateName);
            Description = string.Format(Messages.DOWNLOAD_AND_EXTRACT_ACTION_EXTRACTING_DESC, updateName);
            ExtractFile();
            log.DebugFormat("Extracting XenServer patch '{0}' completed", updateName);

            Description = Messages.COMPLETED;
            MarkCompleted();
        }

        void archiveIterator_CurrentFileExtractProgressChanged(object sender, ExtractProgressChangedEventArgs e)
        {
            int pc = 95 + (int)(5.0 * e.BytesTransferred / e.TotalBytesToTransfer);
            if (pc != PercentComplete)
                PercentComplete = pc;
        }

        void client_DownloadProgressChanged(object sender, DownloadProgressChangedEventArgs e)
        {
            int pc = (int)(95.0 * e.BytesReceived / e.TotalBytesToReceive);
            if (pc != PercentComplete)
            {
                PercentComplete = pc;
                Description = string.Format(Messages.DOWNLOAD_AND_EXTRACT_ACTION_DOWNLOADING_DETAILS_DESC, updateName,
                                            Util.DiskSizeString(e.BytesReceived),
                                            Util.DiskSizeString(e.TotalBytesToReceive));
            }
        }

        void client_DownloadFileCompleted(object sender, AsyncCompletedEventArgs e)
        {
            if (e.Cancelled) //user cancelled
            {
                patchDownloadState = DownloadState.Cancelled;
                log.DebugFormat("XenServer patch '{0}' download cancelled by the user", updateName);
                return;
            }

            if (e.Error != null) //failure
            {
                patchDownloadError = e.Error;
                log.DebugFormat("XenServer patch '{0}' download failed", updateName);
                patchDownloadState = DownloadState.Error;
                return;
            }

            //success
            patchDownloadState = DownloadState.Completed;
            log.DebugFormat("XenServer patch '{0}' download completed successfully", updateName);
        }

        public override void RecomputeCanCancel()
        {
            CanCancel = !Cancelling && !IsCompleted && (patchDownloadState == DownloadState.InProgress);
        }

        protected override void CancelRelatedTask()
        {
        }
    }
}
<|MERGE_RESOLUTION|>--- conflicted
+++ resolved
@@ -1,293 +1,288 @@
-﻿/* Copyright (c) Citrix Systems, Inc. 
- * All rights reserved. 
- * 
- * Redistribution and use in source and binary forms, 
- * with or without modification, are permitted provided 
- * that the following conditions are met: 
- * 
- * *   Redistributions of source code must retain the above 
- *     copyright notice, this list of conditions and the 
- *     following disclaimer. 
- * *   Redistributions in binary form must reproduce the above 
- *     copyright notice, this list of conditions and the 
- *     following disclaimer in the documentation and/or other 
- *     materials provided with the distribution. 
- * 
- * THIS SOFTWARE IS PROVIDED BY THE COPYRIGHT HOLDERS AND 
- * CONTRIBUTORS "AS IS" AND ANY EXPRESS OR IMPLIED WARRANTIES, 
- * INCLUDING, BUT NOT LIMITED TO, THE IMPLIED WARRANTIES OF 
- * MERCHANTABILITY AND FITNESS FOR A PARTICULAR PURPOSE ARE 
- * DISCLAIMED. IN NO EVENT SHALL THE COPYRIGHT HOLDER OR 
- * CONTRIBUTORS BE LIABLE FOR ANY DIRECT, INDIRECT, INCIDENTAL, 
- * SPECIAL, EXEMPLARY, OR CONSEQUENTIAL DAMAGES (INCLUDING, 
- * BUT NOT LIMITED TO, PROCUREMENT OF SUBSTITUTE GOODS OR 
- * SERVICES; LOSS OF USE, DATA, OR PROFITS; OR BUSINESS 
- * INTERRUPTION) HOWEVER CAUSED AND ON ANY THEORY OF LIABILITY, 
- * WHETHER IN CONTRACT, STRICT LIABILITY, OR TORT (INCLUDING 
- * NEGLIGENCE OR OTHERWISE) ARISING IN ANY WAY OUT OF THE USE 
- * OF THIS SOFTWARE, EVEN IF ADVISED OF THE POSSIBILITY OF 
- * SUCH DAMAGE.
- */
-
-using System;
-using System.Net;
-using System.ComponentModel;
-using System.Threading;
-using System.IO;
-using XenCenterLib.Archive;
-
-namespace XenAdmin.Actions
-{
-    internal enum DownloadState { InProgress, Cancelled, Completed, Error };
-
-    public class DownloadAndUnzipXenServerPatchAction : AsyncAction
-    {
-        private static readonly log4net.ILog log = log4net.LogManager.GetLogger(System.Reflection.MethodBase.GetCurrentMethod().DeclaringType);
-
-        private const int SLEEP_TIME_TO_CHECK_DOWNLOAD_STATUS_MS = 900;
-        private const int MAX_NUMBER_OF_TRIES = 5; //If you consider increasing this for any reason (I think 5 is already more than enough), have a look at nextSleepMs in DownloadFile() as well.
-        private Random random = new Random();
-
-        private readonly Uri address;
-        private readonly string outFileName;
-        private readonly string updateName;
-        private readonly string updateFileExtension;
-        private DownloadState patchDownloadState;
-        private Exception patchDownloadError;
-
-        public string PatchPath
-        {
-            get; private set;
-        }
-
-        public DownloadAndUnzipXenServerPatchAction(string patchName, Uri uri, string outputFileName)
-            : this(patchName, uri, outputFileName, InvisibleMessages.XEN_UPDATE)
-        { }
-
-        public DownloadAndUnzipXenServerPatchAction(string patchName, Uri uri, string outputFileName, string updateFileExtension)
-            : base(null, string.Format(Messages.DOWNLOAD_AND_EXTRACT_ACTION_TITLE, patchName), string.Empty, false)
-        {
-            updateName = patchName;
-            address = uri;
-            outFileName = outputFileName;
-            this.updateFileExtension = updateFileExtension;
-        }
-
-        private void DownloadFile()
-        {
-            int errorCount = 0;
-            int nextSleepMs = 0;
-            bool needToRetry = true;
-
-            while (errorCount < MAX_NUMBER_OF_TRIES && needToRetry)
-            {
-                needToRetry = false;
-
-                using (var client = new WebClient())
-                {
-                    try
-                    {
-<<<<<<< HEAD
-                        var proxy = XenAdminConfigManager.Provider.GetProxyFromSettings(Connection);
-                        client.Proxy = proxy;
-
-=======
-                        client.Proxy = XenAdminConfigManager.Provider.GetProxyFromSettings(null, false);
->>>>>>> 5d243404
-                        //register download events
-                        client.DownloadProgressChanged += client_DownloadProgressChanged;
-                        client.DownloadFileCompleted += client_DownloadFileCompleted;
-                        //start the download
-                        client.DownloadFileAsync(address, outFileName);
-
-                        patchDownloadState = DownloadState.InProgress;
-                        bool patchDownloadCancelling = false;
-
-                        //wait for the file to be downloaded
-                        while (patchDownloadState == DownloadState.InProgress)
-                        {
-                            if (!patchDownloadCancelling && (Cancelling || Cancelled))
-                            {
-                                Description = Messages.DOWNLOAD_AND_EXTRACT_ACTION_DOWNLOAD_CANCELLED_DESC;
-                                client.CancelAsync();
-                                patchDownloadCancelling = true;
-                            }
-                            Thread.Sleep(SLEEP_TIME_TO_CHECK_DOWNLOAD_STATUS_MS);
-                        }
-
-                        if (patchDownloadState == DownloadState.Cancelled)
-                            throw new CancelledException();
-
-                        if (patchDownloadState == DownloadState.Error)
-                        {
-                            needToRetry = true;
-
-                            // this many errors so far - including this one
-                            errorCount++;
-
-                            // logging only, it will retry again.
-                            log.ErrorFormat("Error while downloading from '{0}'. Number of errors so far (including this): {1}. Trying maximum {2} times.", address, errorCount, MAX_NUMBER_OF_TRIES);
-                            log.Error(patchDownloadError ?? new Exception(Messages.ERROR_UNKNOWN));
-                            
-                            // wait for some randomly increased amount of time after each retry
-                            nextSleepMs += random.Next(5000);
-                            Thread.Sleep(nextSleepMs);
-                        }
-                    }
-                    finally
-                    {
-                        //deregister download events
-                        client.DownloadProgressChanged -= client_DownloadProgressChanged;
-                        client.DownloadFileCompleted -= client_DownloadFileCompleted;
-                    }
-                }
-            }
-
-            //if this is still the case after having retried MAX_RETRY number of times.
-            if (patchDownloadState == DownloadState.Error)
-            {
-                log.ErrorFormat("Giving up - MAX_NUMBER_OF_RETRIES_IF_FAILED has been reached.");
-                            
-                MarkCompleted(patchDownloadError ?? new Exception(Messages.ERROR_UNKNOWN));
-            }
-
-        }
-
-        private void ExtractFile()
-        {
-            ArchiveIterator iterator = null;
-            try
-            {
-                using (Stream stream = new FileStream(outFileName, FileMode.Open, FileAccess.Read))
-                {
-                    iterator = ArchiveFactory.Reader(ArchiveFactory.Type.Zip, stream);
-                    DotNetZipZipIterator zipIterator = iterator as DotNetZipZipIterator;
-                    if (zipIterator != null)
-                    {
-                        zipIterator.CurrentFileExtractProgressChanged +=
-                            archiveIterator_CurrentFileExtractProgressChanged;
-                    }
-
-                    while (iterator.HasNext())
-                    {
-                        string currentExtension = Path.GetExtension(iterator.CurrentFileName());
-
-                        if (!string.IsNullOrEmpty(updateFileExtension) && currentExtension == "." + updateFileExtension)
-                        {
-                            string path = Path.Combine(Path.GetDirectoryName(outFileName), iterator.CurrentFileName());
-
-                            log.DebugFormat("Found '{0}' in the downloaded archive when looking for a '{1}' file. Extracting...", iterator.CurrentFileName(), currentExtension);
-
-                            using (Stream outputStream = new FileStream(path, FileMode.Create))
-                            {
-                                iterator.ExtractCurrentFile(outputStream);
-                                PatchPath = path;
-
-                                log.DebugFormat("Update file extracted to '{0}'", path);
-                                
-                                break;
-                            }
-                        }
-                    }
-
-                    if (zipIterator != null)
-                    {
-                        zipIterator.CurrentFileExtractProgressChanged -=
-                            archiveIterator_CurrentFileExtractProgressChanged;
-                    }
-                }
-            }
-            catch (Exception e)
-            {
-                log.ErrorFormat("Exception occurred when extracting downloaded archive: {0}", e.Message);
-                throw new Exception(Messages.DOWNLOAD_AND_EXTRACT_ACTION_EXTRACTING_ERROR);
-            }
-            finally
-            {
-                if (iterator != null)
-                    iterator.Dispose();
-                File.Delete(outFileName);
-            }
-            
-            if (string.IsNullOrEmpty(PatchPath))
-            {
-                MarkCompleted(new Exception(Messages.DOWNLOAD_AND_EXTRACT_ACTION_FILE_NOT_FOUND));
-                log.DebugFormat("File '{0}.{1}' could not be located in downloaded archive", updateName, updateFileExtension);
-            }
-        }
-
-        protected override void Run()
-        {
-            log.DebugFormat("Downloading XenServer patch '{0}' (url: {1})", updateName, address);
-
-            Description = string.Format(Messages.DOWNLOAD_AND_EXTRACT_ACTION_DOWNLOADING_DESC, updateName);
-            LogDescriptionChanges = false;
-            DownloadFile();
-            LogDescriptionChanges = true;
-
-            if (IsCompleted || Cancelled)
-                return;
-
-            if (Cancelling)
-                throw new CancelledException();
-
-            log.DebugFormat("Extracting XenServer patch '{0}'", updateName);
-            Description = string.Format(Messages.DOWNLOAD_AND_EXTRACT_ACTION_EXTRACTING_DESC, updateName);
-            ExtractFile();
-            log.DebugFormat("Extracting XenServer patch '{0}' completed", updateName);
-
-            Description = Messages.COMPLETED;
-            MarkCompleted();
-        }
-
-        void archiveIterator_CurrentFileExtractProgressChanged(object sender, ExtractProgressChangedEventArgs e)
-        {
-            int pc = 95 + (int)(5.0 * e.BytesTransferred / e.TotalBytesToTransfer);
-            if (pc != PercentComplete)
-                PercentComplete = pc;
-        }
-
-        void client_DownloadProgressChanged(object sender, DownloadProgressChangedEventArgs e)
-        {
-            int pc = (int)(95.0 * e.BytesReceived / e.TotalBytesToReceive);
-            if (pc != PercentComplete)
-            {
-                PercentComplete = pc;
-                Description = string.Format(Messages.DOWNLOAD_AND_EXTRACT_ACTION_DOWNLOADING_DETAILS_DESC, updateName,
-                                            Util.DiskSizeString(e.BytesReceived),
-                                            Util.DiskSizeString(e.TotalBytesToReceive));
-            }
-        }
-
-        void client_DownloadFileCompleted(object sender, AsyncCompletedEventArgs e)
-        {
-            if (e.Cancelled) //user cancelled
-            {
-                patchDownloadState = DownloadState.Cancelled;
-                log.DebugFormat("XenServer patch '{0}' download cancelled by the user", updateName);
-                return;
-            }
-
-            if (e.Error != null) //failure
-            {
-                patchDownloadError = e.Error;
-                log.DebugFormat("XenServer patch '{0}' download failed", updateName);
-                patchDownloadState = DownloadState.Error;
-                return;
-            }
-
-            //success
-            patchDownloadState = DownloadState.Completed;
-            log.DebugFormat("XenServer patch '{0}' download completed successfully", updateName);
-        }
-
-        public override void RecomputeCanCancel()
-        {
-            CanCancel = !Cancelling && !IsCompleted && (patchDownloadState == DownloadState.InProgress);
-        }
-
-        protected override void CancelRelatedTask()
-        {
-        }
-    }
-}
+﻿/* Copyright (c) Citrix Systems, Inc. 
+ * All rights reserved. 
+ * 
+ * Redistribution and use in source and binary forms, 
+ * with or without modification, are permitted provided 
+ * that the following conditions are met: 
+ * 
+ * *   Redistributions of source code must retain the above 
+ *     copyright notice, this list of conditions and the 
+ *     following disclaimer. 
+ * *   Redistributions in binary form must reproduce the above 
+ *     copyright notice, this list of conditions and the 
+ *     following disclaimer in the documentation and/or other 
+ *     materials provided with the distribution. 
+ * 
+ * THIS SOFTWARE IS PROVIDED BY THE COPYRIGHT HOLDERS AND 
+ * CONTRIBUTORS "AS IS" AND ANY EXPRESS OR IMPLIED WARRANTIES, 
+ * INCLUDING, BUT NOT LIMITED TO, THE IMPLIED WARRANTIES OF 
+ * MERCHANTABILITY AND FITNESS FOR A PARTICULAR PURPOSE ARE 
+ * DISCLAIMED. IN NO EVENT SHALL THE COPYRIGHT HOLDER OR 
+ * CONTRIBUTORS BE LIABLE FOR ANY DIRECT, INDIRECT, INCIDENTAL, 
+ * SPECIAL, EXEMPLARY, OR CONSEQUENTIAL DAMAGES (INCLUDING, 
+ * BUT NOT LIMITED TO, PROCUREMENT OF SUBSTITUTE GOODS OR 
+ * SERVICES; LOSS OF USE, DATA, OR PROFITS; OR BUSINESS 
+ * INTERRUPTION) HOWEVER CAUSED AND ON ANY THEORY OF LIABILITY, 
+ * WHETHER IN CONTRACT, STRICT LIABILITY, OR TORT (INCLUDING 
+ * NEGLIGENCE OR OTHERWISE) ARISING IN ANY WAY OUT OF THE USE 
+ * OF THIS SOFTWARE, EVEN IF ADVISED OF THE POSSIBILITY OF 
+ * SUCH DAMAGE.
+ */
+
+using System;
+using System.Net;
+using System.ComponentModel;
+using System.Threading;
+using System.IO;
+using XenCenterLib.Archive;
+
+namespace XenAdmin.Actions
+{
+    internal enum DownloadState { InProgress, Cancelled, Completed, Error };
+
+    public class DownloadAndUnzipXenServerPatchAction : AsyncAction
+    {
+        private static readonly log4net.ILog log = log4net.LogManager.GetLogger(System.Reflection.MethodBase.GetCurrentMethod().DeclaringType);
+
+        private const int SLEEP_TIME_TO_CHECK_DOWNLOAD_STATUS_MS = 900;
+        private const int MAX_NUMBER_OF_TRIES = 5; //If you consider increasing this for any reason (I think 5 is already more than enough), have a look at nextSleepMs in DownloadFile() as well.
+        private Random random = new Random();
+
+        private readonly Uri address;
+        private readonly string outFileName;
+        private readonly string updateName;
+        private readonly string updateFileExtension;
+        private DownloadState patchDownloadState;
+        private Exception patchDownloadError;
+
+        public string PatchPath
+        {
+            get; private set;
+        }
+
+        public DownloadAndUnzipXenServerPatchAction(string patchName, Uri uri, string outputFileName)
+            : this(patchName, uri, outputFileName, InvisibleMessages.XEN_UPDATE)
+        { }
+
+        public DownloadAndUnzipXenServerPatchAction(string patchName, Uri uri, string outputFileName, string updateFileExtension)
+            : base(null, string.Format(Messages.DOWNLOAD_AND_EXTRACT_ACTION_TITLE, patchName), string.Empty, false)
+        {
+            updateName = patchName;
+            address = uri;
+            outFileName = outputFileName;
+            this.updateFileExtension = updateFileExtension;
+        }
+
+        private void DownloadFile()
+        {
+            int errorCount = 0;
+            int nextSleepMs = 0;
+            bool needToRetry = true;
+
+            while (errorCount < MAX_NUMBER_OF_TRIES && needToRetry)
+            {
+                needToRetry = false;
+
+                using (var client = new WebClient())
+                {
+                    try
+                    {
+                        client.Proxy = XenAdminConfigManager.Provider.GetProxyFromSettings(null, false);
+
+                        //register download events
+                        client.DownloadProgressChanged += client_DownloadProgressChanged;
+                        client.DownloadFileCompleted += client_DownloadFileCompleted;
+                        //start the download
+                        client.DownloadFileAsync(address, outFileName);
+
+                        patchDownloadState = DownloadState.InProgress;
+                        bool patchDownloadCancelling = false;
+
+                        //wait for the file to be downloaded
+                        while (patchDownloadState == DownloadState.InProgress)
+                        {
+                            if (!patchDownloadCancelling && (Cancelling || Cancelled))
+                            {
+                                Description = Messages.DOWNLOAD_AND_EXTRACT_ACTION_DOWNLOAD_CANCELLED_DESC;
+                                client.CancelAsync();
+                                patchDownloadCancelling = true;
+                            }
+                            Thread.Sleep(SLEEP_TIME_TO_CHECK_DOWNLOAD_STATUS_MS);
+                        }
+
+                        if (patchDownloadState == DownloadState.Cancelled)
+                            throw new CancelledException();
+
+                        if (patchDownloadState == DownloadState.Error)
+                        {
+                            needToRetry = true;
+
+                            // this many errors so far - including this one
+                            errorCount++;
+
+                            // logging only, it will retry again.
+                            log.ErrorFormat("Error while downloading from '{0}'. Number of errors so far (including this): {1}. Trying maximum {2} times.", address, errorCount, MAX_NUMBER_OF_TRIES);
+                            log.Error(patchDownloadError ?? new Exception(Messages.ERROR_UNKNOWN));
+                            
+                            // wait for some randomly increased amount of time after each retry
+                            nextSleepMs += random.Next(5000);
+                            Thread.Sleep(nextSleepMs);
+                        }
+                    }
+                    finally
+                    {
+                        //deregister download events
+                        client.DownloadProgressChanged -= client_DownloadProgressChanged;
+                        client.DownloadFileCompleted -= client_DownloadFileCompleted;
+                    }
+                }
+            }
+
+            //if this is still the case after having retried MAX_RETRY number of times.
+            if (patchDownloadState == DownloadState.Error)
+            {
+                log.ErrorFormat("Giving up - MAX_NUMBER_OF_RETRIES_IF_FAILED has been reached.");
+                            
+                MarkCompleted(patchDownloadError ?? new Exception(Messages.ERROR_UNKNOWN));
+            }
+
+        }
+
+        private void ExtractFile()
+        {
+            ArchiveIterator iterator = null;
+            try
+            {
+                using (Stream stream = new FileStream(outFileName, FileMode.Open, FileAccess.Read))
+                {
+                    iterator = ArchiveFactory.Reader(ArchiveFactory.Type.Zip, stream);
+                    DotNetZipZipIterator zipIterator = iterator as DotNetZipZipIterator;
+                    if (zipIterator != null)
+                    {
+                        zipIterator.CurrentFileExtractProgressChanged +=
+                            archiveIterator_CurrentFileExtractProgressChanged;
+                    }
+
+                    while (iterator.HasNext())
+                    {
+                        string currentExtension = Path.GetExtension(iterator.CurrentFileName());
+
+                        if (!string.IsNullOrEmpty(updateFileExtension) && currentExtension == "." + updateFileExtension)
+                        {
+                            string path = Path.Combine(Path.GetDirectoryName(outFileName), iterator.CurrentFileName());
+
+                            log.DebugFormat("Found '{0}' in the downloaded archive when looking for a '{1}' file. Extracting...", iterator.CurrentFileName(), currentExtension);
+
+                            using (Stream outputStream = new FileStream(path, FileMode.Create))
+                            {
+                                iterator.ExtractCurrentFile(outputStream);
+                                PatchPath = path;
+
+                                log.DebugFormat("Update file extracted to '{0}'", path);
+                                
+                                break;
+                            }
+                        }
+                    }
+
+                    if (zipIterator != null)
+                    {
+                        zipIterator.CurrentFileExtractProgressChanged -=
+                            archiveIterator_CurrentFileExtractProgressChanged;
+                    }
+                }
+            }
+            catch (Exception e)
+            {
+                log.ErrorFormat("Exception occurred when extracting downloaded archive: {0}", e.Message);
+                throw new Exception(Messages.DOWNLOAD_AND_EXTRACT_ACTION_EXTRACTING_ERROR);
+            }
+            finally
+            {
+                if (iterator != null)
+                    iterator.Dispose();
+                File.Delete(outFileName);
+            }
+            
+            if (string.IsNullOrEmpty(PatchPath))
+            {
+                MarkCompleted(new Exception(Messages.DOWNLOAD_AND_EXTRACT_ACTION_FILE_NOT_FOUND));
+                log.DebugFormat("File '{0}.{1}' could not be located in downloaded archive", updateName, updateFileExtension);
+            }
+        }
+
+        protected override void Run()
+        {
+            log.DebugFormat("Downloading XenServer patch '{0}' (url: {1})", updateName, address);
+
+            Description = string.Format(Messages.DOWNLOAD_AND_EXTRACT_ACTION_DOWNLOADING_DESC, updateName);
+            LogDescriptionChanges = false;
+            DownloadFile();
+            LogDescriptionChanges = true;
+
+            if (IsCompleted || Cancelled)
+                return;
+
+            if (Cancelling)
+                throw new CancelledException();
+
+            log.DebugFormat("Extracting XenServer patch '{0}'", updateName);
+            Description = string.Format(Messages.DOWNLOAD_AND_EXTRACT_ACTION_EXTRACTING_DESC, updateName);
+            ExtractFile();
+            log.DebugFormat("Extracting XenServer patch '{0}' completed", updateName);
+
+            Description = Messages.COMPLETED;
+            MarkCompleted();
+        }
+
+        void archiveIterator_CurrentFileExtractProgressChanged(object sender, ExtractProgressChangedEventArgs e)
+        {
+            int pc = 95 + (int)(5.0 * e.BytesTransferred / e.TotalBytesToTransfer);
+            if (pc != PercentComplete)
+                PercentComplete = pc;
+        }
+
+        void client_DownloadProgressChanged(object sender, DownloadProgressChangedEventArgs e)
+        {
+            int pc = (int)(95.0 * e.BytesReceived / e.TotalBytesToReceive);
+            if (pc != PercentComplete)
+            {
+                PercentComplete = pc;
+                Description = string.Format(Messages.DOWNLOAD_AND_EXTRACT_ACTION_DOWNLOADING_DETAILS_DESC, updateName,
+                                            Util.DiskSizeString(e.BytesReceived),
+                                            Util.DiskSizeString(e.TotalBytesToReceive));
+            }
+        }
+
+        void client_DownloadFileCompleted(object sender, AsyncCompletedEventArgs e)
+        {
+            if (e.Cancelled) //user cancelled
+            {
+                patchDownloadState = DownloadState.Cancelled;
+                log.DebugFormat("XenServer patch '{0}' download cancelled by the user", updateName);
+                return;
+            }
+
+            if (e.Error != null) //failure
+            {
+                patchDownloadError = e.Error;
+                log.DebugFormat("XenServer patch '{0}' download failed", updateName);
+                patchDownloadState = DownloadState.Error;
+                return;
+            }
+
+            //success
+            patchDownloadState = DownloadState.Completed;
+            log.DebugFormat("XenServer patch '{0}' download completed successfully", updateName);
+        }
+
+        public override void RecomputeCanCancel()
+        {
+            CanCancel = !Cancelling && !IsCompleted && (patchDownloadState == DownloadState.InProgress);
+        }
+
+        protected override void CancelRelatedTask()
+        {
+        }
+    }
+}