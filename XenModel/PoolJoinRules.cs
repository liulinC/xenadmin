--- conflicted
+++ resolved
@@ -1,636 +1,631 @@
-﻿/* Copyright (c) Citrix Systems, Inc. 
- * All rights reserved. 
- * 
- * Redistribution and use in source and binary forms, 
- * with or without modification, are permitted provided 
- * that the following conditions are met: 
- * 
- * *   Redistributions of source code must retain the above 
- *     copyright notice, this list of conditions and the 
- *     following disclaimer. 
- * *   Redistributions in binary form must reproduce the above 
- *     copyright notice, this list of conditions and the 
- *     following disclaimer in the documentation and/or other 
- *     materials provided with the distribution. 
- * 
- * THIS SOFTWARE IS PROVIDED BY THE COPYRIGHT HOLDERS AND 
- * CONTRIBUTORS "AS IS" AND ANY EXPRESS OR IMPLIED WARRANTIES, 
- * INCLUDING, BUT NOT LIMITED TO, THE IMPLIED WARRANTIES OF 
- * MERCHANTABILITY AND FITNESS FOR A PARTICULAR PURPOSE ARE 
- * DISCLAIMED. IN NO EVENT SHALL THE COPYRIGHT HOLDER OR 
- * CONTRIBUTORS BE LIABLE FOR ANY DIRECT, INDIRECT, INCIDENTAL, 
- * SPECIAL, EXEMPLARY, OR CONSEQUENTIAL DAMAGES (INCLUDING, 
- * BUT NOT LIMITED TO, PROCUREMENT OF SUBSTITUTE GOODS OR 
- * SERVICES; LOSS OF USE, DATA, OR PROFITS; OR BUSINESS 
- * INTERRUPTION) HOWEVER CAUSED AND ON ANY THEORY OF LIABILITY, 
- * WHETHER IN CONTRACT, STRICT LIABILITY, OR TORT (INCLUDING 
- * NEGLIGENCE OR OTHERWISE) ARISING IN ANY WAY OUT OF THE USE 
- * OF THIS SOFTWARE, EVEN IF ADVISED OF THE POSSIBILITY OF 
- * SUCH DAMAGE.
- */
-
-using System;
-using System.Collections.Generic;
-using XenAdmin.Network;
-using XenAPI;
-using System.Linq;
-
-namespace XenAdmin.Core
-{
-    /// <summary>
-    /// Encapsulates whether a slave can join a given pool
-    /// </summary>
-    public static class PoolJoinRules
-    {
-        // The order of the enum determines the order we sort the hosts in, in the New Pool Wizard
-        public enum Reason
-        {
-            WillBeMaster,
-            Allowed,
-            Connecting,
-            MasterNotConnected,
-            MasterConnecting,
-            DifferentAdConfig,
-            HasRunningVMs,
-            HasSharedStorage,
-            IsAPool,
-            LicenseRestriction,
-            NotSameLinuxPack,
-            PaidHostFreeMaster,
-            FreeHostPaidMaster,
-            LicensedHostUnlicensedMaster,
-            UnlicensedHostLicensedMaster,
-            LicenseMismatch,
-            DifferentServerVersion,
-            DifferentCPUs,
-            DifferentNetworkBackends,
-            MasterHasHA,
-            NotPhysicalPif,
-            WrongRoleOnMaster,
-            WrongRoleOnSlave,
-            NotConnected,
-        }
-
-        // The order of if's in CanJoinPool() determines which reason we display if there is more than one.
-        // At least as far as WillBeMaster, some callers may rely on the order.
-        // Also, some of the private functions in this file rely on previous tests (especially for
-        // null-ness and connectedness) having been done first.
-
-        /// <summary>
-        /// Whether a server can join a pool (or form a pool with a standalone server)
-        /// </summary>
-        /// <param name="slaveConnection">The connection of the server that wants to join the pool</param>
-        /// <param name="masterConnection">The connection of the existing pool or of the proposed master of a new pool</param>
-        /// <param name="allowLicenseUpgrade">Whether we can upgrade a free host to a v6 license of the pool it's joining</param>
-        /// <param name="allowCpuLevelling">Whether we can apply CPU levelling to the slave before it joins the pool</param>
-        /// <returns>The reason why the server can't join the pool, or Reason.Allowed if it's OK</returns>
-        public static Reason CanJoinPool(IXenConnection slaveConnection, IXenConnection masterConnection, bool allowLicenseUpgrade, bool allowCpuLevelling, bool allowSlaveAdConfig)
-        {
-            if (!Helpers.IsConnected(slaveConnection))  // also implies slaveConnection != null
-                return Reason.NotConnected;
-
-            Host slaveHost = Helpers.GetMaster(slaveConnection);
-            if (Connecting(slaveHost))  // also implies slaveHost != null
-                return Reason.Connecting;
-
-            if (LicenseRestriction(slaveHost))
-                return Reason.LicenseRestriction;
-
-            if (IsAPool(slaveConnection))
-                return Reason.IsAPool;
-
-            if (!Helpers.IsConnected(masterConnection))  // also implies masterConnection != null
-                return Reason.MasterNotConnected;
-
-            Host masterHost = Helpers.GetMaster(masterConnection);
-            if (Connecting(masterHost))  // also implies masterHost != null
-                return Reason.MasterConnecting;
-
-            if (WillBeMaster(slaveConnection, masterConnection))
-                return Reason.WillBeMaster;
-
-            if (!RoleOK(masterConnection))
-                return Reason.WrongRoleOnMaster;
-
-            if (!CompatibleCPUs(slaveHost, masterHost, allowCpuLevelling))
-                return Reason.DifferentCPUs;
-
-            if (DifferentServerVersion(slaveHost, masterHost))
-                return Reason.DifferentServerVersion;
-
-            if (FreeHostPaidMaster(slaveHost, masterHost, allowLicenseUpgrade))
-                return Helpers.ClearwaterOrGreater(masterHost) ? 
-                    Reason.UnlicensedHostLicensedMaster : 
-                    Reason.FreeHostPaidMaster;
-
-            if (PaidHostFreeMaster(slaveHost, masterHost))
-                return Helpers.ClearwaterOrGreater(masterHost) ?
-                    Reason.LicensedHostUnlicensedMaster : 
-                    Reason.PaidHostFreeMaster;
-
-            if (LicenseMismatch(slaveHost, masterHost))
-                return Reason.LicenseMismatch;
-            
-            if (!SameLinuxPack(slaveHost, masterHost))
-                return Reason.NotSameLinuxPack;
-
-            if (!RoleOK(slaveConnection))
-                return Reason.WrongRoleOnSlave;
-
-            if (HasSharedStorage(slaveConnection))
-                return Reason.HasSharedStorage;
-
-            if (HasRunningVMs(slaveConnection))
-                return Reason.HasRunningVMs;
-
-            if (DifferentNetworkBackends(slaveHost, masterHost))
-                return Reason.DifferentNetworkBackends;
-
-            if (!CompatibleAdConfig(slaveHost, masterHost, allowSlaveAdConfig))
-                return Reason.DifferentAdConfig;
-
-            if (HaEnabled(masterConnection))
-                return Reason.MasterHasHA;
-
-            if (HasSlaveAnyNonPhysicalPif(slaveConnection))
-                return Reason.NotPhysicalPif;
-
-            return Reason.Allowed;
-        }
-
-        public static string ReasonMessage(Reason reason)
-        {
-            switch (reason)
-            {
-                case Reason.WillBeMaster:
-                    return Messages.MASTER;
-                case Reason.Allowed:
-                    return "";
-                case Reason.Connecting:
-                    return Messages.CONNECTING;
-                case Reason.MasterNotConnected:
-                    return Messages.NEWPOOL_MASTER_DISCONNECTED;
-                case Reason.MasterConnecting:
-                    return Messages.NEWPOOL_MASTER_CONNECTING;
-                case Reason.DifferentAdConfig:
-                    return Messages.NEWPOOL_DIFFERING_AD_CONFIG;
-                case Reason.HasRunningVMs:
-                    return Messages.NEWPOOL_HAS_RUNNING_VMS;
-                case Reason.HasSharedStorage:
-                    return Messages.NEWPOOL_HAS_SHARED_STORAGE;
-                case Reason.IsAPool:
-                    return Messages.NEWPOOL_IS_A_POOL;
-                case Reason.LicenseRestriction:
-                    return Messages.NEWPOOL_POOLINGRESTRICTED;
-                case Reason.NotSameLinuxPack:
-                    return Messages.NEWPOOL_LINUXPACK;
-                case Reason.PaidHostFreeMaster:
-                    return Messages.NEWPOOL_PAID_HOST_FREE_MASTER;
-                case Reason.FreeHostPaidMaster:
-                    return Messages.NEWPOOL_FREE_HOST_PAID_MASTER;
-                case Reason.LicensedHostUnlicensedMaster:
-                    return Messages.NEWPOOL_LICENSED_HOST_UNLICENSED_MASTER;
-                case Reason.UnlicensedHostLicensedMaster:
-                    return Messages.NEWPOOL_UNLICENSED_HOST_LICENSED_MASTER;
-                case Reason.LicenseMismatch:
-                    return Messages.NEWPOOL_LICENSEMISMATCH;
-                case Reason.DifferentServerVersion:
-                    return Messages.NEWPOOL_DIFF_SERVER;
-                case Reason.DifferentCPUs:
-                    return Messages.NEWPOOL_DIFF_HARDWARE;
-                case Reason.DifferentNetworkBackends:
-                    return Messages.NEWPOOL_DIFFERENT_NETWORK_BACKENDS;
-                case Reason.NotConnected:
-                    return Messages.DISCONNECTED;
-                case Reason.MasterHasHA:
-                    return Messages.POOL_JOIN_FORBIDDEN_BY_HA;
-                case Reason.NotPhysicalPif :
-                    return Messages.POOL_JOIN_NOT_PHYSICAL_PIF;
-                case Reason.WrongRoleOnMaster:
-                    return Messages.NEWPOOL_MASTER_ROLE;
-                case Reason.WrongRoleOnSlave:
-                    return Messages.NEWPOOL_SLAVE_ROLE;
-                default:
-                    System.Diagnostics.Trace.Assert(false, "Unknown reason");
-                    return "";
-            }
-        }
-
-        private static bool WillBeMaster(IXenConnection slave, IXenConnection master)
-        {
-            // Assume we have already tested that the connection has no other reason why it can't be a master
-            // (e.g., connected, licensing restrictions, ...)
-            return slave == master;
-        }
-
-        private static bool HasSharedStorage(IXenConnection connection)
-        {
-            foreach (SR sr in connection.Cache.SRs)
-            {
-                if (sr.shared && !sr.IsToolsSR)
-                    return true;
-            }
-            return false;
-        }
-
-        private static bool HasRunningVMs(IXenConnection connection)
-        {
-            foreach (VM vm in connection.Cache.VMs)
-            {
-                if (vm.is_a_real_vm && vm.power_state == XenAPI.vm_power_state.Running)
-                    return true;
-            }
-            return false;
-        }
-
-        private static bool Connecting(Host host)
-        {
-            return host == null;
-        }
-
-        private static bool IsAPool(IXenConnection connection)
-        {
-            return Helpers.GetPool(connection) != null;
-        }
-
-        private static bool LicenseRestriction(Host host)
-        {
-            return host.RestrictPooling;
-        }
-
-        // If CompatibleCPUs(slave, master, false) is true, the CPUs can be pooled without masking first.
-        // If CompatibleCPUs(slave, master, true) is true but CompatibleCPUs(slave, master, false) is false,
-        // the CPUs can be pooled but only if they are masked first.
-        public static bool CompatibleCPUs(Host slave, Host master, bool allowCpuLevelling)
-        {
-            if (slave == null || master == null)
-                return true;
-
-            Dictionary<string, string> slave_cpu_info = slave.cpu_info;
-            Dictionary<string, string> master_cpu_info = master.cpu_info;
-            if (!Helper.AreEqual2(slave_cpu_info, null) && !Helper.AreEqual2(master_cpu_info, null))
-            {
-                // Host.cpu_info is supported
-                // From this point on, it is only necessary to have matching vendor and features
-                // (after masking the slave, if allowed).
-                if (slave_cpu_info["vendor"] != master_cpu_info["vendor"])
-                    return false;
-
-                // As of Dundee, feature levelling makes all CPUs from the same vendor compatible
-                if (Helpers.DundeeOrGreater(master) || Helpers.DundeeOrGreater(slave))
-                    return true;
-
-                if (slave_cpu_info["features"] == master_cpu_info["features"])
-                    return true;
-
-                if (allowCpuLevelling)
-                {
-                    string cpuid_feature_mask = null;
-                    Pool pool = Helpers.GetPoolOfOne(master.Connection);
-                    if (pool != null && pool.other_config.ContainsKey("cpuid_feature_mask"))
-                        cpuid_feature_mask = pool.other_config["cpuid_feature_mask"];
-
-                    return MaskableTo(slave_cpu_info["maskable"], slave_cpu_info["physical_features"], master_cpu_info["features"], cpuid_feature_mask);
-                }
-
-                return false;    
-            }
-
-            // Host.cpu_info not supported: use the old method which compares vendor, family, model and flags
-            foreach (Host_cpu cpu1 in slave.Connection.Cache.Host_cpus)
-            {
-                foreach (Host_cpu cpu2 in master.Connection.Cache.Host_cpus)
-                {
-                    if (cpu1.vendor != cpu2.vendor ||
-                        cpu1.family != cpu2.family ||
-                        cpu1.model != cpu2.model ||
-                        cpu1.flags != cpu2.flags)
-                    {
-                        return false;
-                    }
-                }
-            }
-            return true;
-        }
-
-        /// <summary>
-        /// Can the features represented by "from" be masked to become the features represented by "to"?
-        /// </summary>
-        /// <param name="mask_type">"no", "base" (can only mask first 64 bits) or "full"</param>
-        /// <param name="from">The unmasked features, as a set of 32 hex digits, possibly separated by spaces or dashes</param>
-        /// <param name="to">The target features, as a set of 32 hex digits, possibly separated by spaces or dashes</param>
-        /// <param name="feature_mask">A mask of features to ignore for the comparison</param>
-        public static bool MaskableTo(string mask_type, string from, string to, string feature_mask)
-        {
-            if (mask_type == "no")
-                return false;
-
-            string from2 = from.Replace(" ", "");
-            from2 = from2.Replace("-", "");
-            string to2 = to.Replace(" ", "");
-            to2 = to2.Replace("-", "");
-            if (from2.Length != 32 || to2.Length != 32)
-                return false;
-
-            string fm2;
-            if (feature_mask == null)
-                fm2 = "ffffffffffffffffffffffffffffffff";
-            else
-            {
-                fm2 = feature_mask.Replace(" ", "");
-                fm2 = fm2.Replace("-", "");
-                if (fm2.Length != 32)
-                    fm2 = "ffffffffffffffffffffffffffffffff";
-            }
-
-            // Compare int64-by-int64. AMD can mask all the bits; some Intel chips can only mask the first half.
-            for (int i = 0; i < 2; ++i)
-            {
-                string fromPart = from2.Substring(16 * i, 16);
-                string toPart = to2.Substring(16 * i, 16);
-                string fmPart = fm2.Substring(16 * i, 16);
-
-                ulong fromInt = Convert.ToUInt64(fromPart, 16);
-                ulong toInt = Convert.ToUInt64(toPart, 16);
-                ulong fmInt = Convert.ToUInt64(fmPart, 16);
-                fromInt &= fmInt;
-                toInt &= fmInt;
-
-                if (i == 1 && mask_type == "base")  // must be an exact match
-                {
-                    if (fromInt != toInt)
-                        return false;
-                }
-                else  // "from" must be maskable to "to"
-                {
-                    if ((fromInt & toInt) != toInt)
-                        return false;
-                }
-            }
-
-            return true;
-        }
-
-        private static bool DifferentServerVersion(Host slave, Host master)
-        {
-            if (slave.API_version_major != master.API_version_major ||
-                slave.API_version_minor != master.API_version_minor)
-                return true;
-
-            if (Helpers.FalconOrGreater(slave) && string.IsNullOrEmpty(slave.GetDatabaseSchema()))
-                return true;
-            if (Helpers.FalconOrGreater(master) && string.IsNullOrEmpty(master.GetDatabaseSchema()))
-                return true;
-
-            if (Helpers.FalconOrGreater(slave) && Helpers.FalconOrGreater(master) &&
-                slave.GetDatabaseSchema() != master.GetDatabaseSchema())
-                return true;
-            
-            return
-<<<<<<< HEAD
-                slave.hg_id != master.hg_id ||
-                !Helpers.FalconOrGreater(master) && slave.BuildNumber != master.BuildNumber ||
-=======
-                slave.BuildNumberRaw != master.BuildNumberRaw ||
->>>>>>> 9fb4de38
-                slave.ProductVersion != master.ProductVersion ||
-                slave.ProductBrand != master.ProductBrand;
-        }
-
-        private static bool SameLinuxPack(Host slave, Host master)
-        {
-            return slave.LinuxPackPresent == master.LinuxPackPresent;
-        }
-
-        public static bool CompatibleAdConfig(Host slave, Host master, bool allowSlaveConfig)
-        {
-            if (slave == null || master == null)
-                return false;
-
-            // CA-30223: There is no need to check the config of the auth services are the same, as xapi only relies on these two values being equal
-            if (slave.external_auth_type != master.external_auth_type ||
-                slave.external_auth_service_name != master.external_auth_service_name)
-            {
-                // if the slave is AD free and we are allowing the configure then we can solve this
-                if (slave.external_auth_type == Auth.AUTH_TYPE_NONE && allowSlaveConfig)
-                    return true;
-
-                return false;
-            }
-            return true;
-        }
-
-        public static bool FreeHostPaidMaster(Host slave, Host master, bool allowLicenseUpgrade)
-        {
-            if (slave == null || master == null)
-                return false;
-            
-            // Is using per socket generation licenses?
-            if (Helpers.ClearwaterOrGreater(slave) && Helpers.ClearwaterOrGreater(master))
-                return slave.IsFreeLicense() && !master.IsFreeLicense() && !allowLicenseUpgrade;
-
-            if (Host.RestrictHA(slave) && !Host.RestrictHA(master))
-            {
-                // See http://scale.ad.xensource.com/confluence/display/engp/v6+licensing+for+XenServer+Essentials, req R21a.
-                // That section implies that we should downgrade a paid host to join a free pool, but that can't be the intention
-                // (confirmed by Carl Fischer). Carl's also not concerned about fixing up Enterprise/Platinum mismatches.
-                if (allowLicenseUpgrade)
-                    return false;
-                return true;
-            }
-            return false;
-        }
-
-        private static bool PaidHostFreeMaster(Host slave, Host master)
-        {
-            if (slave == null || master == null)
-                return false;
-
-            // Is using per socket generation licenses?
-            if (Helpers.ClearwaterOrGreater(slave) && Helpers.ClearwaterOrGreater(master))
-                return !slave.IsFreeLicense() && master.IsFreeLicense();
-
-            return (!Host.RestrictHA(slave) && Host.RestrictHA(master));
-        }
-
-        private static bool LicenseMismatch(Host slave, Host master)
-        {
-            Host.Edition slaveEdition = Host.GetEdition(slave.edition);
-            Host.Edition masterEdition = Host.GetEdition(master.edition);
-
-            return slaveEdition != Host.Edition.Free && masterEdition != Host.Edition.Free && slaveEdition != masterEdition;
-        }
-
-        private static bool HaEnabled(IXenConnection connection)
-        {
-            Pool pool = Helpers.GetPoolOfOne(connection);
-            return (pool != null && pool.ha_enabled);
-        }
-
-        private static bool RoleOK(IXenConnection connection)
-        {
-            return Role.CanPerform(new RbacMethodList("pool.join"), connection);
-        }
-
-        private static bool DifferentNetworkBackends(Host slave, Host master)
-        {
-            if (slave.software_version.ContainsKey("network_backend") &&
-                master.software_version.ContainsKey("network_backend") &&
-                slave.software_version["network_backend"] != master.software_version["network_backend"])
-                return true;
-
-            var masterPool = Helpers.GetPoolOfOne(master.Connection);
-            var slavePool = Helpers.GetPoolOfOne(slave.Connection);
-
-            return masterPool != null && slavePool != null &&
-                   masterPool.vSwitchController && slavePool.vSwitchController &&
-                   masterPool.vswitch_controller != slavePool.vswitch_controller;
-        }
-
-        /// <summary>
-        /// Check whether all supp packs that request homogeneity are in fact homogeneous
-        /// across the proposed pool. This is only a warning; it does not prevent the pool being created;
-        /// so it is not used by CanJoinPool.
-        /// </summary>
-        /// <returns>A list of strings: each string is the name of a bad supp pack with a reason in brackets</returns>
-        public static List<string> HomogeneousSuppPacksDiffering(List<Host> slaves, IXenObject poolOrMaster)
-        {
-            List<Host> allHosts = new List<Host>(slaves);
-            allHosts.AddRange(poolOrMaster.Connection.Cache.Hosts);
-
-            // Make a dictionary of all supp packs that should be homogeneous
-            Dictionary<string, string> homogeneousPacks = new Dictionary<string, string>();
-            foreach (Host host in allHosts)
-            {
-                foreach (Host.SuppPack suppPack in host.SuppPacks)
-                {
-                    if (suppPack.Homogeneous)
-                        homogeneousPacks[suppPack.OriginatorAndName] = suppPack.Description;
-                }
-            }
-
-            // Now for each such supp pack, see whether it is in fact homogeneous.
-            // If not, add it to the list of bad packs with a reason.
-
-            List<string> badPacks = new List<string>();
-
-            foreach (string pack in homogeneousPacks.Keys)
-            {
-                // Is it present on all hosts, with the same version?
-                List<Host> missingHosts = new List<Host>();
-                string expectedVersion = null;
-                bool versionsDiffer = false;
-
-                foreach (Host host in allHosts)
-                {
-                    Host.SuppPack matchingPack = host.SuppPacks.Find(sp => (sp.OriginatorAndName == pack));
-                    if (matchingPack == null)
-                        missingHosts.Add(host);
-                    else if (expectedVersion == null)
-                        expectedVersion = matchingPack.Version;
-                    else if (matchingPack.Version != expectedVersion)
-                        versionsDiffer = true;
-                }
-
-                if (missingHosts.Count != 0)
-                {
-                    badPacks.Add(string.Format(Messages.SUPP_PACK_MISSING_ON,
-                        homogeneousPacks[pack],  // the Description field from the pack, which we cunningly remembered to save above
-                        string.Join("\n", missingHosts.ConvertAll(host => host.ToString()).ToArray())));  // comma-separated list of hosts
-                }
-                else if (versionsDiffer)
-                {
-                    badPacks.Add(string.Format(Messages.SUPP_PACK_VERSIONS_DIFFER, homogeneousPacks[pack]));
-                }
-            }
-
-            return badPacks;
-        }
-
-        /// <summary>
-        /// Check whether the host that joins the pool has a more extensive feature set than the pool (as long as the CPU vendor is common)
-        /// In this case the host will transparently be down-levelled to the pool level (without needing reboots)
-        /// </summary>
-        public static bool HostHasMoreFeatures(Host slave, Pool pool)
-        {
-            if (slave == null || pool == null)
-                return false;
-
-            Dictionary<string, string> slave_cpu_info = slave.cpu_info;
-            Dictionary<string, string> pool_cpu_info = pool.cpu_info;
-            if (!Helper.AreEqual2(slave_cpu_info, null) && !Helper.AreEqual2(pool_cpu_info, null))
-            {
-                // if pool has less features than slave, then slave will be down-levelled
-                return FewerFeatures(pool_cpu_info, slave_cpu_info);
-            }
-            return false;
-        }
-
-        /// <summary>
-        /// Check whether the host that joins the pool has a less extensive feature set than the pool (as long as the CPU vendor is common)
-        /// In this case the pool is transparently down-levelled to the new host's level (without needing reboots)
-        /// </summary>
-        public static bool HostHasFewerFeatures(Host slave, Pool pool)
-        {
-            if (slave == null || pool == null)
-                return false;
-
-            Dictionary<string, string> slave_cpu_info = slave.cpu_info;
-            Dictionary<string, string> pool_cpu_info = pool.cpu_info;
-            if (!Helper.AreEqual2(slave_cpu_info, null) && !Helper.AreEqual2(pool_cpu_info, null))
-            {
-                // if slave has less features than pool, then pool will be down-levelled
-                return FewerFeatures(slave_cpu_info, pool_cpu_info);
-            }
-            return false;
-        }
-
-        /// <summary>
-        /// Check whether first CPU has fewer features than the second. 
-        /// It returns true if the first feature set is less than the second one in at least one bit
-        /// </summary>
-        public static bool FewerFeatures(Dictionary<string, string> cpu_infoA, Dictionary<string, string> cpu_infoB)
-        {
-            if (cpu_infoA.ContainsKey("features_hvm") && cpu_infoB.ContainsKey("features_hvm") &&
-                FewerFeatures(cpu_infoA["features_hvm"], cpu_infoB["features_hvm"]))
-                return true;
-            if (cpu_infoA.ContainsKey("features_pv") && cpu_infoB.ContainsKey("features_pv") &&
-                FewerFeatures(cpu_infoA["features_pv"], cpu_infoB["features_pv"]))
-                return true;
-
-            return false;
-        }
-
-        public static bool FewerFeatures(string featureSetA, string featureSetB)
-        {
-            if (string.IsNullOrEmpty(featureSetA) || string.IsNullOrEmpty(featureSetB))
-                return false;
-
-            string stringA = featureSetA.Replace(" ", "");
-            stringA = stringA.Replace("-", "");
-            string stringB = featureSetB.Replace(" ", "");
-            stringB = stringB.Replace("-", "");
-
-            if (stringA.Length < stringB.Length)
-                stringA = stringA.PadRight(stringB.Length, '0');
-            if (stringB.Length < stringA.Length)
-                stringB = stringB.PadRight(stringA.Length, '0');
-            
-            for (int i = 0; i < stringA.Length / 8; ++i)
-            {
-                uint intA = Convert.ToUInt32(stringA.Substring(8 * i, 8), 16);
-                uint intB = Convert.ToUInt32(stringB.Substring(8 * i, 8), 16);
-
-                if ((intA & intB) != intB)
-                    return true;
-            }
-            return false;
-        }
-
-        public static bool HasSlaveAnyNonPhysicalPif(IXenConnection slaveConnection)
-        {
-            return
-                slaveConnection.Cache.PIFs.Any(p => !p.physical);
-        }
-    }
-}
+﻿/* Copyright (c) Citrix Systems, Inc. 
+ * All rights reserved. 
+ * 
+ * Redistribution and use in source and binary forms, 
+ * with or without modification, are permitted provided 
+ * that the following conditions are met: 
+ * 
+ * *   Redistributions of source code must retain the above 
+ *     copyright notice, this list of conditions and the 
+ *     following disclaimer. 
+ * *   Redistributions in binary form must reproduce the above 
+ *     copyright notice, this list of conditions and the 
+ *     following disclaimer in the documentation and/or other 
+ *     materials provided with the distribution. 
+ * 
+ * THIS SOFTWARE IS PROVIDED BY THE COPYRIGHT HOLDERS AND 
+ * CONTRIBUTORS "AS IS" AND ANY EXPRESS OR IMPLIED WARRANTIES, 
+ * INCLUDING, BUT NOT LIMITED TO, THE IMPLIED WARRANTIES OF 
+ * MERCHANTABILITY AND FITNESS FOR A PARTICULAR PURPOSE ARE 
+ * DISCLAIMED. IN NO EVENT SHALL THE COPYRIGHT HOLDER OR 
+ * CONTRIBUTORS BE LIABLE FOR ANY DIRECT, INDIRECT, INCIDENTAL, 
+ * SPECIAL, EXEMPLARY, OR CONSEQUENTIAL DAMAGES (INCLUDING, 
+ * BUT NOT LIMITED TO, PROCUREMENT OF SUBSTITUTE GOODS OR 
+ * SERVICES; LOSS OF USE, DATA, OR PROFITS; OR BUSINESS 
+ * INTERRUPTION) HOWEVER CAUSED AND ON ANY THEORY OF LIABILITY, 
+ * WHETHER IN CONTRACT, STRICT LIABILITY, OR TORT (INCLUDING 
+ * NEGLIGENCE OR OTHERWISE) ARISING IN ANY WAY OUT OF THE USE 
+ * OF THIS SOFTWARE, EVEN IF ADVISED OF THE POSSIBILITY OF 
+ * SUCH DAMAGE.
+ */
+
+using System;
+using System.Collections.Generic;
+using XenAdmin.Network;
+using XenAPI;
+using System.Linq;
+
+namespace XenAdmin.Core
+{
+    /// <summary>
+    /// Encapsulates whether a slave can join a given pool
+    /// </summary>
+    public static class PoolJoinRules
+    {
+        // The order of the enum determines the order we sort the hosts in, in the New Pool Wizard
+        public enum Reason
+        {
+            WillBeMaster,
+            Allowed,
+            Connecting,
+            MasterNotConnected,
+            MasterConnecting,
+            DifferentAdConfig,
+            HasRunningVMs,
+            HasSharedStorage,
+            IsAPool,
+            LicenseRestriction,
+            NotSameLinuxPack,
+            PaidHostFreeMaster,
+            FreeHostPaidMaster,
+            LicensedHostUnlicensedMaster,
+            UnlicensedHostLicensedMaster,
+            LicenseMismatch,
+            DifferentServerVersion,
+            DifferentCPUs,
+            DifferentNetworkBackends,
+            MasterHasHA,
+            NotPhysicalPif,
+            WrongRoleOnMaster,
+            WrongRoleOnSlave,
+            NotConnected,
+        }
+
+        // The order of if's in CanJoinPool() determines which reason we display if there is more than one.
+        // At least as far as WillBeMaster, some callers may rely on the order.
+        // Also, some of the private functions in this file rely on previous tests (especially for
+        // null-ness and connectedness) having been done first.
+
+        /// <summary>
+        /// Whether a server can join a pool (or form a pool with a standalone server)
+        /// </summary>
+        /// <param name="slaveConnection">The connection of the server that wants to join the pool</param>
+        /// <param name="masterConnection">The connection of the existing pool or of the proposed master of a new pool</param>
+        /// <param name="allowLicenseUpgrade">Whether we can upgrade a free host to a v6 license of the pool it's joining</param>
+        /// <param name="allowCpuLevelling">Whether we can apply CPU levelling to the slave before it joins the pool</param>
+        /// <returns>The reason why the server can't join the pool, or Reason.Allowed if it's OK</returns>
+        public static Reason CanJoinPool(IXenConnection slaveConnection, IXenConnection masterConnection, bool allowLicenseUpgrade, bool allowCpuLevelling, bool allowSlaveAdConfig)
+        {
+            if (!Helpers.IsConnected(slaveConnection))  // also implies slaveConnection != null
+                return Reason.NotConnected;
+
+            Host slaveHost = Helpers.GetMaster(slaveConnection);
+            if (Connecting(slaveHost))  // also implies slaveHost != null
+                return Reason.Connecting;
+
+            if (LicenseRestriction(slaveHost))
+                return Reason.LicenseRestriction;
+
+            if (IsAPool(slaveConnection))
+                return Reason.IsAPool;
+
+            if (!Helpers.IsConnected(masterConnection))  // also implies masterConnection != null
+                return Reason.MasterNotConnected;
+
+            Host masterHost = Helpers.GetMaster(masterConnection);
+            if (Connecting(masterHost))  // also implies masterHost != null
+                return Reason.MasterConnecting;
+
+            if (WillBeMaster(slaveConnection, masterConnection))
+                return Reason.WillBeMaster;
+
+            if (!RoleOK(masterConnection))
+                return Reason.WrongRoleOnMaster;
+
+            if (!CompatibleCPUs(slaveHost, masterHost, allowCpuLevelling))
+                return Reason.DifferentCPUs;
+
+            if (DifferentServerVersion(slaveHost, masterHost))
+                return Reason.DifferentServerVersion;
+
+            if (FreeHostPaidMaster(slaveHost, masterHost, allowLicenseUpgrade))
+                return Helpers.ClearwaterOrGreater(masterHost) ? 
+                    Reason.UnlicensedHostLicensedMaster : 
+                    Reason.FreeHostPaidMaster;
+
+            if (PaidHostFreeMaster(slaveHost, masterHost))
+                return Helpers.ClearwaterOrGreater(masterHost) ?
+                    Reason.LicensedHostUnlicensedMaster : 
+                    Reason.PaidHostFreeMaster;
+
+            if (LicenseMismatch(slaveHost, masterHost))
+                return Reason.LicenseMismatch;
+            
+            if (!SameLinuxPack(slaveHost, masterHost))
+                return Reason.NotSameLinuxPack;
+
+            if (!RoleOK(slaveConnection))
+                return Reason.WrongRoleOnSlave;
+
+            if (HasSharedStorage(slaveConnection))
+                return Reason.HasSharedStorage;
+
+            if (HasRunningVMs(slaveConnection))
+                return Reason.HasRunningVMs;
+
+            if (DifferentNetworkBackends(slaveHost, masterHost))
+                return Reason.DifferentNetworkBackends;
+
+            if (!CompatibleAdConfig(slaveHost, masterHost, allowSlaveAdConfig))
+                return Reason.DifferentAdConfig;
+
+            if (HaEnabled(masterConnection))
+                return Reason.MasterHasHA;
+
+            if (HasSlaveAnyNonPhysicalPif(slaveConnection))
+                return Reason.NotPhysicalPif;
+
+            return Reason.Allowed;
+        }
+
+        public static string ReasonMessage(Reason reason)
+        {
+            switch (reason)
+            {
+                case Reason.WillBeMaster:
+                    return Messages.MASTER;
+                case Reason.Allowed:
+                    return "";
+                case Reason.Connecting:
+                    return Messages.CONNECTING;
+                case Reason.MasterNotConnected:
+                    return Messages.NEWPOOL_MASTER_DISCONNECTED;
+                case Reason.MasterConnecting:
+                    return Messages.NEWPOOL_MASTER_CONNECTING;
+                case Reason.DifferentAdConfig:
+                    return Messages.NEWPOOL_DIFFERING_AD_CONFIG;
+                case Reason.HasRunningVMs:
+                    return Messages.NEWPOOL_HAS_RUNNING_VMS;
+                case Reason.HasSharedStorage:
+                    return Messages.NEWPOOL_HAS_SHARED_STORAGE;
+                case Reason.IsAPool:
+                    return Messages.NEWPOOL_IS_A_POOL;
+                case Reason.LicenseRestriction:
+                    return Messages.NEWPOOL_POOLINGRESTRICTED;
+                case Reason.NotSameLinuxPack:
+                    return Messages.NEWPOOL_LINUXPACK;
+                case Reason.PaidHostFreeMaster:
+                    return Messages.NEWPOOL_PAID_HOST_FREE_MASTER;
+                case Reason.FreeHostPaidMaster:
+                    return Messages.NEWPOOL_FREE_HOST_PAID_MASTER;
+                case Reason.LicensedHostUnlicensedMaster:
+                    return Messages.NEWPOOL_LICENSED_HOST_UNLICENSED_MASTER;
+                case Reason.UnlicensedHostLicensedMaster:
+                    return Messages.NEWPOOL_UNLICENSED_HOST_LICENSED_MASTER;
+                case Reason.LicenseMismatch:
+                    return Messages.NEWPOOL_LICENSEMISMATCH;
+                case Reason.DifferentServerVersion:
+                    return Messages.NEWPOOL_DIFF_SERVER;
+                case Reason.DifferentCPUs:
+                    return Messages.NEWPOOL_DIFF_HARDWARE;
+                case Reason.DifferentNetworkBackends:
+                    return Messages.NEWPOOL_DIFFERENT_NETWORK_BACKENDS;
+                case Reason.NotConnected:
+                    return Messages.DISCONNECTED;
+                case Reason.MasterHasHA:
+                    return Messages.POOL_JOIN_FORBIDDEN_BY_HA;
+                case Reason.NotPhysicalPif :
+                    return Messages.POOL_JOIN_NOT_PHYSICAL_PIF;
+                case Reason.WrongRoleOnMaster:
+                    return Messages.NEWPOOL_MASTER_ROLE;
+                case Reason.WrongRoleOnSlave:
+                    return Messages.NEWPOOL_SLAVE_ROLE;
+                default:
+                    System.Diagnostics.Trace.Assert(false, "Unknown reason");
+                    return "";
+            }
+        }
+
+        private static bool WillBeMaster(IXenConnection slave, IXenConnection master)
+        {
+            // Assume we have already tested that the connection has no other reason why it can't be a master
+            // (e.g., connected, licensing restrictions, ...)
+            return slave == master;
+        }
+
+        private static bool HasSharedStorage(IXenConnection connection)
+        {
+            foreach (SR sr in connection.Cache.SRs)
+            {
+                if (sr.shared && !sr.IsToolsSR)
+                    return true;
+            }
+            return false;
+        }
+
+        private static bool HasRunningVMs(IXenConnection connection)
+        {
+            foreach (VM vm in connection.Cache.VMs)
+            {
+                if (vm.is_a_real_vm && vm.power_state == XenAPI.vm_power_state.Running)
+                    return true;
+            }
+            return false;
+        }
+
+        private static bool Connecting(Host host)
+        {
+            return host == null;
+        }
+
+        private static bool IsAPool(IXenConnection connection)
+        {
+            return Helpers.GetPool(connection) != null;
+        }
+
+        private static bool LicenseRestriction(Host host)
+        {
+            return host.RestrictPooling;
+        }
+
+        // If CompatibleCPUs(slave, master, false) is true, the CPUs can be pooled without masking first.
+        // If CompatibleCPUs(slave, master, true) is true but CompatibleCPUs(slave, master, false) is false,
+        // the CPUs can be pooled but only if they are masked first.
+        public static bool CompatibleCPUs(Host slave, Host master, bool allowCpuLevelling)
+        {
+            if (slave == null || master == null)
+                return true;
+
+            Dictionary<string, string> slave_cpu_info = slave.cpu_info;
+            Dictionary<string, string> master_cpu_info = master.cpu_info;
+            if (!Helper.AreEqual2(slave_cpu_info, null) && !Helper.AreEqual2(master_cpu_info, null))
+            {
+                // Host.cpu_info is supported
+                // From this point on, it is only necessary to have matching vendor and features
+                // (after masking the slave, if allowed).
+                if (slave_cpu_info["vendor"] != master_cpu_info["vendor"])
+                    return false;
+
+                // As of Dundee, feature levelling makes all CPUs from the same vendor compatible
+                if (Helpers.DundeeOrGreater(master) || Helpers.DundeeOrGreater(slave))
+                    return true;
+
+                if (slave_cpu_info["features"] == master_cpu_info["features"])
+                    return true;
+
+                if (allowCpuLevelling)
+                {
+                    string cpuid_feature_mask = null;
+                    Pool pool = Helpers.GetPoolOfOne(master.Connection);
+                    if (pool != null && pool.other_config.ContainsKey("cpuid_feature_mask"))
+                        cpuid_feature_mask = pool.other_config["cpuid_feature_mask"];
+
+                    return MaskableTo(slave_cpu_info["maskable"], slave_cpu_info["physical_features"], master_cpu_info["features"], cpuid_feature_mask);
+                }
+
+                return false;    
+            }
+
+            // Host.cpu_info not supported: use the old method which compares vendor, family, model and flags
+            foreach (Host_cpu cpu1 in slave.Connection.Cache.Host_cpus)
+            {
+                foreach (Host_cpu cpu2 in master.Connection.Cache.Host_cpus)
+                {
+                    if (cpu1.vendor != cpu2.vendor ||
+                        cpu1.family != cpu2.family ||
+                        cpu1.model != cpu2.model ||
+                        cpu1.flags != cpu2.flags)
+                    {
+                        return false;
+                    }
+                }
+            }
+            return true;
+        }
+
+        /// <summary>
+        /// Can the features represented by "from" be masked to become the features represented by "to"?
+        /// </summary>
+        /// <param name="mask_type">"no", "base" (can only mask first 64 bits) or "full"</param>
+        /// <param name="from">The unmasked features, as a set of 32 hex digits, possibly separated by spaces or dashes</param>
+        /// <param name="to">The target features, as a set of 32 hex digits, possibly separated by spaces or dashes</param>
+        /// <param name="feature_mask">A mask of features to ignore for the comparison</param>
+        public static bool MaskableTo(string mask_type, string from, string to, string feature_mask)
+        {
+            if (mask_type == "no")
+                return false;
+
+            string from2 = from.Replace(" ", "");
+            from2 = from2.Replace("-", "");
+            string to2 = to.Replace(" ", "");
+            to2 = to2.Replace("-", "");
+            if (from2.Length != 32 || to2.Length != 32)
+                return false;
+
+            string fm2;
+            if (feature_mask == null)
+                fm2 = "ffffffffffffffffffffffffffffffff";
+            else
+            {
+                fm2 = feature_mask.Replace(" ", "");
+                fm2 = fm2.Replace("-", "");
+                if (fm2.Length != 32)
+                    fm2 = "ffffffffffffffffffffffffffffffff";
+            }
+
+            // Compare int64-by-int64. AMD can mask all the bits; some Intel chips can only mask the first half.
+            for (int i = 0; i < 2; ++i)
+            {
+                string fromPart = from2.Substring(16 * i, 16);
+                string toPart = to2.Substring(16 * i, 16);
+                string fmPart = fm2.Substring(16 * i, 16);
+
+                ulong fromInt = Convert.ToUInt64(fromPart, 16);
+                ulong toInt = Convert.ToUInt64(toPart, 16);
+                ulong fmInt = Convert.ToUInt64(fmPart, 16);
+                fromInt &= fmInt;
+                toInt &= fmInt;
+
+                if (i == 1 && mask_type == "base")  // must be an exact match
+                {
+                    if (fromInt != toInt)
+                        return false;
+                }
+                else  // "from" must be maskable to "to"
+                {
+                    if ((fromInt & toInt) != toInt)
+                        return false;
+                }
+            }
+
+            return true;
+        }
+
+        private static bool DifferentServerVersion(Host slave, Host master)
+        {
+            if (slave.API_version_major != master.API_version_major ||
+                slave.API_version_minor != master.API_version_minor)
+                return true;
+
+            if (Helpers.FalconOrGreater(slave) && string.IsNullOrEmpty(slave.GetDatabaseSchema()))
+                return true;
+            if (Helpers.FalconOrGreater(master) && string.IsNullOrEmpty(master.GetDatabaseSchema()))
+                return true;
+
+            if (Helpers.FalconOrGreater(slave) && Helpers.FalconOrGreater(master) &&
+                slave.GetDatabaseSchema() != master.GetDatabaseSchema())
+                return true;
+            
+            return
+                !Helpers.FalconOrGreater(master) && slave.BuildNumber != master.BuildNumber ||
+                slave.ProductVersion != master.ProductVersion ||
+                slave.ProductBrand != master.ProductBrand;
+        }
+
+        private static bool SameLinuxPack(Host slave, Host master)
+        {
+            return slave.LinuxPackPresent == master.LinuxPackPresent;
+        }
+
+        public static bool CompatibleAdConfig(Host slave, Host master, bool allowSlaveConfig)
+        {
+            if (slave == null || master == null)
+                return false;
+
+            // CA-30223: There is no need to check the config of the auth services are the same, as xapi only relies on these two values being equal
+            if (slave.external_auth_type != master.external_auth_type ||
+                slave.external_auth_service_name != master.external_auth_service_name)
+            {
+                // if the slave is AD free and we are allowing the configure then we can solve this
+                if (slave.external_auth_type == Auth.AUTH_TYPE_NONE && allowSlaveConfig)
+                    return true;
+
+                return false;
+            }
+            return true;
+        }
+
+        public static bool FreeHostPaidMaster(Host slave, Host master, bool allowLicenseUpgrade)
+        {
+            if (slave == null || master == null)
+                return false;
+            
+            // Is using per socket generation licenses?
+            if (Helpers.ClearwaterOrGreater(slave) && Helpers.ClearwaterOrGreater(master))
+                return slave.IsFreeLicense() && !master.IsFreeLicense() && !allowLicenseUpgrade;
+
+            if (Host.RestrictHA(slave) && !Host.RestrictHA(master))
+            {
+                // See http://scale.ad.xensource.com/confluence/display/engp/v6+licensing+for+XenServer+Essentials, req R21a.
+                // That section implies that we should downgrade a paid host to join a free pool, but that can't be the intention
+                // (confirmed by Carl Fischer). Carl's also not concerned about fixing up Enterprise/Platinum mismatches.
+                if (allowLicenseUpgrade)
+                    return false;
+                return true;
+            }
+            return false;
+        }
+
+        private static bool PaidHostFreeMaster(Host slave, Host master)
+        {
+            if (slave == null || master == null)
+                return false;
+
+            // Is using per socket generation licenses?
+            if (Helpers.ClearwaterOrGreater(slave) && Helpers.ClearwaterOrGreater(master))
+                return !slave.IsFreeLicense() && master.IsFreeLicense();
+
+            return (!Host.RestrictHA(slave) && Host.RestrictHA(master));
+        }
+
+        private static bool LicenseMismatch(Host slave, Host master)
+        {
+            Host.Edition slaveEdition = Host.GetEdition(slave.edition);
+            Host.Edition masterEdition = Host.GetEdition(master.edition);
+
+            return slaveEdition != Host.Edition.Free && masterEdition != Host.Edition.Free && slaveEdition != masterEdition;
+        }
+
+        private static bool HaEnabled(IXenConnection connection)
+        {
+            Pool pool = Helpers.GetPoolOfOne(connection);
+            return (pool != null && pool.ha_enabled);
+        }
+
+        private static bool RoleOK(IXenConnection connection)
+        {
+            return Role.CanPerform(new RbacMethodList("pool.join"), connection);
+        }
+
+        private static bool DifferentNetworkBackends(Host slave, Host master)
+        {
+            if (slave.software_version.ContainsKey("network_backend") &&
+                master.software_version.ContainsKey("network_backend") &&
+                slave.software_version["network_backend"] != master.software_version["network_backend"])
+                return true;
+
+            var masterPool = Helpers.GetPoolOfOne(master.Connection);
+            var slavePool = Helpers.GetPoolOfOne(slave.Connection);
+
+            return masterPool != null && slavePool != null &&
+                   masterPool.vSwitchController && slavePool.vSwitchController &&
+                   masterPool.vswitch_controller != slavePool.vswitch_controller;
+        }
+
+        /// <summary>
+        /// Check whether all supp packs that request homogeneity are in fact homogeneous
+        /// across the proposed pool. This is only a warning; it does not prevent the pool being created;
+        /// so it is not used by CanJoinPool.
+        /// </summary>
+        /// <returns>A list of strings: each string is the name of a bad supp pack with a reason in brackets</returns>
+        public static List<string> HomogeneousSuppPacksDiffering(List<Host> slaves, IXenObject poolOrMaster)
+        {
+            List<Host> allHosts = new List<Host>(slaves);
+            allHosts.AddRange(poolOrMaster.Connection.Cache.Hosts);
+
+            // Make a dictionary of all supp packs that should be homogeneous
+            Dictionary<string, string> homogeneousPacks = new Dictionary<string, string>();
+            foreach (Host host in allHosts)
+            {
+                foreach (Host.SuppPack suppPack in host.SuppPacks)
+                {
+                    if (suppPack.Homogeneous)
+                        homogeneousPacks[suppPack.OriginatorAndName] = suppPack.Description;
+                }
+            }
+
+            // Now for each such supp pack, see whether it is in fact homogeneous.
+            // If not, add it to the list of bad packs with a reason.
+
+            List<string> badPacks = new List<string>();
+
+            foreach (string pack in homogeneousPacks.Keys)
+            {
+                // Is it present on all hosts, with the same version?
+                List<Host> missingHosts = new List<Host>();
+                string expectedVersion = null;
+                bool versionsDiffer = false;
+
+                foreach (Host host in allHosts)
+                {
+                    Host.SuppPack matchingPack = host.SuppPacks.Find(sp => (sp.OriginatorAndName == pack));
+                    if (matchingPack == null)
+                        missingHosts.Add(host);
+                    else if (expectedVersion == null)
+                        expectedVersion = matchingPack.Version;
+                    else if (matchingPack.Version != expectedVersion)
+                        versionsDiffer = true;
+                }
+
+                if (missingHosts.Count != 0)
+                {
+                    badPacks.Add(string.Format(Messages.SUPP_PACK_MISSING_ON,
+                        homogeneousPacks[pack],  // the Description field from the pack, which we cunningly remembered to save above
+                        string.Join("\n", missingHosts.ConvertAll(host => host.ToString()).ToArray())));  // comma-separated list of hosts
+                }
+                else if (versionsDiffer)
+                {
+                    badPacks.Add(string.Format(Messages.SUPP_PACK_VERSIONS_DIFFER, homogeneousPacks[pack]));
+                }
+            }
+
+            return badPacks;
+        }
+
+        /// <summary>
+        /// Check whether the host that joins the pool has a more extensive feature set than the pool (as long as the CPU vendor is common)
+        /// In this case the host will transparently be down-levelled to the pool level (without needing reboots)
+        /// </summary>
+        public static bool HostHasMoreFeatures(Host slave, Pool pool)
+        {
+            if (slave == null || pool == null)
+                return false;
+
+            Dictionary<string, string> slave_cpu_info = slave.cpu_info;
+            Dictionary<string, string> pool_cpu_info = pool.cpu_info;
+            if (!Helper.AreEqual2(slave_cpu_info, null) && !Helper.AreEqual2(pool_cpu_info, null))
+            {
+                // if pool has less features than slave, then slave will be down-levelled
+                return FewerFeatures(pool_cpu_info, slave_cpu_info);
+            }
+            return false;
+        }
+
+        /// <summary>
+        /// Check whether the host that joins the pool has a less extensive feature set than the pool (as long as the CPU vendor is common)
+        /// In this case the pool is transparently down-levelled to the new host's level (without needing reboots)
+        /// </summary>
+        public static bool HostHasFewerFeatures(Host slave, Pool pool)
+        {
+            if (slave == null || pool == null)
+                return false;
+
+            Dictionary<string, string> slave_cpu_info = slave.cpu_info;
+            Dictionary<string, string> pool_cpu_info = pool.cpu_info;
+            if (!Helper.AreEqual2(slave_cpu_info, null) && !Helper.AreEqual2(pool_cpu_info, null))
+            {
+                // if slave has less features than pool, then pool will be down-levelled
+                return FewerFeatures(slave_cpu_info, pool_cpu_info);
+            }
+            return false;
+        }
+
+        /// <summary>
+        /// Check whether first CPU has fewer features than the second. 
+        /// It returns true if the first feature set is less than the second one in at least one bit
+        /// </summary>
+        public static bool FewerFeatures(Dictionary<string, string> cpu_infoA, Dictionary<string, string> cpu_infoB)
+        {
+            if (cpu_infoA.ContainsKey("features_hvm") && cpu_infoB.ContainsKey("features_hvm") &&
+                FewerFeatures(cpu_infoA["features_hvm"], cpu_infoB["features_hvm"]))
+                return true;
+            if (cpu_infoA.ContainsKey("features_pv") && cpu_infoB.ContainsKey("features_pv") &&
+                FewerFeatures(cpu_infoA["features_pv"], cpu_infoB["features_pv"]))
+                return true;
+
+            return false;
+        }
+
+        public static bool FewerFeatures(string featureSetA, string featureSetB)
+        {
+            if (string.IsNullOrEmpty(featureSetA) || string.IsNullOrEmpty(featureSetB))
+                return false;
+
+            string stringA = featureSetA.Replace(" ", "");
+            stringA = stringA.Replace("-", "");
+            string stringB = featureSetB.Replace(" ", "");
+            stringB = stringB.Replace("-", "");
+
+            if (stringA.Length < stringB.Length)
+                stringA = stringA.PadRight(stringB.Length, '0');
+            if (stringB.Length < stringA.Length)
+                stringB = stringB.PadRight(stringA.Length, '0');
+            
+            for (int i = 0; i < stringA.Length / 8; ++i)
+            {
+                uint intA = Convert.ToUInt32(stringA.Substring(8 * i, 8), 16);
+                uint intB = Convert.ToUInt32(stringB.Substring(8 * i, 8), 16);
+
+                if ((intA & intB) != intB)
+                    return true;
+            }
+            return false;
+        }
+
+        public static bool HasSlaveAnyNonPhysicalPif(IXenConnection slaveConnection)
+        {
+            return
+                slaveConnection.Cache.PIFs.Any(p => !p.physical);
+        }
+    }
+}