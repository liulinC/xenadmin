/*
 * Copyright (c) Citrix Systems, Inc.
 * All rights reserved.
 *
 * Redistribution and use in source and binary forms, with or without
 * modification, are permitted provided that the following conditions
 * are met:
 *
 *   1) Redistributions of source code must retain the above copyright
 *      notice, this list of conditions and the following disclaimer.
 *
 *   2) Redistributions in binary form must reproduce the above
 *      copyright notice, this list of conditions and the following
 *      disclaimer in the documentation and/or other materials
 *      provided with the distribution.
 *
 * THIS SOFTWARE IS PROVIDED BY THE COPYRIGHT HOLDERS AND CONTRIBUTORS
 * "AS IS" AND ANY EXPRESS OR IMPLIED WARRANTIES, INCLUDING, BUT NOT
 * LIMITED TO, THE IMPLIED WARRANTIES OF MERCHANTABILITY AND FITNESS
 * FOR A PARTICULAR PURPOSE ARE DISCLAIMED. IN NO EVENT SHALL THE
 * COPYRIGHT HOLDER OR CONTRIBUTORS BE LIABLE FOR ANY DIRECT,
 * INDIRECT, INCIDENTAL, SPECIAL, EXEMPLARY, OR CONSEQUENTIAL DAMAGES
 * (INCLUDING, BUT NOT LIMITED TO, PROCUREMENT OF SUBSTITUTE GOODS OR
 * SERVICES; LOSS OF USE, DATA, OR PROFITS; OR BUSINESS INTERRUPTION)
 * HOWEVER CAUSED AND ON ANY THEORY OF LIABILITY, WHETHER IN CONTRACT,
 * STRICT LIABILITY, OR TORT (INCLUDING NEGLIGENCE OR OTHERWISE)
 * ARISING IN ANY WAY OUT OF THE USE OF THIS SOFTWARE, EVEN IF ADVISED
 * OF THE POSSIBILITY OF SUCH DAMAGE.
 */


using System;
using System.Collections;
using System.Collections.Generic;
using System.ComponentModel;
using System.Globalization;
using Newtonsoft.Json;
using Newtonsoft.Json.Converters;


namespace XenAPI
{
    /// <summary>
    /// A virtual disk image
    /// First published in XenServer 4.0.
    /// </summary>
    public partial class VDI : XenObject<VDI>
    {
        public VDI()
        {
        }

        public VDI(string uuid,
            string name_label,
            string name_description,
            List<vdi_operations> allowed_operations,
            Dictionary<string, vdi_operations> current_operations,
            XenRef<SR> SR,
            List<XenRef<VBD>> VBDs,
            List<XenRef<Crashdump>> crash_dumps,
            long virtual_size,
            long physical_utilisation,
            vdi_type type,
            bool sharable,
            bool read_only,
            Dictionary<string, string> other_config,
            bool storage_lock,
            string location,
            bool managed,
            bool missing,
            XenRef<VDI> parent,
            Dictionary<string, string> xenstore_data,
            Dictionary<string, string> sm_config,
            bool is_a_snapshot,
            XenRef<VDI> snapshot_of,
            List<XenRef<VDI>> snapshots,
            DateTime snapshot_time,
            string[] tags,
            bool allow_caching,
            on_boot on_boot,
            XenRef<Pool> metadata_of_pool,
            bool metadata_latest,
            bool is_tools_iso,
            bool cbt_enabled)
        {
            this.uuid = uuid;
            this.name_label = name_label;
            this.name_description = name_description;
            this.allowed_operations = allowed_operations;
            this.current_operations = current_operations;
            this.SR = SR;
            this.VBDs = VBDs;
            this.crash_dumps = crash_dumps;
            this.virtual_size = virtual_size;
            this.physical_utilisation = physical_utilisation;
            this.type = type;
            this.sharable = sharable;
            this.read_only = read_only;
            this.other_config = other_config;
            this.storage_lock = storage_lock;
            this.location = location;
            this.managed = managed;
            this.missing = missing;
            this.parent = parent;
            this.xenstore_data = xenstore_data;
            this.sm_config = sm_config;
            this.is_a_snapshot = is_a_snapshot;
            this.snapshot_of = snapshot_of;
            this.snapshots = snapshots;
            this.snapshot_time = snapshot_time;
            this.tags = tags;
            this.allow_caching = allow_caching;
            this.on_boot = on_boot;
            this.metadata_of_pool = metadata_of_pool;
            this.metadata_latest = metadata_latest;
            this.is_tools_iso = is_tools_iso;
            this.cbt_enabled = cbt_enabled;
        }

        /// <summary>
        /// Creates a new VDI from a Proxy_VDI.
        /// </summary>
        /// <param name="proxy"></param>
        public VDI(Proxy_VDI proxy)
        {
            this.UpdateFromProxy(proxy);
        }

        /// <summary>
        /// Updates each field of this instance with the value of
        /// the corresponding field of a given VDI.
        /// </summary>
        public override void UpdateFrom(VDI update)
        {
            uuid = update.uuid;
            name_label = update.name_label;
            name_description = update.name_description;
            allowed_operations = update.allowed_operations;
            current_operations = update.current_operations;
            SR = update.SR;
            VBDs = update.VBDs;
            crash_dumps = update.crash_dumps;
            virtual_size = update.virtual_size;
            physical_utilisation = update.physical_utilisation;
            type = update.type;
            sharable = update.sharable;
            read_only = update.read_only;
            other_config = update.other_config;
            storage_lock = update.storage_lock;
            location = update.location;
            managed = update.managed;
            missing = update.missing;
            parent = update.parent;
            xenstore_data = update.xenstore_data;
            sm_config = update.sm_config;
            is_a_snapshot = update.is_a_snapshot;
            snapshot_of = update.snapshot_of;
            snapshots = update.snapshots;
            snapshot_time = update.snapshot_time;
            tags = update.tags;
            allow_caching = update.allow_caching;
            on_boot = update.on_boot;
            metadata_of_pool = update.metadata_of_pool;
            metadata_latest = update.metadata_latest;
            is_tools_iso = update.is_tools_iso;
            cbt_enabled = update.cbt_enabled;
        }

        internal void UpdateFromProxy(Proxy_VDI proxy)
        {
            uuid = proxy.uuid == null ? null : (string)proxy.uuid;
            name_label = proxy.name_label == null ? null : (string)proxy.name_label;
            name_description = proxy.name_description == null ? null : (string)proxy.name_description;
            allowed_operations = proxy.allowed_operations == null ? null : Helper.StringArrayToEnumList<vdi_operations>(proxy.allowed_operations);
            current_operations = proxy.current_operations == null ? null : Maps.convert_from_proxy_string_vdi_operations(proxy.current_operations);
            SR = proxy.SR == null ? null : XenRef<SR>.Create(proxy.SR);
            VBDs = proxy.VBDs == null ? null : XenRef<VBD>.Create(proxy.VBDs);
            crash_dumps = proxy.crash_dumps == null ? null : XenRef<Crashdump>.Create(proxy.crash_dumps);
            virtual_size = proxy.virtual_size == null ? 0 : long.Parse((string)proxy.virtual_size);
            physical_utilisation = proxy.physical_utilisation == null ? 0 : long.Parse((string)proxy.physical_utilisation);
            type = proxy.type == null ? (vdi_type) 0 : (vdi_type)Helper.EnumParseDefault(typeof(vdi_type), (string)proxy.type);
            sharable = (bool)proxy.sharable;
            read_only = (bool)proxy.read_only;
            other_config = proxy.other_config == null ? null : Maps.convert_from_proxy_string_string(proxy.other_config);
            storage_lock = (bool)proxy.storage_lock;
            location = proxy.location == null ? null : (string)proxy.location;
            managed = (bool)proxy.managed;
            missing = (bool)proxy.missing;
            parent = proxy.parent == null ? null : XenRef<VDI>.Create(proxy.parent);
            xenstore_data = proxy.xenstore_data == null ? null : Maps.convert_from_proxy_string_string(proxy.xenstore_data);
            sm_config = proxy.sm_config == null ? null : Maps.convert_from_proxy_string_string(proxy.sm_config);
            is_a_snapshot = (bool)proxy.is_a_snapshot;
            snapshot_of = proxy.snapshot_of == null ? null : XenRef<VDI>.Create(proxy.snapshot_of);
            snapshots = proxy.snapshots == null ? null : XenRef<VDI>.Create(proxy.snapshots);
            snapshot_time = proxy.snapshot_time;
            tags = proxy.tags == null ? new string[] {} : (string [])proxy.tags;
            allow_caching = (bool)proxy.allow_caching;
            on_boot = proxy.on_boot == null ? (on_boot) 0 : (on_boot)Helper.EnumParseDefault(typeof(on_boot), (string)proxy.on_boot);
            metadata_of_pool = proxy.metadata_of_pool == null ? null : XenRef<Pool>.Create(proxy.metadata_of_pool);
            metadata_latest = (bool)proxy.metadata_latest;
            is_tools_iso = (bool)proxy.is_tools_iso;
            cbt_enabled = (bool)proxy.cbt_enabled;
        }

        public Proxy_VDI ToProxy()
        {
            Proxy_VDI result_ = new Proxy_VDI();
            result_.uuid = uuid ?? "";
            result_.name_label = name_label ?? "";
            result_.name_description = name_description ?? "";
            result_.allowed_operations = (allowed_operations != null) ? Helper.ObjectListToStringArray(allowed_operations) : new string[] {};
            result_.current_operations = Maps.convert_to_proxy_string_vdi_operations(current_operations);
            result_.SR = SR ?? "";
            result_.VBDs = (VBDs != null) ? Helper.RefListToStringArray(VBDs) : new string[] {};
            result_.crash_dumps = (crash_dumps != null) ? Helper.RefListToStringArray(crash_dumps) : new string[] {};
            result_.virtual_size = virtual_size.ToString();
            result_.physical_utilisation = physical_utilisation.ToString();
            result_.type = vdi_type_helper.ToString(type);
            result_.sharable = sharable;
            result_.read_only = read_only;
            result_.other_config = Maps.convert_to_proxy_string_string(other_config);
            result_.storage_lock = storage_lock;
            result_.location = location ?? "";
            result_.managed = managed;
            result_.missing = missing;
            result_.parent = parent ?? "";
            result_.xenstore_data = Maps.convert_to_proxy_string_string(xenstore_data);
            result_.sm_config = Maps.convert_to_proxy_string_string(sm_config);
            result_.is_a_snapshot = is_a_snapshot;
            result_.snapshot_of = snapshot_of ?? "";
            result_.snapshots = (snapshots != null) ? Helper.RefListToStringArray(snapshots) : new string[] {};
            result_.snapshot_time = snapshot_time;
            result_.tags = tags;
            result_.allow_caching = allow_caching;
            result_.on_boot = on_boot_helper.ToString(on_boot);
            result_.metadata_of_pool = metadata_of_pool ?? "";
            result_.metadata_latest = metadata_latest;
            result_.is_tools_iso = is_tools_iso;
            result_.cbt_enabled = cbt_enabled;
            return result_;
        }

        /// <summary>
        /// Creates a new VDI from a Hashtable.
        /// Note that the fields not contained in the Hashtable
        /// will be created with their default values.
        /// </summary>
        /// <param name="table"></param>
        public VDI(Hashtable table) : this()
        {
            UpdateFrom(table);
        }

        /// <summary>
        /// Given a Hashtable with field-value pairs, it updates the fields of this VDI
        /// with the values listed in the Hashtable. Note that only the fields contained
        /// in the Hashtable will be updated and the rest will remain the same.
        /// </summary>
        /// <param name="table"></param>
        public void UpdateFrom(Hashtable table)
        {
            if (table.ContainsKey("uuid"))
                uuid = Marshalling.ParseString(table, "uuid");
            if (table.ContainsKey("name_label"))
                name_label = Marshalling.ParseString(table, "name_label");
            if (table.ContainsKey("name_description"))
                name_description = Marshalling.ParseString(table, "name_description");
            if (table.ContainsKey("allowed_operations"))
                allowed_operations = Helper.StringArrayToEnumList<vdi_operations>(Marshalling.ParseStringArray(table, "allowed_operations"));
            if (table.ContainsKey("current_operations"))
                current_operations = Maps.convert_from_proxy_string_vdi_operations(Marshalling.ParseHashTable(table, "current_operations"));
            if (table.ContainsKey("SR"))
                SR = Marshalling.ParseRef<SR>(table, "SR");
            if (table.ContainsKey("VBDs"))
                VBDs = Marshalling.ParseSetRef<VBD>(table, "VBDs");
            if (table.ContainsKey("crash_dumps"))
                crash_dumps = Marshalling.ParseSetRef<Crashdump>(table, "crash_dumps");
            if (table.ContainsKey("virtual_size"))
                virtual_size = Marshalling.ParseLong(table, "virtual_size");
            if (table.ContainsKey("physical_utilisation"))
                physical_utilisation = Marshalling.ParseLong(table, "physical_utilisation");
            if (table.ContainsKey("type"))
                type = (vdi_type)Helper.EnumParseDefault(typeof(vdi_type), Marshalling.ParseString(table, "type"));
            if (table.ContainsKey("sharable"))
                sharable = Marshalling.ParseBool(table, "sharable");
            if (table.ContainsKey("read_only"))
                read_only = Marshalling.ParseBool(table, "read_only");
            if (table.ContainsKey("other_config"))
                other_config = Maps.convert_from_proxy_string_string(Marshalling.ParseHashTable(table, "other_config"));
            if (table.ContainsKey("storage_lock"))
                storage_lock = Marshalling.ParseBool(table, "storage_lock");
            if (table.ContainsKey("location"))
                location = Marshalling.ParseString(table, "location");
            if (table.ContainsKey("managed"))
                managed = Marshalling.ParseBool(table, "managed");
            if (table.ContainsKey("missing"))
                missing = Marshalling.ParseBool(table, "missing");
            if (table.ContainsKey("parent"))
                parent = Marshalling.ParseRef<VDI>(table, "parent");
            if (table.ContainsKey("xenstore_data"))
                xenstore_data = Maps.convert_from_proxy_string_string(Marshalling.ParseHashTable(table, "xenstore_data"));
            if (table.ContainsKey("sm_config"))
                sm_config = Maps.convert_from_proxy_string_string(Marshalling.ParseHashTable(table, "sm_config"));
            if (table.ContainsKey("is_a_snapshot"))
                is_a_snapshot = Marshalling.ParseBool(table, "is_a_snapshot");
            if (table.ContainsKey("snapshot_of"))
                snapshot_of = Marshalling.ParseRef<VDI>(table, "snapshot_of");
            if (table.ContainsKey("snapshots"))
                snapshots = Marshalling.ParseSetRef<VDI>(table, "snapshots");
            if (table.ContainsKey("snapshot_time"))
                snapshot_time = Marshalling.ParseDateTime(table, "snapshot_time");
            if (table.ContainsKey("tags"))
                tags = Marshalling.ParseStringArray(table, "tags");
            if (table.ContainsKey("allow_caching"))
                allow_caching = Marshalling.ParseBool(table, "allow_caching");
            if (table.ContainsKey("on_boot"))
                on_boot = (on_boot)Helper.EnumParseDefault(typeof(on_boot), Marshalling.ParseString(table, "on_boot"));
            if (table.ContainsKey("metadata_of_pool"))
                metadata_of_pool = Marshalling.ParseRef<Pool>(table, "metadata_of_pool");
            if (table.ContainsKey("metadata_latest"))
                metadata_latest = Marshalling.ParseBool(table, "metadata_latest");
            if (table.ContainsKey("is_tools_iso"))
                is_tools_iso = Marshalling.ParseBool(table, "is_tools_iso");
            if (table.ContainsKey("cbt_enabled"))
                cbt_enabled = Marshalling.ParseBool(table, "cbt_enabled");
        }

        public bool DeepEquals(VDI other, bool ignoreCurrentOperations)
        {
            if (ReferenceEquals(null, other))
                return false;
            if (ReferenceEquals(this, other))
                return true;

            if (!ignoreCurrentOperations && !Helper.AreEqual2(this.current_operations, other.current_operations))
                return false;

            return Helper.AreEqual2(this._uuid, other._uuid) &&
                Helper.AreEqual2(this._name_label, other._name_label) &&
                Helper.AreEqual2(this._name_description, other._name_description) &&
                Helper.AreEqual2(this._allowed_operations, other._allowed_operations) &&
                Helper.AreEqual2(this._SR, other._SR) &&
                Helper.AreEqual2(this._VBDs, other._VBDs) &&
                Helper.AreEqual2(this._crash_dumps, other._crash_dumps) &&
                Helper.AreEqual2(this._virtual_size, other._virtual_size) &&
                Helper.AreEqual2(this._physical_utilisation, other._physical_utilisation) &&
                Helper.AreEqual2(this._type, other._type) &&
                Helper.AreEqual2(this._sharable, other._sharable) &&
                Helper.AreEqual2(this._read_only, other._read_only) &&
                Helper.AreEqual2(this._other_config, other._other_config) &&
                Helper.AreEqual2(this._storage_lock, other._storage_lock) &&
                Helper.AreEqual2(this._location, other._location) &&
                Helper.AreEqual2(this._managed, other._managed) &&
                Helper.AreEqual2(this._missing, other._missing) &&
                Helper.AreEqual2(this._parent, other._parent) &&
                Helper.AreEqual2(this._xenstore_data, other._xenstore_data) &&
                Helper.AreEqual2(this._sm_config, other._sm_config) &&
                Helper.AreEqual2(this._is_a_snapshot, other._is_a_snapshot) &&
                Helper.AreEqual2(this._snapshot_of, other._snapshot_of) &&
                Helper.AreEqual2(this._snapshots, other._snapshots) &&
                Helper.AreEqual2(this._snapshot_time, other._snapshot_time) &&
                Helper.AreEqual2(this._tags, other._tags) &&
                Helper.AreEqual2(this._allow_caching, other._allow_caching) &&
                Helper.AreEqual2(this._on_boot, other._on_boot) &&
                Helper.AreEqual2(this._metadata_of_pool, other._metadata_of_pool) &&
                Helper.AreEqual2(this._metadata_latest, other._metadata_latest) &&
                Helper.AreEqual2(this._is_tools_iso, other._is_tools_iso) &&
                Helper.AreEqual2(this._cbt_enabled, other._cbt_enabled);
        }

        internal static List<VDI> ProxyArrayToObjectList(Proxy_VDI[] input)
        {
            var result = new List<VDI>();
            foreach (var item in input)
                result.Add(new VDI(item));

            return result;
        }

        public override string SaveChanges(Session session, string opaqueRef, VDI server)
        {
            if (opaqueRef == null)
            {
                var reference = create(session, this);
                return reference == null ? null : reference.opaque_ref;
            }
            else
            {
                if (!Helper.AreEqual2(_other_config, server._other_config))
                {
                    VDI.set_other_config(session, opaqueRef, _other_config);
                }
                if (!Helper.AreEqual2(_xenstore_data, server._xenstore_data))
                {
                    VDI.set_xenstore_data(session, opaqueRef, _xenstore_data);
                }
                if (!Helper.AreEqual2(_sm_config, server._sm_config))
                {
                    VDI.set_sm_config(session, opaqueRef, _sm_config);
                }
                if (!Helper.AreEqual2(_tags, server._tags))
                {
                    VDI.set_tags(session, opaqueRef, _tags);
                }
                if (!Helper.AreEqual2(_name_label, server._name_label))
                {
                    VDI.set_name_label(session, opaqueRef, _name_label);
                }
                if (!Helper.AreEqual2(_name_description, server._name_description))
                {
                    VDI.set_name_description(session, opaqueRef, _name_description);
                }
                if (!Helper.AreEqual2(_virtual_size, server._virtual_size))
                {
                    VDI.set_virtual_size(session, opaqueRef, _virtual_size);
                }
                if (!Helper.AreEqual2(_sharable, server._sharable))
                {
                    VDI.set_sharable(session, opaqueRef, _sharable);
                }
                if (!Helper.AreEqual2(_read_only, server._read_only))
                {
                    VDI.set_read_only(session, opaqueRef, _read_only);
                }

                return null;
            }
        }
        /// <summary>
        /// Get a record containing the current state of the given VDI.
        /// First published in XenServer 4.0.
        /// </summary>
        /// <param name="session">The session</param>
        /// <param name="_vdi">The opaque_ref of the given vdi</param>
        public static VDI get_record(Session session, string _vdi)
        {
            if (session.JsonRpcClient != null)
<<<<<<< HEAD
                return session.JsonRpcClient.vdi_get_record(session.uuid, _vdi);
            else
                return new VDI((Proxy_VDI)session.proxy.vdi_get_record(session.uuid, _vdi ?? "").parse());
=======
                return session.JsonRpcClient.vdi_get_record(session.opaque_ref, _vdi);
            else
                return new VDI((Proxy_VDI)session.proxy.vdi_get_record(session.opaque_ref, _vdi ?? "").parse());
>>>>>>> 45f35ef0
        }

        /// <summary>
        /// Get a reference to the VDI instance with the specified UUID.
        /// First published in XenServer 4.0.
        /// </summary>
        /// <param name="session">The session</param>
        /// <param name="_uuid">UUID of object to return</param>
        public static XenRef<VDI> get_by_uuid(Session session, string _uuid)
        {
            if (session.JsonRpcClient != null)
<<<<<<< HEAD
                return session.JsonRpcClient.vdi_get_by_uuid(session.uuid, _uuid);
            else
                return XenRef<VDI>.Create(session.proxy.vdi_get_by_uuid(session.uuid, _uuid ?? "").parse());
=======
                return session.JsonRpcClient.vdi_get_by_uuid(session.opaque_ref, _uuid);
            else
                return XenRef<VDI>.Create(session.proxy.vdi_get_by_uuid(session.opaque_ref, _uuid ?? "").parse());
>>>>>>> 45f35ef0
        }

        /// <summary>
        /// Create a new VDI instance, and return its handle.
        /// First published in XenServer 4.0.
        /// </summary>
        /// <param name="session">The session</param>
        /// <param name="_record">All constructor arguments</param>
        public static XenRef<VDI> create(Session session, VDI _record)
        {
            if (session.JsonRpcClient != null)
<<<<<<< HEAD
                return session.JsonRpcClient.vdi_create(session.uuid, _record);
            else
                return XenRef<VDI>.Create(session.proxy.vdi_create(session.uuid, _record.ToProxy()).parse());
=======
                return session.JsonRpcClient.vdi_create(session.opaque_ref, _record);
            else
                return XenRef<VDI>.Create(session.proxy.vdi_create(session.opaque_ref, _record.ToProxy()).parse());
>>>>>>> 45f35ef0
        }

        /// <summary>
        /// Create a new VDI instance, and return its handle.
        /// First published in XenServer 4.0.
        /// </summary>
        /// <param name="session">The session</param>
        /// <param name="_record">All constructor arguments</param>
        public static XenRef<Task> async_create(Session session, VDI _record)
        {
          if (session.JsonRpcClient != null)
<<<<<<< HEAD
              return session.JsonRpcClient.async_vdi_create(session.uuid, _record);
          else
              return XenRef<Task>.Create(session.proxy.async_vdi_create(session.uuid, _record.ToProxy()).parse());
=======
              return session.JsonRpcClient.async_vdi_create(session.opaque_ref, _record);
          else
              return XenRef<Task>.Create(session.proxy.async_vdi_create(session.opaque_ref, _record.ToProxy()).parse());
>>>>>>> 45f35ef0
        }

        /// <summary>
        /// Destroy the specified VDI instance.
        /// First published in XenServer 4.0.
        /// </summary>
        /// <param name="session">The session</param>
        /// <param name="_vdi">The opaque_ref of the given vdi</param>
        public static void destroy(Session session, string _vdi)
        {
            if (session.JsonRpcClient != null)
<<<<<<< HEAD
                session.JsonRpcClient.vdi_destroy(session.uuid, _vdi);
            else
                session.proxy.vdi_destroy(session.uuid, _vdi ?? "").parse();
=======
                session.JsonRpcClient.vdi_destroy(session.opaque_ref, _vdi);
            else
                session.proxy.vdi_destroy(session.opaque_ref, _vdi ?? "").parse();
>>>>>>> 45f35ef0
        }

        /// <summary>
        /// Destroy the specified VDI instance.
        /// First published in XenServer 4.0.
        /// </summary>
        /// <param name="session">The session</param>
        /// <param name="_vdi">The opaque_ref of the given vdi</param>
        public static XenRef<Task> async_destroy(Session session, string _vdi)
        {
          if (session.JsonRpcClient != null)
<<<<<<< HEAD
              return session.JsonRpcClient.async_vdi_destroy(session.uuid, _vdi);
          else
              return XenRef<Task>.Create(session.proxy.async_vdi_destroy(session.uuid, _vdi ?? "").parse());
=======
              return session.JsonRpcClient.async_vdi_destroy(session.opaque_ref, _vdi);
          else
              return XenRef<Task>.Create(session.proxy.async_vdi_destroy(session.opaque_ref, _vdi ?? "").parse());
>>>>>>> 45f35ef0
        }

        /// <summary>
        /// Get all the VDI instances with the given label.
        /// First published in XenServer 4.0.
        /// </summary>
        /// <param name="session">The session</param>
        /// <param name="_label">label of object to return</param>
        public static List<XenRef<VDI>> get_by_name_label(Session session, string _label)
        {
            if (session.JsonRpcClient != null)
<<<<<<< HEAD
                return session.JsonRpcClient.vdi_get_by_name_label(session.uuid, _label);
            else
                return XenRef<VDI>.Create(session.proxy.vdi_get_by_name_label(session.uuid, _label ?? "").parse());
=======
                return session.JsonRpcClient.vdi_get_by_name_label(session.opaque_ref, _label);
            else
                return XenRef<VDI>.Create(session.proxy.vdi_get_by_name_label(session.opaque_ref, _label ?? "").parse());
>>>>>>> 45f35ef0
        }

        /// <summary>
        /// Get the uuid field of the given VDI.
        /// First published in XenServer 4.0.
        /// </summary>
        /// <param name="session">The session</param>
        /// <param name="_vdi">The opaque_ref of the given vdi</param>
        public static string get_uuid(Session session, string _vdi)
        {
            if (session.JsonRpcClient != null)
<<<<<<< HEAD
                return session.JsonRpcClient.vdi_get_uuid(session.uuid, _vdi);
            else
                return (string)session.proxy.vdi_get_uuid(session.uuid, _vdi ?? "").parse();
=======
                return session.JsonRpcClient.vdi_get_uuid(session.opaque_ref, _vdi);
            else
                return (string)session.proxy.vdi_get_uuid(session.opaque_ref, _vdi ?? "").parse();
>>>>>>> 45f35ef0
        }

        /// <summary>
        /// Get the name/label field of the given VDI.
        /// First published in XenServer 4.0.
        /// </summary>
        /// <param name="session">The session</param>
        /// <param name="_vdi">The opaque_ref of the given vdi</param>
        public static string get_name_label(Session session, string _vdi)
        {
            if (session.JsonRpcClient != null)
<<<<<<< HEAD
                return session.JsonRpcClient.vdi_get_name_label(session.uuid, _vdi);
            else
                return (string)session.proxy.vdi_get_name_label(session.uuid, _vdi ?? "").parse();
=======
                return session.JsonRpcClient.vdi_get_name_label(session.opaque_ref, _vdi);
            else
                return (string)session.proxy.vdi_get_name_label(session.opaque_ref, _vdi ?? "").parse();
>>>>>>> 45f35ef0
        }

        /// <summary>
        /// Get the name/description field of the given VDI.
        /// First published in XenServer 4.0.
        /// </summary>
        /// <param name="session">The session</param>
        /// <param name="_vdi">The opaque_ref of the given vdi</param>
        public static string get_name_description(Session session, string _vdi)
        {
            if (session.JsonRpcClient != null)
<<<<<<< HEAD
                return session.JsonRpcClient.vdi_get_name_description(session.uuid, _vdi);
            else
                return (string)session.proxy.vdi_get_name_description(session.uuid, _vdi ?? "").parse();
=======
                return session.JsonRpcClient.vdi_get_name_description(session.opaque_ref, _vdi);
            else
                return (string)session.proxy.vdi_get_name_description(session.opaque_ref, _vdi ?? "").parse();
>>>>>>> 45f35ef0
        }

        /// <summary>
        /// Get the allowed_operations field of the given VDI.
        /// First published in XenServer 4.0.
        /// </summary>
        /// <param name="session">The session</param>
        /// <param name="_vdi">The opaque_ref of the given vdi</param>
        public static List<vdi_operations> get_allowed_operations(Session session, string _vdi)
        {
            if (session.JsonRpcClient != null)
<<<<<<< HEAD
                return session.JsonRpcClient.vdi_get_allowed_operations(session.uuid, _vdi);
            else
                return Helper.StringArrayToEnumList<vdi_operations>(session.proxy.vdi_get_allowed_operations(session.uuid, _vdi ?? "").parse());
=======
                return session.JsonRpcClient.vdi_get_allowed_operations(session.opaque_ref, _vdi);
            else
                return Helper.StringArrayToEnumList<vdi_operations>(session.proxy.vdi_get_allowed_operations(session.opaque_ref, _vdi ?? "").parse());
>>>>>>> 45f35ef0
        }

        /// <summary>
        /// Get the current_operations field of the given VDI.
        /// First published in XenServer 4.0.
        /// </summary>
        /// <param name="session">The session</param>
        /// <param name="_vdi">The opaque_ref of the given vdi</param>
        public static Dictionary<string, vdi_operations> get_current_operations(Session session, string _vdi)
        {
            if (session.JsonRpcClient != null)
<<<<<<< HEAD
                return session.JsonRpcClient.vdi_get_current_operations(session.uuid, _vdi);
            else
                return Maps.convert_from_proxy_string_vdi_operations(session.proxy.vdi_get_current_operations(session.uuid, _vdi ?? "").parse());
=======
                return session.JsonRpcClient.vdi_get_current_operations(session.opaque_ref, _vdi);
            else
                return Maps.convert_from_proxy_string_vdi_operations(session.proxy.vdi_get_current_operations(session.opaque_ref, _vdi ?? "").parse());
>>>>>>> 45f35ef0
        }

        /// <summary>
        /// Get the SR field of the given VDI.
        /// First published in XenServer 4.0.
        /// </summary>
        /// <param name="session">The session</param>
        /// <param name="_vdi">The opaque_ref of the given vdi</param>
        public static XenRef<SR> get_SR(Session session, string _vdi)
        {
            if (session.JsonRpcClient != null)
<<<<<<< HEAD
                return session.JsonRpcClient.vdi_get_sr(session.uuid, _vdi);
            else
                return XenRef<SR>.Create(session.proxy.vdi_get_sr(session.uuid, _vdi ?? "").parse());
=======
                return session.JsonRpcClient.vdi_get_sr(session.opaque_ref, _vdi);
            else
                return XenRef<SR>.Create(session.proxy.vdi_get_sr(session.opaque_ref, _vdi ?? "").parse());
>>>>>>> 45f35ef0
        }

        /// <summary>
        /// Get the VBDs field of the given VDI.
        /// First published in XenServer 4.0.
        /// </summary>
        /// <param name="session">The session</param>
        /// <param name="_vdi">The opaque_ref of the given vdi</param>
        public static List<XenRef<VBD>> get_VBDs(Session session, string _vdi)
        {
            if (session.JsonRpcClient != null)
<<<<<<< HEAD
                return session.JsonRpcClient.vdi_get_vbds(session.uuid, _vdi);
            else
                return XenRef<VBD>.Create(session.proxy.vdi_get_vbds(session.uuid, _vdi ?? "").parse());
=======
                return session.JsonRpcClient.vdi_get_vbds(session.opaque_ref, _vdi);
            else
                return XenRef<VBD>.Create(session.proxy.vdi_get_vbds(session.opaque_ref, _vdi ?? "").parse());
>>>>>>> 45f35ef0
        }

        /// <summary>
        /// Get the crash_dumps field of the given VDI.
        /// First published in XenServer 4.0.
        /// </summary>
        /// <param name="session">The session</param>
        /// <param name="_vdi">The opaque_ref of the given vdi</param>
        public static List<XenRef<Crashdump>> get_crash_dumps(Session session, string _vdi)
        {
            if (session.JsonRpcClient != null)
<<<<<<< HEAD
                return session.JsonRpcClient.vdi_get_crash_dumps(session.uuid, _vdi);
            else
                return XenRef<Crashdump>.Create(session.proxy.vdi_get_crash_dumps(session.uuid, _vdi ?? "").parse());
=======
                return session.JsonRpcClient.vdi_get_crash_dumps(session.opaque_ref, _vdi);
            else
                return XenRef<Crashdump>.Create(session.proxy.vdi_get_crash_dumps(session.opaque_ref, _vdi ?? "").parse());
>>>>>>> 45f35ef0
        }

        /// <summary>
        /// Get the virtual_size field of the given VDI.
        /// First published in XenServer 4.0.
        /// </summary>
        /// <param name="session">The session</param>
        /// <param name="_vdi">The opaque_ref of the given vdi</param>
        public static long get_virtual_size(Session session, string _vdi)
        {
            if (session.JsonRpcClient != null)
<<<<<<< HEAD
                return session.JsonRpcClient.vdi_get_virtual_size(session.uuid, _vdi);
            else
                return long.Parse((string)session.proxy.vdi_get_virtual_size(session.uuid, _vdi ?? "").parse());
=======
                return session.JsonRpcClient.vdi_get_virtual_size(session.opaque_ref, _vdi);
            else
                return long.Parse((string)session.proxy.vdi_get_virtual_size(session.opaque_ref, _vdi ?? "").parse());
>>>>>>> 45f35ef0
        }

        /// <summary>
        /// Get the physical_utilisation field of the given VDI.
        /// First published in XenServer 4.0.
        /// </summary>
        /// <param name="session">The session</param>
        /// <param name="_vdi">The opaque_ref of the given vdi</param>
        public static long get_physical_utilisation(Session session, string _vdi)
        {
            if (session.JsonRpcClient != null)
<<<<<<< HEAD
                return session.JsonRpcClient.vdi_get_physical_utilisation(session.uuid, _vdi);
            else
                return long.Parse((string)session.proxy.vdi_get_physical_utilisation(session.uuid, _vdi ?? "").parse());
=======
                return session.JsonRpcClient.vdi_get_physical_utilisation(session.opaque_ref, _vdi);
            else
                return long.Parse((string)session.proxy.vdi_get_physical_utilisation(session.opaque_ref, _vdi ?? "").parse());
>>>>>>> 45f35ef0
        }

        /// <summary>
        /// Get the type field of the given VDI.
        /// First published in XenServer 4.0.
        /// </summary>
        /// <param name="session">The session</param>
        /// <param name="_vdi">The opaque_ref of the given vdi</param>
        public static vdi_type get_type(Session session, string _vdi)
        {
            if (session.JsonRpcClient != null)
<<<<<<< HEAD
                return session.JsonRpcClient.vdi_get_type(session.uuid, _vdi);
            else
                return (vdi_type)Helper.EnumParseDefault(typeof(vdi_type), (string)session.proxy.vdi_get_type(session.uuid, _vdi ?? "").parse());
=======
                return session.JsonRpcClient.vdi_get_type(session.opaque_ref, _vdi);
            else
                return (vdi_type)Helper.EnumParseDefault(typeof(vdi_type), (string)session.proxy.vdi_get_type(session.opaque_ref, _vdi ?? "").parse());
>>>>>>> 45f35ef0
        }

        /// <summary>
        /// Get the sharable field of the given VDI.
        /// First published in XenServer 4.0.
        /// </summary>
        /// <param name="session">The session</param>
        /// <param name="_vdi">The opaque_ref of the given vdi</param>
        public static bool get_sharable(Session session, string _vdi)
        {
            if (session.JsonRpcClient != null)
<<<<<<< HEAD
                return session.JsonRpcClient.vdi_get_sharable(session.uuid, _vdi);
            else
                return (bool)session.proxy.vdi_get_sharable(session.uuid, _vdi ?? "").parse();
=======
                return session.JsonRpcClient.vdi_get_sharable(session.opaque_ref, _vdi);
            else
                return (bool)session.proxy.vdi_get_sharable(session.opaque_ref, _vdi ?? "").parse();
>>>>>>> 45f35ef0
        }

        /// <summary>
        /// Get the read_only field of the given VDI.
        /// First published in XenServer 4.0.
        /// </summary>
        /// <param name="session">The session</param>
        /// <param name="_vdi">The opaque_ref of the given vdi</param>
        public static bool get_read_only(Session session, string _vdi)
        {
            if (session.JsonRpcClient != null)
<<<<<<< HEAD
                return session.JsonRpcClient.vdi_get_read_only(session.uuid, _vdi);
            else
                return (bool)session.proxy.vdi_get_read_only(session.uuid, _vdi ?? "").parse();
=======
                return session.JsonRpcClient.vdi_get_read_only(session.opaque_ref, _vdi);
            else
                return (bool)session.proxy.vdi_get_read_only(session.opaque_ref, _vdi ?? "").parse();
>>>>>>> 45f35ef0
        }

        /// <summary>
        /// Get the other_config field of the given VDI.
        /// First published in XenServer 4.0.
        /// </summary>
        /// <param name="session">The session</param>
        /// <param name="_vdi">The opaque_ref of the given vdi</param>
        public static Dictionary<string, string> get_other_config(Session session, string _vdi)
        {
            if (session.JsonRpcClient != null)
<<<<<<< HEAD
                return session.JsonRpcClient.vdi_get_other_config(session.uuid, _vdi);
            else
                return Maps.convert_from_proxy_string_string(session.proxy.vdi_get_other_config(session.uuid, _vdi ?? "").parse());
=======
                return session.JsonRpcClient.vdi_get_other_config(session.opaque_ref, _vdi);
            else
                return Maps.convert_from_proxy_string_string(session.proxy.vdi_get_other_config(session.opaque_ref, _vdi ?? "").parse());
>>>>>>> 45f35ef0
        }

        /// <summary>
        /// Get the storage_lock field of the given VDI.
        /// First published in XenServer 4.0.
        /// </summary>
        /// <param name="session">The session</param>
        /// <param name="_vdi">The opaque_ref of the given vdi</param>
        public static bool get_storage_lock(Session session, string _vdi)
        {
            if (session.JsonRpcClient != null)
<<<<<<< HEAD
                return session.JsonRpcClient.vdi_get_storage_lock(session.uuid, _vdi);
            else
                return (bool)session.proxy.vdi_get_storage_lock(session.uuid, _vdi ?? "").parse();
=======
                return session.JsonRpcClient.vdi_get_storage_lock(session.opaque_ref, _vdi);
            else
                return (bool)session.proxy.vdi_get_storage_lock(session.opaque_ref, _vdi ?? "").parse();
>>>>>>> 45f35ef0
        }

        /// <summary>
        /// Get the location field of the given VDI.
        /// First published in XenServer 4.1.
        /// </summary>
        /// <param name="session">The session</param>
        /// <param name="_vdi">The opaque_ref of the given vdi</param>
        public static string get_location(Session session, string _vdi)
        {
            if (session.JsonRpcClient != null)
<<<<<<< HEAD
                return session.JsonRpcClient.vdi_get_location(session.uuid, _vdi);
            else
                return (string)session.proxy.vdi_get_location(session.uuid, _vdi ?? "").parse();
=======
                return session.JsonRpcClient.vdi_get_location(session.opaque_ref, _vdi);
            else
                return (string)session.proxy.vdi_get_location(session.opaque_ref, _vdi ?? "").parse();
>>>>>>> 45f35ef0
        }

        /// <summary>
        /// Get the managed field of the given VDI.
        /// First published in XenServer 4.0.
        /// </summary>
        /// <param name="session">The session</param>
        /// <param name="_vdi">The opaque_ref of the given vdi</param>
        public static bool get_managed(Session session, string _vdi)
        {
            if (session.JsonRpcClient != null)
<<<<<<< HEAD
                return session.JsonRpcClient.vdi_get_managed(session.uuid, _vdi);
            else
                return (bool)session.proxy.vdi_get_managed(session.uuid, _vdi ?? "").parse();
=======
                return session.JsonRpcClient.vdi_get_managed(session.opaque_ref, _vdi);
            else
                return (bool)session.proxy.vdi_get_managed(session.opaque_ref, _vdi ?? "").parse();
>>>>>>> 45f35ef0
        }

        /// <summary>
        /// Get the missing field of the given VDI.
        /// First published in XenServer 4.0.
        /// </summary>
        /// <param name="session">The session</param>
        /// <param name="_vdi">The opaque_ref of the given vdi</param>
        public static bool get_missing(Session session, string _vdi)
        {
            if (session.JsonRpcClient != null)
<<<<<<< HEAD
                return session.JsonRpcClient.vdi_get_missing(session.uuid, _vdi);
            else
                return (bool)session.proxy.vdi_get_missing(session.uuid, _vdi ?? "").parse();
=======
                return session.JsonRpcClient.vdi_get_missing(session.opaque_ref, _vdi);
            else
                return (bool)session.proxy.vdi_get_missing(session.opaque_ref, _vdi ?? "").parse();
>>>>>>> 45f35ef0
        }

        /// <summary>
        /// Get the parent field of the given VDI.
        /// First published in XenServer 4.0.
        /// Deprecated since XenServer 7.1.
        /// </summary>
        /// <param name="session">The session</param>
        /// <param name="_vdi">The opaque_ref of the given vdi</param>
        [Deprecated("XenServer 7.1")]
        public static XenRef<VDI> get_parent(Session session, string _vdi)
        {
            if (session.JsonRpcClient != null)
<<<<<<< HEAD
                return session.JsonRpcClient.vdi_get_parent(session.uuid, _vdi);
            else
                return XenRef<VDI>.Create(session.proxy.vdi_get_parent(session.uuid, _vdi ?? "").parse());
=======
                return session.JsonRpcClient.vdi_get_parent(session.opaque_ref, _vdi);
            else
                return XenRef<VDI>.Create(session.proxy.vdi_get_parent(session.opaque_ref, _vdi ?? "").parse());
>>>>>>> 45f35ef0
        }

        /// <summary>
        /// Get the xenstore_data field of the given VDI.
        /// First published in XenServer 4.1.
        /// </summary>
        /// <param name="session">The session</param>
        /// <param name="_vdi">The opaque_ref of the given vdi</param>
        public static Dictionary<string, string> get_xenstore_data(Session session, string _vdi)
        {
            if (session.JsonRpcClient != null)
<<<<<<< HEAD
                return session.JsonRpcClient.vdi_get_xenstore_data(session.uuid, _vdi);
            else
                return Maps.convert_from_proxy_string_string(session.proxy.vdi_get_xenstore_data(session.uuid, _vdi ?? "").parse());
=======
                return session.JsonRpcClient.vdi_get_xenstore_data(session.opaque_ref, _vdi);
            else
                return Maps.convert_from_proxy_string_string(session.proxy.vdi_get_xenstore_data(session.opaque_ref, _vdi ?? "").parse());
>>>>>>> 45f35ef0
        }

        /// <summary>
        /// Get the sm_config field of the given VDI.
        /// First published in XenServer 4.1.
        /// </summary>
        /// <param name="session">The session</param>
        /// <param name="_vdi">The opaque_ref of the given vdi</param>
        public static Dictionary<string, string> get_sm_config(Session session, string _vdi)
        {
            if (session.JsonRpcClient != null)
<<<<<<< HEAD
                return session.JsonRpcClient.vdi_get_sm_config(session.uuid, _vdi);
            else
                return Maps.convert_from_proxy_string_string(session.proxy.vdi_get_sm_config(session.uuid, _vdi ?? "").parse());
=======
                return session.JsonRpcClient.vdi_get_sm_config(session.opaque_ref, _vdi);
            else
                return Maps.convert_from_proxy_string_string(session.proxy.vdi_get_sm_config(session.opaque_ref, _vdi ?? "").parse());
>>>>>>> 45f35ef0
        }

        /// <summary>
        /// Get the is_a_snapshot field of the given VDI.
        /// First published in XenServer 5.0.
        /// </summary>
        /// <param name="session">The session</param>
        /// <param name="_vdi">The opaque_ref of the given vdi</param>
        public static bool get_is_a_snapshot(Session session, string _vdi)
        {
            if (session.JsonRpcClient != null)
<<<<<<< HEAD
                return session.JsonRpcClient.vdi_get_is_a_snapshot(session.uuid, _vdi);
            else
                return (bool)session.proxy.vdi_get_is_a_snapshot(session.uuid, _vdi ?? "").parse();
=======
                return session.JsonRpcClient.vdi_get_is_a_snapshot(session.opaque_ref, _vdi);
            else
                return (bool)session.proxy.vdi_get_is_a_snapshot(session.opaque_ref, _vdi ?? "").parse();
>>>>>>> 45f35ef0
        }

        /// <summary>
        /// Get the snapshot_of field of the given VDI.
        /// First published in XenServer 5.0.
        /// </summary>
        /// <param name="session">The session</param>
        /// <param name="_vdi">The opaque_ref of the given vdi</param>
        public static XenRef<VDI> get_snapshot_of(Session session, string _vdi)
        {
            if (session.JsonRpcClient != null)
<<<<<<< HEAD
                return session.JsonRpcClient.vdi_get_snapshot_of(session.uuid, _vdi);
            else
                return XenRef<VDI>.Create(session.proxy.vdi_get_snapshot_of(session.uuid, _vdi ?? "").parse());
=======
                return session.JsonRpcClient.vdi_get_snapshot_of(session.opaque_ref, _vdi);
            else
                return XenRef<VDI>.Create(session.proxy.vdi_get_snapshot_of(session.opaque_ref, _vdi ?? "").parse());
>>>>>>> 45f35ef0
        }

        /// <summary>
        /// Get the snapshots field of the given VDI.
        /// First published in XenServer 5.0.
        /// </summary>
        /// <param name="session">The session</param>
        /// <param name="_vdi">The opaque_ref of the given vdi</param>
        public static List<XenRef<VDI>> get_snapshots(Session session, string _vdi)
        {
            if (session.JsonRpcClient != null)
<<<<<<< HEAD
                return session.JsonRpcClient.vdi_get_snapshots(session.uuid, _vdi);
            else
                return XenRef<VDI>.Create(session.proxy.vdi_get_snapshots(session.uuid, _vdi ?? "").parse());
=======
                return session.JsonRpcClient.vdi_get_snapshots(session.opaque_ref, _vdi);
            else
                return XenRef<VDI>.Create(session.proxy.vdi_get_snapshots(session.opaque_ref, _vdi ?? "").parse());
>>>>>>> 45f35ef0
        }

        /// <summary>
        /// Get the snapshot_time field of the given VDI.
        /// First published in XenServer 5.0.
        /// </summary>
        /// <param name="session">The session</param>
        /// <param name="_vdi">The opaque_ref of the given vdi</param>
        public static DateTime get_snapshot_time(Session session, string _vdi)
        {
            if (session.JsonRpcClient != null)
<<<<<<< HEAD
                return session.JsonRpcClient.vdi_get_snapshot_time(session.uuid, _vdi);
            else
                return session.proxy.vdi_get_snapshot_time(session.uuid, _vdi ?? "").parse();
=======
                return session.JsonRpcClient.vdi_get_snapshot_time(session.opaque_ref, _vdi);
            else
                return session.proxy.vdi_get_snapshot_time(session.opaque_ref, _vdi ?? "").parse();
>>>>>>> 45f35ef0
        }

        /// <summary>
        /// Get the tags field of the given VDI.
        /// First published in XenServer 5.0.
        /// </summary>
        /// <param name="session">The session</param>
        /// <param name="_vdi">The opaque_ref of the given vdi</param>
        public static string[] get_tags(Session session, string _vdi)
        {
            if (session.JsonRpcClient != null)
<<<<<<< HEAD
                return session.JsonRpcClient.vdi_get_tags(session.uuid, _vdi);
            else
                return (string [])session.proxy.vdi_get_tags(session.uuid, _vdi ?? "").parse();
=======
                return session.JsonRpcClient.vdi_get_tags(session.opaque_ref, _vdi);
            else
                return (string [])session.proxy.vdi_get_tags(session.opaque_ref, _vdi ?? "").parse();
>>>>>>> 45f35ef0
        }

        /// <summary>
        /// Get the allow_caching field of the given VDI.
        /// First published in XenServer 5.6 FP1.
        /// </summary>
        /// <param name="session">The session</param>
        /// <param name="_vdi">The opaque_ref of the given vdi</param>
        public static bool get_allow_caching(Session session, string _vdi)
        {
            if (session.JsonRpcClient != null)
<<<<<<< HEAD
                return session.JsonRpcClient.vdi_get_allow_caching(session.uuid, _vdi);
            else
                return (bool)session.proxy.vdi_get_allow_caching(session.uuid, _vdi ?? "").parse();
=======
                return session.JsonRpcClient.vdi_get_allow_caching(session.opaque_ref, _vdi);
            else
                return (bool)session.proxy.vdi_get_allow_caching(session.opaque_ref, _vdi ?? "").parse();
>>>>>>> 45f35ef0
        }

        /// <summary>
        /// Get the on_boot field of the given VDI.
        /// First published in XenServer 5.6 FP1.
        /// </summary>
        /// <param name="session">The session</param>
        /// <param name="_vdi">The opaque_ref of the given vdi</param>
        public static on_boot get_on_boot(Session session, string _vdi)
        {
            if (session.JsonRpcClient != null)
<<<<<<< HEAD
                return session.JsonRpcClient.vdi_get_on_boot(session.uuid, _vdi);
            else
                return (on_boot)Helper.EnumParseDefault(typeof(on_boot), (string)session.proxy.vdi_get_on_boot(session.uuid, _vdi ?? "").parse());
=======
                return session.JsonRpcClient.vdi_get_on_boot(session.opaque_ref, _vdi);
            else
                return (on_boot)Helper.EnumParseDefault(typeof(on_boot), (string)session.proxy.vdi_get_on_boot(session.opaque_ref, _vdi ?? "").parse());
>>>>>>> 45f35ef0
        }

        /// <summary>
        /// Get the metadata_of_pool field of the given VDI.
        /// First published in XenServer 6.0.
        /// </summary>
        /// <param name="session">The session</param>
        /// <param name="_vdi">The opaque_ref of the given vdi</param>
        public static XenRef<Pool> get_metadata_of_pool(Session session, string _vdi)
        {
            if (session.JsonRpcClient != null)
<<<<<<< HEAD
                return session.JsonRpcClient.vdi_get_metadata_of_pool(session.uuid, _vdi);
            else
                return XenRef<Pool>.Create(session.proxy.vdi_get_metadata_of_pool(session.uuid, _vdi ?? "").parse());
=======
                return session.JsonRpcClient.vdi_get_metadata_of_pool(session.opaque_ref, _vdi);
            else
                return XenRef<Pool>.Create(session.proxy.vdi_get_metadata_of_pool(session.opaque_ref, _vdi ?? "").parse());
>>>>>>> 45f35ef0
        }

        /// <summary>
        /// Get the metadata_latest field of the given VDI.
        /// First published in XenServer 6.0.
        /// </summary>
        /// <param name="session">The session</param>
        /// <param name="_vdi">The opaque_ref of the given vdi</param>
        public static bool get_metadata_latest(Session session, string _vdi)
        {
            if (session.JsonRpcClient != null)
<<<<<<< HEAD
                return session.JsonRpcClient.vdi_get_metadata_latest(session.uuid, _vdi);
            else
                return (bool)session.proxy.vdi_get_metadata_latest(session.uuid, _vdi ?? "").parse();
=======
                return session.JsonRpcClient.vdi_get_metadata_latest(session.opaque_ref, _vdi);
            else
                return (bool)session.proxy.vdi_get_metadata_latest(session.opaque_ref, _vdi ?? "").parse();
>>>>>>> 45f35ef0
        }

        /// <summary>
        /// Get the is_tools_iso field of the given VDI.
        /// First published in XenServer 7.0.
        /// </summary>
        /// <param name="session">The session</param>
        /// <param name="_vdi">The opaque_ref of the given vdi</param>
        public static bool get_is_tools_iso(Session session, string _vdi)
        {
            if (session.JsonRpcClient != null)
<<<<<<< HEAD
                return session.JsonRpcClient.vdi_get_is_tools_iso(session.uuid, _vdi);
            else
                return (bool)session.proxy.vdi_get_is_tools_iso(session.uuid, _vdi ?? "").parse();
=======
                return session.JsonRpcClient.vdi_get_is_tools_iso(session.opaque_ref, _vdi);
            else
                return (bool)session.proxy.vdi_get_is_tools_iso(session.opaque_ref, _vdi ?? "").parse();
>>>>>>> 45f35ef0
        }

        /// <summary>
        /// Get the cbt_enabled field of the given VDI.
        /// First published in XenServer 7.3.
        /// </summary>
        /// <param name="session">The session</param>
        /// <param name="_vdi">The opaque_ref of the given vdi</param>
        public static bool get_cbt_enabled(Session session, string _vdi)
        {
            if (session.JsonRpcClient != null)
<<<<<<< HEAD
                return session.JsonRpcClient.vdi_get_cbt_enabled(session.uuid, _vdi);
            else
                return (bool)session.proxy.vdi_get_cbt_enabled(session.uuid, _vdi ?? "").parse();
=======
                return session.JsonRpcClient.vdi_get_cbt_enabled(session.opaque_ref, _vdi);
            else
                return (bool)session.proxy.vdi_get_cbt_enabled(session.opaque_ref, _vdi ?? "").parse();
>>>>>>> 45f35ef0
        }

        /// <summary>
        /// Set the other_config field of the given VDI.
        /// First published in XenServer 4.0.
        /// </summary>
        /// <param name="session">The session</param>
        /// <param name="_vdi">The opaque_ref of the given vdi</param>
        /// <param name="_other_config">New value to set</param>
        public static void set_other_config(Session session, string _vdi, Dictionary<string, string> _other_config)
        {
            if (session.JsonRpcClient != null)
<<<<<<< HEAD
                session.JsonRpcClient.vdi_set_other_config(session.uuid, _vdi, _other_config);
            else
                session.proxy.vdi_set_other_config(session.uuid, _vdi ?? "", Maps.convert_to_proxy_string_string(_other_config)).parse();
=======
                session.JsonRpcClient.vdi_set_other_config(session.opaque_ref, _vdi, _other_config);
            else
                session.proxy.vdi_set_other_config(session.opaque_ref, _vdi ?? "", Maps.convert_to_proxy_string_string(_other_config)).parse();
>>>>>>> 45f35ef0
        }

        /// <summary>
        /// Add the given key-value pair to the other_config field of the given VDI.
        /// First published in XenServer 4.0.
        /// </summary>
        /// <param name="session">The session</param>
        /// <param name="_vdi">The opaque_ref of the given vdi</param>
        /// <param name="_key">Key to add</param>
        /// <param name="_value">Value to add</param>
        public static void add_to_other_config(Session session, string _vdi, string _key, string _value)
        {
            if (session.JsonRpcClient != null)
<<<<<<< HEAD
                session.JsonRpcClient.vdi_add_to_other_config(session.uuid, _vdi, _key, _value);
            else
                session.proxy.vdi_add_to_other_config(session.uuid, _vdi ?? "", _key ?? "", _value ?? "").parse();
=======
                session.JsonRpcClient.vdi_add_to_other_config(session.opaque_ref, _vdi, _key, _value);
            else
                session.proxy.vdi_add_to_other_config(session.opaque_ref, _vdi ?? "", _key ?? "", _value ?? "").parse();
>>>>>>> 45f35ef0
        }

        /// <summary>
        /// Remove the given key and its corresponding value from the other_config field of the given VDI.  If the key is not in that Map, then do nothing.
        /// First published in XenServer 4.0.
        /// </summary>
        /// <param name="session">The session</param>
        /// <param name="_vdi">The opaque_ref of the given vdi</param>
        /// <param name="_key">Key to remove</param>
        public static void remove_from_other_config(Session session, string _vdi, string _key)
        {
            if (session.JsonRpcClient != null)
<<<<<<< HEAD
                session.JsonRpcClient.vdi_remove_from_other_config(session.uuid, _vdi, _key);
            else
                session.proxy.vdi_remove_from_other_config(session.uuid, _vdi ?? "", _key ?? "").parse();
=======
                session.JsonRpcClient.vdi_remove_from_other_config(session.opaque_ref, _vdi, _key);
            else
                session.proxy.vdi_remove_from_other_config(session.opaque_ref, _vdi ?? "", _key ?? "").parse();
>>>>>>> 45f35ef0
        }

        /// <summary>
        /// Set the xenstore_data field of the given VDI.
        /// First published in XenServer 4.1.
        /// </summary>
        /// <param name="session">The session</param>
        /// <param name="_vdi">The opaque_ref of the given vdi</param>
        /// <param name="_xenstore_data">New value to set</param>
        public static void set_xenstore_data(Session session, string _vdi, Dictionary<string, string> _xenstore_data)
        {
            if (session.JsonRpcClient != null)
<<<<<<< HEAD
                session.JsonRpcClient.vdi_set_xenstore_data(session.uuid, _vdi, _xenstore_data);
            else
                session.proxy.vdi_set_xenstore_data(session.uuid, _vdi ?? "", Maps.convert_to_proxy_string_string(_xenstore_data)).parse();
=======
                session.JsonRpcClient.vdi_set_xenstore_data(session.opaque_ref, _vdi, _xenstore_data);
            else
                session.proxy.vdi_set_xenstore_data(session.opaque_ref, _vdi ?? "", Maps.convert_to_proxy_string_string(_xenstore_data)).parse();
>>>>>>> 45f35ef0
        }

        /// <summary>
        /// Add the given key-value pair to the xenstore_data field of the given VDI.
        /// First published in XenServer 4.1.
        /// </summary>
        /// <param name="session">The session</param>
        /// <param name="_vdi">The opaque_ref of the given vdi</param>
        /// <param name="_key">Key to add</param>
        /// <param name="_value">Value to add</param>
        public static void add_to_xenstore_data(Session session, string _vdi, string _key, string _value)
        {
            if (session.JsonRpcClient != null)
<<<<<<< HEAD
                session.JsonRpcClient.vdi_add_to_xenstore_data(session.uuid, _vdi, _key, _value);
            else
                session.proxy.vdi_add_to_xenstore_data(session.uuid, _vdi ?? "", _key ?? "", _value ?? "").parse();
=======
                session.JsonRpcClient.vdi_add_to_xenstore_data(session.opaque_ref, _vdi, _key, _value);
            else
                session.proxy.vdi_add_to_xenstore_data(session.opaque_ref, _vdi ?? "", _key ?? "", _value ?? "").parse();
>>>>>>> 45f35ef0
        }

        /// <summary>
        /// Remove the given key and its corresponding value from the xenstore_data field of the given VDI.  If the key is not in that Map, then do nothing.
        /// First published in XenServer 4.1.
        /// </summary>
        /// <param name="session">The session</param>
        /// <param name="_vdi">The opaque_ref of the given vdi</param>
        /// <param name="_key">Key to remove</param>
        public static void remove_from_xenstore_data(Session session, string _vdi, string _key)
        {
            if (session.JsonRpcClient != null)
<<<<<<< HEAD
                session.JsonRpcClient.vdi_remove_from_xenstore_data(session.uuid, _vdi, _key);
            else
                session.proxy.vdi_remove_from_xenstore_data(session.uuid, _vdi ?? "", _key ?? "").parse();
=======
                session.JsonRpcClient.vdi_remove_from_xenstore_data(session.opaque_ref, _vdi, _key);
            else
                session.proxy.vdi_remove_from_xenstore_data(session.opaque_ref, _vdi ?? "", _key ?? "").parse();
>>>>>>> 45f35ef0
        }

        /// <summary>
        /// Set the sm_config field of the given VDI.
        /// First published in XenServer 4.1.
        /// </summary>
        /// <param name="session">The session</param>
        /// <param name="_vdi">The opaque_ref of the given vdi</param>
        /// <param name="_sm_config">New value to set</param>
        public static void set_sm_config(Session session, string _vdi, Dictionary<string, string> _sm_config)
        {
            if (session.JsonRpcClient != null)
<<<<<<< HEAD
                session.JsonRpcClient.vdi_set_sm_config(session.uuid, _vdi, _sm_config);
            else
                session.proxy.vdi_set_sm_config(session.uuid, _vdi ?? "", Maps.convert_to_proxy_string_string(_sm_config)).parse();
=======
                session.JsonRpcClient.vdi_set_sm_config(session.opaque_ref, _vdi, _sm_config);
            else
                session.proxy.vdi_set_sm_config(session.opaque_ref, _vdi ?? "", Maps.convert_to_proxy_string_string(_sm_config)).parse();
>>>>>>> 45f35ef0
        }

        /// <summary>
        /// Add the given key-value pair to the sm_config field of the given VDI.
        /// First published in XenServer 4.1.
        /// </summary>
        /// <param name="session">The session</param>
        /// <param name="_vdi">The opaque_ref of the given vdi</param>
        /// <param name="_key">Key to add</param>
        /// <param name="_value">Value to add</param>
        public static void add_to_sm_config(Session session, string _vdi, string _key, string _value)
        {
            if (session.JsonRpcClient != null)
<<<<<<< HEAD
                session.JsonRpcClient.vdi_add_to_sm_config(session.uuid, _vdi, _key, _value);
            else
                session.proxy.vdi_add_to_sm_config(session.uuid, _vdi ?? "", _key ?? "", _value ?? "").parse();
=======
                session.JsonRpcClient.vdi_add_to_sm_config(session.opaque_ref, _vdi, _key, _value);
            else
                session.proxy.vdi_add_to_sm_config(session.opaque_ref, _vdi ?? "", _key ?? "", _value ?? "").parse();
>>>>>>> 45f35ef0
        }

        /// <summary>
        /// Remove the given key and its corresponding value from the sm_config field of the given VDI.  If the key is not in that Map, then do nothing.
        /// First published in XenServer 4.1.
        /// </summary>
        /// <param name="session">The session</param>
        /// <param name="_vdi">The opaque_ref of the given vdi</param>
        /// <param name="_key">Key to remove</param>
        public static void remove_from_sm_config(Session session, string _vdi, string _key)
        {
            if (session.JsonRpcClient != null)
<<<<<<< HEAD
                session.JsonRpcClient.vdi_remove_from_sm_config(session.uuid, _vdi, _key);
            else
                session.proxy.vdi_remove_from_sm_config(session.uuid, _vdi ?? "", _key ?? "").parse();
=======
                session.JsonRpcClient.vdi_remove_from_sm_config(session.opaque_ref, _vdi, _key);
            else
                session.proxy.vdi_remove_from_sm_config(session.opaque_ref, _vdi ?? "", _key ?? "").parse();
>>>>>>> 45f35ef0
        }

        /// <summary>
        /// Set the tags field of the given VDI.
        /// First published in XenServer 5.0.
        /// </summary>
        /// <param name="session">The session</param>
        /// <param name="_vdi">The opaque_ref of the given vdi</param>
        /// <param name="_tags">New value to set</param>
        public static void set_tags(Session session, string _vdi, string[] _tags)
        {
            if (session.JsonRpcClient != null)
<<<<<<< HEAD
                session.JsonRpcClient.vdi_set_tags(session.uuid, _vdi, _tags);
            else
                session.proxy.vdi_set_tags(session.uuid, _vdi ?? "", _tags).parse();
=======
                session.JsonRpcClient.vdi_set_tags(session.opaque_ref, _vdi, _tags);
            else
                session.proxy.vdi_set_tags(session.opaque_ref, _vdi ?? "", _tags).parse();
>>>>>>> 45f35ef0
        }

        /// <summary>
        /// Add the given value to the tags field of the given VDI.  If the value is already in that Set, then do nothing.
        /// First published in XenServer 5.0.
        /// </summary>
        /// <param name="session">The session</param>
        /// <param name="_vdi">The opaque_ref of the given vdi</param>
        /// <param name="_value">New value to add</param>
        public static void add_tags(Session session, string _vdi, string _value)
        {
            if (session.JsonRpcClient != null)
<<<<<<< HEAD
                session.JsonRpcClient.vdi_add_tags(session.uuid, _vdi, _value);
            else
                session.proxy.vdi_add_tags(session.uuid, _vdi ?? "", _value ?? "").parse();
=======
                session.JsonRpcClient.vdi_add_tags(session.opaque_ref, _vdi, _value);
            else
                session.proxy.vdi_add_tags(session.opaque_ref, _vdi ?? "", _value ?? "").parse();
>>>>>>> 45f35ef0
        }

        /// <summary>
        /// Remove the given value from the tags field of the given VDI.  If the value is not in that Set, then do nothing.
        /// First published in XenServer 5.0.
        /// </summary>
        /// <param name="session">The session</param>
        /// <param name="_vdi">The opaque_ref of the given vdi</param>
        /// <param name="_value">Value to remove</param>
        public static void remove_tags(Session session, string _vdi, string _value)
        {
            if (session.JsonRpcClient != null)
<<<<<<< HEAD
                session.JsonRpcClient.vdi_remove_tags(session.uuid, _vdi, _value);
            else
                session.proxy.vdi_remove_tags(session.uuid, _vdi ?? "", _value ?? "").parse();
=======
                session.JsonRpcClient.vdi_remove_tags(session.opaque_ref, _vdi, _value);
            else
                session.proxy.vdi_remove_tags(session.opaque_ref, _vdi ?? "", _value ?? "").parse();
>>>>>>> 45f35ef0
        }

        /// <summary>
        /// Take a read-only snapshot of the VDI, returning a reference to the snapshot. If any driver_params are specified then these are passed through to the storage-specific substrate driver that takes the snapshot. NB the snapshot lives in the same Storage Repository as its parent.
        /// First published in XenServer 4.0.
        /// </summary>
        /// <param name="session">The session</param>
        /// <param name="_vdi">The opaque_ref of the given vdi</param>
        /// <param name="_driver_params">Optional parameters that can be passed through to backend driver in order to specify storage-type-specific snapshot options First published in XenServer 4.1.</param>
        public static XenRef<VDI> snapshot(Session session, string _vdi, Dictionary<string, string> _driver_params)
        {
            if (session.JsonRpcClient != null)
<<<<<<< HEAD
                return session.JsonRpcClient.vdi_snapshot(session.uuid, _vdi, _driver_params);
            else
                return XenRef<VDI>.Create(session.proxy.vdi_snapshot(session.uuid, _vdi ?? "", Maps.convert_to_proxy_string_string(_driver_params)).parse());
=======
                return session.JsonRpcClient.vdi_snapshot(session.opaque_ref, _vdi, _driver_params);
            else
                return XenRef<VDI>.Create(session.proxy.vdi_snapshot(session.opaque_ref, _vdi ?? "", Maps.convert_to_proxy_string_string(_driver_params)).parse());
>>>>>>> 45f35ef0
        }

        /// <summary>
        /// Take a read-only snapshot of the VDI, returning a reference to the snapshot. If any driver_params are specified then these are passed through to the storage-specific substrate driver that takes the snapshot. NB the snapshot lives in the same Storage Repository as its parent.
        /// First published in XenServer 4.0.
        /// </summary>
        /// <param name="session">The session</param>
        /// <param name="_vdi">The opaque_ref of the given vdi</param>
        /// <param name="_driver_params">Optional parameters that can be passed through to backend driver in order to specify storage-type-specific snapshot options First published in XenServer 4.1.</param>
        public static XenRef<Task> async_snapshot(Session session, string _vdi, Dictionary<string, string> _driver_params)
        {
          if (session.JsonRpcClient != null)
<<<<<<< HEAD
              return session.JsonRpcClient.async_vdi_snapshot(session.uuid, _vdi, _driver_params);
          else
              return XenRef<Task>.Create(session.proxy.async_vdi_snapshot(session.uuid, _vdi ?? "", Maps.convert_to_proxy_string_string(_driver_params)).parse());
=======
              return session.JsonRpcClient.async_vdi_snapshot(session.opaque_ref, _vdi, _driver_params);
          else
              return XenRef<Task>.Create(session.proxy.async_vdi_snapshot(session.opaque_ref, _vdi ?? "", Maps.convert_to_proxy_string_string(_driver_params)).parse());
>>>>>>> 45f35ef0
        }

        /// <summary>
        /// Take an exact copy of the VDI and return a reference to the new disk. If any driver_params are specified then these are passed through to the storage-specific substrate driver that implements the clone operation. NB the clone lives in the same Storage Repository as its parent.
        /// First published in XenServer 4.0.
        /// </summary>
        /// <param name="session">The session</param>
        /// <param name="_vdi">The opaque_ref of the given vdi</param>
        /// <param name="_driver_params">Optional parameters that are passed through to the backend driver in order to specify storage-type-specific clone options First published in XenServer 4.1.</param>
        public static XenRef<VDI> clone(Session session, string _vdi, Dictionary<string, string> _driver_params)
        {
            if (session.JsonRpcClient != null)
<<<<<<< HEAD
                return session.JsonRpcClient.vdi_clone(session.uuid, _vdi, _driver_params);
            else
                return XenRef<VDI>.Create(session.proxy.vdi_clone(session.uuid, _vdi ?? "", Maps.convert_to_proxy_string_string(_driver_params)).parse());
=======
                return session.JsonRpcClient.vdi_clone(session.opaque_ref, _vdi, _driver_params);
            else
                return XenRef<VDI>.Create(session.proxy.vdi_clone(session.opaque_ref, _vdi ?? "", Maps.convert_to_proxy_string_string(_driver_params)).parse());
>>>>>>> 45f35ef0
        }

        /// <summary>
        /// Take an exact copy of the VDI and return a reference to the new disk. If any driver_params are specified then these are passed through to the storage-specific substrate driver that implements the clone operation. NB the clone lives in the same Storage Repository as its parent.
        /// First published in XenServer 4.0.
        /// </summary>
        /// <param name="session">The session</param>
        /// <param name="_vdi">The opaque_ref of the given vdi</param>
        /// <param name="_driver_params">Optional parameters that are passed through to the backend driver in order to specify storage-type-specific clone options First published in XenServer 4.1.</param>
        public static XenRef<Task> async_clone(Session session, string _vdi, Dictionary<string, string> _driver_params)
        {
          if (session.JsonRpcClient != null)
<<<<<<< HEAD
              return session.JsonRpcClient.async_vdi_clone(session.uuid, _vdi, _driver_params);
          else
              return XenRef<Task>.Create(session.proxy.async_vdi_clone(session.uuid, _vdi ?? "", Maps.convert_to_proxy_string_string(_driver_params)).parse());
=======
              return session.JsonRpcClient.async_vdi_clone(session.opaque_ref, _vdi, _driver_params);
          else
              return XenRef<Task>.Create(session.proxy.async_vdi_clone(session.opaque_ref, _vdi ?? "", Maps.convert_to_proxy_string_string(_driver_params)).parse());
>>>>>>> 45f35ef0
        }

        /// <summary>
        /// Resize the VDI.
        /// First published in XenServer 4.0.
        /// </summary>
        /// <param name="session">The session</param>
        /// <param name="_vdi">The opaque_ref of the given vdi</param>
        /// <param name="_size">The new size of the VDI</param>
        public static void resize(Session session, string _vdi, long _size)
        {
            if (session.JsonRpcClient != null)
<<<<<<< HEAD
                session.JsonRpcClient.vdi_resize(session.uuid, _vdi, _size);
            else
                session.proxy.vdi_resize(session.uuid, _vdi ?? "", _size.ToString()).parse();
=======
                session.JsonRpcClient.vdi_resize(session.opaque_ref, _vdi, _size);
            else
                session.proxy.vdi_resize(session.opaque_ref, _vdi ?? "", _size.ToString()).parse();
>>>>>>> 45f35ef0
        }

        /// <summary>
        /// Resize the VDI.
        /// First published in XenServer 4.0.
        /// </summary>
        /// <param name="session">The session</param>
        /// <param name="_vdi">The opaque_ref of the given vdi</param>
        /// <param name="_size">The new size of the VDI</param>
        public static XenRef<Task> async_resize(Session session, string _vdi, long _size)
        {
          if (session.JsonRpcClient != null)
<<<<<<< HEAD
              return session.JsonRpcClient.async_vdi_resize(session.uuid, _vdi, _size);
          else
              return XenRef<Task>.Create(session.proxy.async_vdi_resize(session.uuid, _vdi ?? "", _size.ToString()).parse());
=======
              return session.JsonRpcClient.async_vdi_resize(session.opaque_ref, _vdi, _size);
          else
              return XenRef<Task>.Create(session.proxy.async_vdi_resize(session.opaque_ref, _vdi ?? "", _size.ToString()).parse());
>>>>>>> 45f35ef0
        }

        /// <summary>
        /// Resize the VDI which may or may not be attached to running guests.
        /// First published in XenServer 4.0.
        /// </summary>
        /// <param name="session">The session</param>
        /// <param name="_vdi">The opaque_ref of the given vdi</param>
        /// <param name="_size">The new size of the VDI</param>
        public static void resize_online(Session session, string _vdi, long _size)
        {
            if (session.JsonRpcClient != null)
<<<<<<< HEAD
                session.JsonRpcClient.vdi_resize_online(session.uuid, _vdi, _size);
            else
                session.proxy.vdi_resize_online(session.uuid, _vdi ?? "", _size.ToString()).parse();
=======
                session.JsonRpcClient.vdi_resize_online(session.opaque_ref, _vdi, _size);
            else
                session.proxy.vdi_resize_online(session.opaque_ref, _vdi ?? "", _size.ToString()).parse();
>>>>>>> 45f35ef0
        }

        /// <summary>
        /// Resize the VDI which may or may not be attached to running guests.
        /// First published in XenServer 4.0.
        /// </summary>
        /// <param name="session">The session</param>
        /// <param name="_vdi">The opaque_ref of the given vdi</param>
        /// <param name="_size">The new size of the VDI</param>
        public static XenRef<Task> async_resize_online(Session session, string _vdi, long _size)
        {
          if (session.JsonRpcClient != null)
<<<<<<< HEAD
              return session.JsonRpcClient.async_vdi_resize_online(session.uuid, _vdi, _size);
          else
              return XenRef<Task>.Create(session.proxy.async_vdi_resize_online(session.uuid, _vdi ?? "", _size.ToString()).parse());
=======
              return session.JsonRpcClient.async_vdi_resize_online(session.opaque_ref, _vdi, _size);
          else
              return XenRef<Task>.Create(session.proxy.async_vdi_resize_online(session.opaque_ref, _vdi ?? "", _size.ToString()).parse());
>>>>>>> 45f35ef0
        }

        /// <summary>
        /// Create a new VDI record in the database only
        /// First published in XenServer 4.1.
        /// </summary>
        /// <param name="session">The session</param>
        /// <param name="_uuid">The uuid of the disk to introduce</param>
        /// <param name="_name_label">The name of the disk record</param>
        /// <param name="_name_description">The description of the disk record</param>
        /// <param name="_sr">The SR that the VDI is in</param>
        /// <param name="_type">The type of the VDI</param>
        /// <param name="_sharable">true if this disk may be shared</param>
        /// <param name="_read_only">true if this disk may ONLY be mounted read-only</param>
        /// <param name="_other_config">additional configuration</param>
        /// <param name="_location">location information</param>
        /// <param name="_xenstore_data">Data to insert into xenstore</param>
        /// <param name="_sm_config">Storage-specific config</param>
        public static XenRef<VDI> introduce(Session session, string _uuid, string _name_label, string _name_description, string _sr, vdi_type _type, bool _sharable, bool _read_only, Dictionary<string, string> _other_config, string _location, Dictionary<string, string> _xenstore_data, Dictionary<string, string> _sm_config)
        {
            if (session.JsonRpcClient != null)
<<<<<<< HEAD
                return session.JsonRpcClient.vdi_introduce(session.uuid, _uuid, _name_label, _name_description, _sr, _type, _sharable, _read_only, _other_config, _location, _xenstore_data, _sm_config);
            else
                return XenRef<VDI>.Create(session.proxy.vdi_introduce(session.uuid, _uuid ?? "", _name_label ?? "", _name_description ?? "", _sr ?? "", vdi_type_helper.ToString(_type), _sharable, _read_only, Maps.convert_to_proxy_string_string(_other_config), _location ?? "", Maps.convert_to_proxy_string_string(_xenstore_data), Maps.convert_to_proxy_string_string(_sm_config)).parse());
=======
                return session.JsonRpcClient.vdi_introduce(session.opaque_ref, _uuid, _name_label, _name_description, _sr, _type, _sharable, _read_only, _other_config, _location, _xenstore_data, _sm_config);
            else
                return XenRef<VDI>.Create(session.proxy.vdi_introduce(session.opaque_ref, _uuid ?? "", _name_label ?? "", _name_description ?? "", _sr ?? "", vdi_type_helper.ToString(_type), _sharable, _read_only, Maps.convert_to_proxy_string_string(_other_config), _location ?? "", Maps.convert_to_proxy_string_string(_xenstore_data), Maps.convert_to_proxy_string_string(_sm_config)).parse());
>>>>>>> 45f35ef0
        }

        /// <summary>
        /// Create a new VDI record in the database only
        /// First published in XenServer 4.1.
        /// </summary>
        /// <param name="session">The session</param>
        /// <param name="_uuid">The uuid of the disk to introduce</param>
        /// <param name="_name_label">The name of the disk record</param>
        /// <param name="_name_description">The description of the disk record</param>
        /// <param name="_sr">The SR that the VDI is in</param>
        /// <param name="_type">The type of the VDI</param>
        /// <param name="_sharable">true if this disk may be shared</param>
        /// <param name="_read_only">true if this disk may ONLY be mounted read-only</param>
        /// <param name="_other_config">additional configuration</param>
        /// <param name="_location">location information</param>
        /// <param name="_xenstore_data">Data to insert into xenstore</param>
        /// <param name="_sm_config">Storage-specific config</param>
        public static XenRef<Task> async_introduce(Session session, string _uuid, string _name_label, string _name_description, string _sr, vdi_type _type, bool _sharable, bool _read_only, Dictionary<string, string> _other_config, string _location, Dictionary<string, string> _xenstore_data, Dictionary<string, string> _sm_config)
        {
          if (session.JsonRpcClient != null)
<<<<<<< HEAD
              return session.JsonRpcClient.async_vdi_introduce(session.uuid, _uuid, _name_label, _name_description, _sr, _type, _sharable, _read_only, _other_config, _location, _xenstore_data, _sm_config);
          else
              return XenRef<Task>.Create(session.proxy.async_vdi_introduce(session.uuid, _uuid ?? "", _name_label ?? "", _name_description ?? "", _sr ?? "", vdi_type_helper.ToString(_type), _sharable, _read_only, Maps.convert_to_proxy_string_string(_other_config), _location ?? "", Maps.convert_to_proxy_string_string(_xenstore_data), Maps.convert_to_proxy_string_string(_sm_config)).parse());
=======
              return session.JsonRpcClient.async_vdi_introduce(session.opaque_ref, _uuid, _name_label, _name_description, _sr, _type, _sharable, _read_only, _other_config, _location, _xenstore_data, _sm_config);
          else
              return XenRef<Task>.Create(session.proxy.async_vdi_introduce(session.opaque_ref, _uuid ?? "", _name_label ?? "", _name_description ?? "", _sr ?? "", vdi_type_helper.ToString(_type), _sharable, _read_only, Maps.convert_to_proxy_string_string(_other_config), _location ?? "", Maps.convert_to_proxy_string_string(_xenstore_data), Maps.convert_to_proxy_string_string(_sm_config)).parse());
>>>>>>> 45f35ef0
        }

        /// <summary>
        /// Create a new VDI record in the database only
        /// First published in XenServer 4.1.
        /// </summary>
        /// <param name="session">The session</param>
        /// <param name="_uuid">The uuid of the disk to introduce</param>
        /// <param name="_name_label">The name of the disk record</param>
        /// <param name="_name_description">The description of the disk record</param>
        /// <param name="_sr">The SR that the VDI is in</param>
        /// <param name="_type">The type of the VDI</param>
        /// <param name="_sharable">true if this disk may be shared</param>
        /// <param name="_read_only">true if this disk may ONLY be mounted read-only</param>
        /// <param name="_other_config">additional configuration</param>
        /// <param name="_location">location information</param>
        /// <param name="_xenstore_data">Data to insert into xenstore</param>
        /// <param name="_sm_config">Storage-specific config</param>
        /// <param name="_managed">Storage-specific config First published in XenServer 6.1.</param>
        /// <param name="_virtual_size">Storage-specific config First published in XenServer 6.1.</param>
        /// <param name="_physical_utilisation">Storage-specific config First published in XenServer 6.1.</param>
        /// <param name="_metadata_of_pool">Storage-specific config First published in XenServer 6.1.</param>
        /// <param name="_is_a_snapshot">Storage-specific config First published in XenServer 6.1.</param>
        /// <param name="_snapshot_time">Storage-specific config First published in XenServer 6.1.</param>
        /// <param name="_snapshot_of">Storage-specific config First published in XenServer 6.1.</param>
        public static XenRef<VDI> introduce(Session session, string _uuid, string _name_label, string _name_description, string _sr, vdi_type _type, bool _sharable, bool _read_only, Dictionary<string, string> _other_config, string _location, Dictionary<string, string> _xenstore_data, Dictionary<string, string> _sm_config, bool _managed, long _virtual_size, long _physical_utilisation, string _metadata_of_pool, bool _is_a_snapshot, DateTime _snapshot_time, string _snapshot_of)
        {
            if (session.JsonRpcClient != null)
<<<<<<< HEAD
                return session.JsonRpcClient.vdi_introduce(session.uuid, _uuid, _name_label, _name_description, _sr, _type, _sharable, _read_only, _other_config, _location, _xenstore_data, _sm_config, _managed, _virtual_size, _physical_utilisation, _metadata_of_pool, _is_a_snapshot, _snapshot_time, _snapshot_of);
            else
                return XenRef<VDI>.Create(session.proxy.vdi_introduce(session.uuid, _uuid ?? "", _name_label ?? "", _name_description ?? "", _sr ?? "", vdi_type_helper.ToString(_type), _sharable, _read_only, Maps.convert_to_proxy_string_string(_other_config), _location ?? "", Maps.convert_to_proxy_string_string(_xenstore_data), Maps.convert_to_proxy_string_string(_sm_config), _managed, _virtual_size.ToString(), _physical_utilisation.ToString(), _metadata_of_pool ?? "", _is_a_snapshot, _snapshot_time, _snapshot_of ?? "").parse());
=======
                return session.JsonRpcClient.vdi_introduce(session.opaque_ref, _uuid, _name_label, _name_description, _sr, _type, _sharable, _read_only, _other_config, _location, _xenstore_data, _sm_config, _managed, _virtual_size, _physical_utilisation, _metadata_of_pool, _is_a_snapshot, _snapshot_time, _snapshot_of);
            else
                return XenRef<VDI>.Create(session.proxy.vdi_introduce(session.opaque_ref, _uuid ?? "", _name_label ?? "", _name_description ?? "", _sr ?? "", vdi_type_helper.ToString(_type), _sharable, _read_only, Maps.convert_to_proxy_string_string(_other_config), _location ?? "", Maps.convert_to_proxy_string_string(_xenstore_data), Maps.convert_to_proxy_string_string(_sm_config), _managed, _virtual_size.ToString(), _physical_utilisation.ToString(), _metadata_of_pool ?? "", _is_a_snapshot, _snapshot_time, _snapshot_of ?? "").parse());
>>>>>>> 45f35ef0
        }

        /// <summary>
        /// Create a new VDI record in the database only
        /// First published in XenServer 4.1.
        /// </summary>
        /// <param name="session">The session</param>
        /// <param name="_uuid">The uuid of the disk to introduce</param>
        /// <param name="_name_label">The name of the disk record</param>
        /// <param name="_name_description">The description of the disk record</param>
        /// <param name="_sr">The SR that the VDI is in</param>
        /// <param name="_type">The type of the VDI</param>
        /// <param name="_sharable">true if this disk may be shared</param>
        /// <param name="_read_only">true if this disk may ONLY be mounted read-only</param>
        /// <param name="_other_config">additional configuration</param>
        /// <param name="_location">location information</param>
        /// <param name="_xenstore_data">Data to insert into xenstore</param>
        /// <param name="_sm_config">Storage-specific config</param>
        /// <param name="_managed">Storage-specific config First published in XenServer 6.1.</param>
        /// <param name="_virtual_size">Storage-specific config First published in XenServer 6.1.</param>
        /// <param name="_physical_utilisation">Storage-specific config First published in XenServer 6.1.</param>
        /// <param name="_metadata_of_pool">Storage-specific config First published in XenServer 6.1.</param>
        /// <param name="_is_a_snapshot">Storage-specific config First published in XenServer 6.1.</param>
        /// <param name="_snapshot_time">Storage-specific config First published in XenServer 6.1.</param>
        /// <param name="_snapshot_of">Storage-specific config First published in XenServer 6.1.</param>
        public static XenRef<Task> async_introduce(Session session, string _uuid, string _name_label, string _name_description, string _sr, vdi_type _type, bool _sharable, bool _read_only, Dictionary<string, string> _other_config, string _location, Dictionary<string, string> _xenstore_data, Dictionary<string, string> _sm_config, bool _managed, long _virtual_size, long _physical_utilisation, string _metadata_of_pool, bool _is_a_snapshot, DateTime _snapshot_time, string _snapshot_of)
        {
          if (session.JsonRpcClient != null)
<<<<<<< HEAD
              return session.JsonRpcClient.async_vdi_introduce(session.uuid, _uuid, _name_label, _name_description, _sr, _type, _sharable, _read_only, _other_config, _location, _xenstore_data, _sm_config, _managed, _virtual_size, _physical_utilisation, _metadata_of_pool, _is_a_snapshot, _snapshot_time, _snapshot_of);
          else
              return XenRef<Task>.Create(session.proxy.async_vdi_introduce(session.uuid, _uuid ?? "", _name_label ?? "", _name_description ?? "", _sr ?? "", vdi_type_helper.ToString(_type), _sharable, _read_only, Maps.convert_to_proxy_string_string(_other_config), _location ?? "", Maps.convert_to_proxy_string_string(_xenstore_data), Maps.convert_to_proxy_string_string(_sm_config), _managed, _virtual_size.ToString(), _physical_utilisation.ToString(), _metadata_of_pool ?? "", _is_a_snapshot, _snapshot_time, _snapshot_of ?? "").parse());
=======
              return session.JsonRpcClient.async_vdi_introduce(session.opaque_ref, _uuid, _name_label, _name_description, _sr, _type, _sharable, _read_only, _other_config, _location, _xenstore_data, _sm_config, _managed, _virtual_size, _physical_utilisation, _metadata_of_pool, _is_a_snapshot, _snapshot_time, _snapshot_of);
          else
              return XenRef<Task>.Create(session.proxy.async_vdi_introduce(session.opaque_ref, _uuid ?? "", _name_label ?? "", _name_description ?? "", _sr ?? "", vdi_type_helper.ToString(_type), _sharable, _read_only, Maps.convert_to_proxy_string_string(_other_config), _location ?? "", Maps.convert_to_proxy_string_string(_xenstore_data), Maps.convert_to_proxy_string_string(_sm_config), _managed, _virtual_size.ToString(), _physical_utilisation.ToString(), _metadata_of_pool ?? "", _is_a_snapshot, _snapshot_time, _snapshot_of ?? "").parse());
>>>>>>> 45f35ef0
        }

        /// <summary>
        /// Create a new VDI record in the database only
        /// First published in XenServer 4.0.
        /// </summary>
        /// <param name="session">The session</param>
        /// <param name="_uuid">The uuid of the disk to introduce First published in XenServer 4.1.</param>
        /// <param name="_name_label">The name of the disk record First published in XenServer 4.1.</param>
        /// <param name="_name_description">The description of the disk record First published in XenServer 4.1.</param>
        /// <param name="_sr">The SR that the VDI is in First published in XenServer 4.1.</param>
        /// <param name="_type">The type of the VDI First published in XenServer 4.1.</param>
        /// <param name="_sharable">true if this disk may be shared First published in XenServer 4.1.</param>
        /// <param name="_read_only">true if this disk may ONLY be mounted read-only First published in XenServer 4.1.</param>
        /// <param name="_other_config">additional configuration First published in XenServer 4.1.</param>
        /// <param name="_location">location information First published in XenServer 4.1.</param>
        /// <param name="_xenstore_data">Data to insert into xenstore First published in XenServer 4.1.</param>
        /// <param name="_sm_config">Storage-specific config First published in XenServer 4.1.</param>
        public static XenRef<VDI> db_introduce(Session session, string _uuid, string _name_label, string _name_description, string _sr, vdi_type _type, bool _sharable, bool _read_only, Dictionary<string, string> _other_config, string _location, Dictionary<string, string> _xenstore_data, Dictionary<string, string> _sm_config)
        {
            if (session.JsonRpcClient != null)
<<<<<<< HEAD
                return session.JsonRpcClient.vdi_db_introduce(session.uuid, _uuid, _name_label, _name_description, _sr, _type, _sharable, _read_only, _other_config, _location, _xenstore_data, _sm_config);
            else
                return XenRef<VDI>.Create(session.proxy.vdi_db_introduce(session.uuid, _uuid ?? "", _name_label ?? "", _name_description ?? "", _sr ?? "", vdi_type_helper.ToString(_type), _sharable, _read_only, Maps.convert_to_proxy_string_string(_other_config), _location ?? "", Maps.convert_to_proxy_string_string(_xenstore_data), Maps.convert_to_proxy_string_string(_sm_config)).parse());
=======
                return session.JsonRpcClient.vdi_db_introduce(session.opaque_ref, _uuid, _name_label, _name_description, _sr, _type, _sharable, _read_only, _other_config, _location, _xenstore_data, _sm_config);
            else
                return XenRef<VDI>.Create(session.proxy.vdi_db_introduce(session.opaque_ref, _uuid ?? "", _name_label ?? "", _name_description ?? "", _sr ?? "", vdi_type_helper.ToString(_type), _sharable, _read_only, Maps.convert_to_proxy_string_string(_other_config), _location ?? "", Maps.convert_to_proxy_string_string(_xenstore_data), Maps.convert_to_proxy_string_string(_sm_config)).parse());
>>>>>>> 45f35ef0
        }

        /// <summary>
        /// Create a new VDI record in the database only
        /// First published in XenServer 4.0.
        /// </summary>
        /// <param name="session">The session</param>
        /// <param name="_uuid">The uuid of the disk to introduce First published in XenServer 4.1.</param>
        /// <param name="_name_label">The name of the disk record First published in XenServer 4.1.</param>
        /// <param name="_name_description">The description of the disk record First published in XenServer 4.1.</param>
        /// <param name="_sr">The SR that the VDI is in First published in XenServer 4.1.</param>
        /// <param name="_type">The type of the VDI First published in XenServer 4.1.</param>
        /// <param name="_sharable">true if this disk may be shared First published in XenServer 4.1.</param>
        /// <param name="_read_only">true if this disk may ONLY be mounted read-only First published in XenServer 4.1.</param>
        /// <param name="_other_config">additional configuration First published in XenServer 4.1.</param>
        /// <param name="_location">location information First published in XenServer 4.1.</param>
        /// <param name="_xenstore_data">Data to insert into xenstore First published in XenServer 4.1.</param>
        /// <param name="_sm_config">Storage-specific config First published in XenServer 4.1.</param>
        public static XenRef<Task> async_db_introduce(Session session, string _uuid, string _name_label, string _name_description, string _sr, vdi_type _type, bool _sharable, bool _read_only, Dictionary<string, string> _other_config, string _location, Dictionary<string, string> _xenstore_data, Dictionary<string, string> _sm_config)
        {
          if (session.JsonRpcClient != null)
<<<<<<< HEAD
              return session.JsonRpcClient.async_vdi_db_introduce(session.uuid, _uuid, _name_label, _name_description, _sr, _type, _sharable, _read_only, _other_config, _location, _xenstore_data, _sm_config);
          else
              return XenRef<Task>.Create(session.proxy.async_vdi_db_introduce(session.uuid, _uuid ?? "", _name_label ?? "", _name_description ?? "", _sr ?? "", vdi_type_helper.ToString(_type), _sharable, _read_only, Maps.convert_to_proxy_string_string(_other_config), _location ?? "", Maps.convert_to_proxy_string_string(_xenstore_data), Maps.convert_to_proxy_string_string(_sm_config)).parse());
=======
              return session.JsonRpcClient.async_vdi_db_introduce(session.opaque_ref, _uuid, _name_label, _name_description, _sr, _type, _sharable, _read_only, _other_config, _location, _xenstore_data, _sm_config);
          else
              return XenRef<Task>.Create(session.proxy.async_vdi_db_introduce(session.opaque_ref, _uuid ?? "", _name_label ?? "", _name_description ?? "", _sr ?? "", vdi_type_helper.ToString(_type), _sharable, _read_only, Maps.convert_to_proxy_string_string(_other_config), _location ?? "", Maps.convert_to_proxy_string_string(_xenstore_data), Maps.convert_to_proxy_string_string(_sm_config)).parse());
>>>>>>> 45f35ef0
        }

        /// <summary>
        /// Create a new VDI record in the database only
        /// First published in XenServer 4.0.
        /// </summary>
        /// <param name="session">The session</param>
        /// <param name="_uuid">The uuid of the disk to introduce First published in XenServer 4.1.</param>
        /// <param name="_name_label">The name of the disk record First published in XenServer 4.1.</param>
        /// <param name="_name_description">The description of the disk record First published in XenServer 4.1.</param>
        /// <param name="_sr">The SR that the VDI is in First published in XenServer 4.1.</param>
        /// <param name="_type">The type of the VDI First published in XenServer 4.1.</param>
        /// <param name="_sharable">true if this disk may be shared First published in XenServer 4.1.</param>
        /// <param name="_read_only">true if this disk may ONLY be mounted read-only First published in XenServer 4.1.</param>
        /// <param name="_other_config">additional configuration First published in XenServer 4.1.</param>
        /// <param name="_location">location information First published in XenServer 4.1.</param>
        /// <param name="_xenstore_data">Data to insert into xenstore First published in XenServer 4.1.</param>
        /// <param name="_sm_config">Storage-specific config First published in XenServer 4.1.</param>
        /// <param name="_managed">Storage-specific config First published in XenServer 6.1.</param>
        /// <param name="_virtual_size">Storage-specific config First published in XenServer 6.1.</param>
        /// <param name="_physical_utilisation">Storage-specific config First published in XenServer 6.1.</param>
        /// <param name="_metadata_of_pool">Storage-specific config First published in XenServer 6.1.</param>
        /// <param name="_is_a_snapshot">Storage-specific config First published in XenServer 6.1.</param>
        /// <param name="_snapshot_time">Storage-specific config First published in XenServer 6.1.</param>
        /// <param name="_snapshot_of">Storage-specific config First published in XenServer 6.1.</param>
        public static XenRef<VDI> db_introduce(Session session, string _uuid, string _name_label, string _name_description, string _sr, vdi_type _type, bool _sharable, bool _read_only, Dictionary<string, string> _other_config, string _location, Dictionary<string, string> _xenstore_data, Dictionary<string, string> _sm_config, bool _managed, long _virtual_size, long _physical_utilisation, string _metadata_of_pool, bool _is_a_snapshot, DateTime _snapshot_time, string _snapshot_of)
        {
            if (session.JsonRpcClient != null)
<<<<<<< HEAD
                return session.JsonRpcClient.vdi_db_introduce(session.uuid, _uuid, _name_label, _name_description, _sr, _type, _sharable, _read_only, _other_config, _location, _xenstore_data, _sm_config, _managed, _virtual_size, _physical_utilisation, _metadata_of_pool, _is_a_snapshot, _snapshot_time, _snapshot_of);
            else
                return XenRef<VDI>.Create(session.proxy.vdi_db_introduce(session.uuid, _uuid ?? "", _name_label ?? "", _name_description ?? "", _sr ?? "", vdi_type_helper.ToString(_type), _sharable, _read_only, Maps.convert_to_proxy_string_string(_other_config), _location ?? "", Maps.convert_to_proxy_string_string(_xenstore_data), Maps.convert_to_proxy_string_string(_sm_config), _managed, _virtual_size.ToString(), _physical_utilisation.ToString(), _metadata_of_pool ?? "", _is_a_snapshot, _snapshot_time, _snapshot_of ?? "").parse());
=======
                return session.JsonRpcClient.vdi_db_introduce(session.opaque_ref, _uuid, _name_label, _name_description, _sr, _type, _sharable, _read_only, _other_config, _location, _xenstore_data, _sm_config, _managed, _virtual_size, _physical_utilisation, _metadata_of_pool, _is_a_snapshot, _snapshot_time, _snapshot_of);
            else
                return XenRef<VDI>.Create(session.proxy.vdi_db_introduce(session.opaque_ref, _uuid ?? "", _name_label ?? "", _name_description ?? "", _sr ?? "", vdi_type_helper.ToString(_type), _sharable, _read_only, Maps.convert_to_proxy_string_string(_other_config), _location ?? "", Maps.convert_to_proxy_string_string(_xenstore_data), Maps.convert_to_proxy_string_string(_sm_config), _managed, _virtual_size.ToString(), _physical_utilisation.ToString(), _metadata_of_pool ?? "", _is_a_snapshot, _snapshot_time, _snapshot_of ?? "").parse());
>>>>>>> 45f35ef0
        }

        /// <summary>
        /// Create a new VDI record in the database only
        /// First published in XenServer 4.0.
        /// </summary>
        /// <param name="session">The session</param>
        /// <param name="_uuid">The uuid of the disk to introduce First published in XenServer 4.1.</param>
        /// <param name="_name_label">The name of the disk record First published in XenServer 4.1.</param>
        /// <param name="_name_description">The description of the disk record First published in XenServer 4.1.</param>
        /// <param name="_sr">The SR that the VDI is in First published in XenServer 4.1.</param>
        /// <param name="_type">The type of the VDI First published in XenServer 4.1.</param>
        /// <param name="_sharable">true if this disk may be shared First published in XenServer 4.1.</param>
        /// <param name="_read_only">true if this disk may ONLY be mounted read-only First published in XenServer 4.1.</param>
        /// <param name="_other_config">additional configuration First published in XenServer 4.1.</param>
        /// <param name="_location">location information First published in XenServer 4.1.</param>
        /// <param name="_xenstore_data">Data to insert into xenstore First published in XenServer 4.1.</param>
        /// <param name="_sm_config">Storage-specific config First published in XenServer 4.1.</param>
        /// <param name="_managed">Storage-specific config First published in XenServer 6.1.</param>
        /// <param name="_virtual_size">Storage-specific config First published in XenServer 6.1.</param>
        /// <param name="_physical_utilisation">Storage-specific config First published in XenServer 6.1.</param>
        /// <param name="_metadata_of_pool">Storage-specific config First published in XenServer 6.1.</param>
        /// <param name="_is_a_snapshot">Storage-specific config First published in XenServer 6.1.</param>
        /// <param name="_snapshot_time">Storage-specific config First published in XenServer 6.1.</param>
        /// <param name="_snapshot_of">Storage-specific config First published in XenServer 6.1.</param>
        public static XenRef<Task> async_db_introduce(Session session, string _uuid, string _name_label, string _name_description, string _sr, vdi_type _type, bool _sharable, bool _read_only, Dictionary<string, string> _other_config, string _location, Dictionary<string, string> _xenstore_data, Dictionary<string, string> _sm_config, bool _managed, long _virtual_size, long _physical_utilisation, string _metadata_of_pool, bool _is_a_snapshot, DateTime _snapshot_time, string _snapshot_of)
        {
          if (session.JsonRpcClient != null)
<<<<<<< HEAD
              return session.JsonRpcClient.async_vdi_db_introduce(session.uuid, _uuid, _name_label, _name_description, _sr, _type, _sharable, _read_only, _other_config, _location, _xenstore_data, _sm_config, _managed, _virtual_size, _physical_utilisation, _metadata_of_pool, _is_a_snapshot, _snapshot_time, _snapshot_of);
          else
              return XenRef<Task>.Create(session.proxy.async_vdi_db_introduce(session.uuid, _uuid ?? "", _name_label ?? "", _name_description ?? "", _sr ?? "", vdi_type_helper.ToString(_type), _sharable, _read_only, Maps.convert_to_proxy_string_string(_other_config), _location ?? "", Maps.convert_to_proxy_string_string(_xenstore_data), Maps.convert_to_proxy_string_string(_sm_config), _managed, _virtual_size.ToString(), _physical_utilisation.ToString(), _metadata_of_pool ?? "", _is_a_snapshot, _snapshot_time, _snapshot_of ?? "").parse());
=======
              return session.JsonRpcClient.async_vdi_db_introduce(session.opaque_ref, _uuid, _name_label, _name_description, _sr, _type, _sharable, _read_only, _other_config, _location, _xenstore_data, _sm_config, _managed, _virtual_size, _physical_utilisation, _metadata_of_pool, _is_a_snapshot, _snapshot_time, _snapshot_of);
          else
              return XenRef<Task>.Create(session.proxy.async_vdi_db_introduce(session.opaque_ref, _uuid ?? "", _name_label ?? "", _name_description ?? "", _sr ?? "", vdi_type_helper.ToString(_type), _sharable, _read_only, Maps.convert_to_proxy_string_string(_other_config), _location ?? "", Maps.convert_to_proxy_string_string(_xenstore_data), Maps.convert_to_proxy_string_string(_sm_config), _managed, _virtual_size.ToString(), _physical_utilisation.ToString(), _metadata_of_pool ?? "", _is_a_snapshot, _snapshot_time, _snapshot_of ?? "").parse());
>>>>>>> 45f35ef0
        }

        /// <summary>
        /// Create a new VDI record in the database only
        /// First published in XenServer 4.0.
        /// </summary>
        /// <param name="session">The session</param>
        /// <param name="_uuid">The uuid of the disk to introduce First published in XenServer 4.1.</param>
        /// <param name="_name_label">The name of the disk record First published in XenServer 4.1.</param>
        /// <param name="_name_description">The description of the disk record First published in XenServer 4.1.</param>
        /// <param name="_sr">The SR that the VDI is in First published in XenServer 4.1.</param>
        /// <param name="_type">The type of the VDI First published in XenServer 4.1.</param>
        /// <param name="_sharable">true if this disk may be shared First published in XenServer 4.1.</param>
        /// <param name="_read_only">true if this disk may ONLY be mounted read-only First published in XenServer 4.1.</param>
        /// <param name="_other_config">additional configuration First published in XenServer 4.1.</param>
        /// <param name="_location">location information First published in XenServer 4.1.</param>
        /// <param name="_xenstore_data">Data to insert into xenstore First published in XenServer 4.1.</param>
        /// <param name="_sm_config">Storage-specific config First published in XenServer 4.1.</param>
        /// <param name="_managed">Storage-specific config First published in XenServer 6.1.</param>
        /// <param name="_virtual_size">Storage-specific config First published in XenServer 6.1.</param>
        /// <param name="_physical_utilisation">Storage-specific config First published in XenServer 6.1.</param>
        /// <param name="_metadata_of_pool">Storage-specific config First published in XenServer 6.1.</param>
        /// <param name="_is_a_snapshot">Storage-specific config First published in XenServer 6.1.</param>
        /// <param name="_snapshot_time">Storage-specific config First published in XenServer 6.1.</param>
        /// <param name="_snapshot_of">Storage-specific config First published in XenServer 6.1.</param>
        /// <param name="_cbt_enabled">True if changed blocks are tracked for this VDI First published in XenServer 7.3.</param>
        public static XenRef<VDI> db_introduce(Session session, string _uuid, string _name_label, string _name_description, string _sr, vdi_type _type, bool _sharable, bool _read_only, Dictionary<string, string> _other_config, string _location, Dictionary<string, string> _xenstore_data, Dictionary<string, string> _sm_config, bool _managed, long _virtual_size, long _physical_utilisation, string _metadata_of_pool, bool _is_a_snapshot, DateTime _snapshot_time, string _snapshot_of, bool _cbt_enabled)
        {
            if (session.JsonRpcClient != null)
<<<<<<< HEAD
                return session.JsonRpcClient.vdi_db_introduce(session.uuid, _uuid, _name_label, _name_description, _sr, _type, _sharable, _read_only, _other_config, _location, _xenstore_data, _sm_config, _managed, _virtual_size, _physical_utilisation, _metadata_of_pool, _is_a_snapshot, _snapshot_time, _snapshot_of, _cbt_enabled);
            else
                return XenRef<VDI>.Create(session.proxy.vdi_db_introduce(session.uuid, _uuid ?? "", _name_label ?? "", _name_description ?? "", _sr ?? "", vdi_type_helper.ToString(_type), _sharable, _read_only, Maps.convert_to_proxy_string_string(_other_config), _location ?? "", Maps.convert_to_proxy_string_string(_xenstore_data), Maps.convert_to_proxy_string_string(_sm_config), _managed, _virtual_size.ToString(), _physical_utilisation.ToString(), _metadata_of_pool ?? "", _is_a_snapshot, _snapshot_time, _snapshot_of ?? "", _cbt_enabled).parse());
=======
                return session.JsonRpcClient.vdi_db_introduce(session.opaque_ref, _uuid, _name_label, _name_description, _sr, _type, _sharable, _read_only, _other_config, _location, _xenstore_data, _sm_config, _managed, _virtual_size, _physical_utilisation, _metadata_of_pool, _is_a_snapshot, _snapshot_time, _snapshot_of, _cbt_enabled);
            else
                return XenRef<VDI>.Create(session.proxy.vdi_db_introduce(session.opaque_ref, _uuid ?? "", _name_label ?? "", _name_description ?? "", _sr ?? "", vdi_type_helper.ToString(_type), _sharable, _read_only, Maps.convert_to_proxy_string_string(_other_config), _location ?? "", Maps.convert_to_proxy_string_string(_xenstore_data), Maps.convert_to_proxy_string_string(_sm_config), _managed, _virtual_size.ToString(), _physical_utilisation.ToString(), _metadata_of_pool ?? "", _is_a_snapshot, _snapshot_time, _snapshot_of ?? "", _cbt_enabled).parse());
>>>>>>> 45f35ef0
        }

        /// <summary>
        /// Create a new VDI record in the database only
        /// First published in XenServer 4.0.
        /// </summary>
        /// <param name="session">The session</param>
        /// <param name="_uuid">The uuid of the disk to introduce First published in XenServer 4.1.</param>
        /// <param name="_name_label">The name of the disk record First published in XenServer 4.1.</param>
        /// <param name="_name_description">The description of the disk record First published in XenServer 4.1.</param>
        /// <param name="_sr">The SR that the VDI is in First published in XenServer 4.1.</param>
        /// <param name="_type">The type of the VDI First published in XenServer 4.1.</param>
        /// <param name="_sharable">true if this disk may be shared First published in XenServer 4.1.</param>
        /// <param name="_read_only">true if this disk may ONLY be mounted read-only First published in XenServer 4.1.</param>
        /// <param name="_other_config">additional configuration First published in XenServer 4.1.</param>
        /// <param name="_location">location information First published in XenServer 4.1.</param>
        /// <param name="_xenstore_data">Data to insert into xenstore First published in XenServer 4.1.</param>
        /// <param name="_sm_config">Storage-specific config First published in XenServer 4.1.</param>
        /// <param name="_managed">Storage-specific config First published in XenServer 6.1.</param>
        /// <param name="_virtual_size">Storage-specific config First published in XenServer 6.1.</param>
        /// <param name="_physical_utilisation">Storage-specific config First published in XenServer 6.1.</param>
        /// <param name="_metadata_of_pool">Storage-specific config First published in XenServer 6.1.</param>
        /// <param name="_is_a_snapshot">Storage-specific config First published in XenServer 6.1.</param>
        /// <param name="_snapshot_time">Storage-specific config First published in XenServer 6.1.</param>
        /// <param name="_snapshot_of">Storage-specific config First published in XenServer 6.1.</param>
        /// <param name="_cbt_enabled">True if changed blocks are tracked for this VDI First published in XenServer 7.3.</param>
        public static XenRef<Task> async_db_introduce(Session session, string _uuid, string _name_label, string _name_description, string _sr, vdi_type _type, bool _sharable, bool _read_only, Dictionary<string, string> _other_config, string _location, Dictionary<string, string> _xenstore_data, Dictionary<string, string> _sm_config, bool _managed, long _virtual_size, long _physical_utilisation, string _metadata_of_pool, bool _is_a_snapshot, DateTime _snapshot_time, string _snapshot_of, bool _cbt_enabled)
        {
          if (session.JsonRpcClient != null)
<<<<<<< HEAD
              return session.JsonRpcClient.async_vdi_db_introduce(session.uuid, _uuid, _name_label, _name_description, _sr, _type, _sharable, _read_only, _other_config, _location, _xenstore_data, _sm_config, _managed, _virtual_size, _physical_utilisation, _metadata_of_pool, _is_a_snapshot, _snapshot_time, _snapshot_of, _cbt_enabled);
          else
              return XenRef<Task>.Create(session.proxy.async_vdi_db_introduce(session.uuid, _uuid ?? "", _name_label ?? "", _name_description ?? "", _sr ?? "", vdi_type_helper.ToString(_type), _sharable, _read_only, Maps.convert_to_proxy_string_string(_other_config), _location ?? "", Maps.convert_to_proxy_string_string(_xenstore_data), Maps.convert_to_proxy_string_string(_sm_config), _managed, _virtual_size.ToString(), _physical_utilisation.ToString(), _metadata_of_pool ?? "", _is_a_snapshot, _snapshot_time, _snapshot_of ?? "", _cbt_enabled).parse());
=======
              return session.JsonRpcClient.async_vdi_db_introduce(session.opaque_ref, _uuid, _name_label, _name_description, _sr, _type, _sharable, _read_only, _other_config, _location, _xenstore_data, _sm_config, _managed, _virtual_size, _physical_utilisation, _metadata_of_pool, _is_a_snapshot, _snapshot_time, _snapshot_of, _cbt_enabled);
          else
              return XenRef<Task>.Create(session.proxy.async_vdi_db_introduce(session.opaque_ref, _uuid ?? "", _name_label ?? "", _name_description ?? "", _sr ?? "", vdi_type_helper.ToString(_type), _sharable, _read_only, Maps.convert_to_proxy_string_string(_other_config), _location ?? "", Maps.convert_to_proxy_string_string(_xenstore_data), Maps.convert_to_proxy_string_string(_sm_config), _managed, _virtual_size.ToString(), _physical_utilisation.ToString(), _metadata_of_pool ?? "", _is_a_snapshot, _snapshot_time, _snapshot_of ?? "", _cbt_enabled).parse());
>>>>>>> 45f35ef0
        }

        /// <summary>
        /// Removes a VDI record from the database
        /// First published in XenServer 4.1.
        /// </summary>
        /// <param name="session">The session</param>
        /// <param name="_vdi">The opaque_ref of the given vdi</param>
        public static void db_forget(Session session, string _vdi)
        {
            if (session.JsonRpcClient != null)
<<<<<<< HEAD
                session.JsonRpcClient.vdi_db_forget(session.uuid, _vdi);
            else
                session.proxy.vdi_db_forget(session.uuid, _vdi ?? "").parse();
=======
                session.JsonRpcClient.vdi_db_forget(session.opaque_ref, _vdi);
            else
                session.proxy.vdi_db_forget(session.opaque_ref, _vdi ?? "").parse();
>>>>>>> 45f35ef0
        }

        /// <summary>
        /// Removes a VDI record from the database
        /// First published in XenServer 4.1.
        /// </summary>
        /// <param name="session">The session</param>
        /// <param name="_vdi">The opaque_ref of the given vdi</param>
        public static XenRef<Task> async_db_forget(Session session, string _vdi)
        {
          if (session.JsonRpcClient != null)
<<<<<<< HEAD
              return session.JsonRpcClient.async_vdi_db_forget(session.uuid, _vdi);
          else
              return XenRef<Task>.Create(session.proxy.async_vdi_db_forget(session.uuid, _vdi ?? "").parse());
=======
              return session.JsonRpcClient.async_vdi_db_forget(session.opaque_ref, _vdi);
          else
              return XenRef<Task>.Create(session.proxy.async_vdi_db_forget(session.opaque_ref, _vdi ?? "").parse());
>>>>>>> 45f35ef0
        }

        /// <summary>
        /// Ask the storage backend to refresh the fields in the VDI object
        /// First published in XenServer 4.1.1.
        /// </summary>
        /// <param name="session">The session</param>
        /// <param name="_vdi">The opaque_ref of the given vdi</param>
        public static void update(Session session, string _vdi)
        {
            if (session.JsonRpcClient != null)
<<<<<<< HEAD
                session.JsonRpcClient.vdi_update(session.uuid, _vdi);
            else
                session.proxy.vdi_update(session.uuid, _vdi ?? "").parse();
=======
                session.JsonRpcClient.vdi_update(session.opaque_ref, _vdi);
            else
                session.proxy.vdi_update(session.opaque_ref, _vdi ?? "").parse();
>>>>>>> 45f35ef0
        }

        /// <summary>
        /// Ask the storage backend to refresh the fields in the VDI object
        /// First published in XenServer 4.1.1.
        /// </summary>
        /// <param name="session">The session</param>
        /// <param name="_vdi">The opaque_ref of the given vdi</param>
        public static XenRef<Task> async_update(Session session, string _vdi)
        {
          if (session.JsonRpcClient != null)
<<<<<<< HEAD
              return session.JsonRpcClient.async_vdi_update(session.uuid, _vdi);
          else
              return XenRef<Task>.Create(session.proxy.async_vdi_update(session.uuid, _vdi ?? "").parse());
=======
              return session.JsonRpcClient.async_vdi_update(session.opaque_ref, _vdi);
          else
              return XenRef<Task>.Create(session.proxy.async_vdi_update(session.opaque_ref, _vdi ?? "").parse());
>>>>>>> 45f35ef0
        }

        /// <summary>
        /// Copy either a full VDI or the block differences between two VDIs into either a fresh VDI or an existing VDI.
        /// First published in XenServer 4.0.
        /// </summary>
        /// <param name="session">The session</param>
        /// <param name="_vdi">The opaque_ref of the given vdi</param>
        /// <param name="_sr">The destination SR (only required if the destination VDI is not specified</param>
        public static XenRef<VDI> copy(Session session, string _vdi, string _sr)
        {
            if (session.JsonRpcClient != null)
<<<<<<< HEAD
                return session.JsonRpcClient.vdi_copy(session.uuid, _vdi, _sr);
            else
                return XenRef<VDI>.Create(session.proxy.vdi_copy(session.uuid, _vdi ?? "", _sr ?? "").parse());
=======
                return session.JsonRpcClient.vdi_copy(session.opaque_ref, _vdi, _sr);
            else
                return XenRef<VDI>.Create(session.proxy.vdi_copy(session.opaque_ref, _vdi ?? "", _sr ?? "").parse());
>>>>>>> 45f35ef0
        }

        /// <summary>
        /// Copy either a full VDI or the block differences between two VDIs into either a fresh VDI or an existing VDI.
        /// First published in XenServer 4.0.
        /// </summary>
        /// <param name="session">The session</param>
        /// <param name="_vdi">The opaque_ref of the given vdi</param>
        /// <param name="_sr">The destination SR (only required if the destination VDI is not specified</param>
        public static XenRef<Task> async_copy(Session session, string _vdi, string _sr)
        {
          if (session.JsonRpcClient != null)
<<<<<<< HEAD
              return session.JsonRpcClient.async_vdi_copy(session.uuid, _vdi, _sr);
          else
              return XenRef<Task>.Create(session.proxy.async_vdi_copy(session.uuid, _vdi ?? "", _sr ?? "").parse());
=======
              return session.JsonRpcClient.async_vdi_copy(session.opaque_ref, _vdi, _sr);
          else
              return XenRef<Task>.Create(session.proxy.async_vdi_copy(session.opaque_ref, _vdi ?? "", _sr ?? "").parse());
>>>>>>> 45f35ef0
        }

        /// <summary>
        /// Copy either a full VDI or the block differences between two VDIs into either a fresh VDI or an existing VDI.
        /// First published in XenServer 4.0.
        /// </summary>
        /// <param name="session">The session</param>
        /// <param name="_vdi">The opaque_ref of the given vdi</param>
        /// <param name="_sr">The destination SR (only required if the destination VDI is not specified</param>
        /// <param name="_base_vdi">The base VDI (only required if copying only changed blocks, by default all blocks will be copied) First published in XenServer 6.2 SP1 Hotfix 4.</param>
        /// <param name="_into_vdi">The destination VDI to copy blocks into (if omitted then a destination SR must be provided and a fresh VDI will be created) First published in XenServer 6.2 SP1 Hotfix 4.</param>
        public static XenRef<VDI> copy(Session session, string _vdi, string _sr, string _base_vdi, string _into_vdi)
        {
            if (session.JsonRpcClient != null)
<<<<<<< HEAD
                return session.JsonRpcClient.vdi_copy(session.uuid, _vdi, _sr, _base_vdi, _into_vdi);
            else
                return XenRef<VDI>.Create(session.proxy.vdi_copy(session.uuid, _vdi ?? "", _sr ?? "", _base_vdi ?? "", _into_vdi ?? "").parse());
=======
                return session.JsonRpcClient.vdi_copy(session.opaque_ref, _vdi, _sr, _base_vdi, _into_vdi);
            else
                return XenRef<VDI>.Create(session.proxy.vdi_copy(session.opaque_ref, _vdi ?? "", _sr ?? "", _base_vdi ?? "", _into_vdi ?? "").parse());
>>>>>>> 45f35ef0
        }

        /// <summary>
        /// Copy either a full VDI or the block differences between two VDIs into either a fresh VDI or an existing VDI.
        /// First published in XenServer 4.0.
        /// </summary>
        /// <param name="session">The session</param>
        /// <param name="_vdi">The opaque_ref of the given vdi</param>
        /// <param name="_sr">The destination SR (only required if the destination VDI is not specified</param>
        /// <param name="_base_vdi">The base VDI (only required if copying only changed blocks, by default all blocks will be copied) First published in XenServer 6.2 SP1 Hotfix 4.</param>
        /// <param name="_into_vdi">The destination VDI to copy blocks into (if omitted then a destination SR must be provided and a fresh VDI will be created) First published in XenServer 6.2 SP1 Hotfix 4.</param>
        public static XenRef<Task> async_copy(Session session, string _vdi, string _sr, string _base_vdi, string _into_vdi)
        {
          if (session.JsonRpcClient != null)
<<<<<<< HEAD
              return session.JsonRpcClient.async_vdi_copy(session.uuid, _vdi, _sr, _base_vdi, _into_vdi);
          else
              return XenRef<Task>.Create(session.proxy.async_vdi_copy(session.uuid, _vdi ?? "", _sr ?? "", _base_vdi ?? "", _into_vdi ?? "").parse());
=======
              return session.JsonRpcClient.async_vdi_copy(session.opaque_ref, _vdi, _sr, _base_vdi, _into_vdi);
          else
              return XenRef<Task>.Create(session.proxy.async_vdi_copy(session.opaque_ref, _vdi ?? "", _sr ?? "", _base_vdi ?? "", _into_vdi ?? "").parse());
>>>>>>> 45f35ef0
        }

        /// <summary>
        /// Sets the VDI's managed field
        /// First published in XenServer 4.0.
        /// </summary>
        /// <param name="session">The session</param>
        /// <param name="_vdi">The opaque_ref of the given vdi</param>
        /// <param name="_value">The new value of the VDI's managed field</param>
        public static void set_managed(Session session, string _vdi, bool _value)
        {
            if (session.JsonRpcClient != null)
<<<<<<< HEAD
                session.JsonRpcClient.vdi_set_managed(session.uuid, _vdi, _value);
            else
                session.proxy.vdi_set_managed(session.uuid, _vdi ?? "", _value).parse();
=======
                session.JsonRpcClient.vdi_set_managed(session.opaque_ref, _vdi, _value);
            else
                session.proxy.vdi_set_managed(session.opaque_ref, _vdi ?? "", _value).parse();
>>>>>>> 45f35ef0
        }

        /// <summary>
        /// Removes a VDI record from the database
        /// First published in XenServer 4.0.
        /// </summary>
        /// <param name="session">The session</param>
        /// <param name="_vdi">The opaque_ref of the given vdi</param>
        public static void forget(Session session, string _vdi)
        {
            if (session.JsonRpcClient != null)
<<<<<<< HEAD
                session.JsonRpcClient.vdi_forget(session.uuid, _vdi);
            else
                session.proxy.vdi_forget(session.uuid, _vdi ?? "").parse();
=======
                session.JsonRpcClient.vdi_forget(session.opaque_ref, _vdi);
            else
                session.proxy.vdi_forget(session.opaque_ref, _vdi ?? "").parse();
>>>>>>> 45f35ef0
        }

        /// <summary>
        /// Removes a VDI record from the database
        /// First published in XenServer 4.0.
        /// </summary>
        /// <param name="session">The session</param>
        /// <param name="_vdi">The opaque_ref of the given vdi</param>
        public static XenRef<Task> async_forget(Session session, string _vdi)
        {
          if (session.JsonRpcClient != null)
<<<<<<< HEAD
              return session.JsonRpcClient.async_vdi_forget(session.uuid, _vdi);
          else
              return XenRef<Task>.Create(session.proxy.async_vdi_forget(session.uuid, _vdi ?? "").parse());
=======
              return session.JsonRpcClient.async_vdi_forget(session.opaque_ref, _vdi);
          else
              return XenRef<Task>.Create(session.proxy.async_vdi_forget(session.opaque_ref, _vdi ?? "").parse());
>>>>>>> 45f35ef0
        }

        /// <summary>
        /// Sets the VDI's sharable field
        /// First published in XenServer 5.5.
        /// </summary>
        /// <param name="session">The session</param>
        /// <param name="_vdi">The opaque_ref of the given vdi</param>
        /// <param name="_value">The new value of the VDI's sharable field</param>
        public static void set_sharable(Session session, string _vdi, bool _value)
        {
            if (session.JsonRpcClient != null)
<<<<<<< HEAD
                session.JsonRpcClient.vdi_set_sharable(session.uuid, _vdi, _value);
            else
                session.proxy.vdi_set_sharable(session.uuid, _vdi ?? "", _value).parse();
=======
                session.JsonRpcClient.vdi_set_sharable(session.opaque_ref, _vdi, _value);
            else
                session.proxy.vdi_set_sharable(session.opaque_ref, _vdi ?? "", _value).parse();
>>>>>>> 45f35ef0
        }

        /// <summary>
        /// Sets the VDI's read_only field
        /// First published in XenServer 4.0.
        /// </summary>
        /// <param name="session">The session</param>
        /// <param name="_vdi">The opaque_ref of the given vdi</param>
        /// <param name="_value">The new value of the VDI's read_only field</param>
        public static void set_read_only(Session session, string _vdi, bool _value)
        {
            if (session.JsonRpcClient != null)
<<<<<<< HEAD
                session.JsonRpcClient.vdi_set_read_only(session.uuid, _vdi, _value);
            else
                session.proxy.vdi_set_read_only(session.uuid, _vdi ?? "", _value).parse();
=======
                session.JsonRpcClient.vdi_set_read_only(session.opaque_ref, _vdi, _value);
            else
                session.proxy.vdi_set_read_only(session.opaque_ref, _vdi ?? "", _value).parse();
>>>>>>> 45f35ef0
        }

        /// <summary>
        /// Sets the VDI's missing field
        /// First published in XenServer 4.1.
        /// </summary>
        /// <param name="session">The session</param>
        /// <param name="_vdi">The opaque_ref of the given vdi</param>
        /// <param name="_value">The new value of the VDI's missing field</param>
        public static void set_missing(Session session, string _vdi, bool _value)
        {
            if (session.JsonRpcClient != null)
<<<<<<< HEAD
                session.JsonRpcClient.vdi_set_missing(session.uuid, _vdi, _value);
            else
                session.proxy.vdi_set_missing(session.uuid, _vdi ?? "", _value).parse();
=======
                session.JsonRpcClient.vdi_set_missing(session.opaque_ref, _vdi, _value);
            else
                session.proxy.vdi_set_missing(session.opaque_ref, _vdi ?? "", _value).parse();
>>>>>>> 45f35ef0
        }

        /// <summary>
        /// Sets the VDI's virtual_size field
        /// First published in XenServer 4.1.
        /// </summary>
        /// <param name="session">The session</param>
        /// <param name="_vdi">The opaque_ref of the given vdi</param>
        /// <param name="_value">The new value of the VDI's virtual size</param>
        public static void set_virtual_size(Session session, string _vdi, long _value)
        {
            if (session.JsonRpcClient != null)
<<<<<<< HEAD
                session.JsonRpcClient.vdi_set_virtual_size(session.uuid, _vdi, _value);
            else
                session.proxy.vdi_set_virtual_size(session.uuid, _vdi ?? "", _value.ToString()).parse();
=======
                session.JsonRpcClient.vdi_set_virtual_size(session.opaque_ref, _vdi, _value);
            else
                session.proxy.vdi_set_virtual_size(session.opaque_ref, _vdi ?? "", _value.ToString()).parse();
>>>>>>> 45f35ef0
        }

        /// <summary>
        /// Sets the VDI's physical_utilisation field
        /// First published in XenServer 4.1.
        /// </summary>
        /// <param name="session">The session</param>
        /// <param name="_vdi">The opaque_ref of the given vdi</param>
        /// <param name="_value">The new value of the VDI's physical utilisation</param>
        public static void set_physical_utilisation(Session session, string _vdi, long _value)
        {
            if (session.JsonRpcClient != null)
<<<<<<< HEAD
                session.JsonRpcClient.vdi_set_physical_utilisation(session.uuid, _vdi, _value);
            else
                session.proxy.vdi_set_physical_utilisation(session.uuid, _vdi ?? "", _value.ToString()).parse();
=======
                session.JsonRpcClient.vdi_set_physical_utilisation(session.opaque_ref, _vdi, _value);
            else
                session.proxy.vdi_set_physical_utilisation(session.opaque_ref, _vdi ?? "", _value.ToString()).parse();
>>>>>>> 45f35ef0
        }

        /// <summary>
        /// Sets whether this VDI is a snapshot
        /// First published in XenServer 6.0.
        /// </summary>
        /// <param name="session">The session</param>
        /// <param name="_vdi">The opaque_ref of the given vdi</param>
        /// <param name="_value">The new value indicating whether this VDI is a snapshot</param>
        public static void set_is_a_snapshot(Session session, string _vdi, bool _value)
        {
            if (session.JsonRpcClient != null)
<<<<<<< HEAD
                session.JsonRpcClient.vdi_set_is_a_snapshot(session.uuid, _vdi, _value);
            else
                session.proxy.vdi_set_is_a_snapshot(session.uuid, _vdi ?? "", _value).parse();
=======
                session.JsonRpcClient.vdi_set_is_a_snapshot(session.opaque_ref, _vdi, _value);
            else
                session.proxy.vdi_set_is_a_snapshot(session.opaque_ref, _vdi ?? "", _value).parse();
>>>>>>> 45f35ef0
        }

        /// <summary>
        /// Sets the VDI of which this VDI is a snapshot
        /// First published in XenServer 6.0.
        /// </summary>
        /// <param name="session">The session</param>
        /// <param name="_vdi">The opaque_ref of the given vdi</param>
        /// <param name="_value">The VDI of which this VDI is a snapshot</param>
        public static void set_snapshot_of(Session session, string _vdi, string _value)
        {
            if (session.JsonRpcClient != null)
<<<<<<< HEAD
                session.JsonRpcClient.vdi_set_snapshot_of(session.uuid, _vdi, _value);
            else
                session.proxy.vdi_set_snapshot_of(session.uuid, _vdi ?? "", _value ?? "").parse();
=======
                session.JsonRpcClient.vdi_set_snapshot_of(session.opaque_ref, _vdi, _value);
            else
                session.proxy.vdi_set_snapshot_of(session.opaque_ref, _vdi ?? "", _value ?? "").parse();
>>>>>>> 45f35ef0
        }

        /// <summary>
        /// Sets the snapshot time of this VDI.
        /// First published in XenServer 6.0.
        /// </summary>
        /// <param name="session">The session</param>
        /// <param name="_vdi">The opaque_ref of the given vdi</param>
        /// <param name="_value">The snapshot time of this VDI.</param>
        public static void set_snapshot_time(Session session, string _vdi, DateTime _value)
        {
            if (session.JsonRpcClient != null)
<<<<<<< HEAD
                session.JsonRpcClient.vdi_set_snapshot_time(session.uuid, _vdi, _value);
            else
                session.proxy.vdi_set_snapshot_time(session.uuid, _vdi ?? "", _value).parse();
=======
                session.JsonRpcClient.vdi_set_snapshot_time(session.opaque_ref, _vdi, _value);
            else
                session.proxy.vdi_set_snapshot_time(session.opaque_ref, _vdi ?? "", _value).parse();
>>>>>>> 45f35ef0
        }

        /// <summary>
        /// Records the pool whose metadata is contained by this VDI.
        /// First published in XenServer 6.0.
        /// </summary>
        /// <param name="session">The session</param>
        /// <param name="_vdi">The opaque_ref of the given vdi</param>
        /// <param name="_value">The pool whose metadata is contained by this VDI</param>
        public static void set_metadata_of_pool(Session session, string _vdi, string _value)
        {
            if (session.JsonRpcClient != null)
<<<<<<< HEAD
                session.JsonRpcClient.vdi_set_metadata_of_pool(session.uuid, _vdi, _value);
            else
                session.proxy.vdi_set_metadata_of_pool(session.uuid, _vdi ?? "", _value ?? "").parse();
=======
                session.JsonRpcClient.vdi_set_metadata_of_pool(session.opaque_ref, _vdi, _value);
            else
                session.proxy.vdi_set_metadata_of_pool(session.opaque_ref, _vdi ?? "", _value ?? "").parse();
>>>>>>> 45f35ef0
        }

        /// <summary>
        /// Set the name label of the VDI. This can only happen when then its SR is currently attached.
        /// First published in XenServer 4.0.
        /// </summary>
        /// <param name="session">The session</param>
        /// <param name="_vdi">The opaque_ref of the given vdi</param>
        /// <param name="_value">The name lable for the VDI</param>
        public static void set_name_label(Session session, string _vdi, string _value)
        {
            if (session.JsonRpcClient != null)
<<<<<<< HEAD
                session.JsonRpcClient.vdi_set_name_label(session.uuid, _vdi, _value);
            else
                session.proxy.vdi_set_name_label(session.uuid, _vdi ?? "", _value ?? "").parse();
=======
                session.JsonRpcClient.vdi_set_name_label(session.opaque_ref, _vdi, _value);
            else
                session.proxy.vdi_set_name_label(session.opaque_ref, _vdi ?? "", _value ?? "").parse();
>>>>>>> 45f35ef0
        }

        /// <summary>
        /// Set the name label of the VDI. This can only happen when then its SR is currently attached.
        /// First published in XenServer 4.0.
        /// </summary>
        /// <param name="session">The session</param>
        /// <param name="_vdi">The opaque_ref of the given vdi</param>
        /// <param name="_value">The name lable for the VDI</param>
        public static XenRef<Task> async_set_name_label(Session session, string _vdi, string _value)
        {
          if (session.JsonRpcClient != null)
<<<<<<< HEAD
              return session.JsonRpcClient.async_vdi_set_name_label(session.uuid, _vdi, _value);
          else
              return XenRef<Task>.Create(session.proxy.async_vdi_set_name_label(session.uuid, _vdi ?? "", _value ?? "").parse());
=======
              return session.JsonRpcClient.async_vdi_set_name_label(session.opaque_ref, _vdi, _value);
          else
              return XenRef<Task>.Create(session.proxy.async_vdi_set_name_label(session.opaque_ref, _vdi ?? "", _value ?? "").parse());
>>>>>>> 45f35ef0
        }

        /// <summary>
        /// Set the name description of the VDI. This can only happen when its SR is currently attached.
        /// First published in XenServer 4.0.
        /// </summary>
        /// <param name="session">The session</param>
        /// <param name="_vdi">The opaque_ref of the given vdi</param>
        /// <param name="_value">The name description for the VDI</param>
        public static void set_name_description(Session session, string _vdi, string _value)
        {
            if (session.JsonRpcClient != null)
<<<<<<< HEAD
                session.JsonRpcClient.vdi_set_name_description(session.uuid, _vdi, _value);
            else
                session.proxy.vdi_set_name_description(session.uuid, _vdi ?? "", _value ?? "").parse();
=======
                session.JsonRpcClient.vdi_set_name_description(session.opaque_ref, _vdi, _value);
            else
                session.proxy.vdi_set_name_description(session.opaque_ref, _vdi ?? "", _value ?? "").parse();
>>>>>>> 45f35ef0
        }

        /// <summary>
        /// Set the name description of the VDI. This can only happen when its SR is currently attached.
        /// First published in XenServer 4.0.
        /// </summary>
        /// <param name="session">The session</param>
        /// <param name="_vdi">The opaque_ref of the given vdi</param>
        /// <param name="_value">The name description for the VDI</param>
        public static XenRef<Task> async_set_name_description(Session session, string _vdi, string _value)
        {
          if (session.JsonRpcClient != null)
<<<<<<< HEAD
              return session.JsonRpcClient.async_vdi_set_name_description(session.uuid, _vdi, _value);
          else
              return XenRef<Task>.Create(session.proxy.async_vdi_set_name_description(session.uuid, _vdi ?? "", _value ?? "").parse());
=======
              return session.JsonRpcClient.async_vdi_set_name_description(session.opaque_ref, _vdi, _value);
          else
              return XenRef<Task>.Create(session.proxy.async_vdi_set_name_description(session.opaque_ref, _vdi ?? "", _value ?? "").parse());
>>>>>>> 45f35ef0
        }

        /// <summary>
        /// Set the value of the on_boot parameter. This value can only be changed when the VDI is not attached to a running VM.
        /// First published in XenServer 5.6 FP1.
        /// </summary>
        /// <param name="session">The session</param>
        /// <param name="_vdi">The opaque_ref of the given vdi</param>
        /// <param name="_value">The value to set</param>
        public static void set_on_boot(Session session, string _vdi, on_boot _value)
        {
            if (session.JsonRpcClient != null)
<<<<<<< HEAD
                session.JsonRpcClient.vdi_set_on_boot(session.uuid, _vdi, _value);
            else
                session.proxy.vdi_set_on_boot(session.uuid, _vdi ?? "", on_boot_helper.ToString(_value)).parse();
=======
                session.JsonRpcClient.vdi_set_on_boot(session.opaque_ref, _vdi, _value);
            else
                session.proxy.vdi_set_on_boot(session.opaque_ref, _vdi ?? "", on_boot_helper.ToString(_value)).parse();
>>>>>>> 45f35ef0
        }

        /// <summary>
        /// Set the value of the on_boot parameter. This value can only be changed when the VDI is not attached to a running VM.
        /// First published in XenServer 5.6 FP1.
        /// </summary>
        /// <param name="session">The session</param>
        /// <param name="_vdi">The opaque_ref of the given vdi</param>
        /// <param name="_value">The value to set</param>
        public static XenRef<Task> async_set_on_boot(Session session, string _vdi, on_boot _value)
        {
          if (session.JsonRpcClient != null)
<<<<<<< HEAD
              return session.JsonRpcClient.async_vdi_set_on_boot(session.uuid, _vdi, _value);
          else
              return XenRef<Task>.Create(session.proxy.async_vdi_set_on_boot(session.uuid, _vdi ?? "", on_boot_helper.ToString(_value)).parse());
=======
              return session.JsonRpcClient.async_vdi_set_on_boot(session.opaque_ref, _vdi, _value);
          else
              return XenRef<Task>.Create(session.proxy.async_vdi_set_on_boot(session.opaque_ref, _vdi ?? "", on_boot_helper.ToString(_value)).parse());
>>>>>>> 45f35ef0
        }

        /// <summary>
        /// Set the value of the allow_caching parameter. This value can only be changed when the VDI is not attached to a running VM. The caching behaviour is only affected by this flag for VHD-based VDIs that have one parent and no child VHDs. Moreover, caching only takes place when the host running the VM containing this VDI has a nominated SR for local caching.
        /// First published in XenServer 5.6 FP1.
        /// </summary>
        /// <param name="session">The session</param>
        /// <param name="_vdi">The opaque_ref of the given vdi</param>
        /// <param name="_value">The value to set</param>
        public static void set_allow_caching(Session session, string _vdi, bool _value)
        {
            if (session.JsonRpcClient != null)
<<<<<<< HEAD
                session.JsonRpcClient.vdi_set_allow_caching(session.uuid, _vdi, _value);
            else
                session.proxy.vdi_set_allow_caching(session.uuid, _vdi ?? "", _value).parse();
=======
                session.JsonRpcClient.vdi_set_allow_caching(session.opaque_ref, _vdi, _value);
            else
                session.proxy.vdi_set_allow_caching(session.opaque_ref, _vdi ?? "", _value).parse();
>>>>>>> 45f35ef0
        }

        /// <summary>
        /// Set the value of the allow_caching parameter. This value can only be changed when the VDI is not attached to a running VM. The caching behaviour is only affected by this flag for VHD-based VDIs that have one parent and no child VHDs. Moreover, caching only takes place when the host running the VM containing this VDI has a nominated SR for local caching.
        /// First published in XenServer 5.6 FP1.
        /// </summary>
        /// <param name="session">The session</param>
        /// <param name="_vdi">The opaque_ref of the given vdi</param>
        /// <param name="_value">The value to set</param>
        public static XenRef<Task> async_set_allow_caching(Session session, string _vdi, bool _value)
        {
          if (session.JsonRpcClient != null)
<<<<<<< HEAD
              return session.JsonRpcClient.async_vdi_set_allow_caching(session.uuid, _vdi, _value);
          else
              return XenRef<Task>.Create(session.proxy.async_vdi_set_allow_caching(session.uuid, _vdi ?? "", _value).parse());
=======
              return session.JsonRpcClient.async_vdi_set_allow_caching(session.opaque_ref, _vdi, _value);
          else
              return XenRef<Task>.Create(session.proxy.async_vdi_set_allow_caching(session.opaque_ref, _vdi ?? "", _value).parse());
>>>>>>> 45f35ef0
        }

        /// <summary>
        /// Load the metadata found on the supplied VDI and return a session reference which can be used in XenAPI calls to query its contents.
        /// First published in XenServer 6.0.
        /// </summary>
        /// <param name="session">The session</param>
        /// <param name="_vdi">The opaque_ref of the given vdi</param>
        public static XenRef<Session> open_database(Session session, string _vdi)
        {
            if (session.JsonRpcClient != null)
<<<<<<< HEAD
                return session.JsonRpcClient.vdi_open_database(session.uuid, _vdi);
            else
                return XenRef<Session>.Create(session.proxy.vdi_open_database(session.uuid, _vdi ?? "").parse());
=======
                return session.JsonRpcClient.vdi_open_database(session.opaque_ref, _vdi);
            else
                return XenRef<Session>.Create(session.proxy.vdi_open_database(session.opaque_ref, _vdi ?? "").parse());
>>>>>>> 45f35ef0
        }

        /// <summary>
        /// Load the metadata found on the supplied VDI and return a session reference which can be used in XenAPI calls to query its contents.
        /// First published in XenServer 6.0.
        /// </summary>
        /// <param name="session">The session</param>
        /// <param name="_vdi">The opaque_ref of the given vdi</param>
        public static XenRef<Task> async_open_database(Session session, string _vdi)
        {
          if (session.JsonRpcClient != null)
<<<<<<< HEAD
              return session.JsonRpcClient.async_vdi_open_database(session.uuid, _vdi);
          else
              return XenRef<Task>.Create(session.proxy.async_vdi_open_database(session.uuid, _vdi ?? "").parse());
=======
              return session.JsonRpcClient.async_vdi_open_database(session.opaque_ref, _vdi);
          else
              return XenRef<Task>.Create(session.proxy.async_vdi_open_database(session.opaque_ref, _vdi ?? "").parse());
>>>>>>> 45f35ef0
        }

        /// <summary>
        /// Check the VDI cache for the pool UUID of the database on this VDI.
        /// First published in XenServer 6.0.
        /// </summary>
        /// <param name="session">The session</param>
        /// <param name="_vdi">The opaque_ref of the given vdi</param>
        public static string read_database_pool_uuid(Session session, string _vdi)
        {
            if (session.JsonRpcClient != null)
<<<<<<< HEAD
                return session.JsonRpcClient.vdi_read_database_pool_uuid(session.uuid, _vdi);
            else
                return (string)session.proxy.vdi_read_database_pool_uuid(session.uuid, _vdi ?? "").parse();
=======
                return session.JsonRpcClient.vdi_read_database_pool_uuid(session.opaque_ref, _vdi);
            else
                return (string)session.proxy.vdi_read_database_pool_uuid(session.opaque_ref, _vdi ?? "").parse();
>>>>>>> 45f35ef0
        }

        /// <summary>
        /// Check the VDI cache for the pool UUID of the database on this VDI.
        /// First published in XenServer 6.0.
        /// </summary>
        /// <param name="session">The session</param>
        /// <param name="_vdi">The opaque_ref of the given vdi</param>
        public static XenRef<Task> async_read_database_pool_uuid(Session session, string _vdi)
        {
          if (session.JsonRpcClient != null)
<<<<<<< HEAD
              return session.JsonRpcClient.async_vdi_read_database_pool_uuid(session.uuid, _vdi);
          else
              return XenRef<Task>.Create(session.proxy.async_vdi_read_database_pool_uuid(session.uuid, _vdi ?? "").parse());
=======
              return session.JsonRpcClient.async_vdi_read_database_pool_uuid(session.opaque_ref, _vdi);
          else
              return XenRef<Task>.Create(session.proxy.async_vdi_read_database_pool_uuid(session.opaque_ref, _vdi ?? "").parse());
>>>>>>> 45f35ef0
        }

        /// <summary>
        /// Migrate a VDI, which may be attached to a running guest, to a different SR. The destination SR must be visible to the guest.
        /// First published in XenServer 6.1.
        /// </summary>
        /// <param name="session">The session</param>
        /// <param name="_vdi">The opaque_ref of the given vdi</param>
        /// <param name="_sr">The destination SR</param>
        /// <param name="_options">Other parameters</param>
        public static XenRef<VDI> pool_migrate(Session session, string _vdi, string _sr, Dictionary<string, string> _options)
        {
            if (session.JsonRpcClient != null)
<<<<<<< HEAD
                return session.JsonRpcClient.vdi_pool_migrate(session.uuid, _vdi, _sr, _options);
            else
                return XenRef<VDI>.Create(session.proxy.vdi_pool_migrate(session.uuid, _vdi ?? "", _sr ?? "", Maps.convert_to_proxy_string_string(_options)).parse());
=======
                return session.JsonRpcClient.vdi_pool_migrate(session.opaque_ref, _vdi, _sr, _options);
            else
                return XenRef<VDI>.Create(session.proxy.vdi_pool_migrate(session.opaque_ref, _vdi ?? "", _sr ?? "", Maps.convert_to_proxy_string_string(_options)).parse());
>>>>>>> 45f35ef0
        }

        /// <summary>
        /// Migrate a VDI, which may be attached to a running guest, to a different SR. The destination SR must be visible to the guest.
        /// First published in XenServer 6.1.
        /// </summary>
        /// <param name="session">The session</param>
        /// <param name="_vdi">The opaque_ref of the given vdi</param>
        /// <param name="_sr">The destination SR</param>
        /// <param name="_options">Other parameters</param>
        public static XenRef<Task> async_pool_migrate(Session session, string _vdi, string _sr, Dictionary<string, string> _options)
        {
          if (session.JsonRpcClient != null)
<<<<<<< HEAD
              return session.JsonRpcClient.async_vdi_pool_migrate(session.uuid, _vdi, _sr, _options);
          else
              return XenRef<Task>.Create(session.proxy.async_vdi_pool_migrate(session.uuid, _vdi ?? "", _sr ?? "", Maps.convert_to_proxy_string_string(_options)).parse());
=======
              return session.JsonRpcClient.async_vdi_pool_migrate(session.opaque_ref, _vdi, _sr, _options);
          else
              return XenRef<Task>.Create(session.proxy.async_vdi_pool_migrate(session.opaque_ref, _vdi ?? "", _sr ?? "", Maps.convert_to_proxy_string_string(_options)).parse());
>>>>>>> 45f35ef0
        }

        /// <summary>
        /// Enable changed block tracking for the VDI. This call is idempotent - enabling CBT for a VDI for which CBT is already enabled results in a no-op, and no error will be thrown.
        /// First published in XenServer 7.3.
        /// </summary>
        /// <param name="session">The session</param>
        /// <param name="_vdi">The opaque_ref of the given vdi</param>
        public static void enable_cbt(Session session, string _vdi)
        {
            if (session.JsonRpcClient != null)
<<<<<<< HEAD
                session.JsonRpcClient.vdi_enable_cbt(session.uuid, _vdi);
            else
                session.proxy.vdi_enable_cbt(session.uuid, _vdi ?? "").parse();
=======
                session.JsonRpcClient.vdi_enable_cbt(session.opaque_ref, _vdi);
            else
                session.proxy.vdi_enable_cbt(session.opaque_ref, _vdi ?? "").parse();
>>>>>>> 45f35ef0
        }

        /// <summary>
        /// Enable changed block tracking for the VDI. This call is idempotent - enabling CBT for a VDI for which CBT is already enabled results in a no-op, and no error will be thrown.
        /// First published in XenServer 7.3.
        /// </summary>
        /// <param name="session">The session</param>
        /// <param name="_vdi">The opaque_ref of the given vdi</param>
        public static XenRef<Task> async_enable_cbt(Session session, string _vdi)
        {
          if (session.JsonRpcClient != null)
<<<<<<< HEAD
              return session.JsonRpcClient.async_vdi_enable_cbt(session.uuid, _vdi);
          else
              return XenRef<Task>.Create(session.proxy.async_vdi_enable_cbt(session.uuid, _vdi ?? "").parse());
=======
              return session.JsonRpcClient.async_vdi_enable_cbt(session.opaque_ref, _vdi);
          else
              return XenRef<Task>.Create(session.proxy.async_vdi_enable_cbt(session.opaque_ref, _vdi ?? "").parse());
>>>>>>> 45f35ef0
        }

        /// <summary>
        /// Disable changed block tracking for the VDI. This call is only allowed on VDIs that support enabling CBT. It is an idempotent operation - disabling CBT for a VDI for which CBT is not enabled results in a no-op, and no error will be thrown.
        /// First published in XenServer 7.3.
        /// </summary>
        /// <param name="session">The session</param>
        /// <param name="_vdi">The opaque_ref of the given vdi</param>
        public static void disable_cbt(Session session, string _vdi)
        {
            if (session.JsonRpcClient != null)
<<<<<<< HEAD
                session.JsonRpcClient.vdi_disable_cbt(session.uuid, _vdi);
            else
                session.proxy.vdi_disable_cbt(session.uuid, _vdi ?? "").parse();
=======
                session.JsonRpcClient.vdi_disable_cbt(session.opaque_ref, _vdi);
            else
                session.proxy.vdi_disable_cbt(session.opaque_ref, _vdi ?? "").parse();
>>>>>>> 45f35ef0
        }

        /// <summary>
        /// Disable changed block tracking for the VDI. This call is only allowed on VDIs that support enabling CBT. It is an idempotent operation - disabling CBT for a VDI for which CBT is not enabled results in a no-op, and no error will be thrown.
        /// First published in XenServer 7.3.
        /// </summary>
        /// <param name="session">The session</param>
        /// <param name="_vdi">The opaque_ref of the given vdi</param>
        public static XenRef<Task> async_disable_cbt(Session session, string _vdi)
        {
          if (session.JsonRpcClient != null)
<<<<<<< HEAD
              return session.JsonRpcClient.async_vdi_disable_cbt(session.uuid, _vdi);
          else
              return XenRef<Task>.Create(session.proxy.async_vdi_disable_cbt(session.uuid, _vdi ?? "").parse());
=======
              return session.JsonRpcClient.async_vdi_disable_cbt(session.opaque_ref, _vdi);
          else
              return XenRef<Task>.Create(session.proxy.async_vdi_disable_cbt(session.opaque_ref, _vdi ?? "").parse());
>>>>>>> 45f35ef0
        }

        /// <summary>
        /// Delete the data of the snapshot VDI, but keep its changed block tracking metadata. When successful, this call changes the type of the VDI to cbt_metadata. This operation is idempotent: calling it on a VDI of type cbt_metadata results in a no-op, and no error will be thrown.
        /// First published in XenServer 7.3.
        /// </summary>
        /// <param name="session">The session</param>
        /// <param name="_vdi">The opaque_ref of the given vdi</param>
        public static void data_destroy(Session session, string _vdi)
        {
            if (session.JsonRpcClient != null)
<<<<<<< HEAD
                session.JsonRpcClient.vdi_data_destroy(session.uuid, _vdi);
            else
                session.proxy.vdi_data_destroy(session.uuid, _vdi ?? "").parse();
=======
                session.JsonRpcClient.vdi_data_destroy(session.opaque_ref, _vdi);
            else
                session.proxy.vdi_data_destroy(session.opaque_ref, _vdi ?? "").parse();
>>>>>>> 45f35ef0
        }

        /// <summary>
        /// Delete the data of the snapshot VDI, but keep its changed block tracking metadata. When successful, this call changes the type of the VDI to cbt_metadata. This operation is idempotent: calling it on a VDI of type cbt_metadata results in a no-op, and no error will be thrown.
        /// First published in XenServer 7.3.
        /// </summary>
        /// <param name="session">The session</param>
        /// <param name="_vdi">The opaque_ref of the given vdi</param>
        public static XenRef<Task> async_data_destroy(Session session, string _vdi)
        {
          if (session.JsonRpcClient != null)
<<<<<<< HEAD
              return session.JsonRpcClient.async_vdi_data_destroy(session.uuid, _vdi);
          else
              return XenRef<Task>.Create(session.proxy.async_vdi_data_destroy(session.uuid, _vdi ?? "").parse());
=======
              return session.JsonRpcClient.async_vdi_data_destroy(session.opaque_ref, _vdi);
          else
              return XenRef<Task>.Create(session.proxy.async_vdi_data_destroy(session.opaque_ref, _vdi ?? "").parse());
>>>>>>> 45f35ef0
        }

        /// <summary>
        /// Compare two VDIs in 64k block increments and report which blocks differ. This operation is not allowed when vdi_to is attached to a VM.
        /// First published in XenServer 7.3.
        /// </summary>
        /// <param name="session">The session</param>
        /// <param name="_vdi">The opaque_ref of the given vdi</param>
        /// <param name="_vdi_to">The second VDI.</param>
        public static string list_changed_blocks(Session session, string _vdi, string _vdi_to)
        {
            if (session.JsonRpcClient != null)
<<<<<<< HEAD
                return session.JsonRpcClient.vdi_list_changed_blocks(session.uuid, _vdi, _vdi_to);
            else
                return (string)session.proxy.vdi_list_changed_blocks(session.uuid, _vdi ?? "", _vdi_to ?? "").parse();
=======
                return session.JsonRpcClient.vdi_list_changed_blocks(session.opaque_ref, _vdi, _vdi_to);
            else
                return (string)session.proxy.vdi_list_changed_blocks(session.opaque_ref, _vdi ?? "", _vdi_to ?? "").parse();
>>>>>>> 45f35ef0
        }

        /// <summary>
        /// Compare two VDIs in 64k block increments and report which blocks differ. This operation is not allowed when vdi_to is attached to a VM.
        /// First published in XenServer 7.3.
        /// </summary>
        /// <param name="session">The session</param>
        /// <param name="_vdi">The opaque_ref of the given vdi</param>
        /// <param name="_vdi_to">The second VDI.</param>
        public static XenRef<Task> async_list_changed_blocks(Session session, string _vdi, string _vdi_to)
        {
          if (session.JsonRpcClient != null)
<<<<<<< HEAD
              return session.JsonRpcClient.async_vdi_list_changed_blocks(session.uuid, _vdi, _vdi_to);
          else
              return XenRef<Task>.Create(session.proxy.async_vdi_list_changed_blocks(session.uuid, _vdi ?? "", _vdi_to ?? "").parse());
=======
              return session.JsonRpcClient.async_vdi_list_changed_blocks(session.opaque_ref, _vdi, _vdi_to);
          else
              return XenRef<Task>.Create(session.proxy.async_vdi_list_changed_blocks(session.opaque_ref, _vdi ?? "", _vdi_to ?? "").parse());
>>>>>>> 45f35ef0
        }

        /// <summary>
        /// Get details specifying how to access this VDI via a Network Block Device server. For each of a set of NBD server addresses on which the VDI is available, the return value set contains a vdi_nbd_server_info object that contains an exportname to request once the NBD connection is established, and connection details for the address. An empty list is returned if there is no network that has a PIF on a host with access to the relevant SR, or if no such network has been assigned an NBD-related purpose in its purpose field. To access the given VDI, any of the vdi_nbd_server_info objects can be used to make a connection to a server, and then the VDI will be available by requesting the exportname.
        /// First published in XenServer 7.3.
        /// </summary>
        /// <param name="session">The session</param>
        /// <param name="_vdi">The opaque_ref of the given vdi</param>
        public static List<Vdi_nbd_server_info> get_nbd_info(Session session, string _vdi)
        {
            if (session.JsonRpcClient != null)
<<<<<<< HEAD
                return session.JsonRpcClient.vdi_get_nbd_info(session.uuid, _vdi);
            else
                return Vdi_nbd_server_info.ProxyArrayToObjectList(session.proxy.vdi_get_nbd_info(session.uuid, _vdi ?? "").parse());
=======
                return session.JsonRpcClient.vdi_get_nbd_info(session.opaque_ref, _vdi);
            else
                return Vdi_nbd_server_info.ProxyArrayToObjectList(session.proxy.vdi_get_nbd_info(session.opaque_ref, _vdi ?? "").parse());
>>>>>>> 45f35ef0
        }

        /// <summary>
        /// Return a list of all the VDIs known to the system.
        /// First published in XenServer 4.0.
        /// </summary>
        /// <param name="session">The session</param>
        public static List<XenRef<VDI>> get_all(Session session)
        {
            if (session.JsonRpcClient != null)
<<<<<<< HEAD
                return session.JsonRpcClient.vdi_get_all(session.uuid);
            else
                return XenRef<VDI>.Create(session.proxy.vdi_get_all(session.uuid).parse());
=======
                return session.JsonRpcClient.vdi_get_all(session.opaque_ref);
            else
                return XenRef<VDI>.Create(session.proxy.vdi_get_all(session.opaque_ref).parse());
>>>>>>> 45f35ef0
        }

        /// <summary>
        /// Get all the VDI Records at once, in a single XML RPC call
        /// First published in XenServer 4.0.
        /// </summary>
        /// <param name="session">The session</param>
        public static Dictionary<XenRef<VDI>, VDI> get_all_records(Session session)
        {
            if (session.JsonRpcClient != null)
<<<<<<< HEAD
                return session.JsonRpcClient.vdi_get_all_records(session.uuid);
            else
                return XenRef<VDI>.Create<Proxy_VDI>(session.proxy.vdi_get_all_records(session.uuid).parse());
=======
                return session.JsonRpcClient.vdi_get_all_records(session.opaque_ref);
            else
                return XenRef<VDI>.Create<Proxy_VDI>(session.proxy.vdi_get_all_records(session.opaque_ref).parse());
>>>>>>> 45f35ef0
        }

        /// <summary>
        /// Unique identifier/object reference
        /// </summary>
        public virtual string uuid
        {
            get { return _uuid; }
            set
            {
                if (!Helper.AreEqual(value, _uuid))
                {
                    _uuid = value;
                    Changed = true;
                    NotifyPropertyChanged("uuid");
                }
            }
        }
        private string _uuid = "";

        /// <summary>
        /// a human-readable name
        /// </summary>
        public virtual string name_label
        {
            get { return _name_label; }
            set
            {
                if (!Helper.AreEqual(value, _name_label))
                {
                    _name_label = value;
                    Changed = true;
                    NotifyPropertyChanged("name_label");
                }
            }
        }
        private string _name_label = "";

        /// <summary>
        /// a notes field containing human-readable description
        /// </summary>
        public virtual string name_description
        {
            get { return _name_description; }
            set
            {
                if (!Helper.AreEqual(value, _name_description))
                {
                    _name_description = value;
                    Changed = true;
                    NotifyPropertyChanged("name_description");
                }
            }
        }
        private string _name_description = "";

        /// <summary>
        /// list of the operations allowed in this state. This list is advisory only and the server state may have changed by the time this field is read by a client.
        /// </summary>
        public virtual List<vdi_operations> allowed_operations
        {
            get { return _allowed_operations; }
            set
            {
                if (!Helper.AreEqual(value, _allowed_operations))
                {
                    _allowed_operations = value;
                    Changed = true;
                    NotifyPropertyChanged("allowed_operations");
                }
            }
        }
        private List<vdi_operations> _allowed_operations = new List<vdi_operations>() {};

        /// <summary>
        /// links each of the running tasks using this object (by reference) to a current_operation enum which describes the nature of the task.
        /// </summary>
        public virtual Dictionary<string, vdi_operations> current_operations
        {
            get { return _current_operations; }
            set
            {
                if (!Helper.AreEqual(value, _current_operations))
                {
                    _current_operations = value;
                    Changed = true;
                    NotifyPropertyChanged("current_operations");
                }
            }
        }
        private Dictionary<string, vdi_operations> _current_operations = new Dictionary<string, vdi_operations>() {};

        /// <summary>
        /// storage repository in which the VDI resides
        /// </summary>
        [JsonConverter(typeof(XenRefConverter<SR>))]
        public virtual XenRef<SR> SR
        {
            get { return _SR; }
            set
            {
                if (!Helper.AreEqual(value, _SR))
                {
                    _SR = value;
                    Changed = true;
                    NotifyPropertyChanged("SR");
                }
            }
        }
        private XenRef<SR> _SR = new XenRef<SR>(Helper.NullOpaqueRef);

        /// <summary>
        /// list of vbds that refer to this disk
        /// </summary>
        [JsonConverter(typeof(XenRefListConverter<VBD>))]
        public virtual List<XenRef<VBD>> VBDs
        {
            get { return _VBDs; }
            set
            {
                if (!Helper.AreEqual(value, _VBDs))
                {
                    _VBDs = value;
                    Changed = true;
                    NotifyPropertyChanged("VBDs");
                }
            }
        }
        private List<XenRef<VBD>> _VBDs = new List<XenRef<VBD>>() {};

        /// <summary>
        /// list of crash dumps that refer to this disk
        /// </summary>
        [JsonConverter(typeof(XenRefListConverter<Crashdump>))]
        public virtual List<XenRef<Crashdump>> crash_dumps
        {
            get { return _crash_dumps; }
            set
            {
                if (!Helper.AreEqual(value, _crash_dumps))
                {
                    _crash_dumps = value;
                    Changed = true;
                    NotifyPropertyChanged("crash_dumps");
                }
            }
        }
        private List<XenRef<Crashdump>> _crash_dumps = new List<XenRef<Crashdump>>() {};

        /// <summary>
        /// size of disk as presented to the guest (in bytes). Note that, depending on storage backend type, requested size may not be respected exactly
        /// </summary>
        public virtual long virtual_size
        {
            get { return _virtual_size; }
            set
            {
                if (!Helper.AreEqual(value, _virtual_size))
                {
                    _virtual_size = value;
                    Changed = true;
                    NotifyPropertyChanged("virtual_size");
                }
            }
        }
        private long _virtual_size;

        /// <summary>
        /// amount of physical space that the disk image is currently taking up on the storage repository (in bytes)
        /// </summary>
        public virtual long physical_utilisation
        {
            get { return _physical_utilisation; }
            set
            {
                if (!Helper.AreEqual(value, _physical_utilisation))
                {
                    _physical_utilisation = value;
                    Changed = true;
                    NotifyPropertyChanged("physical_utilisation");
                }
            }
        }
        private long _physical_utilisation;

        /// <summary>
        /// type of the VDI
        /// </summary>
        [JsonConverter(typeof(vdi_typeConverter))]
        public virtual vdi_type type
        {
            get { return _type; }
            set
            {
                if (!Helper.AreEqual(value, _type))
                {
                    _type = value;
                    Changed = true;
                    NotifyPropertyChanged("type");
                }
            }
        }
        private vdi_type _type;

        /// <summary>
        /// true if this disk may be shared
        /// </summary>
        public virtual bool sharable
        {
            get { return _sharable; }
            set
            {
                if (!Helper.AreEqual(value, _sharable))
                {
                    _sharable = value;
                    Changed = true;
                    NotifyPropertyChanged("sharable");
                }
            }
        }
        private bool _sharable;

        /// <summary>
        /// true if this disk may ONLY be mounted read-only
        /// </summary>
        public virtual bool read_only
        {
            get { return _read_only; }
            set
            {
                if (!Helper.AreEqual(value, _read_only))
                {
                    _read_only = value;
                    Changed = true;
                    NotifyPropertyChanged("read_only");
                }
            }
        }
        private bool _read_only;

        /// <summary>
        /// additional configuration
        /// </summary>
        [JsonConverter(typeof(StringStringMapConverter))]
        public virtual Dictionary<string, string> other_config
        {
            get { return _other_config; }
            set
            {
                if (!Helper.AreEqual(value, _other_config))
                {
                    _other_config = value;
                    Changed = true;
                    NotifyPropertyChanged("other_config");
                }
            }
        }
        private Dictionary<string, string> _other_config = new Dictionary<string, string>() {};

        /// <summary>
        /// true if this disk is locked at the storage level
        /// </summary>
        public virtual bool storage_lock
        {
            get { return _storage_lock; }
            set
            {
                if (!Helper.AreEqual(value, _storage_lock))
                {
                    _storage_lock = value;
                    Changed = true;
                    NotifyPropertyChanged("storage_lock");
                }
            }
        }
        private bool _storage_lock;

        /// <summary>
        /// location information
        /// First published in XenServer 4.1.
        /// </summary>
        public virtual string location
        {
            get { return _location; }
            set
            {
                if (!Helper.AreEqual(value, _location))
                {
                    _location = value;
                    Changed = true;
                    NotifyPropertyChanged("location");
                }
            }
        }
        private string _location = "";

        /// <summary>
        /// 
        /// </summary>
        public virtual bool managed
        {
            get { return _managed; }
            set
            {
                if (!Helper.AreEqual(value, _managed))
                {
                    _managed = value;
                    Changed = true;
                    NotifyPropertyChanged("managed");
                }
            }
        }
        private bool _managed;

        /// <summary>
        /// true if SR scan operation reported this VDI as not present on disk
        /// </summary>
        public virtual bool missing
        {
            get { return _missing; }
            set
            {
                if (!Helper.AreEqual(value, _missing))
                {
                    _missing = value;
                    Changed = true;
                    NotifyPropertyChanged("missing");
                }
            }
        }
        private bool _missing;

        /// <summary>
        /// This field is always null. Deprecated
        /// </summary>
        [JsonConverter(typeof(XenRefConverter<VDI>))]
        public virtual XenRef<VDI> parent
        {
            get { return _parent; }
            set
            {
                if (!Helper.AreEqual(value, _parent))
                {
                    _parent = value;
                    Changed = true;
                    NotifyPropertyChanged("parent");
                }
            }
        }
        private XenRef<VDI> _parent = new XenRef<VDI>(Helper.NullOpaqueRef);

        /// <summary>
        /// data to be inserted into the xenstore tree (/local/domain/0/backend/vbd/&lt;domid&gt;/&lt;device-id&gt;/sm-data) after the VDI is attached. This is generally set by the SM backends on vdi_attach.
        /// First published in XenServer 4.1.
        /// </summary>
        [JsonConverter(typeof(StringStringMapConverter))]
        public virtual Dictionary<string, string> xenstore_data
        {
            get { return _xenstore_data; }
            set
            {
                if (!Helper.AreEqual(value, _xenstore_data))
                {
                    _xenstore_data = value;
                    Changed = true;
                    NotifyPropertyChanged("xenstore_data");
                }
            }
        }
        private Dictionary<string, string> _xenstore_data = new Dictionary<string, string>() {};

        /// <summary>
        /// SM dependent data
        /// First published in XenServer 4.1.
        /// </summary>
        [JsonConverter(typeof(StringStringMapConverter))]
        public virtual Dictionary<string, string> sm_config
        {
            get { return _sm_config; }
            set
            {
                if (!Helper.AreEqual(value, _sm_config))
                {
                    _sm_config = value;
                    Changed = true;
                    NotifyPropertyChanged("sm_config");
                }
            }
        }
        private Dictionary<string, string> _sm_config = new Dictionary<string, string>() {};

        /// <summary>
        /// true if this is a snapshot.
        /// First published in XenServer 5.0.
        /// </summary>
        public virtual bool is_a_snapshot
        {
            get { return _is_a_snapshot; }
            set
            {
                if (!Helper.AreEqual(value, _is_a_snapshot))
                {
                    _is_a_snapshot = value;
                    Changed = true;
                    NotifyPropertyChanged("is_a_snapshot");
                }
            }
        }
        private bool _is_a_snapshot = false;

        /// <summary>
        /// Ref pointing to the VDI this snapshot is of.
        /// First published in XenServer 5.0.
        /// </summary>
        [JsonConverter(typeof(XenRefConverter<VDI>))]
        public virtual XenRef<VDI> snapshot_of
        {
            get { return _snapshot_of; }
            set
            {
                if (!Helper.AreEqual(value, _snapshot_of))
                {
                    _snapshot_of = value;
                    Changed = true;
                    NotifyPropertyChanged("snapshot_of");
                }
            }
        }
        private XenRef<VDI> _snapshot_of = new XenRef<VDI>(Helper.NullOpaqueRef);

        /// <summary>
        /// List pointing to all the VDIs snapshots.
        /// First published in XenServer 5.0.
        /// </summary>
        [JsonConverter(typeof(XenRefListConverter<VDI>))]
        public virtual List<XenRef<VDI>> snapshots
        {
            get { return _snapshots; }
            set
            {
                if (!Helper.AreEqual(value, _snapshots))
                {
                    _snapshots = value;
                    Changed = true;
                    NotifyPropertyChanged("snapshots");
                }
            }
        }
        private List<XenRef<VDI>> _snapshots = new List<XenRef<VDI>>() {};

        /// <summary>
        /// Date/time when this snapshot was created.
        /// First published in XenServer 5.0.
        /// </summary>
        [JsonConverter(typeof(XenDateTimeConverter))]
        public virtual DateTime snapshot_time
        {
            get { return _snapshot_time; }
            set
            {
                if (!Helper.AreEqual(value, _snapshot_time))
                {
                    _snapshot_time = value;
                    Changed = true;
                    NotifyPropertyChanged("snapshot_time");
                }
            }
        }
        private DateTime _snapshot_time = DateTime.ParseExact("19700101T00:00:00Z", "yyyyMMddTHH:mm:ssZ", CultureInfo.InvariantCulture);

        /// <summary>
        /// user-specified tags for categorization purposes
        /// First published in XenServer 5.0.
        /// </summary>
        public virtual string[] tags
        {
            get { return _tags; }
            set
            {
                if (!Helper.AreEqual(value, _tags))
                {
                    _tags = value;
                    Changed = true;
                    NotifyPropertyChanged("tags");
                }
            }
        }
        private string[] _tags = {};

        /// <summary>
        /// true if this VDI is to be cached in the local cache SR
        /// First published in XenServer 5.6 FP1.
        /// </summary>
        public virtual bool allow_caching
        {
            get { return _allow_caching; }
            set
            {
                if (!Helper.AreEqual(value, _allow_caching))
                {
                    _allow_caching = value;
                    Changed = true;
                    NotifyPropertyChanged("allow_caching");
                }
            }
        }
        private bool _allow_caching = false;

        /// <summary>
        /// The behaviour of this VDI on a VM boot
        /// First published in XenServer 5.6 FP1.
        /// </summary>
        [JsonConverter(typeof(on_bootConverter))]
        public virtual on_boot on_boot
        {
            get { return _on_boot; }
            set
            {
                if (!Helper.AreEqual(value, _on_boot))
                {
                    _on_boot = value;
                    Changed = true;
                    NotifyPropertyChanged("on_boot");
                }
            }
        }
        private on_boot _on_boot = on_boot.persist;

        /// <summary>
        /// The pool whose metadata is contained in this VDI
        /// First published in XenServer 6.0.
        /// </summary>
        [JsonConverter(typeof(XenRefConverter<Pool>))]
        public virtual XenRef<Pool> metadata_of_pool
        {
            get { return _metadata_of_pool; }
            set
            {
                if (!Helper.AreEqual(value, _metadata_of_pool))
                {
                    _metadata_of_pool = value;
                    Changed = true;
                    NotifyPropertyChanged("metadata_of_pool");
                }
            }
        }
        private XenRef<Pool> _metadata_of_pool = new XenRef<Pool>("OpaqueRef:NULL");

        /// <summary>
        /// Whether this VDI contains the latest known accessible metadata for the pool
        /// First published in XenServer 6.0.
        /// </summary>
        public virtual bool metadata_latest
        {
            get { return _metadata_latest; }
            set
            {
                if (!Helper.AreEqual(value, _metadata_latest))
                {
                    _metadata_latest = value;
                    Changed = true;
                    NotifyPropertyChanged("metadata_latest");
                }
            }
        }
        private bool _metadata_latest = false;

        /// <summary>
        /// Whether this VDI is a Tools ISO
        /// First published in XenServer 7.0.
        /// </summary>
        public virtual bool is_tools_iso
        {
            get { return _is_tools_iso; }
            set
            {
                if (!Helper.AreEqual(value, _is_tools_iso))
                {
                    _is_tools_iso = value;
                    Changed = true;
                    NotifyPropertyChanged("is_tools_iso");
                }
            }
        }
        private bool _is_tools_iso = false;

        /// <summary>
        /// True if changed blocks are tracked for this VDI
        /// First published in XenServer 7.3.
        /// </summary>
        public virtual bool cbt_enabled
        {
            get { return _cbt_enabled; }
            set
            {
                if (!Helper.AreEqual(value, _cbt_enabled))
                {
                    _cbt_enabled = value;
                    Changed = true;
                    NotifyPropertyChanged("cbt_enabled");
                }
            }
        }
        private bool _cbt_enabled = false;
    }
}
<|MERGE_RESOLUTION|>--- conflicted
+++ resolved
@@ -1,3511 +1,2827 @@
-/*
- * Copyright (c) Citrix Systems, Inc.
- * All rights reserved.
- *
- * Redistribution and use in source and binary forms, with or without
- * modification, are permitted provided that the following conditions
- * are met:
- *
- *   1) Redistributions of source code must retain the above copyright
- *      notice, this list of conditions and the following disclaimer.
- *
- *   2) Redistributions in binary form must reproduce the above
- *      copyright notice, this list of conditions and the following
- *      disclaimer in the documentation and/or other materials
- *      provided with the distribution.
- *
- * THIS SOFTWARE IS PROVIDED BY THE COPYRIGHT HOLDERS AND CONTRIBUTORS
- * "AS IS" AND ANY EXPRESS OR IMPLIED WARRANTIES, INCLUDING, BUT NOT
- * LIMITED TO, THE IMPLIED WARRANTIES OF MERCHANTABILITY AND FITNESS
- * FOR A PARTICULAR PURPOSE ARE DISCLAIMED. IN NO EVENT SHALL THE
- * COPYRIGHT HOLDER OR CONTRIBUTORS BE LIABLE FOR ANY DIRECT,
- * INDIRECT, INCIDENTAL, SPECIAL, EXEMPLARY, OR CONSEQUENTIAL DAMAGES
- * (INCLUDING, BUT NOT LIMITED TO, PROCUREMENT OF SUBSTITUTE GOODS OR
- * SERVICES; LOSS OF USE, DATA, OR PROFITS; OR BUSINESS INTERRUPTION)
- * HOWEVER CAUSED AND ON ANY THEORY OF LIABILITY, WHETHER IN CONTRACT,
- * STRICT LIABILITY, OR TORT (INCLUDING NEGLIGENCE OR OTHERWISE)
- * ARISING IN ANY WAY OUT OF THE USE OF THIS SOFTWARE, EVEN IF ADVISED
- * OF THE POSSIBILITY OF SUCH DAMAGE.
- */
-
-
-using System;
-using System.Collections;
-using System.Collections.Generic;
-using System.ComponentModel;
-using System.Globalization;
-using Newtonsoft.Json;
-using Newtonsoft.Json.Converters;
-
-
-namespace XenAPI
-{
-    /// <summary>
-    /// A virtual disk image
-    /// First published in XenServer 4.0.
-    /// </summary>
-    public partial class VDI : XenObject<VDI>
-    {
-        public VDI()
-        {
-        }
-
-        public VDI(string uuid,
-            string name_label,
-            string name_description,
-            List<vdi_operations> allowed_operations,
-            Dictionary<string, vdi_operations> current_operations,
-            XenRef<SR> SR,
-            List<XenRef<VBD>> VBDs,
-            List<XenRef<Crashdump>> crash_dumps,
-            long virtual_size,
-            long physical_utilisation,
-            vdi_type type,
-            bool sharable,
-            bool read_only,
-            Dictionary<string, string> other_config,
-            bool storage_lock,
-            string location,
-            bool managed,
-            bool missing,
-            XenRef<VDI> parent,
-            Dictionary<string, string> xenstore_data,
-            Dictionary<string, string> sm_config,
-            bool is_a_snapshot,
-            XenRef<VDI> snapshot_of,
-            List<XenRef<VDI>> snapshots,
-            DateTime snapshot_time,
-            string[] tags,
-            bool allow_caching,
-            on_boot on_boot,
-            XenRef<Pool> metadata_of_pool,
-            bool metadata_latest,
-            bool is_tools_iso,
-            bool cbt_enabled)
-        {
-            this.uuid = uuid;
-            this.name_label = name_label;
-            this.name_description = name_description;
-            this.allowed_operations = allowed_operations;
-            this.current_operations = current_operations;
-            this.SR = SR;
-            this.VBDs = VBDs;
-            this.crash_dumps = crash_dumps;
-            this.virtual_size = virtual_size;
-            this.physical_utilisation = physical_utilisation;
-            this.type = type;
-            this.sharable = sharable;
-            this.read_only = read_only;
-            this.other_config = other_config;
-            this.storage_lock = storage_lock;
-            this.location = location;
-            this.managed = managed;
-            this.missing = missing;
-            this.parent = parent;
-            this.xenstore_data = xenstore_data;
-            this.sm_config = sm_config;
-            this.is_a_snapshot = is_a_snapshot;
-            this.snapshot_of = snapshot_of;
-            this.snapshots = snapshots;
-            this.snapshot_time = snapshot_time;
-            this.tags = tags;
-            this.allow_caching = allow_caching;
-            this.on_boot = on_boot;
-            this.metadata_of_pool = metadata_of_pool;
-            this.metadata_latest = metadata_latest;
-            this.is_tools_iso = is_tools_iso;
-            this.cbt_enabled = cbt_enabled;
-        }
-
-        /// <summary>
-        /// Creates a new VDI from a Proxy_VDI.
-        /// </summary>
-        /// <param name="proxy"></param>
-        public VDI(Proxy_VDI proxy)
-        {
-            this.UpdateFromProxy(proxy);
-        }
-
-        /// <summary>
-        /// Updates each field of this instance with the value of
-        /// the corresponding field of a given VDI.
-        /// </summary>
-        public override void UpdateFrom(VDI update)
-        {
-            uuid = update.uuid;
-            name_label = update.name_label;
-            name_description = update.name_description;
-            allowed_operations = update.allowed_operations;
-            current_operations = update.current_operations;
-            SR = update.SR;
-            VBDs = update.VBDs;
-            crash_dumps = update.crash_dumps;
-            virtual_size = update.virtual_size;
-            physical_utilisation = update.physical_utilisation;
-            type = update.type;
-            sharable = update.sharable;
-            read_only = update.read_only;
-            other_config = update.other_config;
-            storage_lock = update.storage_lock;
-            location = update.location;
-            managed = update.managed;
-            missing = update.missing;
-            parent = update.parent;
-            xenstore_data = update.xenstore_data;
-            sm_config = update.sm_config;
-            is_a_snapshot = update.is_a_snapshot;
-            snapshot_of = update.snapshot_of;
-            snapshots = update.snapshots;
-            snapshot_time = update.snapshot_time;
-            tags = update.tags;
-            allow_caching = update.allow_caching;
-            on_boot = update.on_boot;
-            metadata_of_pool = update.metadata_of_pool;
-            metadata_latest = update.metadata_latest;
-            is_tools_iso = update.is_tools_iso;
-            cbt_enabled = update.cbt_enabled;
-        }
-
-        internal void UpdateFromProxy(Proxy_VDI proxy)
-        {
-            uuid = proxy.uuid == null ? null : (string)proxy.uuid;
-            name_label = proxy.name_label == null ? null : (string)proxy.name_label;
-            name_description = proxy.name_description == null ? null : (string)proxy.name_description;
-            allowed_operations = proxy.allowed_operations == null ? null : Helper.StringArrayToEnumList<vdi_operations>(proxy.allowed_operations);
-            current_operations = proxy.current_operations == null ? null : Maps.convert_from_proxy_string_vdi_operations(proxy.current_operations);
-            SR = proxy.SR == null ? null : XenRef<SR>.Create(proxy.SR);
-            VBDs = proxy.VBDs == null ? null : XenRef<VBD>.Create(proxy.VBDs);
-            crash_dumps = proxy.crash_dumps == null ? null : XenRef<Crashdump>.Create(proxy.crash_dumps);
-            virtual_size = proxy.virtual_size == null ? 0 : long.Parse((string)proxy.virtual_size);
-            physical_utilisation = proxy.physical_utilisation == null ? 0 : long.Parse((string)proxy.physical_utilisation);
-            type = proxy.type == null ? (vdi_type) 0 : (vdi_type)Helper.EnumParseDefault(typeof(vdi_type), (string)proxy.type);
-            sharable = (bool)proxy.sharable;
-            read_only = (bool)proxy.read_only;
-            other_config = proxy.other_config == null ? null : Maps.convert_from_proxy_string_string(proxy.other_config);
-            storage_lock = (bool)proxy.storage_lock;
-            location = proxy.location == null ? null : (string)proxy.location;
-            managed = (bool)proxy.managed;
-            missing = (bool)proxy.missing;
-            parent = proxy.parent == null ? null : XenRef<VDI>.Create(proxy.parent);
-            xenstore_data = proxy.xenstore_data == null ? null : Maps.convert_from_proxy_string_string(proxy.xenstore_data);
-            sm_config = proxy.sm_config == null ? null : Maps.convert_from_proxy_string_string(proxy.sm_config);
-            is_a_snapshot = (bool)proxy.is_a_snapshot;
-            snapshot_of = proxy.snapshot_of == null ? null : XenRef<VDI>.Create(proxy.snapshot_of);
-            snapshots = proxy.snapshots == null ? null : XenRef<VDI>.Create(proxy.snapshots);
-            snapshot_time = proxy.snapshot_time;
-            tags = proxy.tags == null ? new string[] {} : (string [])proxy.tags;
-            allow_caching = (bool)proxy.allow_caching;
-            on_boot = proxy.on_boot == null ? (on_boot) 0 : (on_boot)Helper.EnumParseDefault(typeof(on_boot), (string)proxy.on_boot);
-            metadata_of_pool = proxy.metadata_of_pool == null ? null : XenRef<Pool>.Create(proxy.metadata_of_pool);
-            metadata_latest = (bool)proxy.metadata_latest;
-            is_tools_iso = (bool)proxy.is_tools_iso;
-            cbt_enabled = (bool)proxy.cbt_enabled;
-        }
-
-        public Proxy_VDI ToProxy()
-        {
-            Proxy_VDI result_ = new Proxy_VDI();
-            result_.uuid = uuid ?? "";
-            result_.name_label = name_label ?? "";
-            result_.name_description = name_description ?? "";
-            result_.allowed_operations = (allowed_operations != null) ? Helper.ObjectListToStringArray(allowed_operations) : new string[] {};
-            result_.current_operations = Maps.convert_to_proxy_string_vdi_operations(current_operations);
-            result_.SR = SR ?? "";
-            result_.VBDs = (VBDs != null) ? Helper.RefListToStringArray(VBDs) : new string[] {};
-            result_.crash_dumps = (crash_dumps != null) ? Helper.RefListToStringArray(crash_dumps) : new string[] {};
-            result_.virtual_size = virtual_size.ToString();
-            result_.physical_utilisation = physical_utilisation.ToString();
-            result_.type = vdi_type_helper.ToString(type);
-            result_.sharable = sharable;
-            result_.read_only = read_only;
-            result_.other_config = Maps.convert_to_proxy_string_string(other_config);
-            result_.storage_lock = storage_lock;
-            result_.location = location ?? "";
-            result_.managed = managed;
-            result_.missing = missing;
-            result_.parent = parent ?? "";
-            result_.xenstore_data = Maps.convert_to_proxy_string_string(xenstore_data);
-            result_.sm_config = Maps.convert_to_proxy_string_string(sm_config);
-            result_.is_a_snapshot = is_a_snapshot;
-            result_.snapshot_of = snapshot_of ?? "";
-            result_.snapshots = (snapshots != null) ? Helper.RefListToStringArray(snapshots) : new string[] {};
-            result_.snapshot_time = snapshot_time;
-            result_.tags = tags;
-            result_.allow_caching = allow_caching;
-            result_.on_boot = on_boot_helper.ToString(on_boot);
-            result_.metadata_of_pool = metadata_of_pool ?? "";
-            result_.metadata_latest = metadata_latest;
-            result_.is_tools_iso = is_tools_iso;
-            result_.cbt_enabled = cbt_enabled;
-            return result_;
-        }
-
-        /// <summary>
-        /// Creates a new VDI from a Hashtable.
-        /// Note that the fields not contained in the Hashtable
-        /// will be created with their default values.
-        /// </summary>
-        /// <param name="table"></param>
-        public VDI(Hashtable table) : this()
-        {
-            UpdateFrom(table);
-        }
-
-        /// <summary>
-        /// Given a Hashtable with field-value pairs, it updates the fields of this VDI
-        /// with the values listed in the Hashtable. Note that only the fields contained
-        /// in the Hashtable will be updated and the rest will remain the same.
-        /// </summary>
-        /// <param name="table"></param>
-        public void UpdateFrom(Hashtable table)
-        {
-            if (table.ContainsKey("uuid"))
-                uuid = Marshalling.ParseString(table, "uuid");
-            if (table.ContainsKey("name_label"))
-                name_label = Marshalling.ParseString(table, "name_label");
-            if (table.ContainsKey("name_description"))
-                name_description = Marshalling.ParseString(table, "name_description");
-            if (table.ContainsKey("allowed_operations"))
-                allowed_operations = Helper.StringArrayToEnumList<vdi_operations>(Marshalling.ParseStringArray(table, "allowed_operations"));
-            if (table.ContainsKey("current_operations"))
-                current_operations = Maps.convert_from_proxy_string_vdi_operations(Marshalling.ParseHashTable(table, "current_operations"));
-            if (table.ContainsKey("SR"))
-                SR = Marshalling.ParseRef<SR>(table, "SR");
-            if (table.ContainsKey("VBDs"))
-                VBDs = Marshalling.ParseSetRef<VBD>(table, "VBDs");
-            if (table.ContainsKey("crash_dumps"))
-                crash_dumps = Marshalling.ParseSetRef<Crashdump>(table, "crash_dumps");
-            if (table.ContainsKey("virtual_size"))
-                virtual_size = Marshalling.ParseLong(table, "virtual_size");
-            if (table.ContainsKey("physical_utilisation"))
-                physical_utilisation = Marshalling.ParseLong(table, "physical_utilisation");
-            if (table.ContainsKey("type"))
-                type = (vdi_type)Helper.EnumParseDefault(typeof(vdi_type), Marshalling.ParseString(table, "type"));
-            if (table.ContainsKey("sharable"))
-                sharable = Marshalling.ParseBool(table, "sharable");
-            if (table.ContainsKey("read_only"))
-                read_only = Marshalling.ParseBool(table, "read_only");
-            if (table.ContainsKey("other_config"))
-                other_config = Maps.convert_from_proxy_string_string(Marshalling.ParseHashTable(table, "other_config"));
-            if (table.ContainsKey("storage_lock"))
-                storage_lock = Marshalling.ParseBool(table, "storage_lock");
-            if (table.ContainsKey("location"))
-                location = Marshalling.ParseString(table, "location");
-            if (table.ContainsKey("managed"))
-                managed = Marshalling.ParseBool(table, "managed");
-            if (table.ContainsKey("missing"))
-                missing = Marshalling.ParseBool(table, "missing");
-            if (table.ContainsKey("parent"))
-                parent = Marshalling.ParseRef<VDI>(table, "parent");
-            if (table.ContainsKey("xenstore_data"))
-                xenstore_data = Maps.convert_from_proxy_string_string(Marshalling.ParseHashTable(table, "xenstore_data"));
-            if (table.ContainsKey("sm_config"))
-                sm_config = Maps.convert_from_proxy_string_string(Marshalling.ParseHashTable(table, "sm_config"));
-            if (table.ContainsKey("is_a_snapshot"))
-                is_a_snapshot = Marshalling.ParseBool(table, "is_a_snapshot");
-            if (table.ContainsKey("snapshot_of"))
-                snapshot_of = Marshalling.ParseRef<VDI>(table, "snapshot_of");
-            if (table.ContainsKey("snapshots"))
-                snapshots = Marshalling.ParseSetRef<VDI>(table, "snapshots");
-            if (table.ContainsKey("snapshot_time"))
-                snapshot_time = Marshalling.ParseDateTime(table, "snapshot_time");
-            if (table.ContainsKey("tags"))
-                tags = Marshalling.ParseStringArray(table, "tags");
-            if (table.ContainsKey("allow_caching"))
-                allow_caching = Marshalling.ParseBool(table, "allow_caching");
-            if (table.ContainsKey("on_boot"))
-                on_boot = (on_boot)Helper.EnumParseDefault(typeof(on_boot), Marshalling.ParseString(table, "on_boot"));
-            if (table.ContainsKey("metadata_of_pool"))
-                metadata_of_pool = Marshalling.ParseRef<Pool>(table, "metadata_of_pool");
-            if (table.ContainsKey("metadata_latest"))
-                metadata_latest = Marshalling.ParseBool(table, "metadata_latest");
-            if (table.ContainsKey("is_tools_iso"))
-                is_tools_iso = Marshalling.ParseBool(table, "is_tools_iso");
-            if (table.ContainsKey("cbt_enabled"))
-                cbt_enabled = Marshalling.ParseBool(table, "cbt_enabled");
-        }
-
-        public bool DeepEquals(VDI other, bool ignoreCurrentOperations)
-        {
-            if (ReferenceEquals(null, other))
-                return false;
-            if (ReferenceEquals(this, other))
-                return true;
-
-            if (!ignoreCurrentOperations && !Helper.AreEqual2(this.current_operations, other.current_operations))
-                return false;
-
-            return Helper.AreEqual2(this._uuid, other._uuid) &&
-                Helper.AreEqual2(this._name_label, other._name_label) &&
-                Helper.AreEqual2(this._name_description, other._name_description) &&
-                Helper.AreEqual2(this._allowed_operations, other._allowed_operations) &&
-                Helper.AreEqual2(this._SR, other._SR) &&
-                Helper.AreEqual2(this._VBDs, other._VBDs) &&
-                Helper.AreEqual2(this._crash_dumps, other._crash_dumps) &&
-                Helper.AreEqual2(this._virtual_size, other._virtual_size) &&
-                Helper.AreEqual2(this._physical_utilisation, other._physical_utilisation) &&
-                Helper.AreEqual2(this._type, other._type) &&
-                Helper.AreEqual2(this._sharable, other._sharable) &&
-                Helper.AreEqual2(this._read_only, other._read_only) &&
-                Helper.AreEqual2(this._other_config, other._other_config) &&
-                Helper.AreEqual2(this._storage_lock, other._storage_lock) &&
-                Helper.AreEqual2(this._location, other._location) &&
-                Helper.AreEqual2(this._managed, other._managed) &&
-                Helper.AreEqual2(this._missing, other._missing) &&
-                Helper.AreEqual2(this._parent, other._parent) &&
-                Helper.AreEqual2(this._xenstore_data, other._xenstore_data) &&
-                Helper.AreEqual2(this._sm_config, other._sm_config) &&
-                Helper.AreEqual2(this._is_a_snapshot, other._is_a_snapshot) &&
-                Helper.AreEqual2(this._snapshot_of, other._snapshot_of) &&
-                Helper.AreEqual2(this._snapshots, other._snapshots) &&
-                Helper.AreEqual2(this._snapshot_time, other._snapshot_time) &&
-                Helper.AreEqual2(this._tags, other._tags) &&
-                Helper.AreEqual2(this._allow_caching, other._allow_caching) &&
-                Helper.AreEqual2(this._on_boot, other._on_boot) &&
-                Helper.AreEqual2(this._metadata_of_pool, other._metadata_of_pool) &&
-                Helper.AreEqual2(this._metadata_latest, other._metadata_latest) &&
-                Helper.AreEqual2(this._is_tools_iso, other._is_tools_iso) &&
-                Helper.AreEqual2(this._cbt_enabled, other._cbt_enabled);
-        }
-
-        internal static List<VDI> ProxyArrayToObjectList(Proxy_VDI[] input)
-        {
-            var result = new List<VDI>();
-            foreach (var item in input)
-                result.Add(new VDI(item));
-
-            return result;
-        }
-
-        public override string SaveChanges(Session session, string opaqueRef, VDI server)
-        {
-            if (opaqueRef == null)
-            {
-                var reference = create(session, this);
-                return reference == null ? null : reference.opaque_ref;
-            }
-            else
-            {
-                if (!Helper.AreEqual2(_other_config, server._other_config))
-                {
-                    VDI.set_other_config(session, opaqueRef, _other_config);
-                }
-                if (!Helper.AreEqual2(_xenstore_data, server._xenstore_data))
-                {
-                    VDI.set_xenstore_data(session, opaqueRef, _xenstore_data);
-                }
-                if (!Helper.AreEqual2(_sm_config, server._sm_config))
-                {
-                    VDI.set_sm_config(session, opaqueRef, _sm_config);
-                }
-                if (!Helper.AreEqual2(_tags, server._tags))
-                {
-                    VDI.set_tags(session, opaqueRef, _tags);
-                }
-                if (!Helper.AreEqual2(_name_label, server._name_label))
-                {
-                    VDI.set_name_label(session, opaqueRef, _name_label);
-                }
-                if (!Helper.AreEqual2(_name_description, server._name_description))
-                {
-                    VDI.set_name_description(session, opaqueRef, _name_description);
-                }
-                if (!Helper.AreEqual2(_virtual_size, server._virtual_size))
-                {
-                    VDI.set_virtual_size(session, opaqueRef, _virtual_size);
-                }
-                if (!Helper.AreEqual2(_sharable, server._sharable))
-                {
-                    VDI.set_sharable(session, opaqueRef, _sharable);
-                }
-                if (!Helper.AreEqual2(_read_only, server._read_only))
-                {
-                    VDI.set_read_only(session, opaqueRef, _read_only);
-                }
-
-                return null;
-            }
-        }
-        /// <summary>
-        /// Get a record containing the current state of the given VDI.
-        /// First published in XenServer 4.0.
-        /// </summary>
-        /// <param name="session">The session</param>
-        /// <param name="_vdi">The opaque_ref of the given vdi</param>
-        public static VDI get_record(Session session, string _vdi)
-        {
-            if (session.JsonRpcClient != null)
-<<<<<<< HEAD
-                return session.JsonRpcClient.vdi_get_record(session.uuid, _vdi);
-            else
-                return new VDI((Proxy_VDI)session.proxy.vdi_get_record(session.uuid, _vdi ?? "").parse());
-=======
-                return session.JsonRpcClient.vdi_get_record(session.opaque_ref, _vdi);
-            else
-                return new VDI((Proxy_VDI)session.proxy.vdi_get_record(session.opaque_ref, _vdi ?? "").parse());
->>>>>>> 45f35ef0
-        }
-
-        /// <summary>
-        /// Get a reference to the VDI instance with the specified UUID.
-        /// First published in XenServer 4.0.
-        /// </summary>
-        /// <param name="session">The session</param>
-        /// <param name="_uuid">UUID of object to return</param>
-        public static XenRef<VDI> get_by_uuid(Session session, string _uuid)
-        {
-            if (session.JsonRpcClient != null)
-<<<<<<< HEAD
-                return session.JsonRpcClient.vdi_get_by_uuid(session.uuid, _uuid);
-            else
-                return XenRef<VDI>.Create(session.proxy.vdi_get_by_uuid(session.uuid, _uuid ?? "").parse());
-=======
-                return session.JsonRpcClient.vdi_get_by_uuid(session.opaque_ref, _uuid);
-            else
-                return XenRef<VDI>.Create(session.proxy.vdi_get_by_uuid(session.opaque_ref, _uuid ?? "").parse());
->>>>>>> 45f35ef0
-        }
-
-        /// <summary>
-        /// Create a new VDI instance, and return its handle.
-        /// First published in XenServer 4.0.
-        /// </summary>
-        /// <param name="session">The session</param>
-        /// <param name="_record">All constructor arguments</param>
-        public static XenRef<VDI> create(Session session, VDI _record)
-        {
-            if (session.JsonRpcClient != null)
-<<<<<<< HEAD
-                return session.JsonRpcClient.vdi_create(session.uuid, _record);
-            else
-                return XenRef<VDI>.Create(session.proxy.vdi_create(session.uuid, _record.ToProxy()).parse());
-=======
-                return session.JsonRpcClient.vdi_create(session.opaque_ref, _record);
-            else
-                return XenRef<VDI>.Create(session.proxy.vdi_create(session.opaque_ref, _record.ToProxy()).parse());
->>>>>>> 45f35ef0
-        }
-
-        /// <summary>
-        /// Create a new VDI instance, and return its handle.
-        /// First published in XenServer 4.0.
-        /// </summary>
-        /// <param name="session">The session</param>
-        /// <param name="_record">All constructor arguments</param>
-        public static XenRef<Task> async_create(Session session, VDI _record)
-        {
-          if (session.JsonRpcClient != null)
-<<<<<<< HEAD
-              return session.JsonRpcClient.async_vdi_create(session.uuid, _record);
-          else
-              return XenRef<Task>.Create(session.proxy.async_vdi_create(session.uuid, _record.ToProxy()).parse());
-=======
-              return session.JsonRpcClient.async_vdi_create(session.opaque_ref, _record);
-          else
-              return XenRef<Task>.Create(session.proxy.async_vdi_create(session.opaque_ref, _record.ToProxy()).parse());
->>>>>>> 45f35ef0
-        }
-
-        /// <summary>
-        /// Destroy the specified VDI instance.
-        /// First published in XenServer 4.0.
-        /// </summary>
-        /// <param name="session">The session</param>
-        /// <param name="_vdi">The opaque_ref of the given vdi</param>
-        public static void destroy(Session session, string _vdi)
-        {
-            if (session.JsonRpcClient != null)
-<<<<<<< HEAD
-                session.JsonRpcClient.vdi_destroy(session.uuid, _vdi);
-            else
-                session.proxy.vdi_destroy(session.uuid, _vdi ?? "").parse();
-=======
-                session.JsonRpcClient.vdi_destroy(session.opaque_ref, _vdi);
-            else
-                session.proxy.vdi_destroy(session.opaque_ref, _vdi ?? "").parse();
->>>>>>> 45f35ef0
-        }
-
-        /// <summary>
-        /// Destroy the specified VDI instance.
-        /// First published in XenServer 4.0.
-        /// </summary>
-        /// <param name="session">The session</param>
-        /// <param name="_vdi">The opaque_ref of the given vdi</param>
-        public static XenRef<Task> async_destroy(Session session, string _vdi)
-        {
-          if (session.JsonRpcClient != null)
-<<<<<<< HEAD
-              return session.JsonRpcClient.async_vdi_destroy(session.uuid, _vdi);
-          else
-              return XenRef<Task>.Create(session.proxy.async_vdi_destroy(session.uuid, _vdi ?? "").parse());
-=======
-              return session.JsonRpcClient.async_vdi_destroy(session.opaque_ref, _vdi);
-          else
-              return XenRef<Task>.Create(session.proxy.async_vdi_destroy(session.opaque_ref, _vdi ?? "").parse());
->>>>>>> 45f35ef0
-        }
-
-        /// <summary>
-        /// Get all the VDI instances with the given label.
-        /// First published in XenServer 4.0.
-        /// </summary>
-        /// <param name="session">The session</param>
-        /// <param name="_label">label of object to return</param>
-        public static List<XenRef<VDI>> get_by_name_label(Session session, string _label)
-        {
-            if (session.JsonRpcClient != null)
-<<<<<<< HEAD
-                return session.JsonRpcClient.vdi_get_by_name_label(session.uuid, _label);
-            else
-                return XenRef<VDI>.Create(session.proxy.vdi_get_by_name_label(session.uuid, _label ?? "").parse());
-=======
-                return session.JsonRpcClient.vdi_get_by_name_label(session.opaque_ref, _label);
-            else
-                return XenRef<VDI>.Create(session.proxy.vdi_get_by_name_label(session.opaque_ref, _label ?? "").parse());
->>>>>>> 45f35ef0
-        }
-
-        /// <summary>
-        /// Get the uuid field of the given VDI.
-        /// First published in XenServer 4.0.
-        /// </summary>
-        /// <param name="session">The session</param>
-        /// <param name="_vdi">The opaque_ref of the given vdi</param>
-        public static string get_uuid(Session session, string _vdi)
-        {
-            if (session.JsonRpcClient != null)
-<<<<<<< HEAD
-                return session.JsonRpcClient.vdi_get_uuid(session.uuid, _vdi);
-            else
-                return (string)session.proxy.vdi_get_uuid(session.uuid, _vdi ?? "").parse();
-=======
-                return session.JsonRpcClient.vdi_get_uuid(session.opaque_ref, _vdi);
-            else
-                return (string)session.proxy.vdi_get_uuid(session.opaque_ref, _vdi ?? "").parse();
->>>>>>> 45f35ef0
-        }
-
-        /// <summary>
-        /// Get the name/label field of the given VDI.
-        /// First published in XenServer 4.0.
-        /// </summary>
-        /// <param name="session">The session</param>
-        /// <param name="_vdi">The opaque_ref of the given vdi</param>
-        public static string get_name_label(Session session, string _vdi)
-        {
-            if (session.JsonRpcClient != null)
-<<<<<<< HEAD
-                return session.JsonRpcClient.vdi_get_name_label(session.uuid, _vdi);
-            else
-                return (string)session.proxy.vdi_get_name_label(session.uuid, _vdi ?? "").parse();
-=======
-                return session.JsonRpcClient.vdi_get_name_label(session.opaque_ref, _vdi);
-            else
-                return (string)session.proxy.vdi_get_name_label(session.opaque_ref, _vdi ?? "").parse();
->>>>>>> 45f35ef0
-        }
-
-        /// <summary>
-        /// Get the name/description field of the given VDI.
-        /// First published in XenServer 4.0.
-        /// </summary>
-        /// <param name="session">The session</param>
-        /// <param name="_vdi">The opaque_ref of the given vdi</param>
-        public static string get_name_description(Session session, string _vdi)
-        {
-            if (session.JsonRpcClient != null)
-<<<<<<< HEAD
-                return session.JsonRpcClient.vdi_get_name_description(session.uuid, _vdi);
-            else
-                return (string)session.proxy.vdi_get_name_description(session.uuid, _vdi ?? "").parse();
-=======
-                return session.JsonRpcClient.vdi_get_name_description(session.opaque_ref, _vdi);
-            else
-                return (string)session.proxy.vdi_get_name_description(session.opaque_ref, _vdi ?? "").parse();
->>>>>>> 45f35ef0
-        }
-
-        /// <summary>
-        /// Get the allowed_operations field of the given VDI.
-        /// First published in XenServer 4.0.
-        /// </summary>
-        /// <param name="session">The session</param>
-        /// <param name="_vdi">The opaque_ref of the given vdi</param>
-        public static List<vdi_operations> get_allowed_operations(Session session, string _vdi)
-        {
-            if (session.JsonRpcClient != null)
-<<<<<<< HEAD
-                return session.JsonRpcClient.vdi_get_allowed_operations(session.uuid, _vdi);
-            else
-                return Helper.StringArrayToEnumList<vdi_operations>(session.proxy.vdi_get_allowed_operations(session.uuid, _vdi ?? "").parse());
-=======
-                return session.JsonRpcClient.vdi_get_allowed_operations(session.opaque_ref, _vdi);
-            else
-                return Helper.StringArrayToEnumList<vdi_operations>(session.proxy.vdi_get_allowed_operations(session.opaque_ref, _vdi ?? "").parse());
->>>>>>> 45f35ef0
-        }
-
-        /// <summary>
-        /// Get the current_operations field of the given VDI.
-        /// First published in XenServer 4.0.
-        /// </summary>
-        /// <param name="session">The session</param>
-        /// <param name="_vdi">The opaque_ref of the given vdi</param>
-        public static Dictionary<string, vdi_operations> get_current_operations(Session session, string _vdi)
-        {
-            if (session.JsonRpcClient != null)
-<<<<<<< HEAD
-                return session.JsonRpcClient.vdi_get_current_operations(session.uuid, _vdi);
-            else
-                return Maps.convert_from_proxy_string_vdi_operations(session.proxy.vdi_get_current_operations(session.uuid, _vdi ?? "").parse());
-=======
-                return session.JsonRpcClient.vdi_get_current_operations(session.opaque_ref, _vdi);
-            else
-                return Maps.convert_from_proxy_string_vdi_operations(session.proxy.vdi_get_current_operations(session.opaque_ref, _vdi ?? "").parse());
->>>>>>> 45f35ef0
-        }
-
-        /// <summary>
-        /// Get the SR field of the given VDI.
-        /// First published in XenServer 4.0.
-        /// </summary>
-        /// <param name="session">The session</param>
-        /// <param name="_vdi">The opaque_ref of the given vdi</param>
-        public static XenRef<SR> get_SR(Session session, string _vdi)
-        {
-            if (session.JsonRpcClient != null)
-<<<<<<< HEAD
-                return session.JsonRpcClient.vdi_get_sr(session.uuid, _vdi);
-            else
-                return XenRef<SR>.Create(session.proxy.vdi_get_sr(session.uuid, _vdi ?? "").parse());
-=======
-                return session.JsonRpcClient.vdi_get_sr(session.opaque_ref, _vdi);
-            else
-                return XenRef<SR>.Create(session.proxy.vdi_get_sr(session.opaque_ref, _vdi ?? "").parse());
->>>>>>> 45f35ef0
-        }
-
-        /// <summary>
-        /// Get the VBDs field of the given VDI.
-        /// First published in XenServer 4.0.
-        /// </summary>
-        /// <param name="session">The session</param>
-        /// <param name="_vdi">The opaque_ref of the given vdi</param>
-        public static List<XenRef<VBD>> get_VBDs(Session session, string _vdi)
-        {
-            if (session.JsonRpcClient != null)
-<<<<<<< HEAD
-                return session.JsonRpcClient.vdi_get_vbds(session.uuid, _vdi);
-            else
-                return XenRef<VBD>.Create(session.proxy.vdi_get_vbds(session.uuid, _vdi ?? "").parse());
-=======
-                return session.JsonRpcClient.vdi_get_vbds(session.opaque_ref, _vdi);
-            else
-                return XenRef<VBD>.Create(session.proxy.vdi_get_vbds(session.opaque_ref, _vdi ?? "").parse());
->>>>>>> 45f35ef0
-        }
-
-        /// <summary>
-        /// Get the crash_dumps field of the given VDI.
-        /// First published in XenServer 4.0.
-        /// </summary>
-        /// <param name="session">The session</param>
-        /// <param name="_vdi">The opaque_ref of the given vdi</param>
-        public static List<XenRef<Crashdump>> get_crash_dumps(Session session, string _vdi)
-        {
-            if (session.JsonRpcClient != null)
-<<<<<<< HEAD
-                return session.JsonRpcClient.vdi_get_crash_dumps(session.uuid, _vdi);
-            else
-                return XenRef<Crashdump>.Create(session.proxy.vdi_get_crash_dumps(session.uuid, _vdi ?? "").parse());
-=======
-                return session.JsonRpcClient.vdi_get_crash_dumps(session.opaque_ref, _vdi);
-            else
-                return XenRef<Crashdump>.Create(session.proxy.vdi_get_crash_dumps(session.opaque_ref, _vdi ?? "").parse());
->>>>>>> 45f35ef0
-        }
-
-        /// <summary>
-        /// Get the virtual_size field of the given VDI.
-        /// First published in XenServer 4.0.
-        /// </summary>
-        /// <param name="session">The session</param>
-        /// <param name="_vdi">The opaque_ref of the given vdi</param>
-        public static long get_virtual_size(Session session, string _vdi)
-        {
-            if (session.JsonRpcClient != null)
-<<<<<<< HEAD
-                return session.JsonRpcClient.vdi_get_virtual_size(session.uuid, _vdi);
-            else
-                return long.Parse((string)session.proxy.vdi_get_virtual_size(session.uuid, _vdi ?? "").parse());
-=======
-                return session.JsonRpcClient.vdi_get_virtual_size(session.opaque_ref, _vdi);
-            else
-                return long.Parse((string)session.proxy.vdi_get_virtual_size(session.opaque_ref, _vdi ?? "").parse());
->>>>>>> 45f35ef0
-        }
-
-        /// <summary>
-        /// Get the physical_utilisation field of the given VDI.
-        /// First published in XenServer 4.0.
-        /// </summary>
-        /// <param name="session">The session</param>
-        /// <param name="_vdi">The opaque_ref of the given vdi</param>
-        public static long get_physical_utilisation(Session session, string _vdi)
-        {
-            if (session.JsonRpcClient != null)
-<<<<<<< HEAD
-                return session.JsonRpcClient.vdi_get_physical_utilisation(session.uuid, _vdi);
-            else
-                return long.Parse((string)session.proxy.vdi_get_physical_utilisation(session.uuid, _vdi ?? "").parse());
-=======
-                return session.JsonRpcClient.vdi_get_physical_utilisation(session.opaque_ref, _vdi);
-            else
-                return long.Parse((string)session.proxy.vdi_get_physical_utilisation(session.opaque_ref, _vdi ?? "").parse());
->>>>>>> 45f35ef0
-        }
-
-        /// <summary>
-        /// Get the type field of the given VDI.
-        /// First published in XenServer 4.0.
-        /// </summary>
-        /// <param name="session">The session</param>
-        /// <param name="_vdi">The opaque_ref of the given vdi</param>
-        public static vdi_type get_type(Session session, string _vdi)
-        {
-            if (session.JsonRpcClient != null)
-<<<<<<< HEAD
-                return session.JsonRpcClient.vdi_get_type(session.uuid, _vdi);
-            else
-                return (vdi_type)Helper.EnumParseDefault(typeof(vdi_type), (string)session.proxy.vdi_get_type(session.uuid, _vdi ?? "").parse());
-=======
-                return session.JsonRpcClient.vdi_get_type(session.opaque_ref, _vdi);
-            else
-                return (vdi_type)Helper.EnumParseDefault(typeof(vdi_type), (string)session.proxy.vdi_get_type(session.opaque_ref, _vdi ?? "").parse());
->>>>>>> 45f35ef0
-        }
-
-        /// <summary>
-        /// Get the sharable field of the given VDI.
-        /// First published in XenServer 4.0.
-        /// </summary>
-        /// <param name="session">The session</param>
-        /// <param name="_vdi">The opaque_ref of the given vdi</param>
-        public static bool get_sharable(Session session, string _vdi)
-        {
-            if (session.JsonRpcClient != null)
-<<<<<<< HEAD
-                return session.JsonRpcClient.vdi_get_sharable(session.uuid, _vdi);
-            else
-                return (bool)session.proxy.vdi_get_sharable(session.uuid, _vdi ?? "").parse();
-=======
-                return session.JsonRpcClient.vdi_get_sharable(session.opaque_ref, _vdi);
-            else
-                return (bool)session.proxy.vdi_get_sharable(session.opaque_ref, _vdi ?? "").parse();
->>>>>>> 45f35ef0
-        }
-
-        /// <summary>
-        /// Get the read_only field of the given VDI.
-        /// First published in XenServer 4.0.
-        /// </summary>
-        /// <param name="session">The session</param>
-        /// <param name="_vdi">The opaque_ref of the given vdi</param>
-        public static bool get_read_only(Session session, string _vdi)
-        {
-            if (session.JsonRpcClient != null)
-<<<<<<< HEAD
-                return session.JsonRpcClient.vdi_get_read_only(session.uuid, _vdi);
-            else
-                return (bool)session.proxy.vdi_get_read_only(session.uuid, _vdi ?? "").parse();
-=======
-                return session.JsonRpcClient.vdi_get_read_only(session.opaque_ref, _vdi);
-            else
-                return (bool)session.proxy.vdi_get_read_only(session.opaque_ref, _vdi ?? "").parse();
->>>>>>> 45f35ef0
-        }
-
-        /// <summary>
-        /// Get the other_config field of the given VDI.
-        /// First published in XenServer 4.0.
-        /// </summary>
-        /// <param name="session">The session</param>
-        /// <param name="_vdi">The opaque_ref of the given vdi</param>
-        public static Dictionary<string, string> get_other_config(Session session, string _vdi)
-        {
-            if (session.JsonRpcClient != null)
-<<<<<<< HEAD
-                return session.JsonRpcClient.vdi_get_other_config(session.uuid, _vdi);
-            else
-                return Maps.convert_from_proxy_string_string(session.proxy.vdi_get_other_config(session.uuid, _vdi ?? "").parse());
-=======
-                return session.JsonRpcClient.vdi_get_other_config(session.opaque_ref, _vdi);
-            else
-                return Maps.convert_from_proxy_string_string(session.proxy.vdi_get_other_config(session.opaque_ref, _vdi ?? "").parse());
->>>>>>> 45f35ef0
-        }
-
-        /// <summary>
-        /// Get the storage_lock field of the given VDI.
-        /// First published in XenServer 4.0.
-        /// </summary>
-        /// <param name="session">The session</param>
-        /// <param name="_vdi">The opaque_ref of the given vdi</param>
-        public static bool get_storage_lock(Session session, string _vdi)
-        {
-            if (session.JsonRpcClient != null)
-<<<<<<< HEAD
-                return session.JsonRpcClient.vdi_get_storage_lock(session.uuid, _vdi);
-            else
-                return (bool)session.proxy.vdi_get_storage_lock(session.uuid, _vdi ?? "").parse();
-=======
-                return session.JsonRpcClient.vdi_get_storage_lock(session.opaque_ref, _vdi);
-            else
-                return (bool)session.proxy.vdi_get_storage_lock(session.opaque_ref, _vdi ?? "").parse();
->>>>>>> 45f35ef0
-        }
-
-        /// <summary>
-        /// Get the location field of the given VDI.
-        /// First published in XenServer 4.1.
-        /// </summary>
-        /// <param name="session">The session</param>
-        /// <param name="_vdi">The opaque_ref of the given vdi</param>
-        public static string get_location(Session session, string _vdi)
-        {
-            if (session.JsonRpcClient != null)
-<<<<<<< HEAD
-                return session.JsonRpcClient.vdi_get_location(session.uuid, _vdi);
-            else
-                return (string)session.proxy.vdi_get_location(session.uuid, _vdi ?? "").parse();
-=======
-                return session.JsonRpcClient.vdi_get_location(session.opaque_ref, _vdi);
-            else
-                return (string)session.proxy.vdi_get_location(session.opaque_ref, _vdi ?? "").parse();
->>>>>>> 45f35ef0
-        }
-
-        /// <summary>
-        /// Get the managed field of the given VDI.
-        /// First published in XenServer 4.0.
-        /// </summary>
-        /// <param name="session">The session</param>
-        /// <param name="_vdi">The opaque_ref of the given vdi</param>
-        public static bool get_managed(Session session, string _vdi)
-        {
-            if (session.JsonRpcClient != null)
-<<<<<<< HEAD
-                return session.JsonRpcClient.vdi_get_managed(session.uuid, _vdi);
-            else
-                return (bool)session.proxy.vdi_get_managed(session.uuid, _vdi ?? "").parse();
-=======
-                return session.JsonRpcClient.vdi_get_managed(session.opaque_ref, _vdi);
-            else
-                return (bool)session.proxy.vdi_get_managed(session.opaque_ref, _vdi ?? "").parse();
->>>>>>> 45f35ef0
-        }
-
-        /// <summary>
-        /// Get the missing field of the given VDI.
-        /// First published in XenServer 4.0.
-        /// </summary>
-        /// <param name="session">The session</param>
-        /// <param name="_vdi">The opaque_ref of the given vdi</param>
-        public static bool get_missing(Session session, string _vdi)
-        {
-            if (session.JsonRpcClient != null)
-<<<<<<< HEAD
-                return session.JsonRpcClient.vdi_get_missing(session.uuid, _vdi);
-            else
-                return (bool)session.proxy.vdi_get_missing(session.uuid, _vdi ?? "").parse();
-=======
-                return session.JsonRpcClient.vdi_get_missing(session.opaque_ref, _vdi);
-            else
-                return (bool)session.proxy.vdi_get_missing(session.opaque_ref, _vdi ?? "").parse();
->>>>>>> 45f35ef0
-        }
-
-        /// <summary>
-        /// Get the parent field of the given VDI.
-        /// First published in XenServer 4.0.
-        /// Deprecated since XenServer 7.1.
-        /// </summary>
-        /// <param name="session">The session</param>
-        /// <param name="_vdi">The opaque_ref of the given vdi</param>
-        [Deprecated("XenServer 7.1")]
-        public static XenRef<VDI> get_parent(Session session, string _vdi)
-        {
-            if (session.JsonRpcClient != null)
-<<<<<<< HEAD
-                return session.JsonRpcClient.vdi_get_parent(session.uuid, _vdi);
-            else
-                return XenRef<VDI>.Create(session.proxy.vdi_get_parent(session.uuid, _vdi ?? "").parse());
-=======
-                return session.JsonRpcClient.vdi_get_parent(session.opaque_ref, _vdi);
-            else
-                return XenRef<VDI>.Create(session.proxy.vdi_get_parent(session.opaque_ref, _vdi ?? "").parse());
->>>>>>> 45f35ef0
-        }
-
-        /// <summary>
-        /// Get the xenstore_data field of the given VDI.
-        /// First published in XenServer 4.1.
-        /// </summary>
-        /// <param name="session">The session</param>
-        /// <param name="_vdi">The opaque_ref of the given vdi</param>
-        public static Dictionary<string, string> get_xenstore_data(Session session, string _vdi)
-        {
-            if (session.JsonRpcClient != null)
-<<<<<<< HEAD
-                return session.JsonRpcClient.vdi_get_xenstore_data(session.uuid, _vdi);
-            else
-                return Maps.convert_from_proxy_string_string(session.proxy.vdi_get_xenstore_data(session.uuid, _vdi ?? "").parse());
-=======
-                return session.JsonRpcClient.vdi_get_xenstore_data(session.opaque_ref, _vdi);
-            else
-                return Maps.convert_from_proxy_string_string(session.proxy.vdi_get_xenstore_data(session.opaque_ref, _vdi ?? "").parse());
->>>>>>> 45f35ef0
-        }
-
-        /// <summary>
-        /// Get the sm_config field of the given VDI.
-        /// First published in XenServer 4.1.
-        /// </summary>
-        /// <param name="session">The session</param>
-        /// <param name="_vdi">The opaque_ref of the given vdi</param>
-        public static Dictionary<string, string> get_sm_config(Session session, string _vdi)
-        {
-            if (session.JsonRpcClient != null)
-<<<<<<< HEAD
-                return session.JsonRpcClient.vdi_get_sm_config(session.uuid, _vdi);
-            else
-                return Maps.convert_from_proxy_string_string(session.proxy.vdi_get_sm_config(session.uuid, _vdi ?? "").parse());
-=======
-                return session.JsonRpcClient.vdi_get_sm_config(session.opaque_ref, _vdi);
-            else
-                return Maps.convert_from_proxy_string_string(session.proxy.vdi_get_sm_config(session.opaque_ref, _vdi ?? "").parse());
->>>>>>> 45f35ef0
-        }
-
-        /// <summary>
-        /// Get the is_a_snapshot field of the given VDI.
-        /// First published in XenServer 5.0.
-        /// </summary>
-        /// <param name="session">The session</param>
-        /// <param name="_vdi">The opaque_ref of the given vdi</param>
-        public static bool get_is_a_snapshot(Session session, string _vdi)
-        {
-            if (session.JsonRpcClient != null)
-<<<<<<< HEAD
-                return session.JsonRpcClient.vdi_get_is_a_snapshot(session.uuid, _vdi);
-            else
-                return (bool)session.proxy.vdi_get_is_a_snapshot(session.uuid, _vdi ?? "").parse();
-=======
-                return session.JsonRpcClient.vdi_get_is_a_snapshot(session.opaque_ref, _vdi);
-            else
-                return (bool)session.proxy.vdi_get_is_a_snapshot(session.opaque_ref, _vdi ?? "").parse();
->>>>>>> 45f35ef0
-        }
-
-        /// <summary>
-        /// Get the snapshot_of field of the given VDI.
-        /// First published in XenServer 5.0.
-        /// </summary>
-        /// <param name="session">The session</param>
-        /// <param name="_vdi">The opaque_ref of the given vdi</param>
-        public static XenRef<VDI> get_snapshot_of(Session session, string _vdi)
-        {
-            if (session.JsonRpcClient != null)
-<<<<<<< HEAD
-                return session.JsonRpcClient.vdi_get_snapshot_of(session.uuid, _vdi);
-            else
-                return XenRef<VDI>.Create(session.proxy.vdi_get_snapshot_of(session.uuid, _vdi ?? "").parse());
-=======
-                return session.JsonRpcClient.vdi_get_snapshot_of(session.opaque_ref, _vdi);
-            else
-                return XenRef<VDI>.Create(session.proxy.vdi_get_snapshot_of(session.opaque_ref, _vdi ?? "").parse());
->>>>>>> 45f35ef0
-        }
-
-        /// <summary>
-        /// Get the snapshots field of the given VDI.
-        /// First published in XenServer 5.0.
-        /// </summary>
-        /// <param name="session">The session</param>
-        /// <param name="_vdi">The opaque_ref of the given vdi</param>
-        public static List<XenRef<VDI>> get_snapshots(Session session, string _vdi)
-        {
-            if (session.JsonRpcClient != null)
-<<<<<<< HEAD
-                return session.JsonRpcClient.vdi_get_snapshots(session.uuid, _vdi);
-            else
-                return XenRef<VDI>.Create(session.proxy.vdi_get_snapshots(session.uuid, _vdi ?? "").parse());
-=======
-                return session.JsonRpcClient.vdi_get_snapshots(session.opaque_ref, _vdi);
-            else
-                return XenRef<VDI>.Create(session.proxy.vdi_get_snapshots(session.opaque_ref, _vdi ?? "").parse());
->>>>>>> 45f35ef0
-        }
-
-        /// <summary>
-        /// Get the snapshot_time field of the given VDI.
-        /// First published in XenServer 5.0.
-        /// </summary>
-        /// <param name="session">The session</param>
-        /// <param name="_vdi">The opaque_ref of the given vdi</param>
-        public static DateTime get_snapshot_time(Session session, string _vdi)
-        {
-            if (session.JsonRpcClient != null)
-<<<<<<< HEAD
-                return session.JsonRpcClient.vdi_get_snapshot_time(session.uuid, _vdi);
-            else
-                return session.proxy.vdi_get_snapshot_time(session.uuid, _vdi ?? "").parse();
-=======
-                return session.JsonRpcClient.vdi_get_snapshot_time(session.opaque_ref, _vdi);
-            else
-                return session.proxy.vdi_get_snapshot_time(session.opaque_ref, _vdi ?? "").parse();
->>>>>>> 45f35ef0
-        }
-
-        /// <summary>
-        /// Get the tags field of the given VDI.
-        /// First published in XenServer 5.0.
-        /// </summary>
-        /// <param name="session">The session</param>
-        /// <param name="_vdi">The opaque_ref of the given vdi</param>
-        public static string[] get_tags(Session session, string _vdi)
-        {
-            if (session.JsonRpcClient != null)
-<<<<<<< HEAD
-                return session.JsonRpcClient.vdi_get_tags(session.uuid, _vdi);
-            else
-                return (string [])session.proxy.vdi_get_tags(session.uuid, _vdi ?? "").parse();
-=======
-                return session.JsonRpcClient.vdi_get_tags(session.opaque_ref, _vdi);
-            else
-                return (string [])session.proxy.vdi_get_tags(session.opaque_ref, _vdi ?? "").parse();
->>>>>>> 45f35ef0
-        }
-
-        /// <summary>
-        /// Get the allow_caching field of the given VDI.
-        /// First published in XenServer 5.6 FP1.
-        /// </summary>
-        /// <param name="session">The session</param>
-        /// <param name="_vdi">The opaque_ref of the given vdi</param>
-        public static bool get_allow_caching(Session session, string _vdi)
-        {
-            if (session.JsonRpcClient != null)
-<<<<<<< HEAD
-                return session.JsonRpcClient.vdi_get_allow_caching(session.uuid, _vdi);
-            else
-                return (bool)session.proxy.vdi_get_allow_caching(session.uuid, _vdi ?? "").parse();
-=======
-                return session.JsonRpcClient.vdi_get_allow_caching(session.opaque_ref, _vdi);
-            else
-                return (bool)session.proxy.vdi_get_allow_caching(session.opaque_ref, _vdi ?? "").parse();
->>>>>>> 45f35ef0
-        }
-
-        /// <summary>
-        /// Get the on_boot field of the given VDI.
-        /// First published in XenServer 5.6 FP1.
-        /// </summary>
-        /// <param name="session">The session</param>
-        /// <param name="_vdi">The opaque_ref of the given vdi</param>
-        public static on_boot get_on_boot(Session session, string _vdi)
-        {
-            if (session.JsonRpcClient != null)
-<<<<<<< HEAD
-                return session.JsonRpcClient.vdi_get_on_boot(session.uuid, _vdi);
-            else
-                return (on_boot)Helper.EnumParseDefault(typeof(on_boot), (string)session.proxy.vdi_get_on_boot(session.uuid, _vdi ?? "").parse());
-=======
-                return session.JsonRpcClient.vdi_get_on_boot(session.opaque_ref, _vdi);
-            else
-                return (on_boot)Helper.EnumParseDefault(typeof(on_boot), (string)session.proxy.vdi_get_on_boot(session.opaque_ref, _vdi ?? "").parse());
->>>>>>> 45f35ef0
-        }
-
-        /// <summary>
-        /// Get the metadata_of_pool field of the given VDI.
-        /// First published in XenServer 6.0.
-        /// </summary>
-        /// <param name="session">The session</param>
-        /// <param name="_vdi">The opaque_ref of the given vdi</param>
-        public static XenRef<Pool> get_metadata_of_pool(Session session, string _vdi)
-        {
-            if (session.JsonRpcClient != null)
-<<<<<<< HEAD
-                return session.JsonRpcClient.vdi_get_metadata_of_pool(session.uuid, _vdi);
-            else
-                return XenRef<Pool>.Create(session.proxy.vdi_get_metadata_of_pool(session.uuid, _vdi ?? "").parse());
-=======
-                return session.JsonRpcClient.vdi_get_metadata_of_pool(session.opaque_ref, _vdi);
-            else
-                return XenRef<Pool>.Create(session.proxy.vdi_get_metadata_of_pool(session.opaque_ref, _vdi ?? "").parse());
->>>>>>> 45f35ef0
-        }
-
-        /// <summary>
-        /// Get the metadata_latest field of the given VDI.
-        /// First published in XenServer 6.0.
-        /// </summary>
-        /// <param name="session">The session</param>
-        /// <param name="_vdi">The opaque_ref of the given vdi</param>
-        public static bool get_metadata_latest(Session session, string _vdi)
-        {
-            if (session.JsonRpcClient != null)
-<<<<<<< HEAD
-                return session.JsonRpcClient.vdi_get_metadata_latest(session.uuid, _vdi);
-            else
-                return (bool)session.proxy.vdi_get_metadata_latest(session.uuid, _vdi ?? "").parse();
-=======
-                return session.JsonRpcClient.vdi_get_metadata_latest(session.opaque_ref, _vdi);
-            else
-                return (bool)session.proxy.vdi_get_metadata_latest(session.opaque_ref, _vdi ?? "").parse();
->>>>>>> 45f35ef0
-        }
-
-        /// <summary>
-        /// Get the is_tools_iso field of the given VDI.
-        /// First published in XenServer 7.0.
-        /// </summary>
-        /// <param name="session">The session</param>
-        /// <param name="_vdi">The opaque_ref of the given vdi</param>
-        public static bool get_is_tools_iso(Session session, string _vdi)
-        {
-            if (session.JsonRpcClient != null)
-<<<<<<< HEAD
-                return session.JsonRpcClient.vdi_get_is_tools_iso(session.uuid, _vdi);
-            else
-                return (bool)session.proxy.vdi_get_is_tools_iso(session.uuid, _vdi ?? "").parse();
-=======
-                return session.JsonRpcClient.vdi_get_is_tools_iso(session.opaque_ref, _vdi);
-            else
-                return (bool)session.proxy.vdi_get_is_tools_iso(session.opaque_ref, _vdi ?? "").parse();
->>>>>>> 45f35ef0
-        }
-
-        /// <summary>
-        /// Get the cbt_enabled field of the given VDI.
-        /// First published in XenServer 7.3.
-        /// </summary>
-        /// <param name="session">The session</param>
-        /// <param name="_vdi">The opaque_ref of the given vdi</param>
-        public static bool get_cbt_enabled(Session session, string _vdi)
-        {
-            if (session.JsonRpcClient != null)
-<<<<<<< HEAD
-                return session.JsonRpcClient.vdi_get_cbt_enabled(session.uuid, _vdi);
-            else
-                return (bool)session.proxy.vdi_get_cbt_enabled(session.uuid, _vdi ?? "").parse();
-=======
-                return session.JsonRpcClient.vdi_get_cbt_enabled(session.opaque_ref, _vdi);
-            else
-                return (bool)session.proxy.vdi_get_cbt_enabled(session.opaque_ref, _vdi ?? "").parse();
->>>>>>> 45f35ef0
-        }
-
-        /// <summary>
-        /// Set the other_config field of the given VDI.
-        /// First published in XenServer 4.0.
-        /// </summary>
-        /// <param name="session">The session</param>
-        /// <param name="_vdi">The opaque_ref of the given vdi</param>
-        /// <param name="_other_config">New value to set</param>
-        public static void set_other_config(Session session, string _vdi, Dictionary<string, string> _other_config)
-        {
-            if (session.JsonRpcClient != null)
-<<<<<<< HEAD
-                session.JsonRpcClient.vdi_set_other_config(session.uuid, _vdi, _other_config);
-            else
-                session.proxy.vdi_set_other_config(session.uuid, _vdi ?? "", Maps.convert_to_proxy_string_string(_other_config)).parse();
-=======
-                session.JsonRpcClient.vdi_set_other_config(session.opaque_ref, _vdi, _other_config);
-            else
-                session.proxy.vdi_set_other_config(session.opaque_ref, _vdi ?? "", Maps.convert_to_proxy_string_string(_other_config)).parse();
->>>>>>> 45f35ef0
-        }
-
-        /// <summary>
-        /// Add the given key-value pair to the other_config field of the given VDI.
-        /// First published in XenServer 4.0.
-        /// </summary>
-        /// <param name="session">The session</param>
-        /// <param name="_vdi">The opaque_ref of the given vdi</param>
-        /// <param name="_key">Key to add</param>
-        /// <param name="_value">Value to add</param>
-        public static void add_to_other_config(Session session, string _vdi, string _key, string _value)
-        {
-            if (session.JsonRpcClient != null)
-<<<<<<< HEAD
-                session.JsonRpcClient.vdi_add_to_other_config(session.uuid, _vdi, _key, _value);
-            else
-                session.proxy.vdi_add_to_other_config(session.uuid, _vdi ?? "", _key ?? "", _value ?? "").parse();
-=======
-                session.JsonRpcClient.vdi_add_to_other_config(session.opaque_ref, _vdi, _key, _value);
-            else
-                session.proxy.vdi_add_to_other_config(session.opaque_ref, _vdi ?? "", _key ?? "", _value ?? "").parse();
->>>>>>> 45f35ef0
-        }
-
-        /// <summary>
-        /// Remove the given key and its corresponding value from the other_config field of the given VDI.  If the key is not in that Map, then do nothing.
-        /// First published in XenServer 4.0.
-        /// </summary>
-        /// <param name="session">The session</param>
-        /// <param name="_vdi">The opaque_ref of the given vdi</param>
-        /// <param name="_key">Key to remove</param>
-        public static void remove_from_other_config(Session session, string _vdi, string _key)
-        {
-            if (session.JsonRpcClient != null)
-<<<<<<< HEAD
-                session.JsonRpcClient.vdi_remove_from_other_config(session.uuid, _vdi, _key);
-            else
-                session.proxy.vdi_remove_from_other_config(session.uuid, _vdi ?? "", _key ?? "").parse();
-=======
-                session.JsonRpcClient.vdi_remove_from_other_config(session.opaque_ref, _vdi, _key);
-            else
-                session.proxy.vdi_remove_from_other_config(session.opaque_ref, _vdi ?? "", _key ?? "").parse();
->>>>>>> 45f35ef0
-        }
-
-        /// <summary>
-        /// Set the xenstore_data field of the given VDI.
-        /// First published in XenServer 4.1.
-        /// </summary>
-        /// <param name="session">The session</param>
-        /// <param name="_vdi">The opaque_ref of the given vdi</param>
-        /// <param name="_xenstore_data">New value to set</param>
-        public static void set_xenstore_data(Session session, string _vdi, Dictionary<string, string> _xenstore_data)
-        {
-            if (session.JsonRpcClient != null)
-<<<<<<< HEAD
-                session.JsonRpcClient.vdi_set_xenstore_data(session.uuid, _vdi, _xenstore_data);
-            else
-                session.proxy.vdi_set_xenstore_data(session.uuid, _vdi ?? "", Maps.convert_to_proxy_string_string(_xenstore_data)).parse();
-=======
-                session.JsonRpcClient.vdi_set_xenstore_data(session.opaque_ref, _vdi, _xenstore_data);
-            else
-                session.proxy.vdi_set_xenstore_data(session.opaque_ref, _vdi ?? "", Maps.convert_to_proxy_string_string(_xenstore_data)).parse();
->>>>>>> 45f35ef0
-        }
-
-        /// <summary>
-        /// Add the given key-value pair to the xenstore_data field of the given VDI.
-        /// First published in XenServer 4.1.
-        /// </summary>
-        /// <param name="session">The session</param>
-        /// <param name="_vdi">The opaque_ref of the given vdi</param>
-        /// <param name="_key">Key to add</param>
-        /// <param name="_value">Value to add</param>
-        public static void add_to_xenstore_data(Session session, string _vdi, string _key, string _value)
-        {
-            if (session.JsonRpcClient != null)
-<<<<<<< HEAD
-                session.JsonRpcClient.vdi_add_to_xenstore_data(session.uuid, _vdi, _key, _value);
-            else
-                session.proxy.vdi_add_to_xenstore_data(session.uuid, _vdi ?? "", _key ?? "", _value ?? "").parse();
-=======
-                session.JsonRpcClient.vdi_add_to_xenstore_data(session.opaque_ref, _vdi, _key, _value);
-            else
-                session.proxy.vdi_add_to_xenstore_data(session.opaque_ref, _vdi ?? "", _key ?? "", _value ?? "").parse();
->>>>>>> 45f35ef0
-        }
-
-        /// <summary>
-        /// Remove the given key and its corresponding value from the xenstore_data field of the given VDI.  If the key is not in that Map, then do nothing.
-        /// First published in XenServer 4.1.
-        /// </summary>
-        /// <param name="session">The session</param>
-        /// <param name="_vdi">The opaque_ref of the given vdi</param>
-        /// <param name="_key">Key to remove</param>
-        public static void remove_from_xenstore_data(Session session, string _vdi, string _key)
-        {
-            if (session.JsonRpcClient != null)
-<<<<<<< HEAD
-                session.JsonRpcClient.vdi_remove_from_xenstore_data(session.uuid, _vdi, _key);
-            else
-                session.proxy.vdi_remove_from_xenstore_data(session.uuid, _vdi ?? "", _key ?? "").parse();
-=======
-                session.JsonRpcClient.vdi_remove_from_xenstore_data(session.opaque_ref, _vdi, _key);
-            else
-                session.proxy.vdi_remove_from_xenstore_data(session.opaque_ref, _vdi ?? "", _key ?? "").parse();
->>>>>>> 45f35ef0
-        }
-
-        /// <summary>
-        /// Set the sm_config field of the given VDI.
-        /// First published in XenServer 4.1.
-        /// </summary>
-        /// <param name="session">The session</param>
-        /// <param name="_vdi">The opaque_ref of the given vdi</param>
-        /// <param name="_sm_config">New value to set</param>
-        public static void set_sm_config(Session session, string _vdi, Dictionary<string, string> _sm_config)
-        {
-            if (session.JsonRpcClient != null)
-<<<<<<< HEAD
-                session.JsonRpcClient.vdi_set_sm_config(session.uuid, _vdi, _sm_config);
-            else
-                session.proxy.vdi_set_sm_config(session.uuid, _vdi ?? "", Maps.convert_to_proxy_string_string(_sm_config)).parse();
-=======
-                session.JsonRpcClient.vdi_set_sm_config(session.opaque_ref, _vdi, _sm_config);
-            else
-                session.proxy.vdi_set_sm_config(session.opaque_ref, _vdi ?? "", Maps.convert_to_proxy_string_string(_sm_config)).parse();
->>>>>>> 45f35ef0
-        }
-
-        /// <summary>
-        /// Add the given key-value pair to the sm_config field of the given VDI.
-        /// First published in XenServer 4.1.
-        /// </summary>
-        /// <param name="session">The session</param>
-        /// <param name="_vdi">The opaque_ref of the given vdi</param>
-        /// <param name="_key">Key to add</param>
-        /// <param name="_value">Value to add</param>
-        public static void add_to_sm_config(Session session, string _vdi, string _key, string _value)
-        {
-            if (session.JsonRpcClient != null)
-<<<<<<< HEAD
-                session.JsonRpcClient.vdi_add_to_sm_config(session.uuid, _vdi, _key, _value);
-            else
-                session.proxy.vdi_add_to_sm_config(session.uuid, _vdi ?? "", _key ?? "", _value ?? "").parse();
-=======
-                session.JsonRpcClient.vdi_add_to_sm_config(session.opaque_ref, _vdi, _key, _value);
-            else
-                session.proxy.vdi_add_to_sm_config(session.opaque_ref, _vdi ?? "", _key ?? "", _value ?? "").parse();
->>>>>>> 45f35ef0
-        }
-
-        /// <summary>
-        /// Remove the given key and its corresponding value from the sm_config field of the given VDI.  If the key is not in that Map, then do nothing.
-        /// First published in XenServer 4.1.
-        /// </summary>
-        /// <param name="session">The session</param>
-        /// <param name="_vdi">The opaque_ref of the given vdi</param>
-        /// <param name="_key">Key to remove</param>
-        public static void remove_from_sm_config(Session session, string _vdi, string _key)
-        {
-            if (session.JsonRpcClient != null)
-<<<<<<< HEAD
-                session.JsonRpcClient.vdi_remove_from_sm_config(session.uuid, _vdi, _key);
-            else
-                session.proxy.vdi_remove_from_sm_config(session.uuid, _vdi ?? "", _key ?? "").parse();
-=======
-                session.JsonRpcClient.vdi_remove_from_sm_config(session.opaque_ref, _vdi, _key);
-            else
-                session.proxy.vdi_remove_from_sm_config(session.opaque_ref, _vdi ?? "", _key ?? "").parse();
->>>>>>> 45f35ef0
-        }
-
-        /// <summary>
-        /// Set the tags field of the given VDI.
-        /// First published in XenServer 5.0.
-        /// </summary>
-        /// <param name="session">The session</param>
-        /// <param name="_vdi">The opaque_ref of the given vdi</param>
-        /// <param name="_tags">New value to set</param>
-        public static void set_tags(Session session, string _vdi, string[] _tags)
-        {
-            if (session.JsonRpcClient != null)
-<<<<<<< HEAD
-                session.JsonRpcClient.vdi_set_tags(session.uuid, _vdi, _tags);
-            else
-                session.proxy.vdi_set_tags(session.uuid, _vdi ?? "", _tags).parse();
-=======
-                session.JsonRpcClient.vdi_set_tags(session.opaque_ref, _vdi, _tags);
-            else
-                session.proxy.vdi_set_tags(session.opaque_ref, _vdi ?? "", _tags).parse();
->>>>>>> 45f35ef0
-        }
-
-        /// <summary>
-        /// Add the given value to the tags field of the given VDI.  If the value is already in that Set, then do nothing.
-        /// First published in XenServer 5.0.
-        /// </summary>
-        /// <param name="session">The session</param>
-        /// <param name="_vdi">The opaque_ref of the given vdi</param>
-        /// <param name="_value">New value to add</param>
-        public static void add_tags(Session session, string _vdi, string _value)
-        {
-            if (session.JsonRpcClient != null)
-<<<<<<< HEAD
-                session.JsonRpcClient.vdi_add_tags(session.uuid, _vdi, _value);
-            else
-                session.proxy.vdi_add_tags(session.uuid, _vdi ?? "", _value ?? "").parse();
-=======
-                session.JsonRpcClient.vdi_add_tags(session.opaque_ref, _vdi, _value);
-            else
-                session.proxy.vdi_add_tags(session.opaque_ref, _vdi ?? "", _value ?? "").parse();
->>>>>>> 45f35ef0
-        }
-
-        /// <summary>
-        /// Remove the given value from the tags field of the given VDI.  If the value is not in that Set, then do nothing.
-        /// First published in XenServer 5.0.
-        /// </summary>
-        /// <param name="session">The session</param>
-        /// <param name="_vdi">The opaque_ref of the given vdi</param>
-        /// <param name="_value">Value to remove</param>
-        public static void remove_tags(Session session, string _vdi, string _value)
-        {
-            if (session.JsonRpcClient != null)
-<<<<<<< HEAD
-                session.JsonRpcClient.vdi_remove_tags(session.uuid, _vdi, _value);
-            else
-                session.proxy.vdi_remove_tags(session.uuid, _vdi ?? "", _value ?? "").parse();
-=======
-                session.JsonRpcClient.vdi_remove_tags(session.opaque_ref, _vdi, _value);
-            else
-                session.proxy.vdi_remove_tags(session.opaque_ref, _vdi ?? "", _value ?? "").parse();
->>>>>>> 45f35ef0
-        }
-
-        /// <summary>
-        /// Take a read-only snapshot of the VDI, returning a reference to the snapshot. If any driver_params are specified then these are passed through to the storage-specific substrate driver that takes the snapshot. NB the snapshot lives in the same Storage Repository as its parent.
-        /// First published in XenServer 4.0.
-        /// </summary>
-        /// <param name="session">The session</param>
-        /// <param name="_vdi">The opaque_ref of the given vdi</param>
-        /// <param name="_driver_params">Optional parameters that can be passed through to backend driver in order to specify storage-type-specific snapshot options First published in XenServer 4.1.</param>
-        public static XenRef<VDI> snapshot(Session session, string _vdi, Dictionary<string, string> _driver_params)
-        {
-            if (session.JsonRpcClient != null)
-<<<<<<< HEAD
-                return session.JsonRpcClient.vdi_snapshot(session.uuid, _vdi, _driver_params);
-            else
-                return XenRef<VDI>.Create(session.proxy.vdi_snapshot(session.uuid, _vdi ?? "", Maps.convert_to_proxy_string_string(_driver_params)).parse());
-=======
-                return session.JsonRpcClient.vdi_snapshot(session.opaque_ref, _vdi, _driver_params);
-            else
-                return XenRef<VDI>.Create(session.proxy.vdi_snapshot(session.opaque_ref, _vdi ?? "", Maps.convert_to_proxy_string_string(_driver_params)).parse());
->>>>>>> 45f35ef0
-        }
-
-        /// <summary>
-        /// Take a read-only snapshot of the VDI, returning a reference to the snapshot. If any driver_params are specified then these are passed through to the storage-specific substrate driver that takes the snapshot. NB the snapshot lives in the same Storage Repository as its parent.
-        /// First published in XenServer 4.0.
-        /// </summary>
-        /// <param name="session">The session</param>
-        /// <param name="_vdi">The opaque_ref of the given vdi</param>
-        /// <param name="_driver_params">Optional parameters that can be passed through to backend driver in order to specify storage-type-specific snapshot options First published in XenServer 4.1.</param>
-        public static XenRef<Task> async_snapshot(Session session, string _vdi, Dictionary<string, string> _driver_params)
-        {
-          if (session.JsonRpcClient != null)
-<<<<<<< HEAD
-              return session.JsonRpcClient.async_vdi_snapshot(session.uuid, _vdi, _driver_params);
-          else
-              return XenRef<Task>.Create(session.proxy.async_vdi_snapshot(session.uuid, _vdi ?? "", Maps.convert_to_proxy_string_string(_driver_params)).parse());
-=======
-              return session.JsonRpcClient.async_vdi_snapshot(session.opaque_ref, _vdi, _driver_params);
-          else
-              return XenRef<Task>.Create(session.proxy.async_vdi_snapshot(session.opaque_ref, _vdi ?? "", Maps.convert_to_proxy_string_string(_driver_params)).parse());
->>>>>>> 45f35ef0
-        }
-
-        /// <summary>
-        /// Take an exact copy of the VDI and return a reference to the new disk. If any driver_params are specified then these are passed through to the storage-specific substrate driver that implements the clone operation. NB the clone lives in the same Storage Repository as its parent.
-        /// First published in XenServer 4.0.
-        /// </summary>
-        /// <param name="session">The session</param>
-        /// <param name="_vdi">The opaque_ref of the given vdi</param>
-        /// <param name="_driver_params">Optional parameters that are passed through to the backend driver in order to specify storage-type-specific clone options First published in XenServer 4.1.</param>
-        public static XenRef<VDI> clone(Session session, string _vdi, Dictionary<string, string> _driver_params)
-        {
-            if (session.JsonRpcClient != null)
-<<<<<<< HEAD
-                return session.JsonRpcClient.vdi_clone(session.uuid, _vdi, _driver_params);
-            else
-                return XenRef<VDI>.Create(session.proxy.vdi_clone(session.uuid, _vdi ?? "", Maps.convert_to_proxy_string_string(_driver_params)).parse());
-=======
-                return session.JsonRpcClient.vdi_clone(session.opaque_ref, _vdi, _driver_params);
-            else
-                return XenRef<VDI>.Create(session.proxy.vdi_clone(session.opaque_ref, _vdi ?? "", Maps.convert_to_proxy_string_string(_driver_params)).parse());
->>>>>>> 45f35ef0
-        }
-
-        /// <summary>
-        /// Take an exact copy of the VDI and return a reference to the new disk. If any driver_params are specified then these are passed through to the storage-specific substrate driver that implements the clone operation. NB the clone lives in the same Storage Repository as its parent.
-        /// First published in XenServer 4.0.
-        /// </summary>
-        /// <param name="session">The session</param>
-        /// <param name="_vdi">The opaque_ref of the given vdi</param>
-        /// <param name="_driver_params">Optional parameters that are passed through to the backend driver in order to specify storage-type-specific clone options First published in XenServer 4.1.</param>
-        public static XenRef<Task> async_clone(Session session, string _vdi, Dictionary<string, string> _driver_params)
-        {
-          if (session.JsonRpcClient != null)
-<<<<<<< HEAD
-              return session.JsonRpcClient.async_vdi_clone(session.uuid, _vdi, _driver_params);
-          else
-              return XenRef<Task>.Create(session.proxy.async_vdi_clone(session.uuid, _vdi ?? "", Maps.convert_to_proxy_string_string(_driver_params)).parse());
-=======
-              return session.JsonRpcClient.async_vdi_clone(session.opaque_ref, _vdi, _driver_params);
-          else
-              return XenRef<Task>.Create(session.proxy.async_vdi_clone(session.opaque_ref, _vdi ?? "", Maps.convert_to_proxy_string_string(_driver_params)).parse());
->>>>>>> 45f35ef0
-        }
-
-        /// <summary>
-        /// Resize the VDI.
-        /// First published in XenServer 4.0.
-        /// </summary>
-        /// <param name="session">The session</param>
-        /// <param name="_vdi">The opaque_ref of the given vdi</param>
-        /// <param name="_size">The new size of the VDI</param>
-        public static void resize(Session session, string _vdi, long _size)
-        {
-            if (session.JsonRpcClient != null)
-<<<<<<< HEAD
-                session.JsonRpcClient.vdi_resize(session.uuid, _vdi, _size);
-            else
-                session.proxy.vdi_resize(session.uuid, _vdi ?? "", _size.ToString()).parse();
-=======
-                session.JsonRpcClient.vdi_resize(session.opaque_ref, _vdi, _size);
-            else
-                session.proxy.vdi_resize(session.opaque_ref, _vdi ?? "", _size.ToString()).parse();
->>>>>>> 45f35ef0
-        }
-
-        /// <summary>
-        /// Resize the VDI.
-        /// First published in XenServer 4.0.
-        /// </summary>
-        /// <param name="session">The session</param>
-        /// <param name="_vdi">The opaque_ref of the given vdi</param>
-        /// <param name="_size">The new size of the VDI</param>
-        public static XenRef<Task> async_resize(Session session, string _vdi, long _size)
-        {
-          if (session.JsonRpcClient != null)
-<<<<<<< HEAD
-              return session.JsonRpcClient.async_vdi_resize(session.uuid, _vdi, _size);
-          else
-              return XenRef<Task>.Create(session.proxy.async_vdi_resize(session.uuid, _vdi ?? "", _size.ToString()).parse());
-=======
-              return session.JsonRpcClient.async_vdi_resize(session.opaque_ref, _vdi, _size);
-          else
-              return XenRef<Task>.Create(session.proxy.async_vdi_resize(session.opaque_ref, _vdi ?? "", _size.ToString()).parse());
->>>>>>> 45f35ef0
-        }
-
-        /// <summary>
-        /// Resize the VDI which may or may not be attached to running guests.
-        /// First published in XenServer 4.0.
-        /// </summary>
-        /// <param name="session">The session</param>
-        /// <param name="_vdi">The opaque_ref of the given vdi</param>
-        /// <param name="_size">The new size of the VDI</param>
-        public static void resize_online(Session session, string _vdi, long _size)
-        {
-            if (session.JsonRpcClient != null)
-<<<<<<< HEAD
-                session.JsonRpcClient.vdi_resize_online(session.uuid, _vdi, _size);
-            else
-                session.proxy.vdi_resize_online(session.uuid, _vdi ?? "", _size.ToString()).parse();
-=======
-                session.JsonRpcClient.vdi_resize_online(session.opaque_ref, _vdi, _size);
-            else
-                session.proxy.vdi_resize_online(session.opaque_ref, _vdi ?? "", _size.ToString()).parse();
->>>>>>> 45f35ef0
-        }
-
-        /// <summary>
-        /// Resize the VDI which may or may not be attached to running guests.
-        /// First published in XenServer 4.0.
-        /// </summary>
-        /// <param name="session">The session</param>
-        /// <param name="_vdi">The opaque_ref of the given vdi</param>
-        /// <param name="_size">The new size of the VDI</param>
-        public static XenRef<Task> async_resize_online(Session session, string _vdi, long _size)
-        {
-          if (session.JsonRpcClient != null)
-<<<<<<< HEAD
-              return session.JsonRpcClient.async_vdi_resize_online(session.uuid, _vdi, _size);
-          else
-              return XenRef<Task>.Create(session.proxy.async_vdi_resize_online(session.uuid, _vdi ?? "", _size.ToString()).parse());
-=======
-              return session.JsonRpcClient.async_vdi_resize_online(session.opaque_ref, _vdi, _size);
-          else
-              return XenRef<Task>.Create(session.proxy.async_vdi_resize_online(session.opaque_ref, _vdi ?? "", _size.ToString()).parse());
->>>>>>> 45f35ef0
-        }
-
-        /// <summary>
-        /// Create a new VDI record in the database only
-        /// First published in XenServer 4.1.
-        /// </summary>
-        /// <param name="session">The session</param>
-        /// <param name="_uuid">The uuid of the disk to introduce</param>
-        /// <param name="_name_label">The name of the disk record</param>
-        /// <param name="_name_description">The description of the disk record</param>
-        /// <param name="_sr">The SR that the VDI is in</param>
-        /// <param name="_type">The type of the VDI</param>
-        /// <param name="_sharable">true if this disk may be shared</param>
-        /// <param name="_read_only">true if this disk may ONLY be mounted read-only</param>
-        /// <param name="_other_config">additional configuration</param>
-        /// <param name="_location">location information</param>
-        /// <param name="_xenstore_data">Data to insert into xenstore</param>
-        /// <param name="_sm_config">Storage-specific config</param>
-        public static XenRef<VDI> introduce(Session session, string _uuid, string _name_label, string _name_description, string _sr, vdi_type _type, bool _sharable, bool _read_only, Dictionary<string, string> _other_config, string _location, Dictionary<string, string> _xenstore_data, Dictionary<string, string> _sm_config)
-        {
-            if (session.JsonRpcClient != null)
-<<<<<<< HEAD
-                return session.JsonRpcClient.vdi_introduce(session.uuid, _uuid, _name_label, _name_description, _sr, _type, _sharable, _read_only, _other_config, _location, _xenstore_data, _sm_config);
-            else
-                return XenRef<VDI>.Create(session.proxy.vdi_introduce(session.uuid, _uuid ?? "", _name_label ?? "", _name_description ?? "", _sr ?? "", vdi_type_helper.ToString(_type), _sharable, _read_only, Maps.convert_to_proxy_string_string(_other_config), _location ?? "", Maps.convert_to_proxy_string_string(_xenstore_data), Maps.convert_to_proxy_string_string(_sm_config)).parse());
-=======
-                return session.JsonRpcClient.vdi_introduce(session.opaque_ref, _uuid, _name_label, _name_description, _sr, _type, _sharable, _read_only, _other_config, _location, _xenstore_data, _sm_config);
-            else
-                return XenRef<VDI>.Create(session.proxy.vdi_introduce(session.opaque_ref, _uuid ?? "", _name_label ?? "", _name_description ?? "", _sr ?? "", vdi_type_helper.ToString(_type), _sharable, _read_only, Maps.convert_to_proxy_string_string(_other_config), _location ?? "", Maps.convert_to_proxy_string_string(_xenstore_data), Maps.convert_to_proxy_string_string(_sm_config)).parse());
->>>>>>> 45f35ef0
-        }
-
-        /// <summary>
-        /// Create a new VDI record in the database only
-        /// First published in XenServer 4.1.
-        /// </summary>
-        /// <param name="session">The session</param>
-        /// <param name="_uuid">The uuid of the disk to introduce</param>
-        /// <param name="_name_label">The name of the disk record</param>
-        /// <param name="_name_description">The description of the disk record</param>
-        /// <param name="_sr">The SR that the VDI is in</param>
-        /// <param name="_type">The type of the VDI</param>
-        /// <param name="_sharable">true if this disk may be shared</param>
-        /// <param name="_read_only">true if this disk may ONLY be mounted read-only</param>
-        /// <param name="_other_config">additional configuration</param>
-        /// <param name="_location">location information</param>
-        /// <param name="_xenstore_data">Data to insert into xenstore</param>
-        /// <param name="_sm_config">Storage-specific config</param>
-        public static XenRef<Task> async_introduce(Session session, string _uuid, string _name_label, string _name_description, string _sr, vdi_type _type, bool _sharable, bool _read_only, Dictionary<string, string> _other_config, string _location, Dictionary<string, string> _xenstore_data, Dictionary<string, string> _sm_config)
-        {
-          if (session.JsonRpcClient != null)
-<<<<<<< HEAD
-              return session.JsonRpcClient.async_vdi_introduce(session.uuid, _uuid, _name_label, _name_description, _sr, _type, _sharable, _read_only, _other_config, _location, _xenstore_data, _sm_config);
-          else
-              return XenRef<Task>.Create(session.proxy.async_vdi_introduce(session.uuid, _uuid ?? "", _name_label ?? "", _name_description ?? "", _sr ?? "", vdi_type_helper.ToString(_type), _sharable, _read_only, Maps.convert_to_proxy_string_string(_other_config), _location ?? "", Maps.convert_to_proxy_string_string(_xenstore_data), Maps.convert_to_proxy_string_string(_sm_config)).parse());
-=======
-              return session.JsonRpcClient.async_vdi_introduce(session.opaque_ref, _uuid, _name_label, _name_description, _sr, _type, _sharable, _read_only, _other_config, _location, _xenstore_data, _sm_config);
-          else
-              return XenRef<Task>.Create(session.proxy.async_vdi_introduce(session.opaque_ref, _uuid ?? "", _name_label ?? "", _name_description ?? "", _sr ?? "", vdi_type_helper.ToString(_type), _sharable, _read_only, Maps.convert_to_proxy_string_string(_other_config), _location ?? "", Maps.convert_to_proxy_string_string(_xenstore_data), Maps.convert_to_proxy_string_string(_sm_config)).parse());
->>>>>>> 45f35ef0
-        }
-
-        /// <summary>
-        /// Create a new VDI record in the database only
-        /// First published in XenServer 4.1.
-        /// </summary>
-        /// <param name="session">The session</param>
-        /// <param name="_uuid">The uuid of the disk to introduce</param>
-        /// <param name="_name_label">The name of the disk record</param>
-        /// <param name="_name_description">The description of the disk record</param>
-        /// <param name="_sr">The SR that the VDI is in</param>
-        /// <param name="_type">The type of the VDI</param>
-        /// <param name="_sharable">true if this disk may be shared</param>
-        /// <param name="_read_only">true if this disk may ONLY be mounted read-only</param>
-        /// <param name="_other_config">additional configuration</param>
-        /// <param name="_location">location information</param>
-        /// <param name="_xenstore_data">Data to insert into xenstore</param>
-        /// <param name="_sm_config">Storage-specific config</param>
-        /// <param name="_managed">Storage-specific config First published in XenServer 6.1.</param>
-        /// <param name="_virtual_size">Storage-specific config First published in XenServer 6.1.</param>
-        /// <param name="_physical_utilisation">Storage-specific config First published in XenServer 6.1.</param>
-        /// <param name="_metadata_of_pool">Storage-specific config First published in XenServer 6.1.</param>
-        /// <param name="_is_a_snapshot">Storage-specific config First published in XenServer 6.1.</param>
-        /// <param name="_snapshot_time">Storage-specific config First published in XenServer 6.1.</param>
-        /// <param name="_snapshot_of">Storage-specific config First published in XenServer 6.1.</param>
-        public static XenRef<VDI> introduce(Session session, string _uuid, string _name_label, string _name_description, string _sr, vdi_type _type, bool _sharable, bool _read_only, Dictionary<string, string> _other_config, string _location, Dictionary<string, string> _xenstore_data, Dictionary<string, string> _sm_config, bool _managed, long _virtual_size, long _physical_utilisation, string _metadata_of_pool, bool _is_a_snapshot, DateTime _snapshot_time, string _snapshot_of)
-        {
-            if (session.JsonRpcClient != null)
-<<<<<<< HEAD
-                return session.JsonRpcClient.vdi_introduce(session.uuid, _uuid, _name_label, _name_description, _sr, _type, _sharable, _read_only, _other_config, _location, _xenstore_data, _sm_config, _managed, _virtual_size, _physical_utilisation, _metadata_of_pool, _is_a_snapshot, _snapshot_time, _snapshot_of);
-            else
-                return XenRef<VDI>.Create(session.proxy.vdi_introduce(session.uuid, _uuid ?? "", _name_label ?? "", _name_description ?? "", _sr ?? "", vdi_type_helper.ToString(_type), _sharable, _read_only, Maps.convert_to_proxy_string_string(_other_config), _location ?? "", Maps.convert_to_proxy_string_string(_xenstore_data), Maps.convert_to_proxy_string_string(_sm_config), _managed, _virtual_size.ToString(), _physical_utilisation.ToString(), _metadata_of_pool ?? "", _is_a_snapshot, _snapshot_time, _snapshot_of ?? "").parse());
-=======
-                return session.JsonRpcClient.vdi_introduce(session.opaque_ref, _uuid, _name_label, _name_description, _sr, _type, _sharable, _read_only, _other_config, _location, _xenstore_data, _sm_config, _managed, _virtual_size, _physical_utilisation, _metadata_of_pool, _is_a_snapshot, _snapshot_time, _snapshot_of);
-            else
-                return XenRef<VDI>.Create(session.proxy.vdi_introduce(session.opaque_ref, _uuid ?? "", _name_label ?? "", _name_description ?? "", _sr ?? "", vdi_type_helper.ToString(_type), _sharable, _read_only, Maps.convert_to_proxy_string_string(_other_config), _location ?? "", Maps.convert_to_proxy_string_string(_xenstore_data), Maps.convert_to_proxy_string_string(_sm_config), _managed, _virtual_size.ToString(), _physical_utilisation.ToString(), _metadata_of_pool ?? "", _is_a_snapshot, _snapshot_time, _snapshot_of ?? "").parse());
->>>>>>> 45f35ef0
-        }
-
-        /// <summary>
-        /// Create a new VDI record in the database only
-        /// First published in XenServer 4.1.
-        /// </summary>
-        /// <param name="session">The session</param>
-        /// <param name="_uuid">The uuid of the disk to introduce</param>
-        /// <param name="_name_label">The name of the disk record</param>
-        /// <param name="_name_description">The description of the disk record</param>
-        /// <param name="_sr">The SR that the VDI is in</param>
-        /// <param name="_type">The type of the VDI</param>
-        /// <param name="_sharable">true if this disk may be shared</param>
-        /// <param name="_read_only">true if this disk may ONLY be mounted read-only</param>
-        /// <param name="_other_config">additional configuration</param>
-        /// <param name="_location">location information</param>
-        /// <param name="_xenstore_data">Data to insert into xenstore</param>
-        /// <param name="_sm_config">Storage-specific config</param>
-        /// <param name="_managed">Storage-specific config First published in XenServer 6.1.</param>
-        /// <param name="_virtual_size">Storage-specific config First published in XenServer 6.1.</param>
-        /// <param name="_physical_utilisation">Storage-specific config First published in XenServer 6.1.</param>
-        /// <param name="_metadata_of_pool">Storage-specific config First published in XenServer 6.1.</param>
-        /// <param name="_is_a_snapshot">Storage-specific config First published in XenServer 6.1.</param>
-        /// <param name="_snapshot_time">Storage-specific config First published in XenServer 6.1.</param>
-        /// <param name="_snapshot_of">Storage-specific config First published in XenServer 6.1.</param>
-        public static XenRef<Task> async_introduce(Session session, string _uuid, string _name_label, string _name_description, string _sr, vdi_type _type, bool _sharable, bool _read_only, Dictionary<string, string> _other_config, string _location, Dictionary<string, string> _xenstore_data, Dictionary<string, string> _sm_config, bool _managed, long _virtual_size, long _physical_utilisation, string _metadata_of_pool, bool _is_a_snapshot, DateTime _snapshot_time, string _snapshot_of)
-        {
-          if (session.JsonRpcClient != null)
-<<<<<<< HEAD
-              return session.JsonRpcClient.async_vdi_introduce(session.uuid, _uuid, _name_label, _name_description, _sr, _type, _sharable, _read_only, _other_config, _location, _xenstore_data, _sm_config, _managed, _virtual_size, _physical_utilisation, _metadata_of_pool, _is_a_snapshot, _snapshot_time, _snapshot_of);
-          else
-              return XenRef<Task>.Create(session.proxy.async_vdi_introduce(session.uuid, _uuid ?? "", _name_label ?? "", _name_description ?? "", _sr ?? "", vdi_type_helper.ToString(_type), _sharable, _read_only, Maps.convert_to_proxy_string_string(_other_config), _location ?? "", Maps.convert_to_proxy_string_string(_xenstore_data), Maps.convert_to_proxy_string_string(_sm_config), _managed, _virtual_size.ToString(), _physical_utilisation.ToString(), _metadata_of_pool ?? "", _is_a_snapshot, _snapshot_time, _snapshot_of ?? "").parse());
-=======
-              return session.JsonRpcClient.async_vdi_introduce(session.opaque_ref, _uuid, _name_label, _name_description, _sr, _type, _sharable, _read_only, _other_config, _location, _xenstore_data, _sm_config, _managed, _virtual_size, _physical_utilisation, _metadata_of_pool, _is_a_snapshot, _snapshot_time, _snapshot_of);
-          else
-              return XenRef<Task>.Create(session.proxy.async_vdi_introduce(session.opaque_ref, _uuid ?? "", _name_label ?? "", _name_description ?? "", _sr ?? "", vdi_type_helper.ToString(_type), _sharable, _read_only, Maps.convert_to_proxy_string_string(_other_config), _location ?? "", Maps.convert_to_proxy_string_string(_xenstore_data), Maps.convert_to_proxy_string_string(_sm_config), _managed, _virtual_size.ToString(), _physical_utilisation.ToString(), _metadata_of_pool ?? "", _is_a_snapshot, _snapshot_time, _snapshot_of ?? "").parse());
->>>>>>> 45f35ef0
-        }
-
-        /// <summary>
-        /// Create a new VDI record in the database only
-        /// First published in XenServer 4.0.
-        /// </summary>
-        /// <param name="session">The session</param>
-        /// <param name="_uuid">The uuid of the disk to introduce First published in XenServer 4.1.</param>
-        /// <param name="_name_label">The name of the disk record First published in XenServer 4.1.</param>
-        /// <param name="_name_description">The description of the disk record First published in XenServer 4.1.</param>
-        /// <param name="_sr">The SR that the VDI is in First published in XenServer 4.1.</param>
-        /// <param name="_type">The type of the VDI First published in XenServer 4.1.</param>
-        /// <param name="_sharable">true if this disk may be shared First published in XenServer 4.1.</param>
-        /// <param name="_read_only">true if this disk may ONLY be mounted read-only First published in XenServer 4.1.</param>
-        /// <param name="_other_config">additional configuration First published in XenServer 4.1.</param>
-        /// <param name="_location">location information First published in XenServer 4.1.</param>
-        /// <param name="_xenstore_data">Data to insert into xenstore First published in XenServer 4.1.</param>
-        /// <param name="_sm_config">Storage-specific config First published in XenServer 4.1.</param>
-        public static XenRef<VDI> db_introduce(Session session, string _uuid, string _name_label, string _name_description, string _sr, vdi_type _type, bool _sharable, bool _read_only, Dictionary<string, string> _other_config, string _location, Dictionary<string, string> _xenstore_data, Dictionary<string, string> _sm_config)
-        {
-            if (session.JsonRpcClient != null)
-<<<<<<< HEAD
-                return session.JsonRpcClient.vdi_db_introduce(session.uuid, _uuid, _name_label, _name_description, _sr, _type, _sharable, _read_only, _other_config, _location, _xenstore_data, _sm_config);
-            else
-                return XenRef<VDI>.Create(session.proxy.vdi_db_introduce(session.uuid, _uuid ?? "", _name_label ?? "", _name_description ?? "", _sr ?? "", vdi_type_helper.ToString(_type), _sharable, _read_only, Maps.convert_to_proxy_string_string(_other_config), _location ?? "", Maps.convert_to_proxy_string_string(_xenstore_data), Maps.convert_to_proxy_string_string(_sm_config)).parse());
-=======
-                return session.JsonRpcClient.vdi_db_introduce(session.opaque_ref, _uuid, _name_label, _name_description, _sr, _type, _sharable, _read_only, _other_config, _location, _xenstore_data, _sm_config);
-            else
-                return XenRef<VDI>.Create(session.proxy.vdi_db_introduce(session.opaque_ref, _uuid ?? "", _name_label ?? "", _name_description ?? "", _sr ?? "", vdi_type_helper.ToString(_type), _sharable, _read_only, Maps.convert_to_proxy_string_string(_other_config), _location ?? "", Maps.convert_to_proxy_string_string(_xenstore_data), Maps.convert_to_proxy_string_string(_sm_config)).parse());
->>>>>>> 45f35ef0
-        }
-
-        /// <summary>
-        /// Create a new VDI record in the database only
-        /// First published in XenServer 4.0.
-        /// </summary>
-        /// <param name="session">The session</param>
-        /// <param name="_uuid">The uuid of the disk to introduce First published in XenServer 4.1.</param>
-        /// <param name="_name_label">The name of the disk record First published in XenServer 4.1.</param>
-        /// <param name="_name_description">The description of the disk record First published in XenServer 4.1.</param>
-        /// <param name="_sr">The SR that the VDI is in First published in XenServer 4.1.</param>
-        /// <param name="_type">The type of the VDI First published in XenServer 4.1.</param>
-        /// <param name="_sharable">true if this disk may be shared First published in XenServer 4.1.</param>
-        /// <param name="_read_only">true if this disk may ONLY be mounted read-only First published in XenServer 4.1.</param>
-        /// <param name="_other_config">additional configuration First published in XenServer 4.1.</param>
-        /// <param name="_location">location information First published in XenServer 4.1.</param>
-        /// <param name="_xenstore_data">Data to insert into xenstore First published in XenServer 4.1.</param>
-        /// <param name="_sm_config">Storage-specific config First published in XenServer 4.1.</param>
-        public static XenRef<Task> async_db_introduce(Session session, string _uuid, string _name_label, string _name_description, string _sr, vdi_type _type, bool _sharable, bool _read_only, Dictionary<string, string> _other_config, string _location, Dictionary<string, string> _xenstore_data, Dictionary<string, string> _sm_config)
-        {
-          if (session.JsonRpcClient != null)
-<<<<<<< HEAD
-              return session.JsonRpcClient.async_vdi_db_introduce(session.uuid, _uuid, _name_label, _name_description, _sr, _type, _sharable, _read_only, _other_config, _location, _xenstore_data, _sm_config);
-          else
-              return XenRef<Task>.Create(session.proxy.async_vdi_db_introduce(session.uuid, _uuid ?? "", _name_label ?? "", _name_description ?? "", _sr ?? "", vdi_type_helper.ToString(_type), _sharable, _read_only, Maps.convert_to_proxy_string_string(_other_config), _location ?? "", Maps.convert_to_proxy_string_string(_xenstore_data), Maps.convert_to_proxy_string_string(_sm_config)).parse());
-=======
-              return session.JsonRpcClient.async_vdi_db_introduce(session.opaque_ref, _uuid, _name_label, _name_description, _sr, _type, _sharable, _read_only, _other_config, _location, _xenstore_data, _sm_config);
-          else
-              return XenRef<Task>.Create(session.proxy.async_vdi_db_introduce(session.opaque_ref, _uuid ?? "", _name_label ?? "", _name_description ?? "", _sr ?? "", vdi_type_helper.ToString(_type), _sharable, _read_only, Maps.convert_to_proxy_string_string(_other_config), _location ?? "", Maps.convert_to_proxy_string_string(_xenstore_data), Maps.convert_to_proxy_string_string(_sm_config)).parse());
->>>>>>> 45f35ef0
-        }
-
-        /// <summary>
-        /// Create a new VDI record in the database only
-        /// First published in XenServer 4.0.
-        /// </summary>
-        /// <param name="session">The session</param>
-        /// <param name="_uuid">The uuid of the disk to introduce First published in XenServer 4.1.</param>
-        /// <param name="_name_label">The name of the disk record First published in XenServer 4.1.</param>
-        /// <param name="_name_description">The description of the disk record First published in XenServer 4.1.</param>
-        /// <param name="_sr">The SR that the VDI is in First published in XenServer 4.1.</param>
-        /// <param name="_type">The type of the VDI First published in XenServer 4.1.</param>
-        /// <param name="_sharable">true if this disk may be shared First published in XenServer 4.1.</param>
-        /// <param name="_read_only">true if this disk may ONLY be mounted read-only First published in XenServer 4.1.</param>
-        /// <param name="_other_config">additional configuration First published in XenServer 4.1.</param>
-        /// <param name="_location">location information First published in XenServer 4.1.</param>
-        /// <param name="_xenstore_data">Data to insert into xenstore First published in XenServer 4.1.</param>
-        /// <param name="_sm_config">Storage-specific config First published in XenServer 4.1.</param>
-        /// <param name="_managed">Storage-specific config First published in XenServer 6.1.</param>
-        /// <param name="_virtual_size">Storage-specific config First published in XenServer 6.1.</param>
-        /// <param name="_physical_utilisation">Storage-specific config First published in XenServer 6.1.</param>
-        /// <param name="_metadata_of_pool">Storage-specific config First published in XenServer 6.1.</param>
-        /// <param name="_is_a_snapshot">Storage-specific config First published in XenServer 6.1.</param>
-        /// <param name="_snapshot_time">Storage-specific config First published in XenServer 6.1.</param>
-        /// <param name="_snapshot_of">Storage-specific config First published in XenServer 6.1.</param>
-        public static XenRef<VDI> db_introduce(Session session, string _uuid, string _name_label, string _name_description, string _sr, vdi_type _type, bool _sharable, bool _read_only, Dictionary<string, string> _other_config, string _location, Dictionary<string, string> _xenstore_data, Dictionary<string, string> _sm_config, bool _managed, long _virtual_size, long _physical_utilisation, string _metadata_of_pool, bool _is_a_snapshot, DateTime _snapshot_time, string _snapshot_of)
-        {
-            if (session.JsonRpcClient != null)
-<<<<<<< HEAD
-                return session.JsonRpcClient.vdi_db_introduce(session.uuid, _uuid, _name_label, _name_description, _sr, _type, _sharable, _read_only, _other_config, _location, _xenstore_data, _sm_config, _managed, _virtual_size, _physical_utilisation, _metadata_of_pool, _is_a_snapshot, _snapshot_time, _snapshot_of);
-            else
-                return XenRef<VDI>.Create(session.proxy.vdi_db_introduce(session.uuid, _uuid ?? "", _name_label ?? "", _name_description ?? "", _sr ?? "", vdi_type_helper.ToString(_type), _sharable, _read_only, Maps.convert_to_proxy_string_string(_other_config), _location ?? "", Maps.convert_to_proxy_string_string(_xenstore_data), Maps.convert_to_proxy_string_string(_sm_config), _managed, _virtual_size.ToString(), _physical_utilisation.ToString(), _metadata_of_pool ?? "", _is_a_snapshot, _snapshot_time, _snapshot_of ?? "").parse());
-=======
-                return session.JsonRpcClient.vdi_db_introduce(session.opaque_ref, _uuid, _name_label, _name_description, _sr, _type, _sharable, _read_only, _other_config, _location, _xenstore_data, _sm_config, _managed, _virtual_size, _physical_utilisation, _metadata_of_pool, _is_a_snapshot, _snapshot_time, _snapshot_of);
-            else
-                return XenRef<VDI>.Create(session.proxy.vdi_db_introduce(session.opaque_ref, _uuid ?? "", _name_label ?? "", _name_description ?? "", _sr ?? "", vdi_type_helper.ToString(_type), _sharable, _read_only, Maps.convert_to_proxy_string_string(_other_config), _location ?? "", Maps.convert_to_proxy_string_string(_xenstore_data), Maps.convert_to_proxy_string_string(_sm_config), _managed, _virtual_size.ToString(), _physical_utilisation.ToString(), _metadata_of_pool ?? "", _is_a_snapshot, _snapshot_time, _snapshot_of ?? "").parse());
->>>>>>> 45f35ef0
-        }
-
-        /// <summary>
-        /// Create a new VDI record in the database only
-        /// First published in XenServer 4.0.
-        /// </summary>
-        /// <param name="session">The session</param>
-        /// <param name="_uuid">The uuid of the disk to introduce First published in XenServer 4.1.</param>
-        /// <param name="_name_label">The name of the disk record First published in XenServer 4.1.</param>
-        /// <param name="_name_description">The description of the disk record First published in XenServer 4.1.</param>
-        /// <param name="_sr">The SR that the VDI is in First published in XenServer 4.1.</param>
-        /// <param name="_type">The type of the VDI First published in XenServer 4.1.</param>
-        /// <param name="_sharable">true if this disk may be shared First published in XenServer 4.1.</param>
-        /// <param name="_read_only">true if this disk may ONLY be mounted read-only First published in XenServer 4.1.</param>
-        /// <param name="_other_config">additional configuration First published in XenServer 4.1.</param>
-        /// <param name="_location">location information First published in XenServer 4.1.</param>
-        /// <param name="_xenstore_data">Data to insert into xenstore First published in XenServer 4.1.</param>
-        /// <param name="_sm_config">Storage-specific config First published in XenServer 4.1.</param>
-        /// <param name="_managed">Storage-specific config First published in XenServer 6.1.</param>
-        /// <param name="_virtual_size">Storage-specific config First published in XenServer 6.1.</param>
-        /// <param name="_physical_utilisation">Storage-specific config First published in XenServer 6.1.</param>
-        /// <param name="_metadata_of_pool">Storage-specific config First published in XenServer 6.1.</param>
-        /// <param name="_is_a_snapshot">Storage-specific config First published in XenServer 6.1.</param>
-        /// <param name="_snapshot_time">Storage-specific config First published in XenServer 6.1.</param>
-        /// <param name="_snapshot_of">Storage-specific config First published in XenServer 6.1.</param>
-        public static XenRef<Task> async_db_introduce(Session session, string _uuid, string _name_label, string _name_description, string _sr, vdi_type _type, bool _sharable, bool _read_only, Dictionary<string, string> _other_config, string _location, Dictionary<string, string> _xenstore_data, Dictionary<string, string> _sm_config, bool _managed, long _virtual_size, long _physical_utilisation, string _metadata_of_pool, bool _is_a_snapshot, DateTime _snapshot_time, string _snapshot_of)
-        {
-          if (session.JsonRpcClient != null)
-<<<<<<< HEAD
-              return session.JsonRpcClient.async_vdi_db_introduce(session.uuid, _uuid, _name_label, _name_description, _sr, _type, _sharable, _read_only, _other_config, _location, _xenstore_data, _sm_config, _managed, _virtual_size, _physical_utilisation, _metadata_of_pool, _is_a_snapshot, _snapshot_time, _snapshot_of);
-          else
-              return XenRef<Task>.Create(session.proxy.async_vdi_db_introduce(session.uuid, _uuid ?? "", _name_label ?? "", _name_description ?? "", _sr ?? "", vdi_type_helper.ToString(_type), _sharable, _read_only, Maps.convert_to_proxy_string_string(_other_config), _location ?? "", Maps.convert_to_proxy_string_string(_xenstore_data), Maps.convert_to_proxy_string_string(_sm_config), _managed, _virtual_size.ToString(), _physical_utilisation.ToString(), _metadata_of_pool ?? "", _is_a_snapshot, _snapshot_time, _snapshot_of ?? "").parse());
-=======
-              return session.JsonRpcClient.async_vdi_db_introduce(session.opaque_ref, _uuid, _name_label, _name_description, _sr, _type, _sharable, _read_only, _other_config, _location, _xenstore_data, _sm_config, _managed, _virtual_size, _physical_utilisation, _metadata_of_pool, _is_a_snapshot, _snapshot_time, _snapshot_of);
-          else
-              return XenRef<Task>.Create(session.proxy.async_vdi_db_introduce(session.opaque_ref, _uuid ?? "", _name_label ?? "", _name_description ?? "", _sr ?? "", vdi_type_helper.ToString(_type), _sharable, _read_only, Maps.convert_to_proxy_string_string(_other_config), _location ?? "", Maps.convert_to_proxy_string_string(_xenstore_data), Maps.convert_to_proxy_string_string(_sm_config), _managed, _virtual_size.ToString(), _physical_utilisation.ToString(), _metadata_of_pool ?? "", _is_a_snapshot, _snapshot_time, _snapshot_of ?? "").parse());
->>>>>>> 45f35ef0
-        }
-
-        /// <summary>
-        /// Create a new VDI record in the database only
-        /// First published in XenServer 4.0.
-        /// </summary>
-        /// <param name="session">The session</param>
-        /// <param name="_uuid">The uuid of the disk to introduce First published in XenServer 4.1.</param>
-        /// <param name="_name_label">The name of the disk record First published in XenServer 4.1.</param>
-        /// <param name="_name_description">The description of the disk record First published in XenServer 4.1.</param>
-        /// <param name="_sr">The SR that the VDI is in First published in XenServer 4.1.</param>
-        /// <param name="_type">The type of the VDI First published in XenServer 4.1.</param>
-        /// <param name="_sharable">true if this disk may be shared First published in XenServer 4.1.</param>
-        /// <param name="_read_only">true if this disk may ONLY be mounted read-only First published in XenServer 4.1.</param>
-        /// <param name="_other_config">additional configuration First published in XenServer 4.1.</param>
-        /// <param name="_location">location information First published in XenServer 4.1.</param>
-        /// <param name="_xenstore_data">Data to insert into xenstore First published in XenServer 4.1.</param>
-        /// <param name="_sm_config">Storage-specific config First published in XenServer 4.1.</param>
-        /// <param name="_managed">Storage-specific config First published in XenServer 6.1.</param>
-        /// <param name="_virtual_size">Storage-specific config First published in XenServer 6.1.</param>
-        /// <param name="_physical_utilisation">Storage-specific config First published in XenServer 6.1.</param>
-        /// <param name="_metadata_of_pool">Storage-specific config First published in XenServer 6.1.</param>
-        /// <param name="_is_a_snapshot">Storage-specific config First published in XenServer 6.1.</param>
-        /// <param name="_snapshot_time">Storage-specific config First published in XenServer 6.1.</param>
-        /// <param name="_snapshot_of">Storage-specific config First published in XenServer 6.1.</param>
-        /// <param name="_cbt_enabled">True if changed blocks are tracked for this VDI First published in XenServer 7.3.</param>
-        public static XenRef<VDI> db_introduce(Session session, string _uuid, string _name_label, string _name_description, string _sr, vdi_type _type, bool _sharable, bool _read_only, Dictionary<string, string> _other_config, string _location, Dictionary<string, string> _xenstore_data, Dictionary<string, string> _sm_config, bool _managed, long _virtual_size, long _physical_utilisation, string _metadata_of_pool, bool _is_a_snapshot, DateTime _snapshot_time, string _snapshot_of, bool _cbt_enabled)
-        {
-            if (session.JsonRpcClient != null)
-<<<<<<< HEAD
-                return session.JsonRpcClient.vdi_db_introduce(session.uuid, _uuid, _name_label, _name_description, _sr, _type, _sharable, _read_only, _other_config, _location, _xenstore_data, _sm_config, _managed, _virtual_size, _physical_utilisation, _metadata_of_pool, _is_a_snapshot, _snapshot_time, _snapshot_of, _cbt_enabled);
-            else
-                return XenRef<VDI>.Create(session.proxy.vdi_db_introduce(session.uuid, _uuid ?? "", _name_label ?? "", _name_description ?? "", _sr ?? "", vdi_type_helper.ToString(_type), _sharable, _read_only, Maps.convert_to_proxy_string_string(_other_config), _location ?? "", Maps.convert_to_proxy_string_string(_xenstore_data), Maps.convert_to_proxy_string_string(_sm_config), _managed, _virtual_size.ToString(), _physical_utilisation.ToString(), _metadata_of_pool ?? "", _is_a_snapshot, _snapshot_time, _snapshot_of ?? "", _cbt_enabled).parse());
-=======
-                return session.JsonRpcClient.vdi_db_introduce(session.opaque_ref, _uuid, _name_label, _name_description, _sr, _type, _sharable, _read_only, _other_config, _location, _xenstore_data, _sm_config, _managed, _virtual_size, _physical_utilisation, _metadata_of_pool, _is_a_snapshot, _snapshot_time, _snapshot_of, _cbt_enabled);
-            else
-                return XenRef<VDI>.Create(session.proxy.vdi_db_introduce(session.opaque_ref, _uuid ?? "", _name_label ?? "", _name_description ?? "", _sr ?? "", vdi_type_helper.ToString(_type), _sharable, _read_only, Maps.convert_to_proxy_string_string(_other_config), _location ?? "", Maps.convert_to_proxy_string_string(_xenstore_data), Maps.convert_to_proxy_string_string(_sm_config), _managed, _virtual_size.ToString(), _physical_utilisation.ToString(), _metadata_of_pool ?? "", _is_a_snapshot, _snapshot_time, _snapshot_of ?? "", _cbt_enabled).parse());
->>>>>>> 45f35ef0
-        }
-
-        /// <summary>
-        /// Create a new VDI record in the database only
-        /// First published in XenServer 4.0.
-        /// </summary>
-        /// <param name="session">The session</param>
-        /// <param name="_uuid">The uuid of the disk to introduce First published in XenServer 4.1.</param>
-        /// <param name="_name_label">The name of the disk record First published in XenServer 4.1.</param>
-        /// <param name="_name_description">The description of the disk record First published in XenServer 4.1.</param>
-        /// <param name="_sr">The SR that the VDI is in First published in XenServer 4.1.</param>
-        /// <param name="_type">The type of the VDI First published in XenServer 4.1.</param>
-        /// <param name="_sharable">true if this disk may be shared First published in XenServer 4.1.</param>
-        /// <param name="_read_only">true if this disk may ONLY be mounted read-only First published in XenServer 4.1.</param>
-        /// <param name="_other_config">additional configuration First published in XenServer 4.1.</param>
-        /// <param name="_location">location information First published in XenServer 4.1.</param>
-        /// <param name="_xenstore_data">Data to insert into xenstore First published in XenServer 4.1.</param>
-        /// <param name="_sm_config">Storage-specific config First published in XenServer 4.1.</param>
-        /// <param name="_managed">Storage-specific config First published in XenServer 6.1.</param>
-        /// <param name="_virtual_size">Storage-specific config First published in XenServer 6.1.</param>
-        /// <param name="_physical_utilisation">Storage-specific config First published in XenServer 6.1.</param>
-        /// <param name="_metadata_of_pool">Storage-specific config First published in XenServer 6.1.</param>
-        /// <param name="_is_a_snapshot">Storage-specific config First published in XenServer 6.1.</param>
-        /// <param name="_snapshot_time">Storage-specific config First published in XenServer 6.1.</param>
-        /// <param name="_snapshot_of">Storage-specific config First published in XenServer 6.1.</param>
-        /// <param name="_cbt_enabled">True if changed blocks are tracked for this VDI First published in XenServer 7.3.</param>
-        public static XenRef<Task> async_db_introduce(Session session, string _uuid, string _name_label, string _name_description, string _sr, vdi_type _type, bool _sharable, bool _read_only, Dictionary<string, string> _other_config, string _location, Dictionary<string, string> _xenstore_data, Dictionary<string, string> _sm_config, bool _managed, long _virtual_size, long _physical_utilisation, string _metadata_of_pool, bool _is_a_snapshot, DateTime _snapshot_time, string _snapshot_of, bool _cbt_enabled)
-        {
-          if (session.JsonRpcClient != null)
-<<<<<<< HEAD
-              return session.JsonRpcClient.async_vdi_db_introduce(session.uuid, _uuid, _name_label, _name_description, _sr, _type, _sharable, _read_only, _other_config, _location, _xenstore_data, _sm_config, _managed, _virtual_size, _physical_utilisation, _metadata_of_pool, _is_a_snapshot, _snapshot_time, _snapshot_of, _cbt_enabled);
-          else
-              return XenRef<Task>.Create(session.proxy.async_vdi_db_introduce(session.uuid, _uuid ?? "", _name_label ?? "", _name_description ?? "", _sr ?? "", vdi_type_helper.ToString(_type), _sharable, _read_only, Maps.convert_to_proxy_string_string(_other_config), _location ?? "", Maps.convert_to_proxy_string_string(_xenstore_data), Maps.convert_to_proxy_string_string(_sm_config), _managed, _virtual_size.ToString(), _physical_utilisation.ToString(), _metadata_of_pool ?? "", _is_a_snapshot, _snapshot_time, _snapshot_of ?? "", _cbt_enabled).parse());
-=======
-              return session.JsonRpcClient.async_vdi_db_introduce(session.opaque_ref, _uuid, _name_label, _name_description, _sr, _type, _sharable, _read_only, _other_config, _location, _xenstore_data, _sm_config, _managed, _virtual_size, _physical_utilisation, _metadata_of_pool, _is_a_snapshot, _snapshot_time, _snapshot_of, _cbt_enabled);
-          else
-              return XenRef<Task>.Create(session.proxy.async_vdi_db_introduce(session.opaque_ref, _uuid ?? "", _name_label ?? "", _name_description ?? "", _sr ?? "", vdi_type_helper.ToString(_type), _sharable, _read_only, Maps.convert_to_proxy_string_string(_other_config), _location ?? "", Maps.convert_to_proxy_string_string(_xenstore_data), Maps.convert_to_proxy_string_string(_sm_config), _managed, _virtual_size.ToString(), _physical_utilisation.ToString(), _metadata_of_pool ?? "", _is_a_snapshot, _snapshot_time, _snapshot_of ?? "", _cbt_enabled).parse());
->>>>>>> 45f35ef0
-        }
-
-        /// <summary>
-        /// Removes a VDI record from the database
-        /// First published in XenServer 4.1.
-        /// </summary>
-        /// <param name="session">The session</param>
-        /// <param name="_vdi">The opaque_ref of the given vdi</param>
-        public static void db_forget(Session session, string _vdi)
-        {
-            if (session.JsonRpcClient != null)
-<<<<<<< HEAD
-                session.JsonRpcClient.vdi_db_forget(session.uuid, _vdi);
-            else
-                session.proxy.vdi_db_forget(session.uuid, _vdi ?? "").parse();
-=======
-                session.JsonRpcClient.vdi_db_forget(session.opaque_ref, _vdi);
-            else
-                session.proxy.vdi_db_forget(session.opaque_ref, _vdi ?? "").parse();
->>>>>>> 45f35ef0
-        }
-
-        /// <summary>
-        /// Removes a VDI record from the database
-        /// First published in XenServer 4.1.
-        /// </summary>
-        /// <param name="session">The session</param>
-        /// <param name="_vdi">The opaque_ref of the given vdi</param>
-        public static XenRef<Task> async_db_forget(Session session, string _vdi)
-        {
-          if (session.JsonRpcClient != null)
-<<<<<<< HEAD
-              return session.JsonRpcClient.async_vdi_db_forget(session.uuid, _vdi);
-          else
-              return XenRef<Task>.Create(session.proxy.async_vdi_db_forget(session.uuid, _vdi ?? "").parse());
-=======
-              return session.JsonRpcClient.async_vdi_db_forget(session.opaque_ref, _vdi);
-          else
-              return XenRef<Task>.Create(session.proxy.async_vdi_db_forget(session.opaque_ref, _vdi ?? "").parse());
->>>>>>> 45f35ef0
-        }
-
-        /// <summary>
-        /// Ask the storage backend to refresh the fields in the VDI object
-        /// First published in XenServer 4.1.1.
-        /// </summary>
-        /// <param name="session">The session</param>
-        /// <param name="_vdi">The opaque_ref of the given vdi</param>
-        public static void update(Session session, string _vdi)
-        {
-            if (session.JsonRpcClient != null)
-<<<<<<< HEAD
-                session.JsonRpcClient.vdi_update(session.uuid, _vdi);
-            else
-                session.proxy.vdi_update(session.uuid, _vdi ?? "").parse();
-=======
-                session.JsonRpcClient.vdi_update(session.opaque_ref, _vdi);
-            else
-                session.proxy.vdi_update(session.opaque_ref, _vdi ?? "").parse();
->>>>>>> 45f35ef0
-        }
-
-        /// <summary>
-        /// Ask the storage backend to refresh the fields in the VDI object
-        /// First published in XenServer 4.1.1.
-        /// </summary>
-        /// <param name="session">The session</param>
-        /// <param name="_vdi">The opaque_ref of the given vdi</param>
-        public static XenRef<Task> async_update(Session session, string _vdi)
-        {
-          if (session.JsonRpcClient != null)
-<<<<<<< HEAD
-              return session.JsonRpcClient.async_vdi_update(session.uuid, _vdi);
-          else
-              return XenRef<Task>.Create(session.proxy.async_vdi_update(session.uuid, _vdi ?? "").parse());
-=======
-              return session.JsonRpcClient.async_vdi_update(session.opaque_ref, _vdi);
-          else
-              return XenRef<Task>.Create(session.proxy.async_vdi_update(session.opaque_ref, _vdi ?? "").parse());
->>>>>>> 45f35ef0
-        }
-
-        /// <summary>
-        /// Copy either a full VDI or the block differences between two VDIs into either a fresh VDI or an existing VDI.
-        /// First published in XenServer 4.0.
-        /// </summary>
-        /// <param name="session">The session</param>
-        /// <param name="_vdi">The opaque_ref of the given vdi</param>
-        /// <param name="_sr">The destination SR (only required if the destination VDI is not specified</param>
-        public static XenRef<VDI> copy(Session session, string _vdi, string _sr)
-        {
-            if (session.JsonRpcClient != null)
-<<<<<<< HEAD
-                return session.JsonRpcClient.vdi_copy(session.uuid, _vdi, _sr);
-            else
-                return XenRef<VDI>.Create(session.proxy.vdi_copy(session.uuid, _vdi ?? "", _sr ?? "").parse());
-=======
-                return session.JsonRpcClient.vdi_copy(session.opaque_ref, _vdi, _sr);
-            else
-                return XenRef<VDI>.Create(session.proxy.vdi_copy(session.opaque_ref, _vdi ?? "", _sr ?? "").parse());
->>>>>>> 45f35ef0
-        }
-
-        /// <summary>
-        /// Copy either a full VDI or the block differences between two VDIs into either a fresh VDI or an existing VDI.
-        /// First published in XenServer 4.0.
-        /// </summary>
-        /// <param name="session">The session</param>
-        /// <param name="_vdi">The opaque_ref of the given vdi</param>
-        /// <param name="_sr">The destination SR (only required if the destination VDI is not specified</param>
-        public static XenRef<Task> async_copy(Session session, string _vdi, string _sr)
-        {
-          if (session.JsonRpcClient != null)
-<<<<<<< HEAD
-              return session.JsonRpcClient.async_vdi_copy(session.uuid, _vdi, _sr);
-          else
-              return XenRef<Task>.Create(session.proxy.async_vdi_copy(session.uuid, _vdi ?? "", _sr ?? "").parse());
-=======
-              return session.JsonRpcClient.async_vdi_copy(session.opaque_ref, _vdi, _sr);
-          else
-              return XenRef<Task>.Create(session.proxy.async_vdi_copy(session.opaque_ref, _vdi ?? "", _sr ?? "").parse());
->>>>>>> 45f35ef0
-        }
-
-        /// <summary>
-        /// Copy either a full VDI or the block differences between two VDIs into either a fresh VDI or an existing VDI.
-        /// First published in XenServer 4.0.
-        /// </summary>
-        /// <param name="session">The session</param>
-        /// <param name="_vdi">The opaque_ref of the given vdi</param>
-        /// <param name="_sr">The destination SR (only required if the destination VDI is not specified</param>
-        /// <param name="_base_vdi">The base VDI (only required if copying only changed blocks, by default all blocks will be copied) First published in XenServer 6.2 SP1 Hotfix 4.</param>
-        /// <param name="_into_vdi">The destination VDI to copy blocks into (if omitted then a destination SR must be provided and a fresh VDI will be created) First published in XenServer 6.2 SP1 Hotfix 4.</param>
-        public static XenRef<VDI> copy(Session session, string _vdi, string _sr, string _base_vdi, string _into_vdi)
-        {
-            if (session.JsonRpcClient != null)
-<<<<<<< HEAD
-                return session.JsonRpcClient.vdi_copy(session.uuid, _vdi, _sr, _base_vdi, _into_vdi);
-            else
-                return XenRef<VDI>.Create(session.proxy.vdi_copy(session.uuid, _vdi ?? "", _sr ?? "", _base_vdi ?? "", _into_vdi ?? "").parse());
-=======
-                return session.JsonRpcClient.vdi_copy(session.opaque_ref, _vdi, _sr, _base_vdi, _into_vdi);
-            else
-                return XenRef<VDI>.Create(session.proxy.vdi_copy(session.opaque_ref, _vdi ?? "", _sr ?? "", _base_vdi ?? "", _into_vdi ?? "").parse());
->>>>>>> 45f35ef0
-        }
-
-        /// <summary>
-        /// Copy either a full VDI or the block differences between two VDIs into either a fresh VDI or an existing VDI.
-        /// First published in XenServer 4.0.
-        /// </summary>
-        /// <param name="session">The session</param>
-        /// <param name="_vdi">The opaque_ref of the given vdi</param>
-        /// <param name="_sr">The destination SR (only required if the destination VDI is not specified</param>
-        /// <param name="_base_vdi">The base VDI (only required if copying only changed blocks, by default all blocks will be copied) First published in XenServer 6.2 SP1 Hotfix 4.</param>
-        /// <param name="_into_vdi">The destination VDI to copy blocks into (if omitted then a destination SR must be provided and a fresh VDI will be created) First published in XenServer 6.2 SP1 Hotfix 4.</param>
-        public static XenRef<Task> async_copy(Session session, string _vdi, string _sr, string _base_vdi, string _into_vdi)
-        {
-          if (session.JsonRpcClient != null)
-<<<<<<< HEAD
-              return session.JsonRpcClient.async_vdi_copy(session.uuid, _vdi, _sr, _base_vdi, _into_vdi);
-          else
-              return XenRef<Task>.Create(session.proxy.async_vdi_copy(session.uuid, _vdi ?? "", _sr ?? "", _base_vdi ?? "", _into_vdi ?? "").parse());
-=======
-              return session.JsonRpcClient.async_vdi_copy(session.opaque_ref, _vdi, _sr, _base_vdi, _into_vdi);
-          else
-              return XenRef<Task>.Create(session.proxy.async_vdi_copy(session.opaque_ref, _vdi ?? "", _sr ?? "", _base_vdi ?? "", _into_vdi ?? "").parse());
->>>>>>> 45f35ef0
-        }
-
-        /// <summary>
-        /// Sets the VDI's managed field
-        /// First published in XenServer 4.0.
-        /// </summary>
-        /// <param name="session">The session</param>
-        /// <param name="_vdi">The opaque_ref of the given vdi</param>
-        /// <param name="_value">The new value of the VDI's managed field</param>
-        public static void set_managed(Session session, string _vdi, bool _value)
-        {
-            if (session.JsonRpcClient != null)
-<<<<<<< HEAD
-                session.JsonRpcClient.vdi_set_managed(session.uuid, _vdi, _value);
-            else
-                session.proxy.vdi_set_managed(session.uuid, _vdi ?? "", _value).parse();
-=======
-                session.JsonRpcClient.vdi_set_managed(session.opaque_ref, _vdi, _value);
-            else
-                session.proxy.vdi_set_managed(session.opaque_ref, _vdi ?? "", _value).parse();
->>>>>>> 45f35ef0
-        }
-
-        /// <summary>
-        /// Removes a VDI record from the database
-        /// First published in XenServer 4.0.
-        /// </summary>
-        /// <param name="session">The session</param>
-        /// <param name="_vdi">The opaque_ref of the given vdi</param>
-        public static void forget(Session session, string _vdi)
-        {
-            if (session.JsonRpcClient != null)
-<<<<<<< HEAD
-                session.JsonRpcClient.vdi_forget(session.uuid, _vdi);
-            else
-                session.proxy.vdi_forget(session.uuid, _vdi ?? "").parse();
-=======
-                session.JsonRpcClient.vdi_forget(session.opaque_ref, _vdi);
-            else
-                session.proxy.vdi_forget(session.opaque_ref, _vdi ?? "").parse();
->>>>>>> 45f35ef0
-        }
-
-        /// <summary>
-        /// Removes a VDI record from the database
-        /// First published in XenServer 4.0.
-        /// </summary>
-        /// <param name="session">The session</param>
-        /// <param name="_vdi">The opaque_ref of the given vdi</param>
-        public static XenRef<Task> async_forget(Session session, string _vdi)
-        {
-          if (session.JsonRpcClient != null)
-<<<<<<< HEAD
-              return session.JsonRpcClient.async_vdi_forget(session.uuid, _vdi);
-          else
-              return XenRef<Task>.Create(session.proxy.async_vdi_forget(session.uuid, _vdi ?? "").parse());
-=======
-              return session.JsonRpcClient.async_vdi_forget(session.opaque_ref, _vdi);
-          else
-              return XenRef<Task>.Create(session.proxy.async_vdi_forget(session.opaque_ref, _vdi ?? "").parse());
->>>>>>> 45f35ef0
-        }
-
-        /// <summary>
-        /// Sets the VDI's sharable field
-        /// First published in XenServer 5.5.
-        /// </summary>
-        /// <param name="session">The session</param>
-        /// <param name="_vdi">The opaque_ref of the given vdi</param>
-        /// <param name="_value">The new value of the VDI's sharable field</param>
-        public static void set_sharable(Session session, string _vdi, bool _value)
-        {
-            if (session.JsonRpcClient != null)
-<<<<<<< HEAD
-                session.JsonRpcClient.vdi_set_sharable(session.uuid, _vdi, _value);
-            else
-                session.proxy.vdi_set_sharable(session.uuid, _vdi ?? "", _value).parse();
-=======
-                session.JsonRpcClient.vdi_set_sharable(session.opaque_ref, _vdi, _value);
-            else
-                session.proxy.vdi_set_sharable(session.opaque_ref, _vdi ?? "", _value).parse();
->>>>>>> 45f35ef0
-        }
-
-        /// <summary>
-        /// Sets the VDI's read_only field
-        /// First published in XenServer 4.0.
-        /// </summary>
-        /// <param name="session">The session</param>
-        /// <param name="_vdi">The opaque_ref of the given vdi</param>
-        /// <param name="_value">The new value of the VDI's read_only field</param>
-        public static void set_read_only(Session session, string _vdi, bool _value)
-        {
-            if (session.JsonRpcClient != null)
-<<<<<<< HEAD
-                session.JsonRpcClient.vdi_set_read_only(session.uuid, _vdi, _value);
-            else
-                session.proxy.vdi_set_read_only(session.uuid, _vdi ?? "", _value).parse();
-=======
-                session.JsonRpcClient.vdi_set_read_only(session.opaque_ref, _vdi, _value);
-            else
-                session.proxy.vdi_set_read_only(session.opaque_ref, _vdi ?? "", _value).parse();
->>>>>>> 45f35ef0
-        }
-
-        /// <summary>
-        /// Sets the VDI's missing field
-        /// First published in XenServer 4.1.
-        /// </summary>
-        /// <param name="session">The session</param>
-        /// <param name="_vdi">The opaque_ref of the given vdi</param>
-        /// <param name="_value">The new value of the VDI's missing field</param>
-        public static void set_missing(Session session, string _vdi, bool _value)
-        {
-            if (session.JsonRpcClient != null)
-<<<<<<< HEAD
-                session.JsonRpcClient.vdi_set_missing(session.uuid, _vdi, _value);
-            else
-                session.proxy.vdi_set_missing(session.uuid, _vdi ?? "", _value).parse();
-=======
-                session.JsonRpcClient.vdi_set_missing(session.opaque_ref, _vdi, _value);
-            else
-                session.proxy.vdi_set_missing(session.opaque_ref, _vdi ?? "", _value).parse();
->>>>>>> 45f35ef0
-        }
-
-        /// <summary>
-        /// Sets the VDI's virtual_size field
-        /// First published in XenServer 4.1.
-        /// </summary>
-        /// <param name="session">The session</param>
-        /// <param name="_vdi">The opaque_ref of the given vdi</param>
-        /// <param name="_value">The new value of the VDI's virtual size</param>
-        public static void set_virtual_size(Session session, string _vdi, long _value)
-        {
-            if (session.JsonRpcClient != null)
-<<<<<<< HEAD
-                session.JsonRpcClient.vdi_set_virtual_size(session.uuid, _vdi, _value);
-            else
-                session.proxy.vdi_set_virtual_size(session.uuid, _vdi ?? "", _value.ToString()).parse();
-=======
-                session.JsonRpcClient.vdi_set_virtual_size(session.opaque_ref, _vdi, _value);
-            else
-                session.proxy.vdi_set_virtual_size(session.opaque_ref, _vdi ?? "", _value.ToString()).parse();
->>>>>>> 45f35ef0
-        }
-
-        /// <summary>
-        /// Sets the VDI's physical_utilisation field
-        /// First published in XenServer 4.1.
-        /// </summary>
-        /// <param name="session">The session</param>
-        /// <param name="_vdi">The opaque_ref of the given vdi</param>
-        /// <param name="_value">The new value of the VDI's physical utilisation</param>
-        public static void set_physical_utilisation(Session session, string _vdi, long _value)
-        {
-            if (session.JsonRpcClient != null)
-<<<<<<< HEAD
-                session.JsonRpcClient.vdi_set_physical_utilisation(session.uuid, _vdi, _value);
-            else
-                session.proxy.vdi_set_physical_utilisation(session.uuid, _vdi ?? "", _value.ToString()).parse();
-=======
-                session.JsonRpcClient.vdi_set_physical_utilisation(session.opaque_ref, _vdi, _value);
-            else
-                session.proxy.vdi_set_physical_utilisation(session.opaque_ref, _vdi ?? "", _value.ToString()).parse();
->>>>>>> 45f35ef0
-        }
-
-        /// <summary>
-        /// Sets whether this VDI is a snapshot
-        /// First published in XenServer 6.0.
-        /// </summary>
-        /// <param name="session">The session</param>
-        /// <param name="_vdi">The opaque_ref of the given vdi</param>
-        /// <param name="_value">The new value indicating whether this VDI is a snapshot</param>
-        public static void set_is_a_snapshot(Session session, string _vdi, bool _value)
-        {
-            if (session.JsonRpcClient != null)
-<<<<<<< HEAD
-                session.JsonRpcClient.vdi_set_is_a_snapshot(session.uuid, _vdi, _value);
-            else
-                session.proxy.vdi_set_is_a_snapshot(session.uuid, _vdi ?? "", _value).parse();
-=======
-                session.JsonRpcClient.vdi_set_is_a_snapshot(session.opaque_ref, _vdi, _value);
-            else
-                session.proxy.vdi_set_is_a_snapshot(session.opaque_ref, _vdi ?? "", _value).parse();
->>>>>>> 45f35ef0
-        }
-
-        /// <summary>
-        /// Sets the VDI of which this VDI is a snapshot
-        /// First published in XenServer 6.0.
-        /// </summary>
-        /// <param name="session">The session</param>
-        /// <param name="_vdi">The opaque_ref of the given vdi</param>
-        /// <param name="_value">The VDI of which this VDI is a snapshot</param>
-        public static void set_snapshot_of(Session session, string _vdi, string _value)
-        {
-            if (session.JsonRpcClient != null)
-<<<<<<< HEAD
-                session.JsonRpcClient.vdi_set_snapshot_of(session.uuid, _vdi, _value);
-            else
-                session.proxy.vdi_set_snapshot_of(session.uuid, _vdi ?? "", _value ?? "").parse();
-=======
-                session.JsonRpcClient.vdi_set_snapshot_of(session.opaque_ref, _vdi, _value);
-            else
-                session.proxy.vdi_set_snapshot_of(session.opaque_ref, _vdi ?? "", _value ?? "").parse();
->>>>>>> 45f35ef0
-        }
-
-        /// <summary>
-        /// Sets the snapshot time of this VDI.
-        /// First published in XenServer 6.0.
-        /// </summary>
-        /// <param name="session">The session</param>
-        /// <param name="_vdi">The opaque_ref of the given vdi</param>
-        /// <param name="_value">The snapshot time of this VDI.</param>
-        public static void set_snapshot_time(Session session, string _vdi, DateTime _value)
-        {
-            if (session.JsonRpcClient != null)
-<<<<<<< HEAD
-                session.JsonRpcClient.vdi_set_snapshot_time(session.uuid, _vdi, _value);
-            else
-                session.proxy.vdi_set_snapshot_time(session.uuid, _vdi ?? "", _value).parse();
-=======
-                session.JsonRpcClient.vdi_set_snapshot_time(session.opaque_ref, _vdi, _value);
-            else
-                session.proxy.vdi_set_snapshot_time(session.opaque_ref, _vdi ?? "", _value).parse();
->>>>>>> 45f35ef0
-        }
-
-        /// <summary>
-        /// Records the pool whose metadata is contained by this VDI.
-        /// First published in XenServer 6.0.
-        /// </summary>
-        /// <param name="session">The session</param>
-        /// <param name="_vdi">The opaque_ref of the given vdi</param>
-        /// <param name="_value">The pool whose metadata is contained by this VDI</param>
-        public static void set_metadata_of_pool(Session session, string _vdi, string _value)
-        {
-            if (session.JsonRpcClient != null)
-<<<<<<< HEAD
-                session.JsonRpcClient.vdi_set_metadata_of_pool(session.uuid, _vdi, _value);
-            else
-                session.proxy.vdi_set_metadata_of_pool(session.uuid, _vdi ?? "", _value ?? "").parse();
-=======
-                session.JsonRpcClient.vdi_set_metadata_of_pool(session.opaque_ref, _vdi, _value);
-            else
-                session.proxy.vdi_set_metadata_of_pool(session.opaque_ref, _vdi ?? "", _value ?? "").parse();
->>>>>>> 45f35ef0
-        }
-
-        /// <summary>
-        /// Set the name label of the VDI. This can only happen when then its SR is currently attached.
-        /// First published in XenServer 4.0.
-        /// </summary>
-        /// <param name="session">The session</param>
-        /// <param name="_vdi">The opaque_ref of the given vdi</param>
-        /// <param name="_value">The name lable for the VDI</param>
-        public static void set_name_label(Session session, string _vdi, string _value)
-        {
-            if (session.JsonRpcClient != null)
-<<<<<<< HEAD
-                session.JsonRpcClient.vdi_set_name_label(session.uuid, _vdi, _value);
-            else
-                session.proxy.vdi_set_name_label(session.uuid, _vdi ?? "", _value ?? "").parse();
-=======
-                session.JsonRpcClient.vdi_set_name_label(session.opaque_ref, _vdi, _value);
-            else
-                session.proxy.vdi_set_name_label(session.opaque_ref, _vdi ?? "", _value ?? "").parse();
->>>>>>> 45f35ef0
-        }
-
-        /// <summary>
-        /// Set the name label of the VDI. This can only happen when then its SR is currently attached.
-        /// First published in XenServer 4.0.
-        /// </summary>
-        /// <param name="session">The session</param>
-        /// <param name="_vdi">The opaque_ref of the given vdi</param>
-        /// <param name="_value">The name lable for the VDI</param>
-        public static XenRef<Task> async_set_name_label(Session session, string _vdi, string _value)
-        {
-          if (session.JsonRpcClient != null)
-<<<<<<< HEAD
-              return session.JsonRpcClient.async_vdi_set_name_label(session.uuid, _vdi, _value);
-          else
-              return XenRef<Task>.Create(session.proxy.async_vdi_set_name_label(session.uuid, _vdi ?? "", _value ?? "").parse());
-=======
-              return session.JsonRpcClient.async_vdi_set_name_label(session.opaque_ref, _vdi, _value);
-          else
-              return XenRef<Task>.Create(session.proxy.async_vdi_set_name_label(session.opaque_ref, _vdi ?? "", _value ?? "").parse());
->>>>>>> 45f35ef0
-        }
-
-        /// <summary>
-        /// Set the name description of the VDI. This can only happen when its SR is currently attached.
-        /// First published in XenServer 4.0.
-        /// </summary>
-        /// <param name="session">The session</param>
-        /// <param name="_vdi">The opaque_ref of the given vdi</param>
-        /// <param name="_value">The name description for the VDI</param>
-        public static void set_name_description(Session session, string _vdi, string _value)
-        {
-            if (session.JsonRpcClient != null)
-<<<<<<< HEAD
-                session.JsonRpcClient.vdi_set_name_description(session.uuid, _vdi, _value);
-            else
-                session.proxy.vdi_set_name_description(session.uuid, _vdi ?? "", _value ?? "").parse();
-=======
-                session.JsonRpcClient.vdi_set_name_description(session.opaque_ref, _vdi, _value);
-            else
-                session.proxy.vdi_set_name_description(session.opaque_ref, _vdi ?? "", _value ?? "").parse();
->>>>>>> 45f35ef0
-        }
-
-        /// <summary>
-        /// Set the name description of the VDI. This can only happen when its SR is currently attached.
-        /// First published in XenServer 4.0.
-        /// </summary>
-        /// <param name="session">The session</param>
-        /// <param name="_vdi">The opaque_ref of the given vdi</param>
-        /// <param name="_value">The name description for the VDI</param>
-        public static XenRef<Task> async_set_name_description(Session session, string _vdi, string _value)
-        {
-          if (session.JsonRpcClient != null)
-<<<<<<< HEAD
-              return session.JsonRpcClient.async_vdi_set_name_description(session.uuid, _vdi, _value);
-          else
-              return XenRef<Task>.Create(session.proxy.async_vdi_set_name_description(session.uuid, _vdi ?? "", _value ?? "").parse());
-=======
-              return session.JsonRpcClient.async_vdi_set_name_description(session.opaque_ref, _vdi, _value);
-          else
-              return XenRef<Task>.Create(session.proxy.async_vdi_set_name_description(session.opaque_ref, _vdi ?? "", _value ?? "").parse());
->>>>>>> 45f35ef0
-        }
-
-        /// <summary>
-        /// Set the value of the on_boot parameter. This value can only be changed when the VDI is not attached to a running VM.
-        /// First published in XenServer 5.6 FP1.
-        /// </summary>
-        /// <param name="session">The session</param>
-        /// <param name="_vdi">The opaque_ref of the given vdi</param>
-        /// <param name="_value">The value to set</param>
-        public static void set_on_boot(Session session, string _vdi, on_boot _value)
-        {
-            if (session.JsonRpcClient != null)
-<<<<<<< HEAD
-                session.JsonRpcClient.vdi_set_on_boot(session.uuid, _vdi, _value);
-            else
-                session.proxy.vdi_set_on_boot(session.uuid, _vdi ?? "", on_boot_helper.ToString(_value)).parse();
-=======
-                session.JsonRpcClient.vdi_set_on_boot(session.opaque_ref, _vdi, _value);
-            else
-                session.proxy.vdi_set_on_boot(session.opaque_ref, _vdi ?? "", on_boot_helper.ToString(_value)).parse();
->>>>>>> 45f35ef0
-        }
-
-        /// <summary>
-        /// Set the value of the on_boot parameter. This value can only be changed when the VDI is not attached to a running VM.
-        /// First published in XenServer 5.6 FP1.
-        /// </summary>
-        /// <param name="session">The session</param>
-        /// <param name="_vdi">The opaque_ref of the given vdi</param>
-        /// <param name="_value">The value to set</param>
-        public static XenRef<Task> async_set_on_boot(Session session, string _vdi, on_boot _value)
-        {
-          if (session.JsonRpcClient != null)
-<<<<<<< HEAD
-              return session.JsonRpcClient.async_vdi_set_on_boot(session.uuid, _vdi, _value);
-          else
-              return XenRef<Task>.Create(session.proxy.async_vdi_set_on_boot(session.uuid, _vdi ?? "", on_boot_helper.ToString(_value)).parse());
-=======
-              return session.JsonRpcClient.async_vdi_set_on_boot(session.opaque_ref, _vdi, _value);
-          else
-              return XenRef<Task>.Create(session.proxy.async_vdi_set_on_boot(session.opaque_ref, _vdi ?? "", on_boot_helper.ToString(_value)).parse());
->>>>>>> 45f35ef0
-        }
-
-        /// <summary>
-        /// Set the value of the allow_caching parameter. This value can only be changed when the VDI is not attached to a running VM. The caching behaviour is only affected by this flag for VHD-based VDIs that have one parent and no child VHDs. Moreover, caching only takes place when the host running the VM containing this VDI has a nominated SR for local caching.
-        /// First published in XenServer 5.6 FP1.
-        /// </summary>
-        /// <param name="session">The session</param>
-        /// <param name="_vdi">The opaque_ref of the given vdi</param>
-        /// <param name="_value">The value to set</param>
-        public static void set_allow_caching(Session session, string _vdi, bool _value)
-        {
-            if (session.JsonRpcClient != null)
-<<<<<<< HEAD
-                session.JsonRpcClient.vdi_set_allow_caching(session.uuid, _vdi, _value);
-            else
-                session.proxy.vdi_set_allow_caching(session.uuid, _vdi ?? "", _value).parse();
-=======
-                session.JsonRpcClient.vdi_set_allow_caching(session.opaque_ref, _vdi, _value);
-            else
-                session.proxy.vdi_set_allow_caching(session.opaque_ref, _vdi ?? "", _value).parse();
->>>>>>> 45f35ef0
-        }
-
-        /// <summary>
-        /// Set the value of the allow_caching parameter. This value can only be changed when the VDI is not attached to a running VM. The caching behaviour is only affected by this flag for VHD-based VDIs that have one parent and no child VHDs. Moreover, caching only takes place when the host running the VM containing this VDI has a nominated SR for local caching.
-        /// First published in XenServer 5.6 FP1.
-        /// </summary>
-        /// <param name="session">The session</param>
-        /// <param name="_vdi">The opaque_ref of the given vdi</param>
-        /// <param name="_value">The value to set</param>
-        public static XenRef<Task> async_set_allow_caching(Session session, string _vdi, bool _value)
-        {
-          if (session.JsonRpcClient != null)
-<<<<<<< HEAD
-              return session.JsonRpcClient.async_vdi_set_allow_caching(session.uuid, _vdi, _value);
-          else
-              return XenRef<Task>.Create(session.proxy.async_vdi_set_allow_caching(session.uuid, _vdi ?? "", _value).parse());
-=======
-              return session.JsonRpcClient.async_vdi_set_allow_caching(session.opaque_ref, _vdi, _value);
-          else
-              return XenRef<Task>.Create(session.proxy.async_vdi_set_allow_caching(session.opaque_ref, _vdi ?? "", _value).parse());
->>>>>>> 45f35ef0
-        }
-
-        /// <summary>
-        /// Load the metadata found on the supplied VDI and return a session reference which can be used in XenAPI calls to query its contents.
-        /// First published in XenServer 6.0.
-        /// </summary>
-        /// <param name="session">The session</param>
-        /// <param name="_vdi">The opaque_ref of the given vdi</param>
-        public static XenRef<Session> open_database(Session session, string _vdi)
-        {
-            if (session.JsonRpcClient != null)
-<<<<<<< HEAD
-                return session.JsonRpcClient.vdi_open_database(session.uuid, _vdi);
-            else
-                return XenRef<Session>.Create(session.proxy.vdi_open_database(session.uuid, _vdi ?? "").parse());
-=======
-                return session.JsonRpcClient.vdi_open_database(session.opaque_ref, _vdi);
-            else
-                return XenRef<Session>.Create(session.proxy.vdi_open_database(session.opaque_ref, _vdi ?? "").parse());
->>>>>>> 45f35ef0
-        }
-
-        /// <summary>
-        /// Load the metadata found on the supplied VDI and return a session reference which can be used in XenAPI calls to query its contents.
-        /// First published in XenServer 6.0.
-        /// </summary>
-        /// <param name="session">The session</param>
-        /// <param name="_vdi">The opaque_ref of the given vdi</param>
-        public static XenRef<Task> async_open_database(Session session, string _vdi)
-        {
-          if (session.JsonRpcClient != null)
-<<<<<<< HEAD
-              return session.JsonRpcClient.async_vdi_open_database(session.uuid, _vdi);
-          else
-              return XenRef<Task>.Create(session.proxy.async_vdi_open_database(session.uuid, _vdi ?? "").parse());
-=======
-              return session.JsonRpcClient.async_vdi_open_database(session.opaque_ref, _vdi);
-          else
-              return XenRef<Task>.Create(session.proxy.async_vdi_open_database(session.opaque_ref, _vdi ?? "").parse());
->>>>>>> 45f35ef0
-        }
-
-        /// <summary>
-        /// Check the VDI cache for the pool UUID of the database on this VDI.
-        /// First published in XenServer 6.0.
-        /// </summary>
-        /// <param name="session">The session</param>
-        /// <param name="_vdi">The opaque_ref of the given vdi</param>
-        public static string read_database_pool_uuid(Session session, string _vdi)
-        {
-            if (session.JsonRpcClient != null)
-<<<<<<< HEAD
-                return session.JsonRpcClient.vdi_read_database_pool_uuid(session.uuid, _vdi);
-            else
-                return (string)session.proxy.vdi_read_database_pool_uuid(session.uuid, _vdi ?? "").parse();
-=======
-                return session.JsonRpcClient.vdi_read_database_pool_uuid(session.opaque_ref, _vdi);
-            else
-                return (string)session.proxy.vdi_read_database_pool_uuid(session.opaque_ref, _vdi ?? "").parse();
->>>>>>> 45f35ef0
-        }
-
-        /// <summary>
-        /// Check the VDI cache for the pool UUID of the database on this VDI.
-        /// First published in XenServer 6.0.
-        /// </summary>
-        /// <param name="session">The session</param>
-        /// <param name="_vdi">The opaque_ref of the given vdi</param>
-        public static XenRef<Task> async_read_database_pool_uuid(Session session, string _vdi)
-        {
-          if (session.JsonRpcClient != null)
-<<<<<<< HEAD
-              return session.JsonRpcClient.async_vdi_read_database_pool_uuid(session.uuid, _vdi);
-          else
-              return XenRef<Task>.Create(session.proxy.async_vdi_read_database_pool_uuid(session.uuid, _vdi ?? "").parse());
-=======
-              return session.JsonRpcClient.async_vdi_read_database_pool_uuid(session.opaque_ref, _vdi);
-          else
-              return XenRef<Task>.Create(session.proxy.async_vdi_read_database_pool_uuid(session.opaque_ref, _vdi ?? "").parse());
->>>>>>> 45f35ef0
-        }
-
-        /// <summary>
-        /// Migrate a VDI, which may be attached to a running guest, to a different SR. The destination SR must be visible to the guest.
-        /// First published in XenServer 6.1.
-        /// </summary>
-        /// <param name="session">The session</param>
-        /// <param name="_vdi">The opaque_ref of the given vdi</param>
-        /// <param name="_sr">The destination SR</param>
-        /// <param name="_options">Other parameters</param>
-        public static XenRef<VDI> pool_migrate(Session session, string _vdi, string _sr, Dictionary<string, string> _options)
-        {
-            if (session.JsonRpcClient != null)
-<<<<<<< HEAD
-                return session.JsonRpcClient.vdi_pool_migrate(session.uuid, _vdi, _sr, _options);
-            else
-                return XenRef<VDI>.Create(session.proxy.vdi_pool_migrate(session.uuid, _vdi ?? "", _sr ?? "", Maps.convert_to_proxy_string_string(_options)).parse());
-=======
-                return session.JsonRpcClient.vdi_pool_migrate(session.opaque_ref, _vdi, _sr, _options);
-            else
-                return XenRef<VDI>.Create(session.proxy.vdi_pool_migrate(session.opaque_ref, _vdi ?? "", _sr ?? "", Maps.convert_to_proxy_string_string(_options)).parse());
->>>>>>> 45f35ef0
-        }
-
-        /// <summary>
-        /// Migrate a VDI, which may be attached to a running guest, to a different SR. The destination SR must be visible to the guest.
-        /// First published in XenServer 6.1.
-        /// </summary>
-        /// <param name="session">The session</param>
-        /// <param name="_vdi">The opaque_ref of the given vdi</param>
-        /// <param name="_sr">The destination SR</param>
-        /// <param name="_options">Other parameters</param>
-        public static XenRef<Task> async_pool_migrate(Session session, string _vdi, string _sr, Dictionary<string, string> _options)
-        {
-          if (session.JsonRpcClient != null)
-<<<<<<< HEAD
-              return session.JsonRpcClient.async_vdi_pool_migrate(session.uuid, _vdi, _sr, _options);
-          else
-              return XenRef<Task>.Create(session.proxy.async_vdi_pool_migrate(session.uuid, _vdi ?? "", _sr ?? "", Maps.convert_to_proxy_string_string(_options)).parse());
-=======
-              return session.JsonRpcClient.async_vdi_pool_migrate(session.opaque_ref, _vdi, _sr, _options);
-          else
-              return XenRef<Task>.Create(session.proxy.async_vdi_pool_migrate(session.opaque_ref, _vdi ?? "", _sr ?? "", Maps.convert_to_proxy_string_string(_options)).parse());
->>>>>>> 45f35ef0
-        }
-
-        /// <summary>
-        /// Enable changed block tracking for the VDI. This call is idempotent - enabling CBT for a VDI for which CBT is already enabled results in a no-op, and no error will be thrown.
-        /// First published in XenServer 7.3.
-        /// </summary>
-        /// <param name="session">The session</param>
-        /// <param name="_vdi">The opaque_ref of the given vdi</param>
-        public static void enable_cbt(Session session, string _vdi)
-        {
-            if (session.JsonRpcClient != null)
-<<<<<<< HEAD
-                session.JsonRpcClient.vdi_enable_cbt(session.uuid, _vdi);
-            else
-                session.proxy.vdi_enable_cbt(session.uuid, _vdi ?? "").parse();
-=======
-                session.JsonRpcClient.vdi_enable_cbt(session.opaque_ref, _vdi);
-            else
-                session.proxy.vdi_enable_cbt(session.opaque_ref, _vdi ?? "").parse();
->>>>>>> 45f35ef0
-        }
-
-        /// <summary>
-        /// Enable changed block tracking for the VDI. This call is idempotent - enabling CBT for a VDI for which CBT is already enabled results in a no-op, and no error will be thrown.
-        /// First published in XenServer 7.3.
-        /// </summary>
-        /// <param name="session">The session</param>
-        /// <param name="_vdi">The opaque_ref of the given vdi</param>
-        public static XenRef<Task> async_enable_cbt(Session session, string _vdi)
-        {
-          if (session.JsonRpcClient != null)
-<<<<<<< HEAD
-              return session.JsonRpcClient.async_vdi_enable_cbt(session.uuid, _vdi);
-          else
-              return XenRef<Task>.Create(session.proxy.async_vdi_enable_cbt(session.uuid, _vdi ?? "").parse());
-=======
-              return session.JsonRpcClient.async_vdi_enable_cbt(session.opaque_ref, _vdi);
-          else
-              return XenRef<Task>.Create(session.proxy.async_vdi_enable_cbt(session.opaque_ref, _vdi ?? "").parse());
->>>>>>> 45f35ef0
-        }
-
-        /// <summary>
-        /// Disable changed block tracking for the VDI. This call is only allowed on VDIs that support enabling CBT. It is an idempotent operation - disabling CBT for a VDI for which CBT is not enabled results in a no-op, and no error will be thrown.
-        /// First published in XenServer 7.3.
-        /// </summary>
-        /// <param name="session">The session</param>
-        /// <param name="_vdi">The opaque_ref of the given vdi</param>
-        public static void disable_cbt(Session session, string _vdi)
-        {
-            if (session.JsonRpcClient != null)
-<<<<<<< HEAD
-                session.JsonRpcClient.vdi_disable_cbt(session.uuid, _vdi);
-            else
-                session.proxy.vdi_disable_cbt(session.uuid, _vdi ?? "").parse();
-=======
-                session.JsonRpcClient.vdi_disable_cbt(session.opaque_ref, _vdi);
-            else
-                session.proxy.vdi_disable_cbt(session.opaque_ref, _vdi ?? "").parse();
->>>>>>> 45f35ef0
-        }
-
-        /// <summary>
-        /// Disable changed block tracking for the VDI. This call is only allowed on VDIs that support enabling CBT. It is an idempotent operation - disabling CBT for a VDI for which CBT is not enabled results in a no-op, and no error will be thrown.
-        /// First published in XenServer 7.3.
-        /// </summary>
-        /// <param name="session">The session</param>
-        /// <param name="_vdi">The opaque_ref of the given vdi</param>
-        public static XenRef<Task> async_disable_cbt(Session session, string _vdi)
-        {
-          if (session.JsonRpcClient != null)
-<<<<<<< HEAD
-              return session.JsonRpcClient.async_vdi_disable_cbt(session.uuid, _vdi);
-          else
-              return XenRef<Task>.Create(session.proxy.async_vdi_disable_cbt(session.uuid, _vdi ?? "").parse());
-=======
-              return session.JsonRpcClient.async_vdi_disable_cbt(session.opaque_ref, _vdi);
-          else
-              return XenRef<Task>.Create(session.proxy.async_vdi_disable_cbt(session.opaque_ref, _vdi ?? "").parse());
->>>>>>> 45f35ef0
-        }
-
-        /// <summary>
-        /// Delete the data of the snapshot VDI, but keep its changed block tracking metadata. When successful, this call changes the type of the VDI to cbt_metadata. This operation is idempotent: calling it on a VDI of type cbt_metadata results in a no-op, and no error will be thrown.
-        /// First published in XenServer 7.3.
-        /// </summary>
-        /// <param name="session">The session</param>
-        /// <param name="_vdi">The opaque_ref of the given vdi</param>
-        public static void data_destroy(Session session, string _vdi)
-        {
-            if (session.JsonRpcClient != null)
-<<<<<<< HEAD
-                session.JsonRpcClient.vdi_data_destroy(session.uuid, _vdi);
-            else
-                session.proxy.vdi_data_destroy(session.uuid, _vdi ?? "").parse();
-=======
-                session.JsonRpcClient.vdi_data_destroy(session.opaque_ref, _vdi);
-            else
-                session.proxy.vdi_data_destroy(session.opaque_ref, _vdi ?? "").parse();
->>>>>>> 45f35ef0
-        }
-
-        /// <summary>
-        /// Delete the data of the snapshot VDI, but keep its changed block tracking metadata. When successful, this call changes the type of the VDI to cbt_metadata. This operation is idempotent: calling it on a VDI of type cbt_metadata results in a no-op, and no error will be thrown.
-        /// First published in XenServer 7.3.
-        /// </summary>
-        /// <param name="session">The session</param>
-        /// <param name="_vdi">The opaque_ref of the given vdi</param>
-        public static XenRef<Task> async_data_destroy(Session session, string _vdi)
-        {
-          if (session.JsonRpcClient != null)
-<<<<<<< HEAD
-              return session.JsonRpcClient.async_vdi_data_destroy(session.uuid, _vdi);
-          else
-              return XenRef<Task>.Create(session.proxy.async_vdi_data_destroy(session.uuid, _vdi ?? "").parse());
-=======
-              return session.JsonRpcClient.async_vdi_data_destroy(session.opaque_ref, _vdi);
-          else
-              return XenRef<Task>.Create(session.proxy.async_vdi_data_destroy(session.opaque_ref, _vdi ?? "").parse());
->>>>>>> 45f35ef0
-        }
-
-        /// <summary>
-        /// Compare two VDIs in 64k block increments and report which blocks differ. This operation is not allowed when vdi_to is attached to a VM.
-        /// First published in XenServer 7.3.
-        /// </summary>
-        /// <param name="session">The session</param>
-        /// <param name="_vdi">The opaque_ref of the given vdi</param>
-        /// <param name="_vdi_to">The second VDI.</param>
-        public static string list_changed_blocks(Session session, string _vdi, string _vdi_to)
-        {
-            if (session.JsonRpcClient != null)
-<<<<<<< HEAD
-                return session.JsonRpcClient.vdi_list_changed_blocks(session.uuid, _vdi, _vdi_to);
-            else
-                return (string)session.proxy.vdi_list_changed_blocks(session.uuid, _vdi ?? "", _vdi_to ?? "").parse();
-=======
-                return session.JsonRpcClient.vdi_list_changed_blocks(session.opaque_ref, _vdi, _vdi_to);
-            else
-                return (string)session.proxy.vdi_list_changed_blocks(session.opaque_ref, _vdi ?? "", _vdi_to ?? "").parse();
->>>>>>> 45f35ef0
-        }
-
-        /// <summary>
-        /// Compare two VDIs in 64k block increments and report which blocks differ. This operation is not allowed when vdi_to is attached to a VM.
-        /// First published in XenServer 7.3.
-        /// </summary>
-        /// <param name="session">The session</param>
-        /// <param name="_vdi">The opaque_ref of the given vdi</param>
-        /// <param name="_vdi_to">The second VDI.</param>
-        public static XenRef<Task> async_list_changed_blocks(Session session, string _vdi, string _vdi_to)
-        {
-          if (session.JsonRpcClient != null)
-<<<<<<< HEAD
-              return session.JsonRpcClient.async_vdi_list_changed_blocks(session.uuid, _vdi, _vdi_to);
-          else
-              return XenRef<Task>.Create(session.proxy.async_vdi_list_changed_blocks(session.uuid, _vdi ?? "", _vdi_to ?? "").parse());
-=======
-              return session.JsonRpcClient.async_vdi_list_changed_blocks(session.opaque_ref, _vdi, _vdi_to);
-          else
-              return XenRef<Task>.Create(session.proxy.async_vdi_list_changed_blocks(session.opaque_ref, _vdi ?? "", _vdi_to ?? "").parse());
->>>>>>> 45f35ef0
-        }
-
-        /// <summary>
-        /// Get details specifying how to access this VDI via a Network Block Device server. For each of a set of NBD server addresses on which the VDI is available, the return value set contains a vdi_nbd_server_info object that contains an exportname to request once the NBD connection is established, and connection details for the address. An empty list is returned if there is no network that has a PIF on a host with access to the relevant SR, or if no such network has been assigned an NBD-related purpose in its purpose field. To access the given VDI, any of the vdi_nbd_server_info objects can be used to make a connection to a server, and then the VDI will be available by requesting the exportname.
-        /// First published in XenServer 7.3.
-        /// </summary>
-        /// <param name="session">The session</param>
-        /// <param name="_vdi">The opaque_ref of the given vdi</param>
-        public static List<Vdi_nbd_server_info> get_nbd_info(Session session, string _vdi)
-        {
-            if (session.JsonRpcClient != null)
-<<<<<<< HEAD
-                return session.JsonRpcClient.vdi_get_nbd_info(session.uuid, _vdi);
-            else
-                return Vdi_nbd_server_info.ProxyArrayToObjectList(session.proxy.vdi_get_nbd_info(session.uuid, _vdi ?? "").parse());
-=======
-                return session.JsonRpcClient.vdi_get_nbd_info(session.opaque_ref, _vdi);
-            else
-                return Vdi_nbd_server_info.ProxyArrayToObjectList(session.proxy.vdi_get_nbd_info(session.opaque_ref, _vdi ?? "").parse());
->>>>>>> 45f35ef0
-        }
-
-        /// <summary>
-        /// Return a list of all the VDIs known to the system.
-        /// First published in XenServer 4.0.
-        /// </summary>
-        /// <param name="session">The session</param>
-        public static List<XenRef<VDI>> get_all(Session session)
-        {
-            if (session.JsonRpcClient != null)
-<<<<<<< HEAD
-                return session.JsonRpcClient.vdi_get_all(session.uuid);
-            else
-                return XenRef<VDI>.Create(session.proxy.vdi_get_all(session.uuid).parse());
-=======
-                return session.JsonRpcClient.vdi_get_all(session.opaque_ref);
-            else
-                return XenRef<VDI>.Create(session.proxy.vdi_get_all(session.opaque_ref).parse());
->>>>>>> 45f35ef0
-        }
-
-        /// <summary>
-        /// Get all the VDI Records at once, in a single XML RPC call
-        /// First published in XenServer 4.0.
-        /// </summary>
-        /// <param name="session">The session</param>
-        public static Dictionary<XenRef<VDI>, VDI> get_all_records(Session session)
-        {
-            if (session.JsonRpcClient != null)
-<<<<<<< HEAD
-                return session.JsonRpcClient.vdi_get_all_records(session.uuid);
-            else
-                return XenRef<VDI>.Create<Proxy_VDI>(session.proxy.vdi_get_all_records(session.uuid).parse());
-=======
-                return session.JsonRpcClient.vdi_get_all_records(session.opaque_ref);
-            else
-                return XenRef<VDI>.Create<Proxy_VDI>(session.proxy.vdi_get_all_records(session.opaque_ref).parse());
->>>>>>> 45f35ef0
-        }
-
-        /// <summary>
-        /// Unique identifier/object reference
-        /// </summary>
-        public virtual string uuid
-        {
-            get { return _uuid; }
-            set
-            {
-                if (!Helper.AreEqual(value, _uuid))
-                {
-                    _uuid = value;
-                    Changed = true;
-                    NotifyPropertyChanged("uuid");
-                }
-            }
-        }
-        private string _uuid = "";
-
-        /// <summary>
-        /// a human-readable name
-        /// </summary>
-        public virtual string name_label
-        {
-            get { return _name_label; }
-            set
-            {
-                if (!Helper.AreEqual(value, _name_label))
-                {
-                    _name_label = value;
-                    Changed = true;
-                    NotifyPropertyChanged("name_label");
-                }
-            }
-        }
-        private string _name_label = "";
-
-        /// <summary>
-        /// a notes field containing human-readable description
-        /// </summary>
-        public virtual string name_description
-        {
-            get { return _name_description; }
-            set
-            {
-                if (!Helper.AreEqual(value, _name_description))
-                {
-                    _name_description = value;
-                    Changed = true;
-                    NotifyPropertyChanged("name_description");
-                }
-            }
-        }
-        private string _name_description = "";
-
-        /// <summary>
-        /// list of the operations allowed in this state. This list is advisory only and the server state may have changed by the time this field is read by a client.
-        /// </summary>
-        public virtual List<vdi_operations> allowed_operations
-        {
-            get { return _allowed_operations; }
-            set
-            {
-                if (!Helper.AreEqual(value, _allowed_operations))
-                {
-                    _allowed_operations = value;
-                    Changed = true;
-                    NotifyPropertyChanged("allowed_operations");
-                }
-            }
-        }
-        private List<vdi_operations> _allowed_operations = new List<vdi_operations>() {};
-
-        /// <summary>
-        /// links each of the running tasks using this object (by reference) to a current_operation enum which describes the nature of the task.
-        /// </summary>
-        public virtual Dictionary<string, vdi_operations> current_operations
-        {
-            get { return _current_operations; }
-            set
-            {
-                if (!Helper.AreEqual(value, _current_operations))
-                {
-                    _current_operations = value;
-                    Changed = true;
-                    NotifyPropertyChanged("current_operations");
-                }
-            }
-        }
-        private Dictionary<string, vdi_operations> _current_operations = new Dictionary<string, vdi_operations>() {};
-
-        /// <summary>
-        /// storage repository in which the VDI resides
-        /// </summary>
-        [JsonConverter(typeof(XenRefConverter<SR>))]
-        public virtual XenRef<SR> SR
-        {
-            get { return _SR; }
-            set
-            {
-                if (!Helper.AreEqual(value, _SR))
-                {
-                    _SR = value;
-                    Changed = true;
-                    NotifyPropertyChanged("SR");
-                }
-            }
-        }
-        private XenRef<SR> _SR = new XenRef<SR>(Helper.NullOpaqueRef);
-
-        /// <summary>
-        /// list of vbds that refer to this disk
-        /// </summary>
-        [JsonConverter(typeof(XenRefListConverter<VBD>))]
-        public virtual List<XenRef<VBD>> VBDs
-        {
-            get { return _VBDs; }
-            set
-            {
-                if (!Helper.AreEqual(value, _VBDs))
-                {
-                    _VBDs = value;
-                    Changed = true;
-                    NotifyPropertyChanged("VBDs");
-                }
-            }
-        }
-        private List<XenRef<VBD>> _VBDs = new List<XenRef<VBD>>() {};
-
-        /// <summary>
-        /// list of crash dumps that refer to this disk
-        /// </summary>
-        [JsonConverter(typeof(XenRefListConverter<Crashdump>))]
-        public virtual List<XenRef<Crashdump>> crash_dumps
-        {
-            get { return _crash_dumps; }
-            set
-            {
-                if (!Helper.AreEqual(value, _crash_dumps))
-                {
-                    _crash_dumps = value;
-                    Changed = true;
-                    NotifyPropertyChanged("crash_dumps");
-                }
-            }
-        }
-        private List<XenRef<Crashdump>> _crash_dumps = new List<XenRef<Crashdump>>() {};
-
-        /// <summary>
-        /// size of disk as presented to the guest (in bytes). Note that, depending on storage backend type, requested size may not be respected exactly
-        /// </summary>
-        public virtual long virtual_size
-        {
-            get { return _virtual_size; }
-            set
-            {
-                if (!Helper.AreEqual(value, _virtual_size))
-                {
-                    _virtual_size = value;
-                    Changed = true;
-                    NotifyPropertyChanged("virtual_size");
-                }
-            }
-        }
-        private long _virtual_size;
-
-        /// <summary>
-        /// amount of physical space that the disk image is currently taking up on the storage repository (in bytes)
-        /// </summary>
-        public virtual long physical_utilisation
-        {
-            get { return _physical_utilisation; }
-            set
-            {
-                if (!Helper.AreEqual(value, _physical_utilisation))
-                {
-                    _physical_utilisation = value;
-                    Changed = true;
-                    NotifyPropertyChanged("physical_utilisation");
-                }
-            }
-        }
-        private long _physical_utilisation;
-
-        /// <summary>
-        /// type of the VDI
-        /// </summary>
-        [JsonConverter(typeof(vdi_typeConverter))]
-        public virtual vdi_type type
-        {
-            get { return _type; }
-            set
-            {
-                if (!Helper.AreEqual(value, _type))
-                {
-                    _type = value;
-                    Changed = true;
-                    NotifyPropertyChanged("type");
-                }
-            }
-        }
-        private vdi_type _type;
-
-        /// <summary>
-        /// true if this disk may be shared
-        /// </summary>
-        public virtual bool sharable
-        {
-            get { return _sharable; }
-            set
-            {
-                if (!Helper.AreEqual(value, _sharable))
-                {
-                    _sharable = value;
-                    Changed = true;
-                    NotifyPropertyChanged("sharable");
-                }
-            }
-        }
-        private bool _sharable;
-
-        /// <summary>
-        /// true if this disk may ONLY be mounted read-only
-        /// </summary>
-        public virtual bool read_only
-        {
-            get { return _read_only; }
-            set
-            {
-                if (!Helper.AreEqual(value, _read_only))
-                {
-                    _read_only = value;
-                    Changed = true;
-                    NotifyPropertyChanged("read_only");
-                }
-            }
-        }
-        private bool _read_only;
-
-        /// <summary>
-        /// additional configuration
-        /// </summary>
-        [JsonConverter(typeof(StringStringMapConverter))]
-        public virtual Dictionary<string, string> other_config
-        {
-            get { return _other_config; }
-            set
-            {
-                if (!Helper.AreEqual(value, _other_config))
-                {
-                    _other_config = value;
-                    Changed = true;
-                    NotifyPropertyChanged("other_config");
-                }
-            }
-        }
-        private Dictionary<string, string> _other_config = new Dictionary<string, string>() {};
-
-        /// <summary>
-        /// true if this disk is locked at the storage level
-        /// </summary>
-        public virtual bool storage_lock
-        {
-            get { return _storage_lock; }
-            set
-            {
-                if (!Helper.AreEqual(value, _storage_lock))
-                {
-                    _storage_lock = value;
-                    Changed = true;
-                    NotifyPropertyChanged("storage_lock");
-                }
-            }
-        }
-        private bool _storage_lock;
-
-        /// <summary>
-        /// location information
-        /// First published in XenServer 4.1.
-        /// </summary>
-        public virtual string location
-        {
-            get { return _location; }
-            set
-            {
-                if (!Helper.AreEqual(value, _location))
-                {
-                    _location = value;
-                    Changed = true;
-                    NotifyPropertyChanged("location");
-                }
-            }
-        }
-        private string _location = "";
-
-        /// <summary>
-        /// 
-        /// </summary>
-        public virtual bool managed
-        {
-            get { return _managed; }
-            set
-            {
-                if (!Helper.AreEqual(value, _managed))
-                {
-                    _managed = value;
-                    Changed = true;
-                    NotifyPropertyChanged("managed");
-                }
-            }
-        }
-        private bool _managed;
-
-        /// <summary>
-        /// true if SR scan operation reported this VDI as not present on disk
-        /// </summary>
-        public virtual bool missing
-        {
-            get { return _missing; }
-            set
-            {
-                if (!Helper.AreEqual(value, _missing))
-                {
-                    _missing = value;
-                    Changed = true;
-                    NotifyPropertyChanged("missing");
-                }
-            }
-        }
-        private bool _missing;
-
-        /// <summary>
-        /// This field is always null. Deprecated
-        /// </summary>
-        [JsonConverter(typeof(XenRefConverter<VDI>))]
-        public virtual XenRef<VDI> parent
-        {
-            get { return _parent; }
-            set
-            {
-                if (!Helper.AreEqual(value, _parent))
-                {
-                    _parent = value;
-                    Changed = true;
-                    NotifyPropertyChanged("parent");
-                }
-            }
-        }
-        private XenRef<VDI> _parent = new XenRef<VDI>(Helper.NullOpaqueRef);
-
-        /// <summary>
-        /// data to be inserted into the xenstore tree (/local/domain/0/backend/vbd/&lt;domid&gt;/&lt;device-id&gt;/sm-data) after the VDI is attached. This is generally set by the SM backends on vdi_attach.
-        /// First published in XenServer 4.1.
-        /// </summary>
-        [JsonConverter(typeof(StringStringMapConverter))]
-        public virtual Dictionary<string, string> xenstore_data
-        {
-            get { return _xenstore_data; }
-            set
-            {
-                if (!Helper.AreEqual(value, _xenstore_data))
-                {
-                    _xenstore_data = value;
-                    Changed = true;
-                    NotifyPropertyChanged("xenstore_data");
-                }
-            }
-        }
-        private Dictionary<string, string> _xenstore_data = new Dictionary<string, string>() {};
-
-        /// <summary>
-        /// SM dependent data
-        /// First published in XenServer 4.1.
-        /// </summary>
-        [JsonConverter(typeof(StringStringMapConverter))]
-        public virtual Dictionary<string, string> sm_config
-        {
-            get { return _sm_config; }
-            set
-            {
-                if (!Helper.AreEqual(value, _sm_config))
-                {
-                    _sm_config = value;
-                    Changed = true;
-                    NotifyPropertyChanged("sm_config");
-                }
-            }
-        }
-        private Dictionary<string, string> _sm_config = new Dictionary<string, string>() {};
-
-        /// <summary>
-        /// true if this is a snapshot.
-        /// First published in XenServer 5.0.
-        /// </summary>
-        public virtual bool is_a_snapshot
-        {
-            get { return _is_a_snapshot; }
-            set
-            {
-                if (!Helper.AreEqual(value, _is_a_snapshot))
-                {
-                    _is_a_snapshot = value;
-                    Changed = true;
-                    NotifyPropertyChanged("is_a_snapshot");
-                }
-            }
-        }
-        private bool _is_a_snapshot = false;
-
-        /// <summary>
-        /// Ref pointing to the VDI this snapshot is of.
-        /// First published in XenServer 5.0.
-        /// </summary>
-        [JsonConverter(typeof(XenRefConverter<VDI>))]
-        public virtual XenRef<VDI> snapshot_of
-        {
-            get { return _snapshot_of; }
-            set
-            {
-                if (!Helper.AreEqual(value, _snapshot_of))
-                {
-                    _snapshot_of = value;
-                    Changed = true;
-                    NotifyPropertyChanged("snapshot_of");
-                }
-            }
-        }
-        private XenRef<VDI> _snapshot_of = new XenRef<VDI>(Helper.NullOpaqueRef);
-
-        /// <summary>
-        /// List pointing to all the VDIs snapshots.
-        /// First published in XenServer 5.0.
-        /// </summary>
-        [JsonConverter(typeof(XenRefListConverter<VDI>))]
-        public virtual List<XenRef<VDI>> snapshots
-        {
-            get { return _snapshots; }
-            set
-            {
-                if (!Helper.AreEqual(value, _snapshots))
-                {
-                    _snapshots = value;
-                    Changed = true;
-                    NotifyPropertyChanged("snapshots");
-                }
-            }
-        }
-        private List<XenRef<VDI>> _snapshots = new List<XenRef<VDI>>() {};
-
-        /// <summary>
-        /// Date/time when this snapshot was created.
-        /// First published in XenServer 5.0.
-        /// </summary>
-        [JsonConverter(typeof(XenDateTimeConverter))]
-        public virtual DateTime snapshot_time
-        {
-            get { return _snapshot_time; }
-            set
-            {
-                if (!Helper.AreEqual(value, _snapshot_time))
-                {
-                    _snapshot_time = value;
-                    Changed = true;
-                    NotifyPropertyChanged("snapshot_time");
-                }
-            }
-        }
-        private DateTime _snapshot_time = DateTime.ParseExact("19700101T00:00:00Z", "yyyyMMddTHH:mm:ssZ", CultureInfo.InvariantCulture);
-
-        /// <summary>
-        /// user-specified tags for categorization purposes
-        /// First published in XenServer 5.0.
-        /// </summary>
-        public virtual string[] tags
-        {
-            get { return _tags; }
-            set
-            {
-                if (!Helper.AreEqual(value, _tags))
-                {
-                    _tags = value;
-                    Changed = true;
-                    NotifyPropertyChanged("tags");
-                }
-            }
-        }
-        private string[] _tags = {};
-
-        /// <summary>
-        /// true if this VDI is to be cached in the local cache SR
-        /// First published in XenServer 5.6 FP1.
-        /// </summary>
-        public virtual bool allow_caching
-        {
-            get { return _allow_caching; }
-            set
-            {
-                if (!Helper.AreEqual(value, _allow_caching))
-                {
-                    _allow_caching = value;
-                    Changed = true;
-                    NotifyPropertyChanged("allow_caching");
-                }
-            }
-        }
-        private bool _allow_caching = false;
-
-        /// <summary>
-        /// The behaviour of this VDI on a VM boot
-        /// First published in XenServer 5.6 FP1.
-        /// </summary>
-        [JsonConverter(typeof(on_bootConverter))]
-        public virtual on_boot on_boot
-        {
-            get { return _on_boot; }
-            set
-            {
-                if (!Helper.AreEqual(value, _on_boot))
-                {
-                    _on_boot = value;
-                    Changed = true;
-                    NotifyPropertyChanged("on_boot");
-                }
-            }
-        }
-        private on_boot _on_boot = on_boot.persist;
-
-        /// <summary>
-        /// The pool whose metadata is contained in this VDI
-        /// First published in XenServer 6.0.
-        /// </summary>
-        [JsonConverter(typeof(XenRefConverter<Pool>))]
-        public virtual XenRef<Pool> metadata_of_pool
-        {
-            get { return _metadata_of_pool; }
-            set
-            {
-                if (!Helper.AreEqual(value, _metadata_of_pool))
-                {
-                    _metadata_of_pool = value;
-                    Changed = true;
-                    NotifyPropertyChanged("metadata_of_pool");
-                }
-            }
-        }
-        private XenRef<Pool> _metadata_of_pool = new XenRef<Pool>("OpaqueRef:NULL");
-
-        /// <summary>
-        /// Whether this VDI contains the latest known accessible metadata for the pool
-        /// First published in XenServer 6.0.
-        /// </summary>
-        public virtual bool metadata_latest
-        {
-            get { return _metadata_latest; }
-            set
-            {
-                if (!Helper.AreEqual(value, _metadata_latest))
-                {
-                    _metadata_latest = value;
-                    Changed = true;
-                    NotifyPropertyChanged("metadata_latest");
-                }
-            }
-        }
-        private bool _metadata_latest = false;
-
-        /// <summary>
-        /// Whether this VDI is a Tools ISO
-        /// First published in XenServer 7.0.
-        /// </summary>
-        public virtual bool is_tools_iso
-        {
-            get { return _is_tools_iso; }
-            set
-            {
-                if (!Helper.AreEqual(value, _is_tools_iso))
-                {
-                    _is_tools_iso = value;
-                    Changed = true;
-                    NotifyPropertyChanged("is_tools_iso");
-                }
-            }
-        }
-        private bool _is_tools_iso = false;
-
-        /// <summary>
-        /// True if changed blocks are tracked for this VDI
-        /// First published in XenServer 7.3.
-        /// </summary>
-        public virtual bool cbt_enabled
-        {
-            get { return _cbt_enabled; }
-            set
-            {
-                if (!Helper.AreEqual(value, _cbt_enabled))
-                {
-                    _cbt_enabled = value;
-                    Changed = true;
-                    NotifyPropertyChanged("cbt_enabled");
-                }
-            }
-        }
-        private bool _cbt_enabled = false;
-    }
-}
+/*
+ * Copyright (c) Citrix Systems, Inc.
+ * All rights reserved.
+ *
+ * Redistribution and use in source and binary forms, with or without
+ * modification, are permitted provided that the following conditions
+ * are met:
+ *
+ *   1) Redistributions of source code must retain the above copyright
+ *      notice, this list of conditions and the following disclaimer.
+ *
+ *   2) Redistributions in binary form must reproduce the above
+ *      copyright notice, this list of conditions and the following
+ *      disclaimer in the documentation and/or other materials
+ *      provided with the distribution.
+ *
+ * THIS SOFTWARE IS PROVIDED BY THE COPYRIGHT HOLDERS AND CONTRIBUTORS
+ * "AS IS" AND ANY EXPRESS OR IMPLIED WARRANTIES, INCLUDING, BUT NOT
+ * LIMITED TO, THE IMPLIED WARRANTIES OF MERCHANTABILITY AND FITNESS
+ * FOR A PARTICULAR PURPOSE ARE DISCLAIMED. IN NO EVENT SHALL THE
+ * COPYRIGHT HOLDER OR CONTRIBUTORS BE LIABLE FOR ANY DIRECT,
+ * INDIRECT, INCIDENTAL, SPECIAL, EXEMPLARY, OR CONSEQUENTIAL DAMAGES
+ * (INCLUDING, BUT NOT LIMITED TO, PROCUREMENT OF SUBSTITUTE GOODS OR
+ * SERVICES; LOSS OF USE, DATA, OR PROFITS; OR BUSINESS INTERRUPTION)
+ * HOWEVER CAUSED AND ON ANY THEORY OF LIABILITY, WHETHER IN CONTRACT,
+ * STRICT LIABILITY, OR TORT (INCLUDING NEGLIGENCE OR OTHERWISE)
+ * ARISING IN ANY WAY OUT OF THE USE OF THIS SOFTWARE, EVEN IF ADVISED
+ * OF THE POSSIBILITY OF SUCH DAMAGE.
+ */
+
+
+using System;
+using System.Collections;
+using System.Collections.Generic;
+using System.ComponentModel;
+using System.Globalization;
+using Newtonsoft.Json;
+using Newtonsoft.Json.Converters;
+
+
+namespace XenAPI
+{
+    /// <summary>
+    /// A virtual disk image
+    /// First published in XenServer 4.0.
+    /// </summary>
+    public partial class VDI : XenObject<VDI>
+    {
+        public VDI()
+        {
+        }
+
+        public VDI(string uuid,
+            string name_label,
+            string name_description,
+            List<vdi_operations> allowed_operations,
+            Dictionary<string, vdi_operations> current_operations,
+            XenRef<SR> SR,
+            List<XenRef<VBD>> VBDs,
+            List<XenRef<Crashdump>> crash_dumps,
+            long virtual_size,
+            long physical_utilisation,
+            vdi_type type,
+            bool sharable,
+            bool read_only,
+            Dictionary<string, string> other_config,
+            bool storage_lock,
+            string location,
+            bool managed,
+            bool missing,
+            XenRef<VDI> parent,
+            Dictionary<string, string> xenstore_data,
+            Dictionary<string, string> sm_config,
+            bool is_a_snapshot,
+            XenRef<VDI> snapshot_of,
+            List<XenRef<VDI>> snapshots,
+            DateTime snapshot_time,
+            string[] tags,
+            bool allow_caching,
+            on_boot on_boot,
+            XenRef<Pool> metadata_of_pool,
+            bool metadata_latest,
+            bool is_tools_iso,
+            bool cbt_enabled)
+        {
+            this.uuid = uuid;
+            this.name_label = name_label;
+            this.name_description = name_description;
+            this.allowed_operations = allowed_operations;
+            this.current_operations = current_operations;
+            this.SR = SR;
+            this.VBDs = VBDs;
+            this.crash_dumps = crash_dumps;
+            this.virtual_size = virtual_size;
+            this.physical_utilisation = physical_utilisation;
+            this.type = type;
+            this.sharable = sharable;
+            this.read_only = read_only;
+            this.other_config = other_config;
+            this.storage_lock = storage_lock;
+            this.location = location;
+            this.managed = managed;
+            this.missing = missing;
+            this.parent = parent;
+            this.xenstore_data = xenstore_data;
+            this.sm_config = sm_config;
+            this.is_a_snapshot = is_a_snapshot;
+            this.snapshot_of = snapshot_of;
+            this.snapshots = snapshots;
+            this.snapshot_time = snapshot_time;
+            this.tags = tags;
+            this.allow_caching = allow_caching;
+            this.on_boot = on_boot;
+            this.metadata_of_pool = metadata_of_pool;
+            this.metadata_latest = metadata_latest;
+            this.is_tools_iso = is_tools_iso;
+            this.cbt_enabled = cbt_enabled;
+        }
+
+        /// <summary>
+        /// Creates a new VDI from a Proxy_VDI.
+        /// </summary>
+        /// <param name="proxy"></param>
+        public VDI(Proxy_VDI proxy)
+        {
+            this.UpdateFromProxy(proxy);
+        }
+
+        /// <summary>
+        /// Updates each field of this instance with the value of
+        /// the corresponding field of a given VDI.
+        /// </summary>
+        public override void UpdateFrom(VDI update)
+        {
+            uuid = update.uuid;
+            name_label = update.name_label;
+            name_description = update.name_description;
+            allowed_operations = update.allowed_operations;
+            current_operations = update.current_operations;
+            SR = update.SR;
+            VBDs = update.VBDs;
+            crash_dumps = update.crash_dumps;
+            virtual_size = update.virtual_size;
+            physical_utilisation = update.physical_utilisation;
+            type = update.type;
+            sharable = update.sharable;
+            read_only = update.read_only;
+            other_config = update.other_config;
+            storage_lock = update.storage_lock;
+            location = update.location;
+            managed = update.managed;
+            missing = update.missing;
+            parent = update.parent;
+            xenstore_data = update.xenstore_data;
+            sm_config = update.sm_config;
+            is_a_snapshot = update.is_a_snapshot;
+            snapshot_of = update.snapshot_of;
+            snapshots = update.snapshots;
+            snapshot_time = update.snapshot_time;
+            tags = update.tags;
+            allow_caching = update.allow_caching;
+            on_boot = update.on_boot;
+            metadata_of_pool = update.metadata_of_pool;
+            metadata_latest = update.metadata_latest;
+            is_tools_iso = update.is_tools_iso;
+            cbt_enabled = update.cbt_enabled;
+        }
+
+        internal void UpdateFromProxy(Proxy_VDI proxy)
+        {
+            uuid = proxy.uuid == null ? null : (string)proxy.uuid;
+            name_label = proxy.name_label == null ? null : (string)proxy.name_label;
+            name_description = proxy.name_description == null ? null : (string)proxy.name_description;
+            allowed_operations = proxy.allowed_operations == null ? null : Helper.StringArrayToEnumList<vdi_operations>(proxy.allowed_operations);
+            current_operations = proxy.current_operations == null ? null : Maps.convert_from_proxy_string_vdi_operations(proxy.current_operations);
+            SR = proxy.SR == null ? null : XenRef<SR>.Create(proxy.SR);
+            VBDs = proxy.VBDs == null ? null : XenRef<VBD>.Create(proxy.VBDs);
+            crash_dumps = proxy.crash_dumps == null ? null : XenRef<Crashdump>.Create(proxy.crash_dumps);
+            virtual_size = proxy.virtual_size == null ? 0 : long.Parse((string)proxy.virtual_size);
+            physical_utilisation = proxy.physical_utilisation == null ? 0 : long.Parse((string)proxy.physical_utilisation);
+            type = proxy.type == null ? (vdi_type) 0 : (vdi_type)Helper.EnumParseDefault(typeof(vdi_type), (string)proxy.type);
+            sharable = (bool)proxy.sharable;
+            read_only = (bool)proxy.read_only;
+            other_config = proxy.other_config == null ? null : Maps.convert_from_proxy_string_string(proxy.other_config);
+            storage_lock = (bool)proxy.storage_lock;
+            location = proxy.location == null ? null : (string)proxy.location;
+            managed = (bool)proxy.managed;
+            missing = (bool)proxy.missing;
+            parent = proxy.parent == null ? null : XenRef<VDI>.Create(proxy.parent);
+            xenstore_data = proxy.xenstore_data == null ? null : Maps.convert_from_proxy_string_string(proxy.xenstore_data);
+            sm_config = proxy.sm_config == null ? null : Maps.convert_from_proxy_string_string(proxy.sm_config);
+            is_a_snapshot = (bool)proxy.is_a_snapshot;
+            snapshot_of = proxy.snapshot_of == null ? null : XenRef<VDI>.Create(proxy.snapshot_of);
+            snapshots = proxy.snapshots == null ? null : XenRef<VDI>.Create(proxy.snapshots);
+            snapshot_time = proxy.snapshot_time;
+            tags = proxy.tags == null ? new string[] {} : (string [])proxy.tags;
+            allow_caching = (bool)proxy.allow_caching;
+            on_boot = proxy.on_boot == null ? (on_boot) 0 : (on_boot)Helper.EnumParseDefault(typeof(on_boot), (string)proxy.on_boot);
+            metadata_of_pool = proxy.metadata_of_pool == null ? null : XenRef<Pool>.Create(proxy.metadata_of_pool);
+            metadata_latest = (bool)proxy.metadata_latest;
+            is_tools_iso = (bool)proxy.is_tools_iso;
+            cbt_enabled = (bool)proxy.cbt_enabled;
+        }
+
+        public Proxy_VDI ToProxy()
+        {
+            Proxy_VDI result_ = new Proxy_VDI();
+            result_.uuid = uuid ?? "";
+            result_.name_label = name_label ?? "";
+            result_.name_description = name_description ?? "";
+            result_.allowed_operations = (allowed_operations != null) ? Helper.ObjectListToStringArray(allowed_operations) : new string[] {};
+            result_.current_operations = Maps.convert_to_proxy_string_vdi_operations(current_operations);
+            result_.SR = SR ?? "";
+            result_.VBDs = (VBDs != null) ? Helper.RefListToStringArray(VBDs) : new string[] {};
+            result_.crash_dumps = (crash_dumps != null) ? Helper.RefListToStringArray(crash_dumps) : new string[] {};
+            result_.virtual_size = virtual_size.ToString();
+            result_.physical_utilisation = physical_utilisation.ToString();
+            result_.type = vdi_type_helper.ToString(type);
+            result_.sharable = sharable;
+            result_.read_only = read_only;
+            result_.other_config = Maps.convert_to_proxy_string_string(other_config);
+            result_.storage_lock = storage_lock;
+            result_.location = location ?? "";
+            result_.managed = managed;
+            result_.missing = missing;
+            result_.parent = parent ?? "";
+            result_.xenstore_data = Maps.convert_to_proxy_string_string(xenstore_data);
+            result_.sm_config = Maps.convert_to_proxy_string_string(sm_config);
+            result_.is_a_snapshot = is_a_snapshot;
+            result_.snapshot_of = snapshot_of ?? "";
+            result_.snapshots = (snapshots != null) ? Helper.RefListToStringArray(snapshots) : new string[] {};
+            result_.snapshot_time = snapshot_time;
+            result_.tags = tags;
+            result_.allow_caching = allow_caching;
+            result_.on_boot = on_boot_helper.ToString(on_boot);
+            result_.metadata_of_pool = metadata_of_pool ?? "";
+            result_.metadata_latest = metadata_latest;
+            result_.is_tools_iso = is_tools_iso;
+            result_.cbt_enabled = cbt_enabled;
+            return result_;
+        }
+
+        /// <summary>
+        /// Creates a new VDI from a Hashtable.
+        /// Note that the fields not contained in the Hashtable
+        /// will be created with their default values.
+        /// </summary>
+        /// <param name="table"></param>
+        public VDI(Hashtable table) : this()
+        {
+            UpdateFrom(table);
+        }
+
+        /// <summary>
+        /// Given a Hashtable with field-value pairs, it updates the fields of this VDI
+        /// with the values listed in the Hashtable. Note that only the fields contained
+        /// in the Hashtable will be updated and the rest will remain the same.
+        /// </summary>
+        /// <param name="table"></param>
+        public void UpdateFrom(Hashtable table)
+        {
+            if (table.ContainsKey("uuid"))
+                uuid = Marshalling.ParseString(table, "uuid");
+            if (table.ContainsKey("name_label"))
+                name_label = Marshalling.ParseString(table, "name_label");
+            if (table.ContainsKey("name_description"))
+                name_description = Marshalling.ParseString(table, "name_description");
+            if (table.ContainsKey("allowed_operations"))
+                allowed_operations = Helper.StringArrayToEnumList<vdi_operations>(Marshalling.ParseStringArray(table, "allowed_operations"));
+            if (table.ContainsKey("current_operations"))
+                current_operations = Maps.convert_from_proxy_string_vdi_operations(Marshalling.ParseHashTable(table, "current_operations"));
+            if (table.ContainsKey("SR"))
+                SR = Marshalling.ParseRef<SR>(table, "SR");
+            if (table.ContainsKey("VBDs"))
+                VBDs = Marshalling.ParseSetRef<VBD>(table, "VBDs");
+            if (table.ContainsKey("crash_dumps"))
+                crash_dumps = Marshalling.ParseSetRef<Crashdump>(table, "crash_dumps");
+            if (table.ContainsKey("virtual_size"))
+                virtual_size = Marshalling.ParseLong(table, "virtual_size");
+            if (table.ContainsKey("physical_utilisation"))
+                physical_utilisation = Marshalling.ParseLong(table, "physical_utilisation");
+            if (table.ContainsKey("type"))
+                type = (vdi_type)Helper.EnumParseDefault(typeof(vdi_type), Marshalling.ParseString(table, "type"));
+            if (table.ContainsKey("sharable"))
+                sharable = Marshalling.ParseBool(table, "sharable");
+            if (table.ContainsKey("read_only"))
+                read_only = Marshalling.ParseBool(table, "read_only");
+            if (table.ContainsKey("other_config"))
+                other_config = Maps.convert_from_proxy_string_string(Marshalling.ParseHashTable(table, "other_config"));
+            if (table.ContainsKey("storage_lock"))
+                storage_lock = Marshalling.ParseBool(table, "storage_lock");
+            if (table.ContainsKey("location"))
+                location = Marshalling.ParseString(table, "location");
+            if (table.ContainsKey("managed"))
+                managed = Marshalling.ParseBool(table, "managed");
+            if (table.ContainsKey("missing"))
+                missing = Marshalling.ParseBool(table, "missing");
+            if (table.ContainsKey("parent"))
+                parent = Marshalling.ParseRef<VDI>(table, "parent");
+            if (table.ContainsKey("xenstore_data"))
+                xenstore_data = Maps.convert_from_proxy_string_string(Marshalling.ParseHashTable(table, "xenstore_data"));
+            if (table.ContainsKey("sm_config"))
+                sm_config = Maps.convert_from_proxy_string_string(Marshalling.ParseHashTable(table, "sm_config"));
+            if (table.ContainsKey("is_a_snapshot"))
+                is_a_snapshot = Marshalling.ParseBool(table, "is_a_snapshot");
+            if (table.ContainsKey("snapshot_of"))
+                snapshot_of = Marshalling.ParseRef<VDI>(table, "snapshot_of");
+            if (table.ContainsKey("snapshots"))
+                snapshots = Marshalling.ParseSetRef<VDI>(table, "snapshots");
+            if (table.ContainsKey("snapshot_time"))
+                snapshot_time = Marshalling.ParseDateTime(table, "snapshot_time");
+            if (table.ContainsKey("tags"))
+                tags = Marshalling.ParseStringArray(table, "tags");
+            if (table.ContainsKey("allow_caching"))
+                allow_caching = Marshalling.ParseBool(table, "allow_caching");
+            if (table.ContainsKey("on_boot"))
+                on_boot = (on_boot)Helper.EnumParseDefault(typeof(on_boot), Marshalling.ParseString(table, "on_boot"));
+            if (table.ContainsKey("metadata_of_pool"))
+                metadata_of_pool = Marshalling.ParseRef<Pool>(table, "metadata_of_pool");
+            if (table.ContainsKey("metadata_latest"))
+                metadata_latest = Marshalling.ParseBool(table, "metadata_latest");
+            if (table.ContainsKey("is_tools_iso"))
+                is_tools_iso = Marshalling.ParseBool(table, "is_tools_iso");
+            if (table.ContainsKey("cbt_enabled"))
+                cbt_enabled = Marshalling.ParseBool(table, "cbt_enabled");
+        }
+
+        public bool DeepEquals(VDI other, bool ignoreCurrentOperations)
+        {
+            if (ReferenceEquals(null, other))
+                return false;
+            if (ReferenceEquals(this, other))
+                return true;
+
+            if (!ignoreCurrentOperations && !Helper.AreEqual2(this.current_operations, other.current_operations))
+                return false;
+
+            return Helper.AreEqual2(this._uuid, other._uuid) &&
+                Helper.AreEqual2(this._name_label, other._name_label) &&
+                Helper.AreEqual2(this._name_description, other._name_description) &&
+                Helper.AreEqual2(this._allowed_operations, other._allowed_operations) &&
+                Helper.AreEqual2(this._SR, other._SR) &&
+                Helper.AreEqual2(this._VBDs, other._VBDs) &&
+                Helper.AreEqual2(this._crash_dumps, other._crash_dumps) &&
+                Helper.AreEqual2(this._virtual_size, other._virtual_size) &&
+                Helper.AreEqual2(this._physical_utilisation, other._physical_utilisation) &&
+                Helper.AreEqual2(this._type, other._type) &&
+                Helper.AreEqual2(this._sharable, other._sharable) &&
+                Helper.AreEqual2(this._read_only, other._read_only) &&
+                Helper.AreEqual2(this._other_config, other._other_config) &&
+                Helper.AreEqual2(this._storage_lock, other._storage_lock) &&
+                Helper.AreEqual2(this._location, other._location) &&
+                Helper.AreEqual2(this._managed, other._managed) &&
+                Helper.AreEqual2(this._missing, other._missing) &&
+                Helper.AreEqual2(this._parent, other._parent) &&
+                Helper.AreEqual2(this._xenstore_data, other._xenstore_data) &&
+                Helper.AreEqual2(this._sm_config, other._sm_config) &&
+                Helper.AreEqual2(this._is_a_snapshot, other._is_a_snapshot) &&
+                Helper.AreEqual2(this._snapshot_of, other._snapshot_of) &&
+                Helper.AreEqual2(this._snapshots, other._snapshots) &&
+                Helper.AreEqual2(this._snapshot_time, other._snapshot_time) &&
+                Helper.AreEqual2(this._tags, other._tags) &&
+                Helper.AreEqual2(this._allow_caching, other._allow_caching) &&
+                Helper.AreEqual2(this._on_boot, other._on_boot) &&
+                Helper.AreEqual2(this._metadata_of_pool, other._metadata_of_pool) &&
+                Helper.AreEqual2(this._metadata_latest, other._metadata_latest) &&
+                Helper.AreEqual2(this._is_tools_iso, other._is_tools_iso) &&
+                Helper.AreEqual2(this._cbt_enabled, other._cbt_enabled);
+        }
+
+        internal static List<VDI> ProxyArrayToObjectList(Proxy_VDI[] input)
+        {
+            var result = new List<VDI>();
+            foreach (var item in input)
+                result.Add(new VDI(item));
+
+            return result;
+        }
+
+        public override string SaveChanges(Session session, string opaqueRef, VDI server)
+        {
+            if (opaqueRef == null)
+            {
+                var reference = create(session, this);
+                return reference == null ? null : reference.opaque_ref;
+            }
+            else
+            {
+                if (!Helper.AreEqual2(_other_config, server._other_config))
+                {
+                    VDI.set_other_config(session, opaqueRef, _other_config);
+                }
+                if (!Helper.AreEqual2(_xenstore_data, server._xenstore_data))
+                {
+                    VDI.set_xenstore_data(session, opaqueRef, _xenstore_data);
+                }
+                if (!Helper.AreEqual2(_sm_config, server._sm_config))
+                {
+                    VDI.set_sm_config(session, opaqueRef, _sm_config);
+                }
+                if (!Helper.AreEqual2(_tags, server._tags))
+                {
+                    VDI.set_tags(session, opaqueRef, _tags);
+                }
+                if (!Helper.AreEqual2(_name_label, server._name_label))
+                {
+                    VDI.set_name_label(session, opaqueRef, _name_label);
+                }
+                if (!Helper.AreEqual2(_name_description, server._name_description))
+                {
+                    VDI.set_name_description(session, opaqueRef, _name_description);
+                }
+                if (!Helper.AreEqual2(_virtual_size, server._virtual_size))
+                {
+                    VDI.set_virtual_size(session, opaqueRef, _virtual_size);
+                }
+                if (!Helper.AreEqual2(_sharable, server._sharable))
+                {
+                    VDI.set_sharable(session, opaqueRef, _sharable);
+                }
+                if (!Helper.AreEqual2(_read_only, server._read_only))
+                {
+                    VDI.set_read_only(session, opaqueRef, _read_only);
+                }
+
+                return null;
+            }
+        }
+        /// <summary>
+        /// Get a record containing the current state of the given VDI.
+        /// First published in XenServer 4.0.
+        /// </summary>
+        /// <param name="session">The session</param>
+        /// <param name="_vdi">The opaque_ref of the given vdi</param>
+        public static VDI get_record(Session session, string _vdi)
+        {
+            if (session.JsonRpcClient != null)
+                return session.JsonRpcClient.vdi_get_record(session.opaque_ref, _vdi);
+            else
+                return new VDI((Proxy_VDI)session.proxy.vdi_get_record(session.opaque_ref, _vdi ?? "").parse());
+        }
+
+        /// <summary>
+        /// Get a reference to the VDI instance with the specified UUID.
+        /// First published in XenServer 4.0.
+        /// </summary>
+        /// <param name="session">The session</param>
+        /// <param name="_uuid">UUID of object to return</param>
+        public static XenRef<VDI> get_by_uuid(Session session, string _uuid)
+        {
+            if (session.JsonRpcClient != null)
+                return session.JsonRpcClient.vdi_get_by_uuid(session.opaque_ref, _uuid);
+            else
+                return XenRef<VDI>.Create(session.proxy.vdi_get_by_uuid(session.opaque_ref, _uuid ?? "").parse());
+        }
+
+        /// <summary>
+        /// Create a new VDI instance, and return its handle.
+        /// First published in XenServer 4.0.
+        /// </summary>
+        /// <param name="session">The session</param>
+        /// <param name="_record">All constructor arguments</param>
+        public static XenRef<VDI> create(Session session, VDI _record)
+        {
+            if (session.JsonRpcClient != null)
+                return session.JsonRpcClient.vdi_create(session.opaque_ref, _record);
+            else
+                return XenRef<VDI>.Create(session.proxy.vdi_create(session.opaque_ref, _record.ToProxy()).parse());
+        }
+
+        /// <summary>
+        /// Create a new VDI instance, and return its handle.
+        /// First published in XenServer 4.0.
+        /// </summary>
+        /// <param name="session">The session</param>
+        /// <param name="_record">All constructor arguments</param>
+        public static XenRef<Task> async_create(Session session, VDI _record)
+        {
+          if (session.JsonRpcClient != null)
+              return session.JsonRpcClient.async_vdi_create(session.opaque_ref, _record);
+          else
+              return XenRef<Task>.Create(session.proxy.async_vdi_create(session.opaque_ref, _record.ToProxy()).parse());
+        }
+
+        /// <summary>
+        /// Destroy the specified VDI instance.
+        /// First published in XenServer 4.0.
+        /// </summary>
+        /// <param name="session">The session</param>
+        /// <param name="_vdi">The opaque_ref of the given vdi</param>
+        public static void destroy(Session session, string _vdi)
+        {
+            if (session.JsonRpcClient != null)
+                session.JsonRpcClient.vdi_destroy(session.opaque_ref, _vdi);
+            else
+                session.proxy.vdi_destroy(session.opaque_ref, _vdi ?? "").parse();
+        }
+
+        /// <summary>
+        /// Destroy the specified VDI instance.
+        /// First published in XenServer 4.0.
+        /// </summary>
+        /// <param name="session">The session</param>
+        /// <param name="_vdi">The opaque_ref of the given vdi</param>
+        public static XenRef<Task> async_destroy(Session session, string _vdi)
+        {
+          if (session.JsonRpcClient != null)
+              return session.JsonRpcClient.async_vdi_destroy(session.opaque_ref, _vdi);
+          else
+              return XenRef<Task>.Create(session.proxy.async_vdi_destroy(session.opaque_ref, _vdi ?? "").parse());
+        }
+
+        /// <summary>
+        /// Get all the VDI instances with the given label.
+        /// First published in XenServer 4.0.
+        /// </summary>
+        /// <param name="session">The session</param>
+        /// <param name="_label">label of object to return</param>
+        public static List<XenRef<VDI>> get_by_name_label(Session session, string _label)
+        {
+            if (session.JsonRpcClient != null)
+                return session.JsonRpcClient.vdi_get_by_name_label(session.opaque_ref, _label);
+            else
+                return XenRef<VDI>.Create(session.proxy.vdi_get_by_name_label(session.opaque_ref, _label ?? "").parse());
+        }
+
+        /// <summary>
+        /// Get the uuid field of the given VDI.
+        /// First published in XenServer 4.0.
+        /// </summary>
+        /// <param name="session">The session</param>
+        /// <param name="_vdi">The opaque_ref of the given vdi</param>
+        public static string get_uuid(Session session, string _vdi)
+        {
+            if (session.JsonRpcClient != null)
+                return session.JsonRpcClient.vdi_get_uuid(session.opaque_ref, _vdi);
+            else
+                return (string)session.proxy.vdi_get_uuid(session.opaque_ref, _vdi ?? "").parse();
+        }
+
+        /// <summary>
+        /// Get the name/label field of the given VDI.
+        /// First published in XenServer 4.0.
+        /// </summary>
+        /// <param name="session">The session</param>
+        /// <param name="_vdi">The opaque_ref of the given vdi</param>
+        public static string get_name_label(Session session, string _vdi)
+        {
+            if (session.JsonRpcClient != null)
+                return session.JsonRpcClient.vdi_get_name_label(session.opaque_ref, _vdi);
+            else
+                return (string)session.proxy.vdi_get_name_label(session.opaque_ref, _vdi ?? "").parse();
+        }
+
+        /// <summary>
+        /// Get the name/description field of the given VDI.
+        /// First published in XenServer 4.0.
+        /// </summary>
+        /// <param name="session">The session</param>
+        /// <param name="_vdi">The opaque_ref of the given vdi</param>
+        public static string get_name_description(Session session, string _vdi)
+        {
+            if (session.JsonRpcClient != null)
+                return session.JsonRpcClient.vdi_get_name_description(session.opaque_ref, _vdi);
+            else
+                return (string)session.proxy.vdi_get_name_description(session.opaque_ref, _vdi ?? "").parse();
+        }
+
+        /// <summary>
+        /// Get the allowed_operations field of the given VDI.
+        /// First published in XenServer 4.0.
+        /// </summary>
+        /// <param name="session">The session</param>
+        /// <param name="_vdi">The opaque_ref of the given vdi</param>
+        public static List<vdi_operations> get_allowed_operations(Session session, string _vdi)
+        {
+            if (session.JsonRpcClient != null)
+                return session.JsonRpcClient.vdi_get_allowed_operations(session.opaque_ref, _vdi);
+            else
+                return Helper.StringArrayToEnumList<vdi_operations>(session.proxy.vdi_get_allowed_operations(session.opaque_ref, _vdi ?? "").parse());
+        }
+
+        /// <summary>
+        /// Get the current_operations field of the given VDI.
+        /// First published in XenServer 4.0.
+        /// </summary>
+        /// <param name="session">The session</param>
+        /// <param name="_vdi">The opaque_ref of the given vdi</param>
+        public static Dictionary<string, vdi_operations> get_current_operations(Session session, string _vdi)
+        {
+            if (session.JsonRpcClient != null)
+                return session.JsonRpcClient.vdi_get_current_operations(session.opaque_ref, _vdi);
+            else
+                return Maps.convert_from_proxy_string_vdi_operations(session.proxy.vdi_get_current_operations(session.opaque_ref, _vdi ?? "").parse());
+        }
+
+        /// <summary>
+        /// Get the SR field of the given VDI.
+        /// First published in XenServer 4.0.
+        /// </summary>
+        /// <param name="session">The session</param>
+        /// <param name="_vdi">The opaque_ref of the given vdi</param>
+        public static XenRef<SR> get_SR(Session session, string _vdi)
+        {
+            if (session.JsonRpcClient != null)
+                return session.JsonRpcClient.vdi_get_sr(session.opaque_ref, _vdi);
+            else
+                return XenRef<SR>.Create(session.proxy.vdi_get_sr(session.opaque_ref, _vdi ?? "").parse());
+        }
+
+        /// <summary>
+        /// Get the VBDs field of the given VDI.
+        /// First published in XenServer 4.0.
+        /// </summary>
+        /// <param name="session">The session</param>
+        /// <param name="_vdi">The opaque_ref of the given vdi</param>
+        public static List<XenRef<VBD>> get_VBDs(Session session, string _vdi)
+        {
+            if (session.JsonRpcClient != null)
+                return session.JsonRpcClient.vdi_get_vbds(session.opaque_ref, _vdi);
+            else
+                return XenRef<VBD>.Create(session.proxy.vdi_get_vbds(session.opaque_ref, _vdi ?? "").parse());
+        }
+
+        /// <summary>
+        /// Get the crash_dumps field of the given VDI.
+        /// First published in XenServer 4.0.
+        /// </summary>
+        /// <param name="session">The session</param>
+        /// <param name="_vdi">The opaque_ref of the given vdi</param>
+        public static List<XenRef<Crashdump>> get_crash_dumps(Session session, string _vdi)
+        {
+            if (session.JsonRpcClient != null)
+                return session.JsonRpcClient.vdi_get_crash_dumps(session.opaque_ref, _vdi);
+            else
+                return XenRef<Crashdump>.Create(session.proxy.vdi_get_crash_dumps(session.opaque_ref, _vdi ?? "").parse());
+        }
+
+        /// <summary>
+        /// Get the virtual_size field of the given VDI.
+        /// First published in XenServer 4.0.
+        /// </summary>
+        /// <param name="session">The session</param>
+        /// <param name="_vdi">The opaque_ref of the given vdi</param>
+        public static long get_virtual_size(Session session, string _vdi)
+        {
+            if (session.JsonRpcClient != null)
+                return session.JsonRpcClient.vdi_get_virtual_size(session.opaque_ref, _vdi);
+            else
+                return long.Parse((string)session.proxy.vdi_get_virtual_size(session.opaque_ref, _vdi ?? "").parse());
+        }
+
+        /// <summary>
+        /// Get the physical_utilisation field of the given VDI.
+        /// First published in XenServer 4.0.
+        /// </summary>
+        /// <param name="session">The session</param>
+        /// <param name="_vdi">The opaque_ref of the given vdi</param>
+        public static long get_physical_utilisation(Session session, string _vdi)
+        {
+            if (session.JsonRpcClient != null)
+                return session.JsonRpcClient.vdi_get_physical_utilisation(session.opaque_ref, _vdi);
+            else
+                return long.Parse((string)session.proxy.vdi_get_physical_utilisation(session.opaque_ref, _vdi ?? "").parse());
+        }
+
+        /// <summary>
+        /// Get the type field of the given VDI.
+        /// First published in XenServer 4.0.
+        /// </summary>
+        /// <param name="session">The session</param>
+        /// <param name="_vdi">The opaque_ref of the given vdi</param>
+        public static vdi_type get_type(Session session, string _vdi)
+        {
+            if (session.JsonRpcClient != null)
+                return session.JsonRpcClient.vdi_get_type(session.opaque_ref, _vdi);
+            else
+                return (vdi_type)Helper.EnumParseDefault(typeof(vdi_type), (string)session.proxy.vdi_get_type(session.opaque_ref, _vdi ?? "").parse());
+        }
+
+        /// <summary>
+        /// Get the sharable field of the given VDI.
+        /// First published in XenServer 4.0.
+        /// </summary>
+        /// <param name="session">The session</param>
+        /// <param name="_vdi">The opaque_ref of the given vdi</param>
+        public static bool get_sharable(Session session, string _vdi)
+        {
+            if (session.JsonRpcClient != null)
+                return session.JsonRpcClient.vdi_get_sharable(session.opaque_ref, _vdi);
+            else
+                return (bool)session.proxy.vdi_get_sharable(session.opaque_ref, _vdi ?? "").parse();
+        }
+
+        /// <summary>
+        /// Get the read_only field of the given VDI.
+        /// First published in XenServer 4.0.
+        /// </summary>
+        /// <param name="session">The session</param>
+        /// <param name="_vdi">The opaque_ref of the given vdi</param>
+        public static bool get_read_only(Session session, string _vdi)
+        {
+            if (session.JsonRpcClient != null)
+                return session.JsonRpcClient.vdi_get_read_only(session.opaque_ref, _vdi);
+            else
+                return (bool)session.proxy.vdi_get_read_only(session.opaque_ref, _vdi ?? "").parse();
+        }
+
+        /// <summary>
+        /// Get the other_config field of the given VDI.
+        /// First published in XenServer 4.0.
+        /// </summary>
+        /// <param name="session">The session</param>
+        /// <param name="_vdi">The opaque_ref of the given vdi</param>
+        public static Dictionary<string, string> get_other_config(Session session, string _vdi)
+        {
+            if (session.JsonRpcClient != null)
+                return session.JsonRpcClient.vdi_get_other_config(session.opaque_ref, _vdi);
+            else
+                return Maps.convert_from_proxy_string_string(session.proxy.vdi_get_other_config(session.opaque_ref, _vdi ?? "").parse());
+        }
+
+        /// <summary>
+        /// Get the storage_lock field of the given VDI.
+        /// First published in XenServer 4.0.
+        /// </summary>
+        /// <param name="session">The session</param>
+        /// <param name="_vdi">The opaque_ref of the given vdi</param>
+        public static bool get_storage_lock(Session session, string _vdi)
+        {
+            if (session.JsonRpcClient != null)
+                return session.JsonRpcClient.vdi_get_storage_lock(session.opaque_ref, _vdi);
+            else
+                return (bool)session.proxy.vdi_get_storage_lock(session.opaque_ref, _vdi ?? "").parse();
+        }
+
+        /// <summary>
+        /// Get the location field of the given VDI.
+        /// First published in XenServer 4.1.
+        /// </summary>
+        /// <param name="session">The session</param>
+        /// <param name="_vdi">The opaque_ref of the given vdi</param>
+        public static string get_location(Session session, string _vdi)
+        {
+            if (session.JsonRpcClient != null)
+                return session.JsonRpcClient.vdi_get_location(session.opaque_ref, _vdi);
+            else
+                return (string)session.proxy.vdi_get_location(session.opaque_ref, _vdi ?? "").parse();
+        }
+
+        /// <summary>
+        /// Get the managed field of the given VDI.
+        /// First published in XenServer 4.0.
+        /// </summary>
+        /// <param name="session">The session</param>
+        /// <param name="_vdi">The opaque_ref of the given vdi</param>
+        public static bool get_managed(Session session, string _vdi)
+        {
+            if (session.JsonRpcClient != null)
+                return session.JsonRpcClient.vdi_get_managed(session.opaque_ref, _vdi);
+            else
+                return (bool)session.proxy.vdi_get_managed(session.opaque_ref, _vdi ?? "").parse();
+        }
+
+        /// <summary>
+        /// Get the missing field of the given VDI.
+        /// First published in XenServer 4.0.
+        /// </summary>
+        /// <param name="session">The session</param>
+        /// <param name="_vdi">The opaque_ref of the given vdi</param>
+        public static bool get_missing(Session session, string _vdi)
+        {
+            if (session.JsonRpcClient != null)
+                return session.JsonRpcClient.vdi_get_missing(session.opaque_ref, _vdi);
+            else
+                return (bool)session.proxy.vdi_get_missing(session.opaque_ref, _vdi ?? "").parse();
+        }
+
+        /// <summary>
+        /// Get the parent field of the given VDI.
+        /// First published in XenServer 4.0.
+        /// Deprecated since XenServer 7.1.
+        /// </summary>
+        /// <param name="session">The session</param>
+        /// <param name="_vdi">The opaque_ref of the given vdi</param>
+        [Deprecated("XenServer 7.1")]
+        public static XenRef<VDI> get_parent(Session session, string _vdi)
+        {
+            if (session.JsonRpcClient != null)
+                return session.JsonRpcClient.vdi_get_parent(session.opaque_ref, _vdi);
+            else
+                return XenRef<VDI>.Create(session.proxy.vdi_get_parent(session.opaque_ref, _vdi ?? "").parse());
+        }
+
+        /// <summary>
+        /// Get the xenstore_data field of the given VDI.
+        /// First published in XenServer 4.1.
+        /// </summary>
+        /// <param name="session">The session</param>
+        /// <param name="_vdi">The opaque_ref of the given vdi</param>
+        public static Dictionary<string, string> get_xenstore_data(Session session, string _vdi)
+        {
+            if (session.JsonRpcClient != null)
+                return session.JsonRpcClient.vdi_get_xenstore_data(session.opaque_ref, _vdi);
+            else
+                return Maps.convert_from_proxy_string_string(session.proxy.vdi_get_xenstore_data(session.opaque_ref, _vdi ?? "").parse());
+        }
+
+        /// <summary>
+        /// Get the sm_config field of the given VDI.
+        /// First published in XenServer 4.1.
+        /// </summary>
+        /// <param name="session">The session</param>
+        /// <param name="_vdi">The opaque_ref of the given vdi</param>
+        public static Dictionary<string, string> get_sm_config(Session session, string _vdi)
+        {
+            if (session.JsonRpcClient != null)
+                return session.JsonRpcClient.vdi_get_sm_config(session.opaque_ref, _vdi);
+            else
+                return Maps.convert_from_proxy_string_string(session.proxy.vdi_get_sm_config(session.opaque_ref, _vdi ?? "").parse());
+        }
+
+        /// <summary>
+        /// Get the is_a_snapshot field of the given VDI.
+        /// First published in XenServer 5.0.
+        /// </summary>
+        /// <param name="session">The session</param>
+        /// <param name="_vdi">The opaque_ref of the given vdi</param>
+        public static bool get_is_a_snapshot(Session session, string _vdi)
+        {
+            if (session.JsonRpcClient != null)
+                return session.JsonRpcClient.vdi_get_is_a_snapshot(session.opaque_ref, _vdi);
+            else
+                return (bool)session.proxy.vdi_get_is_a_snapshot(session.opaque_ref, _vdi ?? "").parse();
+        }
+
+        /// <summary>
+        /// Get the snapshot_of field of the given VDI.
+        /// First published in XenServer 5.0.
+        /// </summary>
+        /// <param name="session">The session</param>
+        /// <param name="_vdi">The opaque_ref of the given vdi</param>
+        public static XenRef<VDI> get_snapshot_of(Session session, string _vdi)
+        {
+            if (session.JsonRpcClient != null)
+                return session.JsonRpcClient.vdi_get_snapshot_of(session.opaque_ref, _vdi);
+            else
+                return XenRef<VDI>.Create(session.proxy.vdi_get_snapshot_of(session.opaque_ref, _vdi ?? "").parse());
+        }
+
+        /// <summary>
+        /// Get the snapshots field of the given VDI.
+        /// First published in XenServer 5.0.
+        /// </summary>
+        /// <param name="session">The session</param>
+        /// <param name="_vdi">The opaque_ref of the given vdi</param>
+        public static List<XenRef<VDI>> get_snapshots(Session session, string _vdi)
+        {
+            if (session.JsonRpcClient != null)
+                return session.JsonRpcClient.vdi_get_snapshots(session.opaque_ref, _vdi);
+            else
+                return XenRef<VDI>.Create(session.proxy.vdi_get_snapshots(session.opaque_ref, _vdi ?? "").parse());
+        }
+
+        /// <summary>
+        /// Get the snapshot_time field of the given VDI.
+        /// First published in XenServer 5.0.
+        /// </summary>
+        /// <param name="session">The session</param>
+        /// <param name="_vdi">The opaque_ref of the given vdi</param>
+        public static DateTime get_snapshot_time(Session session, string _vdi)
+        {
+            if (session.JsonRpcClient != null)
+                return session.JsonRpcClient.vdi_get_snapshot_time(session.opaque_ref, _vdi);
+            else
+                return session.proxy.vdi_get_snapshot_time(session.opaque_ref, _vdi ?? "").parse();
+        }
+
+        /// <summary>
+        /// Get the tags field of the given VDI.
+        /// First published in XenServer 5.0.
+        /// </summary>
+        /// <param name="session">The session</param>
+        /// <param name="_vdi">The opaque_ref of the given vdi</param>
+        public static string[] get_tags(Session session, string _vdi)
+        {
+            if (session.JsonRpcClient != null)
+                return session.JsonRpcClient.vdi_get_tags(session.opaque_ref, _vdi);
+            else
+                return (string [])session.proxy.vdi_get_tags(session.opaque_ref, _vdi ?? "").parse();
+        }
+
+        /// <summary>
+        /// Get the allow_caching field of the given VDI.
+        /// First published in XenServer 5.6 FP1.
+        /// </summary>
+        /// <param name="session">The session</param>
+        /// <param name="_vdi">The opaque_ref of the given vdi</param>
+        public static bool get_allow_caching(Session session, string _vdi)
+        {
+            if (session.JsonRpcClient != null)
+                return session.JsonRpcClient.vdi_get_allow_caching(session.opaque_ref, _vdi);
+            else
+                return (bool)session.proxy.vdi_get_allow_caching(session.opaque_ref, _vdi ?? "").parse();
+        }
+
+        /// <summary>
+        /// Get the on_boot field of the given VDI.
+        /// First published in XenServer 5.6 FP1.
+        /// </summary>
+        /// <param name="session">The session</param>
+        /// <param name="_vdi">The opaque_ref of the given vdi</param>
+        public static on_boot get_on_boot(Session session, string _vdi)
+        {
+            if (session.JsonRpcClient != null)
+                return session.JsonRpcClient.vdi_get_on_boot(session.opaque_ref, _vdi);
+            else
+                return (on_boot)Helper.EnumParseDefault(typeof(on_boot), (string)session.proxy.vdi_get_on_boot(session.opaque_ref, _vdi ?? "").parse());
+        }
+
+        /// <summary>
+        /// Get the metadata_of_pool field of the given VDI.
+        /// First published in XenServer 6.0.
+        /// </summary>
+        /// <param name="session">The session</param>
+        /// <param name="_vdi">The opaque_ref of the given vdi</param>
+        public static XenRef<Pool> get_metadata_of_pool(Session session, string _vdi)
+        {
+            if (session.JsonRpcClient != null)
+                return session.JsonRpcClient.vdi_get_metadata_of_pool(session.opaque_ref, _vdi);
+            else
+                return XenRef<Pool>.Create(session.proxy.vdi_get_metadata_of_pool(session.opaque_ref, _vdi ?? "").parse());
+        }
+
+        /// <summary>
+        /// Get the metadata_latest field of the given VDI.
+        /// First published in XenServer 6.0.
+        /// </summary>
+        /// <param name="session">The session</param>
+        /// <param name="_vdi">The opaque_ref of the given vdi</param>
+        public static bool get_metadata_latest(Session session, string _vdi)
+        {
+            if (session.JsonRpcClient != null)
+                return session.JsonRpcClient.vdi_get_metadata_latest(session.opaque_ref, _vdi);
+            else
+                return (bool)session.proxy.vdi_get_metadata_latest(session.opaque_ref, _vdi ?? "").parse();
+        }
+
+        /// <summary>
+        /// Get the is_tools_iso field of the given VDI.
+        /// First published in XenServer 7.0.
+        /// </summary>
+        /// <param name="session">The session</param>
+        /// <param name="_vdi">The opaque_ref of the given vdi</param>
+        public static bool get_is_tools_iso(Session session, string _vdi)
+        {
+            if (session.JsonRpcClient != null)
+                return session.JsonRpcClient.vdi_get_is_tools_iso(session.opaque_ref, _vdi);
+            else
+                return (bool)session.proxy.vdi_get_is_tools_iso(session.opaque_ref, _vdi ?? "").parse();
+        }
+
+        /// <summary>
+        /// Get the cbt_enabled field of the given VDI.
+        /// First published in XenServer 7.3.
+        /// </summary>
+        /// <param name="session">The session</param>
+        /// <param name="_vdi">The opaque_ref of the given vdi</param>
+        public static bool get_cbt_enabled(Session session, string _vdi)
+        {
+            if (session.JsonRpcClient != null)
+                return session.JsonRpcClient.vdi_get_cbt_enabled(session.opaque_ref, _vdi);
+            else
+                return (bool)session.proxy.vdi_get_cbt_enabled(session.opaque_ref, _vdi ?? "").parse();
+        }
+
+        /// <summary>
+        /// Set the other_config field of the given VDI.
+        /// First published in XenServer 4.0.
+        /// </summary>
+        /// <param name="session">The session</param>
+        /// <param name="_vdi">The opaque_ref of the given vdi</param>
+        /// <param name="_other_config">New value to set</param>
+        public static void set_other_config(Session session, string _vdi, Dictionary<string, string> _other_config)
+        {
+            if (session.JsonRpcClient != null)
+                session.JsonRpcClient.vdi_set_other_config(session.opaque_ref, _vdi, _other_config);
+            else
+                session.proxy.vdi_set_other_config(session.opaque_ref, _vdi ?? "", Maps.convert_to_proxy_string_string(_other_config)).parse();
+        }
+
+        /// <summary>
+        /// Add the given key-value pair to the other_config field of the given VDI.
+        /// First published in XenServer 4.0.
+        /// </summary>
+        /// <param name="session">The session</param>
+        /// <param name="_vdi">The opaque_ref of the given vdi</param>
+        /// <param name="_key">Key to add</param>
+        /// <param name="_value">Value to add</param>
+        public static void add_to_other_config(Session session, string _vdi, string _key, string _value)
+        {
+            if (session.JsonRpcClient != null)
+                session.JsonRpcClient.vdi_add_to_other_config(session.opaque_ref, _vdi, _key, _value);
+            else
+                session.proxy.vdi_add_to_other_config(session.opaque_ref, _vdi ?? "", _key ?? "", _value ?? "").parse();
+        }
+
+        /// <summary>
+        /// Remove the given key and its corresponding value from the other_config field of the given VDI.  If the key is not in that Map, then do nothing.
+        /// First published in XenServer 4.0.
+        /// </summary>
+        /// <param name="session">The session</param>
+        /// <param name="_vdi">The opaque_ref of the given vdi</param>
+        /// <param name="_key">Key to remove</param>
+        public static void remove_from_other_config(Session session, string _vdi, string _key)
+        {
+            if (session.JsonRpcClient != null)
+                session.JsonRpcClient.vdi_remove_from_other_config(session.opaque_ref, _vdi, _key);
+            else
+                session.proxy.vdi_remove_from_other_config(session.opaque_ref, _vdi ?? "", _key ?? "").parse();
+        }
+
+        /// <summary>
+        /// Set the xenstore_data field of the given VDI.
+        /// First published in XenServer 4.1.
+        /// </summary>
+        /// <param name="session">The session</param>
+        /// <param name="_vdi">The opaque_ref of the given vdi</param>
+        /// <param name="_xenstore_data">New value to set</param>
+        public static void set_xenstore_data(Session session, string _vdi, Dictionary<string, string> _xenstore_data)
+        {
+            if (session.JsonRpcClient != null)
+                session.JsonRpcClient.vdi_set_xenstore_data(session.opaque_ref, _vdi, _xenstore_data);
+            else
+                session.proxy.vdi_set_xenstore_data(session.opaque_ref, _vdi ?? "", Maps.convert_to_proxy_string_string(_xenstore_data)).parse();
+        }
+
+        /// <summary>
+        /// Add the given key-value pair to the xenstore_data field of the given VDI.
+        /// First published in XenServer 4.1.
+        /// </summary>
+        /// <param name="session">The session</param>
+        /// <param name="_vdi">The opaque_ref of the given vdi</param>
+        /// <param name="_key">Key to add</param>
+        /// <param name="_value">Value to add</param>
+        public static void add_to_xenstore_data(Session session, string _vdi, string _key, string _value)
+        {
+            if (session.JsonRpcClient != null)
+                session.JsonRpcClient.vdi_add_to_xenstore_data(session.opaque_ref, _vdi, _key, _value);
+            else
+                session.proxy.vdi_add_to_xenstore_data(session.opaque_ref, _vdi ?? "", _key ?? "", _value ?? "").parse();
+        }
+
+        /// <summary>
+        /// Remove the given key and its corresponding value from the xenstore_data field of the given VDI.  If the key is not in that Map, then do nothing.
+        /// First published in XenServer 4.1.
+        /// </summary>
+        /// <param name="session">The session</param>
+        /// <param name="_vdi">The opaque_ref of the given vdi</param>
+        /// <param name="_key">Key to remove</param>
+        public static void remove_from_xenstore_data(Session session, string _vdi, string _key)
+        {
+            if (session.JsonRpcClient != null)
+                session.JsonRpcClient.vdi_remove_from_xenstore_data(session.opaque_ref, _vdi, _key);
+            else
+                session.proxy.vdi_remove_from_xenstore_data(session.opaque_ref, _vdi ?? "", _key ?? "").parse();
+        }
+
+        /// <summary>
+        /// Set the sm_config field of the given VDI.
+        /// First published in XenServer 4.1.
+        /// </summary>
+        /// <param name="session">The session</param>
+        /// <param name="_vdi">The opaque_ref of the given vdi</param>
+        /// <param name="_sm_config">New value to set</param>
+        public static void set_sm_config(Session session, string _vdi, Dictionary<string, string> _sm_config)
+        {
+            if (session.JsonRpcClient != null)
+                session.JsonRpcClient.vdi_set_sm_config(session.opaque_ref, _vdi, _sm_config);
+            else
+                session.proxy.vdi_set_sm_config(session.opaque_ref, _vdi ?? "", Maps.convert_to_proxy_string_string(_sm_config)).parse();
+        }
+
+        /// <summary>
+        /// Add the given key-value pair to the sm_config field of the given VDI.
+        /// First published in XenServer 4.1.
+        /// </summary>
+        /// <param name="session">The session</param>
+        /// <param name="_vdi">The opaque_ref of the given vdi</param>
+        /// <param name="_key">Key to add</param>
+        /// <param name="_value">Value to add</param>
+        public static void add_to_sm_config(Session session, string _vdi, string _key, string _value)
+        {
+            if (session.JsonRpcClient != null)
+                session.JsonRpcClient.vdi_add_to_sm_config(session.opaque_ref, _vdi, _key, _value);
+            else
+                session.proxy.vdi_add_to_sm_config(session.opaque_ref, _vdi ?? "", _key ?? "", _value ?? "").parse();
+        }
+
+        /// <summary>
+        /// Remove the given key and its corresponding value from the sm_config field of the given VDI.  If the key is not in that Map, then do nothing.
+        /// First published in XenServer 4.1.
+        /// </summary>
+        /// <param name="session">The session</param>
+        /// <param name="_vdi">The opaque_ref of the given vdi</param>
+        /// <param name="_key">Key to remove</param>
+        public static void remove_from_sm_config(Session session, string _vdi, string _key)
+        {
+            if (session.JsonRpcClient != null)
+                session.JsonRpcClient.vdi_remove_from_sm_config(session.opaque_ref, _vdi, _key);
+            else
+                session.proxy.vdi_remove_from_sm_config(session.opaque_ref, _vdi ?? "", _key ?? "").parse();
+        }
+
+        /// <summary>
+        /// Set the tags field of the given VDI.
+        /// First published in XenServer 5.0.
+        /// </summary>
+        /// <param name="session">The session</param>
+        /// <param name="_vdi">The opaque_ref of the given vdi</param>
+        /// <param name="_tags">New value to set</param>
+        public static void set_tags(Session session, string _vdi, string[] _tags)
+        {
+            if (session.JsonRpcClient != null)
+                session.JsonRpcClient.vdi_set_tags(session.opaque_ref, _vdi, _tags);
+            else
+                session.proxy.vdi_set_tags(session.opaque_ref, _vdi ?? "", _tags).parse();
+        }
+
+        /// <summary>
+        /// Add the given value to the tags field of the given VDI.  If the value is already in that Set, then do nothing.
+        /// First published in XenServer 5.0.
+        /// </summary>
+        /// <param name="session">The session</param>
+        /// <param name="_vdi">The opaque_ref of the given vdi</param>
+        /// <param name="_value">New value to add</param>
+        public static void add_tags(Session session, string _vdi, string _value)
+        {
+            if (session.JsonRpcClient != null)
+                session.JsonRpcClient.vdi_add_tags(session.opaque_ref, _vdi, _value);
+            else
+                session.proxy.vdi_add_tags(session.opaque_ref, _vdi ?? "", _value ?? "").parse();
+        }
+
+        /// <summary>
+        /// Remove the given value from the tags field of the given VDI.  If the value is not in that Set, then do nothing.
+        /// First published in XenServer 5.0.
+        /// </summary>
+        /// <param name="session">The session</param>
+        /// <param name="_vdi">The opaque_ref of the given vdi</param>
+        /// <param name="_value">Value to remove</param>
+        public static void remove_tags(Session session, string _vdi, string _value)
+        {
+            if (session.JsonRpcClient != null)
+                session.JsonRpcClient.vdi_remove_tags(session.opaque_ref, _vdi, _value);
+            else
+                session.proxy.vdi_remove_tags(session.opaque_ref, _vdi ?? "", _value ?? "").parse();
+        }
+
+        /// <summary>
+        /// Take a read-only snapshot of the VDI, returning a reference to the snapshot. If any driver_params are specified then these are passed through to the storage-specific substrate driver that takes the snapshot. NB the snapshot lives in the same Storage Repository as its parent.
+        /// First published in XenServer 4.0.
+        /// </summary>
+        /// <param name="session">The session</param>
+        /// <param name="_vdi">The opaque_ref of the given vdi</param>
+        /// <param name="_driver_params">Optional parameters that can be passed through to backend driver in order to specify storage-type-specific snapshot options First published in XenServer 4.1.</param>
+        public static XenRef<VDI> snapshot(Session session, string _vdi, Dictionary<string, string> _driver_params)
+        {
+            if (session.JsonRpcClient != null)
+                return session.JsonRpcClient.vdi_snapshot(session.opaque_ref, _vdi, _driver_params);
+            else
+                return XenRef<VDI>.Create(session.proxy.vdi_snapshot(session.opaque_ref, _vdi ?? "", Maps.convert_to_proxy_string_string(_driver_params)).parse());
+        }
+
+        /// <summary>
+        /// Take a read-only snapshot of the VDI, returning a reference to the snapshot. If any driver_params are specified then these are passed through to the storage-specific substrate driver that takes the snapshot. NB the snapshot lives in the same Storage Repository as its parent.
+        /// First published in XenServer 4.0.
+        /// </summary>
+        /// <param name="session">The session</param>
+        /// <param name="_vdi">The opaque_ref of the given vdi</param>
+        /// <param name="_driver_params">Optional parameters that can be passed through to backend driver in order to specify storage-type-specific snapshot options First published in XenServer 4.1.</param>
+        public static XenRef<Task> async_snapshot(Session session, string _vdi, Dictionary<string, string> _driver_params)
+        {
+          if (session.JsonRpcClient != null)
+              return session.JsonRpcClient.async_vdi_snapshot(session.opaque_ref, _vdi, _driver_params);
+          else
+              return XenRef<Task>.Create(session.proxy.async_vdi_snapshot(session.opaque_ref, _vdi ?? "", Maps.convert_to_proxy_string_string(_driver_params)).parse());
+        }
+
+        /// <summary>
+        /// Take an exact copy of the VDI and return a reference to the new disk. If any driver_params are specified then these are passed through to the storage-specific substrate driver that implements the clone operation. NB the clone lives in the same Storage Repository as its parent.
+        /// First published in XenServer 4.0.
+        /// </summary>
+        /// <param name="session">The session</param>
+        /// <param name="_vdi">The opaque_ref of the given vdi</param>
+        /// <param name="_driver_params">Optional parameters that are passed through to the backend driver in order to specify storage-type-specific clone options First published in XenServer 4.1.</param>
+        public static XenRef<VDI> clone(Session session, string _vdi, Dictionary<string, string> _driver_params)
+        {
+            if (session.JsonRpcClient != null)
+                return session.JsonRpcClient.vdi_clone(session.opaque_ref, _vdi, _driver_params);
+            else
+                return XenRef<VDI>.Create(session.proxy.vdi_clone(session.opaque_ref, _vdi ?? "", Maps.convert_to_proxy_string_string(_driver_params)).parse());
+        }
+
+        /// <summary>
+        /// Take an exact copy of the VDI and return a reference to the new disk. If any driver_params are specified then these are passed through to the storage-specific substrate driver that implements the clone operation. NB the clone lives in the same Storage Repository as its parent.
+        /// First published in XenServer 4.0.
+        /// </summary>
+        /// <param name="session">The session</param>
+        /// <param name="_vdi">The opaque_ref of the given vdi</param>
+        /// <param name="_driver_params">Optional parameters that are passed through to the backend driver in order to specify storage-type-specific clone options First published in XenServer 4.1.</param>
+        public static XenRef<Task> async_clone(Session session, string _vdi, Dictionary<string, string> _driver_params)
+        {
+          if (session.JsonRpcClient != null)
+              return session.JsonRpcClient.async_vdi_clone(session.opaque_ref, _vdi, _driver_params);
+          else
+              return XenRef<Task>.Create(session.proxy.async_vdi_clone(session.opaque_ref, _vdi ?? "", Maps.convert_to_proxy_string_string(_driver_params)).parse());
+        }
+
+        /// <summary>
+        /// Resize the VDI.
+        /// First published in XenServer 4.0.
+        /// </summary>
+        /// <param name="session">The session</param>
+        /// <param name="_vdi">The opaque_ref of the given vdi</param>
+        /// <param name="_size">The new size of the VDI</param>
+        public static void resize(Session session, string _vdi, long _size)
+        {
+            if (session.JsonRpcClient != null)
+                session.JsonRpcClient.vdi_resize(session.opaque_ref, _vdi, _size);
+            else
+                session.proxy.vdi_resize(session.opaque_ref, _vdi ?? "", _size.ToString()).parse();
+        }
+
+        /// <summary>
+        /// Resize the VDI.
+        /// First published in XenServer 4.0.
+        /// </summary>
+        /// <param name="session">The session</param>
+        /// <param name="_vdi">The opaque_ref of the given vdi</param>
+        /// <param name="_size">The new size of the VDI</param>
+        public static XenRef<Task> async_resize(Session session, string _vdi, long _size)
+        {
+          if (session.JsonRpcClient != null)
+              return session.JsonRpcClient.async_vdi_resize(session.opaque_ref, _vdi, _size);
+          else
+              return XenRef<Task>.Create(session.proxy.async_vdi_resize(session.opaque_ref, _vdi ?? "", _size.ToString()).parse());
+        }
+
+        /// <summary>
+        /// Resize the VDI which may or may not be attached to running guests.
+        /// First published in XenServer 4.0.
+        /// </summary>
+        /// <param name="session">The session</param>
+        /// <param name="_vdi">The opaque_ref of the given vdi</param>
+        /// <param name="_size">The new size of the VDI</param>
+        public static void resize_online(Session session, string _vdi, long _size)
+        {
+            if (session.JsonRpcClient != null)
+                session.JsonRpcClient.vdi_resize_online(session.opaque_ref, _vdi, _size);
+            else
+                session.proxy.vdi_resize_online(session.opaque_ref, _vdi ?? "", _size.ToString()).parse();
+        }
+
+        /// <summary>
+        /// Resize the VDI which may or may not be attached to running guests.
+        /// First published in XenServer 4.0.
+        /// </summary>
+        /// <param name="session">The session</param>
+        /// <param name="_vdi">The opaque_ref of the given vdi</param>
+        /// <param name="_size">The new size of the VDI</param>
+        public static XenRef<Task> async_resize_online(Session session, string _vdi, long _size)
+        {
+          if (session.JsonRpcClient != null)
+              return session.JsonRpcClient.async_vdi_resize_online(session.opaque_ref, _vdi, _size);
+          else
+              return XenRef<Task>.Create(session.proxy.async_vdi_resize_online(session.opaque_ref, _vdi ?? "", _size.ToString()).parse());
+        }
+
+        /// <summary>
+        /// Create a new VDI record in the database only
+        /// First published in XenServer 4.1.
+        /// </summary>
+        /// <param name="session">The session</param>
+        /// <param name="_uuid">The uuid of the disk to introduce</param>
+        /// <param name="_name_label">The name of the disk record</param>
+        /// <param name="_name_description">The description of the disk record</param>
+        /// <param name="_sr">The SR that the VDI is in</param>
+        /// <param name="_type">The type of the VDI</param>
+        /// <param name="_sharable">true if this disk may be shared</param>
+        /// <param name="_read_only">true if this disk may ONLY be mounted read-only</param>
+        /// <param name="_other_config">additional configuration</param>
+        /// <param name="_location">location information</param>
+        /// <param name="_xenstore_data">Data to insert into xenstore</param>
+        /// <param name="_sm_config">Storage-specific config</param>
+        public static XenRef<VDI> introduce(Session session, string _uuid, string _name_label, string _name_description, string _sr, vdi_type _type, bool _sharable, bool _read_only, Dictionary<string, string> _other_config, string _location, Dictionary<string, string> _xenstore_data, Dictionary<string, string> _sm_config)
+        {
+            if (session.JsonRpcClient != null)
+                return session.JsonRpcClient.vdi_introduce(session.opaque_ref, _uuid, _name_label, _name_description, _sr, _type, _sharable, _read_only, _other_config, _location, _xenstore_data, _sm_config);
+            else
+                return XenRef<VDI>.Create(session.proxy.vdi_introduce(session.opaque_ref, _uuid ?? "", _name_label ?? "", _name_description ?? "", _sr ?? "", vdi_type_helper.ToString(_type), _sharable, _read_only, Maps.convert_to_proxy_string_string(_other_config), _location ?? "", Maps.convert_to_proxy_string_string(_xenstore_data), Maps.convert_to_proxy_string_string(_sm_config)).parse());
+        }
+
+        /// <summary>
+        /// Create a new VDI record in the database only
+        /// First published in XenServer 4.1.
+        /// </summary>
+        /// <param name="session">The session</param>
+        /// <param name="_uuid">The uuid of the disk to introduce</param>
+        /// <param name="_name_label">The name of the disk record</param>
+        /// <param name="_name_description">The description of the disk record</param>
+        /// <param name="_sr">The SR that the VDI is in</param>
+        /// <param name="_type">The type of the VDI</param>
+        /// <param name="_sharable">true if this disk may be shared</param>
+        /// <param name="_read_only">true if this disk may ONLY be mounted read-only</param>
+        /// <param name="_other_config">additional configuration</param>
+        /// <param name="_location">location information</param>
+        /// <param name="_xenstore_data">Data to insert into xenstore</param>
+        /// <param name="_sm_config">Storage-specific config</param>
+        public static XenRef<Task> async_introduce(Session session, string _uuid, string _name_label, string _name_description, string _sr, vdi_type _type, bool _sharable, bool _read_only, Dictionary<string, string> _other_config, string _location, Dictionary<string, string> _xenstore_data, Dictionary<string, string> _sm_config)
+        {
+          if (session.JsonRpcClient != null)
+              return session.JsonRpcClient.async_vdi_introduce(session.opaque_ref, _uuid, _name_label, _name_description, _sr, _type, _sharable, _read_only, _other_config, _location, _xenstore_data, _sm_config);
+          else
+              return XenRef<Task>.Create(session.proxy.async_vdi_introduce(session.opaque_ref, _uuid ?? "", _name_label ?? "", _name_description ?? "", _sr ?? "", vdi_type_helper.ToString(_type), _sharable, _read_only, Maps.convert_to_proxy_string_string(_other_config), _location ?? "", Maps.convert_to_proxy_string_string(_xenstore_data), Maps.convert_to_proxy_string_string(_sm_config)).parse());
+        }
+
+        /// <summary>
+        /// Create a new VDI record in the database only
+        /// First published in XenServer 4.1.
+        /// </summary>
+        /// <param name="session">The session</param>
+        /// <param name="_uuid">The uuid of the disk to introduce</param>
+        /// <param name="_name_label">The name of the disk record</param>
+        /// <param name="_name_description">The description of the disk record</param>
+        /// <param name="_sr">The SR that the VDI is in</param>
+        /// <param name="_type">The type of the VDI</param>
+        /// <param name="_sharable">true if this disk may be shared</param>
+        /// <param name="_read_only">true if this disk may ONLY be mounted read-only</param>
+        /// <param name="_other_config">additional configuration</param>
+        /// <param name="_location">location information</param>
+        /// <param name="_xenstore_data">Data to insert into xenstore</param>
+        /// <param name="_sm_config">Storage-specific config</param>
+        /// <param name="_managed">Storage-specific config First published in XenServer 6.1.</param>
+        /// <param name="_virtual_size">Storage-specific config First published in XenServer 6.1.</param>
+        /// <param name="_physical_utilisation">Storage-specific config First published in XenServer 6.1.</param>
+        /// <param name="_metadata_of_pool">Storage-specific config First published in XenServer 6.1.</param>
+        /// <param name="_is_a_snapshot">Storage-specific config First published in XenServer 6.1.</param>
+        /// <param name="_snapshot_time">Storage-specific config First published in XenServer 6.1.</param>
+        /// <param name="_snapshot_of">Storage-specific config First published in XenServer 6.1.</param>
+        public static XenRef<VDI> introduce(Session session, string _uuid, string _name_label, string _name_description, string _sr, vdi_type _type, bool _sharable, bool _read_only, Dictionary<string, string> _other_config, string _location, Dictionary<string, string> _xenstore_data, Dictionary<string, string> _sm_config, bool _managed, long _virtual_size, long _physical_utilisation, string _metadata_of_pool, bool _is_a_snapshot, DateTime _snapshot_time, string _snapshot_of)
+        {
+            if (session.JsonRpcClient != null)
+                return session.JsonRpcClient.vdi_introduce(session.opaque_ref, _uuid, _name_label, _name_description, _sr, _type, _sharable, _read_only, _other_config, _location, _xenstore_data, _sm_config, _managed, _virtual_size, _physical_utilisation, _metadata_of_pool, _is_a_snapshot, _snapshot_time, _snapshot_of);
+            else
+                return XenRef<VDI>.Create(session.proxy.vdi_introduce(session.opaque_ref, _uuid ?? "", _name_label ?? "", _name_description ?? "", _sr ?? "", vdi_type_helper.ToString(_type), _sharable, _read_only, Maps.convert_to_proxy_string_string(_other_config), _location ?? "", Maps.convert_to_proxy_string_string(_xenstore_data), Maps.convert_to_proxy_string_string(_sm_config), _managed, _virtual_size.ToString(), _physical_utilisation.ToString(), _metadata_of_pool ?? "", _is_a_snapshot, _snapshot_time, _snapshot_of ?? "").parse());
+        }
+
+        /// <summary>
+        /// Create a new VDI record in the database only
+        /// First published in XenServer 4.1.
+        /// </summary>
+        /// <param name="session">The session</param>
+        /// <param name="_uuid">The uuid of the disk to introduce</param>
+        /// <param name="_name_label">The name of the disk record</param>
+        /// <param name="_name_description">The description of the disk record</param>
+        /// <param name="_sr">The SR that the VDI is in</param>
+        /// <param name="_type">The type of the VDI</param>
+        /// <param name="_sharable">true if this disk may be shared</param>
+        /// <param name="_read_only">true if this disk may ONLY be mounted read-only</param>
+        /// <param name="_other_config">additional configuration</param>
+        /// <param name="_location">location information</param>
+        /// <param name="_xenstore_data">Data to insert into xenstore</param>
+        /// <param name="_sm_config">Storage-specific config</param>
+        /// <param name="_managed">Storage-specific config First published in XenServer 6.1.</param>
+        /// <param name="_virtual_size">Storage-specific config First published in XenServer 6.1.</param>
+        /// <param name="_physical_utilisation">Storage-specific config First published in XenServer 6.1.</param>
+        /// <param name="_metadata_of_pool">Storage-specific config First published in XenServer 6.1.</param>
+        /// <param name="_is_a_snapshot">Storage-specific config First published in XenServer 6.1.</param>
+        /// <param name="_snapshot_time">Storage-specific config First published in XenServer 6.1.</param>
+        /// <param name="_snapshot_of">Storage-specific config First published in XenServer 6.1.</param>
+        public static XenRef<Task> async_introduce(Session session, string _uuid, string _name_label, string _name_description, string _sr, vdi_type _type, bool _sharable, bool _read_only, Dictionary<string, string> _other_config, string _location, Dictionary<string, string> _xenstore_data, Dictionary<string, string> _sm_config, bool _managed, long _virtual_size, long _physical_utilisation, string _metadata_of_pool, bool _is_a_snapshot, DateTime _snapshot_time, string _snapshot_of)
+        {
+          if (session.JsonRpcClient != null)
+              return session.JsonRpcClient.async_vdi_introduce(session.opaque_ref, _uuid, _name_label, _name_description, _sr, _type, _sharable, _read_only, _other_config, _location, _xenstore_data, _sm_config, _managed, _virtual_size, _physical_utilisation, _metadata_of_pool, _is_a_snapshot, _snapshot_time, _snapshot_of);
+          else
+              return XenRef<Task>.Create(session.proxy.async_vdi_introduce(session.opaque_ref, _uuid ?? "", _name_label ?? "", _name_description ?? "", _sr ?? "", vdi_type_helper.ToString(_type), _sharable, _read_only, Maps.convert_to_proxy_string_string(_other_config), _location ?? "", Maps.convert_to_proxy_string_string(_xenstore_data), Maps.convert_to_proxy_string_string(_sm_config), _managed, _virtual_size.ToString(), _physical_utilisation.ToString(), _metadata_of_pool ?? "", _is_a_snapshot, _snapshot_time, _snapshot_of ?? "").parse());
+        }
+
+        /// <summary>
+        /// Create a new VDI record in the database only
+        /// First published in XenServer 4.0.
+        /// </summary>
+        /// <param name="session">The session</param>
+        /// <param name="_uuid">The uuid of the disk to introduce First published in XenServer 4.1.</param>
+        /// <param name="_name_label">The name of the disk record First published in XenServer 4.1.</param>
+        /// <param name="_name_description">The description of the disk record First published in XenServer 4.1.</param>
+        /// <param name="_sr">The SR that the VDI is in First published in XenServer 4.1.</param>
+        /// <param name="_type">The type of the VDI First published in XenServer 4.1.</param>
+        /// <param name="_sharable">true if this disk may be shared First published in XenServer 4.1.</param>
+        /// <param name="_read_only">true if this disk may ONLY be mounted read-only First published in XenServer 4.1.</param>
+        /// <param name="_other_config">additional configuration First published in XenServer 4.1.</param>
+        /// <param name="_location">location information First published in XenServer 4.1.</param>
+        /// <param name="_xenstore_data">Data to insert into xenstore First published in XenServer 4.1.</param>
+        /// <param name="_sm_config">Storage-specific config First published in XenServer 4.1.</param>
+        public static XenRef<VDI> db_introduce(Session session, string _uuid, string _name_label, string _name_description, string _sr, vdi_type _type, bool _sharable, bool _read_only, Dictionary<string, string> _other_config, string _location, Dictionary<string, string> _xenstore_data, Dictionary<string, string> _sm_config)
+        {
+            if (session.JsonRpcClient != null)
+                return session.JsonRpcClient.vdi_db_introduce(session.opaque_ref, _uuid, _name_label, _name_description, _sr, _type, _sharable, _read_only, _other_config, _location, _xenstore_data, _sm_config);
+            else
+                return XenRef<VDI>.Create(session.proxy.vdi_db_introduce(session.opaque_ref, _uuid ?? "", _name_label ?? "", _name_description ?? "", _sr ?? "", vdi_type_helper.ToString(_type), _sharable, _read_only, Maps.convert_to_proxy_string_string(_other_config), _location ?? "", Maps.convert_to_proxy_string_string(_xenstore_data), Maps.convert_to_proxy_string_string(_sm_config)).parse());
+        }
+
+        /// <summary>
+        /// Create a new VDI record in the database only
+        /// First published in XenServer 4.0.
+        /// </summary>
+        /// <param name="session">The session</param>
+        /// <param name="_uuid">The uuid of the disk to introduce First published in XenServer 4.1.</param>
+        /// <param name="_name_label">The name of the disk record First published in XenServer 4.1.</param>
+        /// <param name="_name_description">The description of the disk record First published in XenServer 4.1.</param>
+        /// <param name="_sr">The SR that the VDI is in First published in XenServer 4.1.</param>
+        /// <param name="_type">The type of the VDI First published in XenServer 4.1.</param>
+        /// <param name="_sharable">true if this disk may be shared First published in XenServer 4.1.</param>
+        /// <param name="_read_only">true if this disk may ONLY be mounted read-only First published in XenServer 4.1.</param>
+        /// <param name="_other_config">additional configuration First published in XenServer 4.1.</param>
+        /// <param name="_location">location information First published in XenServer 4.1.</param>
+        /// <param name="_xenstore_data">Data to insert into xenstore First published in XenServer 4.1.</param>
+        /// <param name="_sm_config">Storage-specific config First published in XenServer 4.1.</param>
+        public static XenRef<Task> async_db_introduce(Session session, string _uuid, string _name_label, string _name_description, string _sr, vdi_type _type, bool _sharable, bool _read_only, Dictionary<string, string> _other_config, string _location, Dictionary<string, string> _xenstore_data, Dictionary<string, string> _sm_config)
+        {
+          if (session.JsonRpcClient != null)
+              return session.JsonRpcClient.async_vdi_db_introduce(session.opaque_ref, _uuid, _name_label, _name_description, _sr, _type, _sharable, _read_only, _other_config, _location, _xenstore_data, _sm_config);
+          else
+              return XenRef<Task>.Create(session.proxy.async_vdi_db_introduce(session.opaque_ref, _uuid ?? "", _name_label ?? "", _name_description ?? "", _sr ?? "", vdi_type_helper.ToString(_type), _sharable, _read_only, Maps.convert_to_proxy_string_string(_other_config), _location ?? "", Maps.convert_to_proxy_string_string(_xenstore_data), Maps.convert_to_proxy_string_string(_sm_config)).parse());
+        }
+
+        /// <summary>
+        /// Create a new VDI record in the database only
+        /// First published in XenServer 4.0.
+        /// </summary>
+        /// <param name="session">The session</param>
+        /// <param name="_uuid">The uuid of the disk to introduce First published in XenServer 4.1.</param>
+        /// <param name="_name_label">The name of the disk record First published in XenServer 4.1.</param>
+        /// <param name="_name_description">The description of the disk record First published in XenServer 4.1.</param>
+        /// <param name="_sr">The SR that the VDI is in First published in XenServer 4.1.</param>
+        /// <param name="_type">The type of the VDI First published in XenServer 4.1.</param>
+        /// <param name="_sharable">true if this disk may be shared First published in XenServer 4.1.</param>
+        /// <param name="_read_only">true if this disk may ONLY be mounted read-only First published in XenServer 4.1.</param>
+        /// <param name="_other_config">additional configuration First published in XenServer 4.1.</param>
+        /// <param name="_location">location information First published in XenServer 4.1.</param>
+        /// <param name="_xenstore_data">Data to insert into xenstore First published in XenServer 4.1.</param>
+        /// <param name="_sm_config">Storage-specific config First published in XenServer 4.1.</param>
+        /// <param name="_managed">Storage-specific config First published in XenServer 6.1.</param>
+        /// <param name="_virtual_size">Storage-specific config First published in XenServer 6.1.</param>
+        /// <param name="_physical_utilisation">Storage-specific config First published in XenServer 6.1.</param>
+        /// <param name="_metadata_of_pool">Storage-specific config First published in XenServer 6.1.</param>
+        /// <param name="_is_a_snapshot">Storage-specific config First published in XenServer 6.1.</param>
+        /// <param name="_snapshot_time">Storage-specific config First published in XenServer 6.1.</param>
+        /// <param name="_snapshot_of">Storage-specific config First published in XenServer 6.1.</param>
+        public static XenRef<VDI> db_introduce(Session session, string _uuid, string _name_label, string _name_description, string _sr, vdi_type _type, bool _sharable, bool _read_only, Dictionary<string, string> _other_config, string _location, Dictionary<string, string> _xenstore_data, Dictionary<string, string> _sm_config, bool _managed, long _virtual_size, long _physical_utilisation, string _metadata_of_pool, bool _is_a_snapshot, DateTime _snapshot_time, string _snapshot_of)
+        {
+            if (session.JsonRpcClient != null)
+                return session.JsonRpcClient.vdi_db_introduce(session.opaque_ref, _uuid, _name_label, _name_description, _sr, _type, _sharable, _read_only, _other_config, _location, _xenstore_data, _sm_config, _managed, _virtual_size, _physical_utilisation, _metadata_of_pool, _is_a_snapshot, _snapshot_time, _snapshot_of);
+            else
+                return XenRef<VDI>.Create(session.proxy.vdi_db_introduce(session.opaque_ref, _uuid ?? "", _name_label ?? "", _name_description ?? "", _sr ?? "", vdi_type_helper.ToString(_type), _sharable, _read_only, Maps.convert_to_proxy_string_string(_other_config), _location ?? "", Maps.convert_to_proxy_string_string(_xenstore_data), Maps.convert_to_proxy_string_string(_sm_config), _managed, _virtual_size.ToString(), _physical_utilisation.ToString(), _metadata_of_pool ?? "", _is_a_snapshot, _snapshot_time, _snapshot_of ?? "").parse());
+        }
+
+        /// <summary>
+        /// Create a new VDI record in the database only
+        /// First published in XenServer 4.0.
+        /// </summary>
+        /// <param name="session">The session</param>
+        /// <param name="_uuid">The uuid of the disk to introduce First published in XenServer 4.1.</param>
+        /// <param name="_name_label">The name of the disk record First published in XenServer 4.1.</param>
+        /// <param name="_name_description">The description of the disk record First published in XenServer 4.1.</param>
+        /// <param name="_sr">The SR that the VDI is in First published in XenServer 4.1.</param>
+        /// <param name="_type">The type of the VDI First published in XenServer 4.1.</param>
+        /// <param name="_sharable">true if this disk may be shared First published in XenServer 4.1.</param>
+        /// <param name="_read_only">true if this disk may ONLY be mounted read-only First published in XenServer 4.1.</param>
+        /// <param name="_other_config">additional configuration First published in XenServer 4.1.</param>
+        /// <param name="_location">location information First published in XenServer 4.1.</param>
+        /// <param name="_xenstore_data">Data to insert into xenstore First published in XenServer 4.1.</param>
+        /// <param name="_sm_config">Storage-specific config First published in XenServer 4.1.</param>
+        /// <param name="_managed">Storage-specific config First published in XenServer 6.1.</param>
+        /// <param name="_virtual_size">Storage-specific config First published in XenServer 6.1.</param>
+        /// <param name="_physical_utilisation">Storage-specific config First published in XenServer 6.1.</param>
+        /// <param name="_metadata_of_pool">Storage-specific config First published in XenServer 6.1.</param>
+        /// <param name="_is_a_snapshot">Storage-specific config First published in XenServer 6.1.</param>
+        /// <param name="_snapshot_time">Storage-specific config First published in XenServer 6.1.</param>
+        /// <param name="_snapshot_of">Storage-specific config First published in XenServer 6.1.</param>
+        public static XenRef<Task> async_db_introduce(Session session, string _uuid, string _name_label, string _name_description, string _sr, vdi_type _type, bool _sharable, bool _read_only, Dictionary<string, string> _other_config, string _location, Dictionary<string, string> _xenstore_data, Dictionary<string, string> _sm_config, bool _managed, long _virtual_size, long _physical_utilisation, string _metadata_of_pool, bool _is_a_snapshot, DateTime _snapshot_time, string _snapshot_of)
+        {
+          if (session.JsonRpcClient != null)
+              return session.JsonRpcClient.async_vdi_db_introduce(session.opaque_ref, _uuid, _name_label, _name_description, _sr, _type, _sharable, _read_only, _other_config, _location, _xenstore_data, _sm_config, _managed, _virtual_size, _physical_utilisation, _metadata_of_pool, _is_a_snapshot, _snapshot_time, _snapshot_of);
+          else
+              return XenRef<Task>.Create(session.proxy.async_vdi_db_introduce(session.opaque_ref, _uuid ?? "", _name_label ?? "", _name_description ?? "", _sr ?? "", vdi_type_helper.ToString(_type), _sharable, _read_only, Maps.convert_to_proxy_string_string(_other_config), _location ?? "", Maps.convert_to_proxy_string_string(_xenstore_data), Maps.convert_to_proxy_string_string(_sm_config), _managed, _virtual_size.ToString(), _physical_utilisation.ToString(), _metadata_of_pool ?? "", _is_a_snapshot, _snapshot_time, _snapshot_of ?? "").parse());
+        }
+
+        /// <summary>
+        /// Create a new VDI record in the database only
+        /// First published in XenServer 4.0.
+        /// </summary>
+        /// <param name="session">The session</param>
+        /// <param name="_uuid">The uuid of the disk to introduce First published in XenServer 4.1.</param>
+        /// <param name="_name_label">The name of the disk record First published in XenServer 4.1.</param>
+        /// <param name="_name_description">The description of the disk record First published in XenServer 4.1.</param>
+        /// <param name="_sr">The SR that the VDI is in First published in XenServer 4.1.</param>
+        /// <param name="_type">The type of the VDI First published in XenServer 4.1.</param>
+        /// <param name="_sharable">true if this disk may be shared First published in XenServer 4.1.</param>
+        /// <param name="_read_only">true if this disk may ONLY be mounted read-only First published in XenServer 4.1.</param>
+        /// <param name="_other_config">additional configuration First published in XenServer 4.1.</param>
+        /// <param name="_location">location information First published in XenServer 4.1.</param>
+        /// <param name="_xenstore_data">Data to insert into xenstore First published in XenServer 4.1.</param>
+        /// <param name="_sm_config">Storage-specific config First published in XenServer 4.1.</param>
+        /// <param name="_managed">Storage-specific config First published in XenServer 6.1.</param>
+        /// <param name="_virtual_size">Storage-specific config First published in XenServer 6.1.</param>
+        /// <param name="_physical_utilisation">Storage-specific config First published in XenServer 6.1.</param>
+        /// <param name="_metadata_of_pool">Storage-specific config First published in XenServer 6.1.</param>
+        /// <param name="_is_a_snapshot">Storage-specific config First published in XenServer 6.1.</param>
+        /// <param name="_snapshot_time">Storage-specific config First published in XenServer 6.1.</param>
+        /// <param name="_snapshot_of">Storage-specific config First published in XenServer 6.1.</param>
+        /// <param name="_cbt_enabled">True if changed blocks are tracked for this VDI First published in XenServer 7.3.</param>
+        public static XenRef<VDI> db_introduce(Session session, string _uuid, string _name_label, string _name_description, string _sr, vdi_type _type, bool _sharable, bool _read_only, Dictionary<string, string> _other_config, string _location, Dictionary<string, string> _xenstore_data, Dictionary<string, string> _sm_config, bool _managed, long _virtual_size, long _physical_utilisation, string _metadata_of_pool, bool _is_a_snapshot, DateTime _snapshot_time, string _snapshot_of, bool _cbt_enabled)
+        {
+            if (session.JsonRpcClient != null)
+                return session.JsonRpcClient.vdi_db_introduce(session.opaque_ref, _uuid, _name_label, _name_description, _sr, _type, _sharable, _read_only, _other_config, _location, _xenstore_data, _sm_config, _managed, _virtual_size, _physical_utilisation, _metadata_of_pool, _is_a_snapshot, _snapshot_time, _snapshot_of, _cbt_enabled);
+            else
+                return XenRef<VDI>.Create(session.proxy.vdi_db_introduce(session.opaque_ref, _uuid ?? "", _name_label ?? "", _name_description ?? "", _sr ?? "", vdi_type_helper.ToString(_type), _sharable, _read_only, Maps.convert_to_proxy_string_string(_other_config), _location ?? "", Maps.convert_to_proxy_string_string(_xenstore_data), Maps.convert_to_proxy_string_string(_sm_config), _managed, _virtual_size.ToString(), _physical_utilisation.ToString(), _metadata_of_pool ?? "", _is_a_snapshot, _snapshot_time, _snapshot_of ?? "", _cbt_enabled).parse());
+        }
+
+        /// <summary>
+        /// Create a new VDI record in the database only
+        /// First published in XenServer 4.0.
+        /// </summary>
+        /// <param name="session">The session</param>
+        /// <param name="_uuid">The uuid of the disk to introduce First published in XenServer 4.1.</param>
+        /// <param name="_name_label">The name of the disk record First published in XenServer 4.1.</param>
+        /// <param name="_name_description">The description of the disk record First published in XenServer 4.1.</param>
+        /// <param name="_sr">The SR that the VDI is in First published in XenServer 4.1.</param>
+        /// <param name="_type">The type of the VDI First published in XenServer 4.1.</param>
+        /// <param name="_sharable">true if this disk may be shared First published in XenServer 4.1.</param>
+        /// <param name="_read_only">true if this disk may ONLY be mounted read-only First published in XenServer 4.1.</param>
+        /// <param name="_other_config">additional configuration First published in XenServer 4.1.</param>
+        /// <param name="_location">location information First published in XenServer 4.1.</param>
+        /// <param name="_xenstore_data">Data to insert into xenstore First published in XenServer 4.1.</param>
+        /// <param name="_sm_config">Storage-specific config First published in XenServer 4.1.</param>
+        /// <param name="_managed">Storage-specific config First published in XenServer 6.1.</param>
+        /// <param name="_virtual_size">Storage-specific config First published in XenServer 6.1.</param>
+        /// <param name="_physical_utilisation">Storage-specific config First published in XenServer 6.1.</param>
+        /// <param name="_metadata_of_pool">Storage-specific config First published in XenServer 6.1.</param>
+        /// <param name="_is_a_snapshot">Storage-specific config First published in XenServer 6.1.</param>
+        /// <param name="_snapshot_time">Storage-specific config First published in XenServer 6.1.</param>
+        /// <param name="_snapshot_of">Storage-specific config First published in XenServer 6.1.</param>
+        /// <param name="_cbt_enabled">True if changed blocks are tracked for this VDI First published in XenServer 7.3.</param>
+        public static XenRef<Task> async_db_introduce(Session session, string _uuid, string _name_label, string _name_description, string _sr, vdi_type _type, bool _sharable, bool _read_only, Dictionary<string, string> _other_config, string _location, Dictionary<string, string> _xenstore_data, Dictionary<string, string> _sm_config, bool _managed, long _virtual_size, long _physical_utilisation, string _metadata_of_pool, bool _is_a_snapshot, DateTime _snapshot_time, string _snapshot_of, bool _cbt_enabled)
+        {
+          if (session.JsonRpcClient != null)
+              return session.JsonRpcClient.async_vdi_db_introduce(session.opaque_ref, _uuid, _name_label, _name_description, _sr, _type, _sharable, _read_only, _other_config, _location, _xenstore_data, _sm_config, _managed, _virtual_size, _physical_utilisation, _metadata_of_pool, _is_a_snapshot, _snapshot_time, _snapshot_of, _cbt_enabled);
+          else
+              return XenRef<Task>.Create(session.proxy.async_vdi_db_introduce(session.opaque_ref, _uuid ?? "", _name_label ?? "", _name_description ?? "", _sr ?? "", vdi_type_helper.ToString(_type), _sharable, _read_only, Maps.convert_to_proxy_string_string(_other_config), _location ?? "", Maps.convert_to_proxy_string_string(_xenstore_data), Maps.convert_to_proxy_string_string(_sm_config), _managed, _virtual_size.ToString(), _physical_utilisation.ToString(), _metadata_of_pool ?? "", _is_a_snapshot, _snapshot_time, _snapshot_of ?? "", _cbt_enabled).parse());
+        }
+
+        /// <summary>
+        /// Removes a VDI record from the database
+        /// First published in XenServer 4.1.
+        /// </summary>
+        /// <param name="session">The session</param>
+        /// <param name="_vdi">The opaque_ref of the given vdi</param>
+        public static void db_forget(Session session, string _vdi)
+        {
+            if (session.JsonRpcClient != null)
+                session.JsonRpcClient.vdi_db_forget(session.opaque_ref, _vdi);
+            else
+                session.proxy.vdi_db_forget(session.opaque_ref, _vdi ?? "").parse();
+        }
+
+        /// <summary>
+        /// Removes a VDI record from the database
+        /// First published in XenServer 4.1.
+        /// </summary>
+        /// <param name="session">The session</param>
+        /// <param name="_vdi">The opaque_ref of the given vdi</param>
+        public static XenRef<Task> async_db_forget(Session session, string _vdi)
+        {
+          if (session.JsonRpcClient != null)
+              return session.JsonRpcClient.async_vdi_db_forget(session.opaque_ref, _vdi);
+          else
+              return XenRef<Task>.Create(session.proxy.async_vdi_db_forget(session.opaque_ref, _vdi ?? "").parse());
+        }
+
+        /// <summary>
+        /// Ask the storage backend to refresh the fields in the VDI object
+        /// First published in XenServer 4.1.1.
+        /// </summary>
+        /// <param name="session">The session</param>
+        /// <param name="_vdi">The opaque_ref of the given vdi</param>
+        public static void update(Session session, string _vdi)
+        {
+            if (session.JsonRpcClient != null)
+                session.JsonRpcClient.vdi_update(session.opaque_ref, _vdi);
+            else
+                session.proxy.vdi_update(session.opaque_ref, _vdi ?? "").parse();
+        }
+
+        /// <summary>
+        /// Ask the storage backend to refresh the fields in the VDI object
+        /// First published in XenServer 4.1.1.
+        /// </summary>
+        /// <param name="session">The session</param>
+        /// <param name="_vdi">The opaque_ref of the given vdi</param>
+        public static XenRef<Task> async_update(Session session, string _vdi)
+        {
+          if (session.JsonRpcClient != null)
+              return session.JsonRpcClient.async_vdi_update(session.opaque_ref, _vdi);
+          else
+              return XenRef<Task>.Create(session.proxy.async_vdi_update(session.opaque_ref, _vdi ?? "").parse());
+        }
+
+        /// <summary>
+        /// Copy either a full VDI or the block differences between two VDIs into either a fresh VDI or an existing VDI.
+        /// First published in XenServer 4.0.
+        /// </summary>
+        /// <param name="session">The session</param>
+        /// <param name="_vdi">The opaque_ref of the given vdi</param>
+        /// <param name="_sr">The destination SR (only required if the destination VDI is not specified</param>
+        public static XenRef<VDI> copy(Session session, string _vdi, string _sr)
+        {
+            if (session.JsonRpcClient != null)
+                return session.JsonRpcClient.vdi_copy(session.opaque_ref, _vdi, _sr);
+            else
+                return XenRef<VDI>.Create(session.proxy.vdi_copy(session.opaque_ref, _vdi ?? "", _sr ?? "").parse());
+        }
+
+        /// <summary>
+        /// Copy either a full VDI or the block differences between two VDIs into either a fresh VDI or an existing VDI.
+        /// First published in XenServer 4.0.
+        /// </summary>
+        /// <param name="session">The session</param>
+        /// <param name="_vdi">The opaque_ref of the given vdi</param>
+        /// <param name="_sr">The destination SR (only required if the destination VDI is not specified</param>
+        public static XenRef<Task> async_copy(Session session, string _vdi, string _sr)
+        {
+          if (session.JsonRpcClient != null)
+              return session.JsonRpcClient.async_vdi_copy(session.opaque_ref, _vdi, _sr);
+          else
+              return XenRef<Task>.Create(session.proxy.async_vdi_copy(session.opaque_ref, _vdi ?? "", _sr ?? "").parse());
+        }
+
+        /// <summary>
+        /// Copy either a full VDI or the block differences between two VDIs into either a fresh VDI or an existing VDI.
+        /// First published in XenServer 4.0.
+        /// </summary>
+        /// <param name="session">The session</param>
+        /// <param name="_vdi">The opaque_ref of the given vdi</param>
+        /// <param name="_sr">The destination SR (only required if the destination VDI is not specified</param>
+        /// <param name="_base_vdi">The base VDI (only required if copying only changed blocks, by default all blocks will be copied) First published in XenServer 6.2 SP1 Hotfix 4.</param>
+        /// <param name="_into_vdi">The destination VDI to copy blocks into (if omitted then a destination SR must be provided and a fresh VDI will be created) First published in XenServer 6.2 SP1 Hotfix 4.</param>
+        public static XenRef<VDI> copy(Session session, string _vdi, string _sr, string _base_vdi, string _into_vdi)
+        {
+            if (session.JsonRpcClient != null)
+                return session.JsonRpcClient.vdi_copy(session.opaque_ref, _vdi, _sr, _base_vdi, _into_vdi);
+            else
+                return XenRef<VDI>.Create(session.proxy.vdi_copy(session.opaque_ref, _vdi ?? "", _sr ?? "", _base_vdi ?? "", _into_vdi ?? "").parse());
+        }
+
+        /// <summary>
+        /// Copy either a full VDI or the block differences between two VDIs into either a fresh VDI or an existing VDI.
+        /// First published in XenServer 4.0.
+        /// </summary>
+        /// <param name="session">The session</param>
+        /// <param name="_vdi">The opaque_ref of the given vdi</param>
+        /// <param name="_sr">The destination SR (only required if the destination VDI is not specified</param>
+        /// <param name="_base_vdi">The base VDI (only required if copying only changed blocks, by default all blocks will be copied) First published in XenServer 6.2 SP1 Hotfix 4.</param>
+        /// <param name="_into_vdi">The destination VDI to copy blocks into (if omitted then a destination SR must be provided and a fresh VDI will be created) First published in XenServer 6.2 SP1 Hotfix 4.</param>
+        public static XenRef<Task> async_copy(Session session, string _vdi, string _sr, string _base_vdi, string _into_vdi)
+        {
+          if (session.JsonRpcClient != null)
+              return session.JsonRpcClient.async_vdi_copy(session.opaque_ref, _vdi, _sr, _base_vdi, _into_vdi);
+          else
+              return XenRef<Task>.Create(session.proxy.async_vdi_copy(session.opaque_ref, _vdi ?? "", _sr ?? "", _base_vdi ?? "", _into_vdi ?? "").parse());
+        }
+
+        /// <summary>
+        /// Sets the VDI's managed field
+        /// First published in XenServer 4.0.
+        /// </summary>
+        /// <param name="session">The session</param>
+        /// <param name="_vdi">The opaque_ref of the given vdi</param>
+        /// <param name="_value">The new value of the VDI's managed field</param>
+        public static void set_managed(Session session, string _vdi, bool _value)
+        {
+            if (session.JsonRpcClient != null)
+                session.JsonRpcClient.vdi_set_managed(session.opaque_ref, _vdi, _value);
+            else
+                session.proxy.vdi_set_managed(session.opaque_ref, _vdi ?? "", _value).parse();
+        }
+
+        /// <summary>
+        /// Removes a VDI record from the database
+        /// First published in XenServer 4.0.
+        /// </summary>
+        /// <param name="session">The session</param>
+        /// <param name="_vdi">The opaque_ref of the given vdi</param>
+        public static void forget(Session session, string _vdi)
+        {
+            if (session.JsonRpcClient != null)
+                session.JsonRpcClient.vdi_forget(session.opaque_ref, _vdi);
+            else
+                session.proxy.vdi_forget(session.opaque_ref, _vdi ?? "").parse();
+        }
+
+        /// <summary>
+        /// Removes a VDI record from the database
+        /// First published in XenServer 4.0.
+        /// </summary>
+        /// <param name="session">The session</param>
+        /// <param name="_vdi">The opaque_ref of the given vdi</param>
+        public static XenRef<Task> async_forget(Session session, string _vdi)
+        {
+          if (session.JsonRpcClient != null)
+              return session.JsonRpcClient.async_vdi_forget(session.opaque_ref, _vdi);
+          else
+              return XenRef<Task>.Create(session.proxy.async_vdi_forget(session.opaque_ref, _vdi ?? "").parse());
+        }
+
+        /// <summary>
+        /// Sets the VDI's sharable field
+        /// First published in XenServer 5.5.
+        /// </summary>
+        /// <param name="session">The session</param>
+        /// <param name="_vdi">The opaque_ref of the given vdi</param>
+        /// <param name="_value">The new value of the VDI's sharable field</param>
+        public static void set_sharable(Session session, string _vdi, bool _value)
+        {
+            if (session.JsonRpcClient != null)
+                session.JsonRpcClient.vdi_set_sharable(session.opaque_ref, _vdi, _value);
+            else
+                session.proxy.vdi_set_sharable(session.opaque_ref, _vdi ?? "", _value).parse();
+        }
+
+        /// <summary>
+        /// Sets the VDI's read_only field
+        /// First published in XenServer 4.0.
+        /// </summary>
+        /// <param name="session">The session</param>
+        /// <param name="_vdi">The opaque_ref of the given vdi</param>
+        /// <param name="_value">The new value of the VDI's read_only field</param>
+        public static void set_read_only(Session session, string _vdi, bool _value)
+        {
+            if (session.JsonRpcClient != null)
+                session.JsonRpcClient.vdi_set_read_only(session.opaque_ref, _vdi, _value);
+            else
+                session.proxy.vdi_set_read_only(session.opaque_ref, _vdi ?? "", _value).parse();
+        }
+
+        /// <summary>
+        /// Sets the VDI's missing field
+        /// First published in XenServer 4.1.
+        /// </summary>
+        /// <param name="session">The session</param>
+        /// <param name="_vdi">The opaque_ref of the given vdi</param>
+        /// <param name="_value">The new value of the VDI's missing field</param>
+        public static void set_missing(Session session, string _vdi, bool _value)
+        {
+            if (session.JsonRpcClient != null)
+                session.JsonRpcClient.vdi_set_missing(session.opaque_ref, _vdi, _value);
+            else
+                session.proxy.vdi_set_missing(session.opaque_ref, _vdi ?? "", _value).parse();
+        }
+
+        /// <summary>
+        /// Sets the VDI's virtual_size field
+        /// First published in XenServer 4.1.
+        /// </summary>
+        /// <param name="session">The session</param>
+        /// <param name="_vdi">The opaque_ref of the given vdi</param>
+        /// <param name="_value">The new value of the VDI's virtual size</param>
+        public static void set_virtual_size(Session session, string _vdi, long _value)
+        {
+            if (session.JsonRpcClient != null)
+                session.JsonRpcClient.vdi_set_virtual_size(session.opaque_ref, _vdi, _value);
+            else
+                session.proxy.vdi_set_virtual_size(session.opaque_ref, _vdi ?? "", _value.ToString()).parse();
+        }
+
+        /// <summary>
+        /// Sets the VDI's physical_utilisation field
+        /// First published in XenServer 4.1.
+        /// </summary>
+        /// <param name="session">The session</param>
+        /// <param name="_vdi">The opaque_ref of the given vdi</param>
+        /// <param name="_value">The new value of the VDI's physical utilisation</param>
+        public static void set_physical_utilisation(Session session, string _vdi, long _value)
+        {
+            if (session.JsonRpcClient != null)
+                session.JsonRpcClient.vdi_set_physical_utilisation(session.opaque_ref, _vdi, _value);
+            else
+                session.proxy.vdi_set_physical_utilisation(session.opaque_ref, _vdi ?? "", _value.ToString()).parse();
+        }
+
+        /// <summary>
+        /// Sets whether this VDI is a snapshot
+        /// First published in XenServer 6.0.
+        /// </summary>
+        /// <param name="session">The session</param>
+        /// <param name="_vdi">The opaque_ref of the given vdi</param>
+        /// <param name="_value">The new value indicating whether this VDI is a snapshot</param>
+        public static void set_is_a_snapshot(Session session, string _vdi, bool _value)
+        {
+            if (session.JsonRpcClient != null)
+                session.JsonRpcClient.vdi_set_is_a_snapshot(session.opaque_ref, _vdi, _value);
+            else
+                session.proxy.vdi_set_is_a_snapshot(session.opaque_ref, _vdi ?? "", _value).parse();
+        }
+
+        /// <summary>
+        /// Sets the VDI of which this VDI is a snapshot
+        /// First published in XenServer 6.0.
+        /// </summary>
+        /// <param name="session">The session</param>
+        /// <param name="_vdi">The opaque_ref of the given vdi</param>
+        /// <param name="_value">The VDI of which this VDI is a snapshot</param>
+        public static void set_snapshot_of(Session session, string _vdi, string _value)
+        {
+            if (session.JsonRpcClient != null)
+                session.JsonRpcClient.vdi_set_snapshot_of(session.opaque_ref, _vdi, _value);
+            else
+                session.proxy.vdi_set_snapshot_of(session.opaque_ref, _vdi ?? "", _value ?? "").parse();
+        }
+
+        /// <summary>
+        /// Sets the snapshot time of this VDI.
+        /// First published in XenServer 6.0.
+        /// </summary>
+        /// <param name="session">The session</param>
+        /// <param name="_vdi">The opaque_ref of the given vdi</param>
+        /// <param name="_value">The snapshot time of this VDI.</param>
+        public static void set_snapshot_time(Session session, string _vdi, DateTime _value)
+        {
+            if (session.JsonRpcClient != null)
+                session.JsonRpcClient.vdi_set_snapshot_time(session.opaque_ref, _vdi, _value);
+            else
+                session.proxy.vdi_set_snapshot_time(session.opaque_ref, _vdi ?? "", _value).parse();
+        }
+
+        /// <summary>
+        /// Records the pool whose metadata is contained by this VDI.
+        /// First published in XenServer 6.0.
+        /// </summary>
+        /// <param name="session">The session</param>
+        /// <param name="_vdi">The opaque_ref of the given vdi</param>
+        /// <param name="_value">The pool whose metadata is contained by this VDI</param>
+        public static void set_metadata_of_pool(Session session, string _vdi, string _value)
+        {
+            if (session.JsonRpcClient != null)
+                session.JsonRpcClient.vdi_set_metadata_of_pool(session.opaque_ref, _vdi, _value);
+            else
+                session.proxy.vdi_set_metadata_of_pool(session.opaque_ref, _vdi ?? "", _value ?? "").parse();
+        }
+
+        /// <summary>
+        /// Set the name label of the VDI. This can only happen when then its SR is currently attached.
+        /// First published in XenServer 4.0.
+        /// </summary>
+        /// <param name="session">The session</param>
+        /// <param name="_vdi">The opaque_ref of the given vdi</param>
+        /// <param name="_value">The name lable for the VDI</param>
+        public static void set_name_label(Session session, string _vdi, string _value)
+        {
+            if (session.JsonRpcClient != null)
+                session.JsonRpcClient.vdi_set_name_label(session.opaque_ref, _vdi, _value);
+            else
+                session.proxy.vdi_set_name_label(session.opaque_ref, _vdi ?? "", _value ?? "").parse();
+        }
+
+        /// <summary>
+        /// Set the name label of the VDI. This can only happen when then its SR is currently attached.
+        /// First published in XenServer 4.0.
+        /// </summary>
+        /// <param name="session">The session</param>
+        /// <param name="_vdi">The opaque_ref of the given vdi</param>
+        /// <param name="_value">The name lable for the VDI</param>
+        public static XenRef<Task> async_set_name_label(Session session, string _vdi, string _value)
+        {
+          if (session.JsonRpcClient != null)
+              return session.JsonRpcClient.async_vdi_set_name_label(session.opaque_ref, _vdi, _value);
+          else
+              return XenRef<Task>.Create(session.proxy.async_vdi_set_name_label(session.opaque_ref, _vdi ?? "", _value ?? "").parse());
+        }
+
+        /// <summary>
+        /// Set the name description of the VDI. This can only happen when its SR is currently attached.
+        /// First published in XenServer 4.0.
+        /// </summary>
+        /// <param name="session">The session</param>
+        /// <param name="_vdi">The opaque_ref of the given vdi</param>
+        /// <param name="_value">The name description for the VDI</param>
+        public static void set_name_description(Session session, string _vdi, string _value)
+        {
+            if (session.JsonRpcClient != null)
+                session.JsonRpcClient.vdi_set_name_description(session.opaque_ref, _vdi, _value);
+            else
+                session.proxy.vdi_set_name_description(session.opaque_ref, _vdi ?? "", _value ?? "").parse();
+        }
+
+        /// <summary>
+        /// Set the name description of the VDI. This can only happen when its SR is currently attached.
+        /// First published in XenServer 4.0.
+        /// </summary>
+        /// <param name="session">The session</param>
+        /// <param name="_vdi">The opaque_ref of the given vdi</param>
+        /// <param name="_value">The name description for the VDI</param>
+        public static XenRef<Task> async_set_name_description(Session session, string _vdi, string _value)
+        {
+          if (session.JsonRpcClient != null)
+              return session.JsonRpcClient.async_vdi_set_name_description(session.opaque_ref, _vdi, _value);
+          else
+              return XenRef<Task>.Create(session.proxy.async_vdi_set_name_description(session.opaque_ref, _vdi ?? "", _value ?? "").parse());
+        }
+
+        /// <summary>
+        /// Set the value of the on_boot parameter. This value can only be changed when the VDI is not attached to a running VM.
+        /// First published in XenServer 5.6 FP1.
+        /// </summary>
+        /// <param name="session">The session</param>
+        /// <param name="_vdi">The opaque_ref of the given vdi</param>
+        /// <param name="_value">The value to set</param>
+        public static void set_on_boot(Session session, string _vdi, on_boot _value)
+        {
+            if (session.JsonRpcClient != null)
+                session.JsonRpcClient.vdi_set_on_boot(session.opaque_ref, _vdi, _value);
+            else
+                session.proxy.vdi_set_on_boot(session.opaque_ref, _vdi ?? "", on_boot_helper.ToString(_value)).parse();
+        }
+
+        /// <summary>
+        /// Set the value of the on_boot parameter. This value can only be changed when the VDI is not attached to a running VM.
+        /// First published in XenServer 5.6 FP1.
+        /// </summary>
+        /// <param name="session">The session</param>
+        /// <param name="_vdi">The opaque_ref of the given vdi</param>
+        /// <param name="_value">The value to set</param>
+        public static XenRef<Task> async_set_on_boot(Session session, string _vdi, on_boot _value)
+        {
+          if (session.JsonRpcClient != null)
+              return session.JsonRpcClient.async_vdi_set_on_boot(session.opaque_ref, _vdi, _value);
+          else
+              return XenRef<Task>.Create(session.proxy.async_vdi_set_on_boot(session.opaque_ref, _vdi ?? "", on_boot_helper.ToString(_value)).parse());
+        }
+
+        /// <summary>
+        /// Set the value of the allow_caching parameter. This value can only be changed when the VDI is not attached to a running VM. The caching behaviour is only affected by this flag for VHD-based VDIs that have one parent and no child VHDs. Moreover, caching only takes place when the host running the VM containing this VDI has a nominated SR for local caching.
+        /// First published in XenServer 5.6 FP1.
+        /// </summary>
+        /// <param name="session">The session</param>
+        /// <param name="_vdi">The opaque_ref of the given vdi</param>
+        /// <param name="_value">The value to set</param>
+        public static void set_allow_caching(Session session, string _vdi, bool _value)
+        {
+            if (session.JsonRpcClient != null)
+                session.JsonRpcClient.vdi_set_allow_caching(session.opaque_ref, _vdi, _value);
+            else
+                session.proxy.vdi_set_allow_caching(session.opaque_ref, _vdi ?? "", _value).parse();
+        }
+
+        /// <summary>
+        /// Set the value of the allow_caching parameter. This value can only be changed when the VDI is not attached to a running VM. The caching behaviour is only affected by this flag for VHD-based VDIs that have one parent and no child VHDs. Moreover, caching only takes place when the host running the VM containing this VDI has a nominated SR for local caching.
+        /// First published in XenServer 5.6 FP1.
+        /// </summary>
+        /// <param name="session">The session</param>
+        /// <param name="_vdi">The opaque_ref of the given vdi</param>
+        /// <param name="_value">The value to set</param>
+        public static XenRef<Task> async_set_allow_caching(Session session, string _vdi, bool _value)
+        {
+          if (session.JsonRpcClient != null)
+              return session.JsonRpcClient.async_vdi_set_allow_caching(session.opaque_ref, _vdi, _value);
+          else
+              return XenRef<Task>.Create(session.proxy.async_vdi_set_allow_caching(session.opaque_ref, _vdi ?? "", _value).parse());
+        }
+
+        /// <summary>
+        /// Load the metadata found on the supplied VDI and return a session reference which can be used in XenAPI calls to query its contents.
+        /// First published in XenServer 6.0.
+        /// </summary>
+        /// <param name="session">The session</param>
+        /// <param name="_vdi">The opaque_ref of the given vdi</param>
+        public static XenRef<Session> open_database(Session session, string _vdi)
+        {
+            if (session.JsonRpcClient != null)
+                return session.JsonRpcClient.vdi_open_database(session.opaque_ref, _vdi);
+            else
+                return XenRef<Session>.Create(session.proxy.vdi_open_database(session.opaque_ref, _vdi ?? "").parse());
+        }
+
+        /// <summary>
+        /// Load the metadata found on the supplied VDI and return a session reference which can be used in XenAPI calls to query its contents.
+        /// First published in XenServer 6.0.
+        /// </summary>
+        /// <param name="session">The session</param>
+        /// <param name="_vdi">The opaque_ref of the given vdi</param>
+        public static XenRef<Task> async_open_database(Session session, string _vdi)
+        {
+          if (session.JsonRpcClient != null)
+              return session.JsonRpcClient.async_vdi_open_database(session.opaque_ref, _vdi);
+          else
+              return XenRef<Task>.Create(session.proxy.async_vdi_open_database(session.opaque_ref, _vdi ?? "").parse());
+        }
+
+        /// <summary>
+        /// Check the VDI cache for the pool UUID of the database on this VDI.
+        /// First published in XenServer 6.0.
+        /// </summary>
+        /// <param name="session">The session</param>
+        /// <param name="_vdi">The opaque_ref of the given vdi</param>
+        public static string read_database_pool_uuid(Session session, string _vdi)
+        {
+            if (session.JsonRpcClient != null)
+                return session.JsonRpcClient.vdi_read_database_pool_uuid(session.opaque_ref, _vdi);
+            else
+                return (string)session.proxy.vdi_read_database_pool_uuid(session.opaque_ref, _vdi ?? "").parse();
+        }
+
+        /// <summary>
+        /// Check the VDI cache for the pool UUID of the database on this VDI.
+        /// First published in XenServer 6.0.
+        /// </summary>
+        /// <param name="session">The session</param>
+        /// <param name="_vdi">The opaque_ref of the given vdi</param>
+        public static XenRef<Task> async_read_database_pool_uuid(Session session, string _vdi)
+        {
+          if (session.JsonRpcClient != null)
+              return session.JsonRpcClient.async_vdi_read_database_pool_uuid(session.opaque_ref, _vdi);
+          else
+              return XenRef<Task>.Create(session.proxy.async_vdi_read_database_pool_uuid(session.opaque_ref, _vdi ?? "").parse());
+        }
+
+        /// <summary>
+        /// Migrate a VDI, which may be attached to a running guest, to a different SR. The destination SR must be visible to the guest.
+        /// First published in XenServer 6.1.
+        /// </summary>
+        /// <param name="session">The session</param>
+        /// <param name="_vdi">The opaque_ref of the given vdi</param>
+        /// <param name="_sr">The destination SR</param>
+        /// <param name="_options">Other parameters</param>
+        public static XenRef<VDI> pool_migrate(Session session, string _vdi, string _sr, Dictionary<string, string> _options)
+        {
+            if (session.JsonRpcClient != null)
+                return session.JsonRpcClient.vdi_pool_migrate(session.opaque_ref, _vdi, _sr, _options);
+            else
+                return XenRef<VDI>.Create(session.proxy.vdi_pool_migrate(session.opaque_ref, _vdi ?? "", _sr ?? "", Maps.convert_to_proxy_string_string(_options)).parse());
+        }
+
+        /// <summary>
+        /// Migrate a VDI, which may be attached to a running guest, to a different SR. The destination SR must be visible to the guest.
+        /// First published in XenServer 6.1.
+        /// </summary>
+        /// <param name="session">The session</param>
+        /// <param name="_vdi">The opaque_ref of the given vdi</param>
+        /// <param name="_sr">The destination SR</param>
+        /// <param name="_options">Other parameters</param>
+        public static XenRef<Task> async_pool_migrate(Session session, string _vdi, string _sr, Dictionary<string, string> _options)
+        {
+          if (session.JsonRpcClient != null)
+              return session.JsonRpcClient.async_vdi_pool_migrate(session.opaque_ref, _vdi, _sr, _options);
+          else
+              return XenRef<Task>.Create(session.proxy.async_vdi_pool_migrate(session.opaque_ref, _vdi ?? "", _sr ?? "", Maps.convert_to_proxy_string_string(_options)).parse());
+        }
+
+        /// <summary>
+        /// Enable changed block tracking for the VDI. This call is idempotent - enabling CBT for a VDI for which CBT is already enabled results in a no-op, and no error will be thrown.
+        /// First published in XenServer 7.3.
+        /// </summary>
+        /// <param name="session">The session</param>
+        /// <param name="_vdi">The opaque_ref of the given vdi</param>
+        public static void enable_cbt(Session session, string _vdi)
+        {
+            if (session.JsonRpcClient != null)
+                session.JsonRpcClient.vdi_enable_cbt(session.opaque_ref, _vdi);
+            else
+                session.proxy.vdi_enable_cbt(session.opaque_ref, _vdi ?? "").parse();
+        }
+
+        /// <summary>
+        /// Enable changed block tracking for the VDI. This call is idempotent - enabling CBT for a VDI for which CBT is already enabled results in a no-op, and no error will be thrown.
+        /// First published in XenServer 7.3.
+        /// </summary>
+        /// <param name="session">The session</param>
+        /// <param name="_vdi">The opaque_ref of the given vdi</param>
+        public static XenRef<Task> async_enable_cbt(Session session, string _vdi)
+        {
+          if (session.JsonRpcClient != null)
+              return session.JsonRpcClient.async_vdi_enable_cbt(session.opaque_ref, _vdi);
+          else
+              return XenRef<Task>.Create(session.proxy.async_vdi_enable_cbt(session.opaque_ref, _vdi ?? "").parse());
+        }
+
+        /// <summary>
+        /// Disable changed block tracking for the VDI. This call is only allowed on VDIs that support enabling CBT. It is an idempotent operation - disabling CBT for a VDI for which CBT is not enabled results in a no-op, and no error will be thrown.
+        /// First published in XenServer 7.3.
+        /// </summary>
+        /// <param name="session">The session</param>
+        /// <param name="_vdi">The opaque_ref of the given vdi</param>
+        public static void disable_cbt(Session session, string _vdi)
+        {
+            if (session.JsonRpcClient != null)
+                session.JsonRpcClient.vdi_disable_cbt(session.opaque_ref, _vdi);
+            else
+                session.proxy.vdi_disable_cbt(session.opaque_ref, _vdi ?? "").parse();
+        }
+
+        /// <summary>
+        /// Disable changed block tracking for the VDI. This call is only allowed on VDIs that support enabling CBT. It is an idempotent operation - disabling CBT for a VDI for which CBT is not enabled results in a no-op, and no error will be thrown.
+        /// First published in XenServer 7.3.
+        /// </summary>
+        /// <param name="session">The session</param>
+        /// <param name="_vdi">The opaque_ref of the given vdi</param>
+        public static XenRef<Task> async_disable_cbt(Session session, string _vdi)
+        {
+          if (session.JsonRpcClient != null)
+              return session.JsonRpcClient.async_vdi_disable_cbt(session.opaque_ref, _vdi);
+          else
+              return XenRef<Task>.Create(session.proxy.async_vdi_disable_cbt(session.opaque_ref, _vdi ?? "").parse());
+        }
+
+        /// <summary>
+        /// Delete the data of the snapshot VDI, but keep its changed block tracking metadata. When successful, this call changes the type of the VDI to cbt_metadata. This operation is idempotent: calling it on a VDI of type cbt_metadata results in a no-op, and no error will be thrown.
+        /// First published in XenServer 7.3.
+        /// </summary>
+        /// <param name="session">The session</param>
+        /// <param name="_vdi">The opaque_ref of the given vdi</param>
+        public static void data_destroy(Session session, string _vdi)
+        {
+            if (session.JsonRpcClient != null)
+                session.JsonRpcClient.vdi_data_destroy(session.opaque_ref, _vdi);
+            else
+                session.proxy.vdi_data_destroy(session.opaque_ref, _vdi ?? "").parse();
+        }
+
+        /// <summary>
+        /// Delete the data of the snapshot VDI, but keep its changed block tracking metadata. When successful, this call changes the type of the VDI to cbt_metadata. This operation is idempotent: calling it on a VDI of type cbt_metadata results in a no-op, and no error will be thrown.
+        /// First published in XenServer 7.3.
+        /// </summary>
+        /// <param name="session">The session</param>
+        /// <param name="_vdi">The opaque_ref of the given vdi</param>
+        public static XenRef<Task> async_data_destroy(Session session, string _vdi)
+        {
+          if (session.JsonRpcClient != null)
+              return session.JsonRpcClient.async_vdi_data_destroy(session.opaque_ref, _vdi);
+          else
+              return XenRef<Task>.Create(session.proxy.async_vdi_data_destroy(session.opaque_ref, _vdi ?? "").parse());
+        }
+
+        /// <summary>
+        /// Compare two VDIs in 64k block increments and report which blocks differ. This operation is not allowed when vdi_to is attached to a VM.
+        /// First published in XenServer 7.3.
+        /// </summary>
+        /// <param name="session">The session</param>
+        /// <param name="_vdi">The opaque_ref of the given vdi</param>
+        /// <param name="_vdi_to">The second VDI.</param>
+        public static string list_changed_blocks(Session session, string _vdi, string _vdi_to)
+        {
+            if (session.JsonRpcClient != null)
+                return session.JsonRpcClient.vdi_list_changed_blocks(session.opaque_ref, _vdi, _vdi_to);
+            else
+                return (string)session.proxy.vdi_list_changed_blocks(session.opaque_ref, _vdi ?? "", _vdi_to ?? "").parse();
+        }
+
+        /// <summary>
+        /// Compare two VDIs in 64k block increments and report which blocks differ. This operation is not allowed when vdi_to is attached to a VM.
+        /// First published in XenServer 7.3.
+        /// </summary>
+        /// <param name="session">The session</param>
+        /// <param name="_vdi">The opaque_ref of the given vdi</param>
+        /// <param name="_vdi_to">The second VDI.</param>
+        public static XenRef<Task> async_list_changed_blocks(Session session, string _vdi, string _vdi_to)
+        {
+          if (session.JsonRpcClient != null)
+              return session.JsonRpcClient.async_vdi_list_changed_blocks(session.opaque_ref, _vdi, _vdi_to);
+          else
+              return XenRef<Task>.Create(session.proxy.async_vdi_list_changed_blocks(session.opaque_ref, _vdi ?? "", _vdi_to ?? "").parse());
+        }
+
+        /// <summary>
+        /// Get details specifying how to access this VDI via a Network Block Device server. For each of a set of NBD server addresses on which the VDI is available, the return value set contains a vdi_nbd_server_info object that contains an exportname to request once the NBD connection is established, and connection details for the address. An empty list is returned if there is no network that has a PIF on a host with access to the relevant SR, or if no such network has been assigned an NBD-related purpose in its purpose field. To access the given VDI, any of the vdi_nbd_server_info objects can be used to make a connection to a server, and then the VDI will be available by requesting the exportname.
+        /// First published in XenServer 7.3.
+        /// </summary>
+        /// <param name="session">The session</param>
+        /// <param name="_vdi">The opaque_ref of the given vdi</param>
+        public static List<Vdi_nbd_server_info> get_nbd_info(Session session, string _vdi)
+        {
+            if (session.JsonRpcClient != null)
+                return session.JsonRpcClient.vdi_get_nbd_info(session.opaque_ref, _vdi);
+            else
+                return Vdi_nbd_server_info.ProxyArrayToObjectList(session.proxy.vdi_get_nbd_info(session.opaque_ref, _vdi ?? "").parse());
+        }
+
+        /// <summary>
+        /// Return a list of all the VDIs known to the system.
+        /// First published in XenServer 4.0.
+        /// </summary>
+        /// <param name="session">The session</param>
+        public static List<XenRef<VDI>> get_all(Session session)
+        {
+            if (session.JsonRpcClient != null)
+                return session.JsonRpcClient.vdi_get_all(session.opaque_ref);
+            else
+                return XenRef<VDI>.Create(session.proxy.vdi_get_all(session.opaque_ref).parse());
+        }
+
+        /// <summary>
+        /// Get all the VDI Records at once, in a single XML RPC call
+        /// First published in XenServer 4.0.
+        /// </summary>
+        /// <param name="session">The session</param>
+        public static Dictionary<XenRef<VDI>, VDI> get_all_records(Session session)
+        {
+            if (session.JsonRpcClient != null)
+                return session.JsonRpcClient.vdi_get_all_records(session.opaque_ref);
+            else
+                return XenRef<VDI>.Create<Proxy_VDI>(session.proxy.vdi_get_all_records(session.opaque_ref).parse());
+        }
+
+        /// <summary>
+        /// Unique identifier/object reference
+        /// </summary>
+        public virtual string uuid
+        {
+            get { return _uuid; }
+            set
+            {
+                if (!Helper.AreEqual(value, _uuid))
+                {
+                    _uuid = value;
+                    Changed = true;
+                    NotifyPropertyChanged("uuid");
+                }
+            }
+        }
+        private string _uuid = "";
+
+        /// <summary>
+        /// a human-readable name
+        /// </summary>
+        public virtual string name_label
+        {
+            get { return _name_label; }
+            set
+            {
+                if (!Helper.AreEqual(value, _name_label))
+                {
+                    _name_label = value;
+                    Changed = true;
+                    NotifyPropertyChanged("name_label");
+                }
+            }
+        }
+        private string _name_label = "";
+
+        /// <summary>
+        /// a notes field containing human-readable description
+        /// </summary>
+        public virtual string name_description
+        {
+            get { return _name_description; }
+            set
+            {
+                if (!Helper.AreEqual(value, _name_description))
+                {
+                    _name_description = value;
+                    Changed = true;
+                    NotifyPropertyChanged("name_description");
+                }
+            }
+        }
+        private string _name_description = "";
+
+        /// <summary>
+        /// list of the operations allowed in this state. This list is advisory only and the server state may have changed by the time this field is read by a client.
+        /// </summary>
+        public virtual List<vdi_operations> allowed_operations
+        {
+            get { return _allowed_operations; }
+            set
+            {
+                if (!Helper.AreEqual(value, _allowed_operations))
+                {
+                    _allowed_operations = value;
+                    Changed = true;
+                    NotifyPropertyChanged("allowed_operations");
+                }
+            }
+        }
+        private List<vdi_operations> _allowed_operations = new List<vdi_operations>() {};
+
+        /// <summary>
+        /// links each of the running tasks using this object (by reference) to a current_operation enum which describes the nature of the task.
+        /// </summary>
+        public virtual Dictionary<string, vdi_operations> current_operations
+        {
+            get { return _current_operations; }
+            set
+            {
+                if (!Helper.AreEqual(value, _current_operations))
+                {
+                    _current_operations = value;
+                    Changed = true;
+                    NotifyPropertyChanged("current_operations");
+                }
+            }
+        }
+        private Dictionary<string, vdi_operations> _current_operations = new Dictionary<string, vdi_operations>() {};
+
+        /// <summary>
+        /// storage repository in which the VDI resides
+        /// </summary>
+        [JsonConverter(typeof(XenRefConverter<SR>))]
+        public virtual XenRef<SR> SR
+        {
+            get { return _SR; }
+            set
+            {
+                if (!Helper.AreEqual(value, _SR))
+                {
+                    _SR = value;
+                    Changed = true;
+                    NotifyPropertyChanged("SR");
+                }
+            }
+        }
+        private XenRef<SR> _SR = new XenRef<SR>(Helper.NullOpaqueRef);
+
+        /// <summary>
+        /// list of vbds that refer to this disk
+        /// </summary>
+        [JsonConverter(typeof(XenRefListConverter<VBD>))]
+        public virtual List<XenRef<VBD>> VBDs
+        {
+            get { return _VBDs; }
+            set
+            {
+                if (!Helper.AreEqual(value, _VBDs))
+                {
+                    _VBDs = value;
+                    Changed = true;
+                    NotifyPropertyChanged("VBDs");
+                }
+            }
+        }
+        private List<XenRef<VBD>> _VBDs = new List<XenRef<VBD>>() {};
+
+        /// <summary>
+        /// list of crash dumps that refer to this disk
+        /// </summary>
+        [JsonConverter(typeof(XenRefListConverter<Crashdump>))]
+        public virtual List<XenRef<Crashdump>> crash_dumps
+        {
+            get { return _crash_dumps; }
+            set
+            {
+                if (!Helper.AreEqual(value, _crash_dumps))
+                {
+                    _crash_dumps = value;
+                    Changed = true;
+                    NotifyPropertyChanged("crash_dumps");
+                }
+            }
+        }
+        private List<XenRef<Crashdump>> _crash_dumps = new List<XenRef<Crashdump>>() {};
+
+        /// <summary>
+        /// size of disk as presented to the guest (in bytes). Note that, depending on storage backend type, requested size may not be respected exactly
+        /// </summary>
+        public virtual long virtual_size
+        {
+            get { return _virtual_size; }
+            set
+            {
+                if (!Helper.AreEqual(value, _virtual_size))
+                {
+                    _virtual_size = value;
+                    Changed = true;
+                    NotifyPropertyChanged("virtual_size");
+                }
+            }
+        }
+        private long _virtual_size;
+
+        /// <summary>
+        /// amount of physical space that the disk image is currently taking up on the storage repository (in bytes)
+        /// </summary>
+        public virtual long physical_utilisation
+        {
+            get { return _physical_utilisation; }
+            set
+            {
+                if (!Helper.AreEqual(value, _physical_utilisation))
+                {
+                    _physical_utilisation = value;
+                    Changed = true;
+                    NotifyPropertyChanged("physical_utilisation");
+                }
+            }
+        }
+        private long _physical_utilisation;
+
+        /// <summary>
+        /// type of the VDI
+        /// </summary>
+        [JsonConverter(typeof(vdi_typeConverter))]
+        public virtual vdi_type type
+        {
+            get { return _type; }
+            set
+            {
+                if (!Helper.AreEqual(value, _type))
+                {
+                    _type = value;
+                    Changed = true;
+                    NotifyPropertyChanged("type");
+                }
+            }
+        }
+        private vdi_type _type;
+
+        /// <summary>
+        /// true if this disk may be shared
+        /// </summary>
+        public virtual bool sharable
+        {
+            get { return _sharable; }
+            set
+            {
+                if (!Helper.AreEqual(value, _sharable))
+                {
+                    _sharable = value;
+                    Changed = true;
+                    NotifyPropertyChanged("sharable");
+                }
+            }
+        }
+        private bool _sharable;
+
+        /// <summary>
+        /// true if this disk may ONLY be mounted read-only
+        /// </summary>
+        public virtual bool read_only
+        {
+            get { return _read_only; }
+            set
+            {
+                if (!Helper.AreEqual(value, _read_only))
+                {
+                    _read_only = value;
+                    Changed = true;
+                    NotifyPropertyChanged("read_only");
+                }
+            }
+        }
+        private bool _read_only;
+
+        /// <summary>
+        /// additional configuration
+        /// </summary>
+        [JsonConverter(typeof(StringStringMapConverter))]
+        public virtual Dictionary<string, string> other_config
+        {
+            get { return _other_config; }
+            set
+            {
+                if (!Helper.AreEqual(value, _other_config))
+                {
+                    _other_config = value;
+                    Changed = true;
+                    NotifyPropertyChanged("other_config");
+                }
+            }
+        }
+        private Dictionary<string, string> _other_config = new Dictionary<string, string>() {};
+
+        /// <summary>
+        /// true if this disk is locked at the storage level
+        /// </summary>
+        public virtual bool storage_lock
+        {
+            get { return _storage_lock; }
+            set
+            {
+                if (!Helper.AreEqual(value, _storage_lock))
+                {
+                    _storage_lock = value;
+                    Changed = true;
+                    NotifyPropertyChanged("storage_lock");
+                }
+            }
+        }
+        private bool _storage_lock;
+
+        /// <summary>
+        /// location information
+        /// First published in XenServer 4.1.
+        /// </summary>
+        public virtual string location
+        {
+            get { return _location; }
+            set
+            {
+                if (!Helper.AreEqual(value, _location))
+                {
+                    _location = value;
+                    Changed = true;
+                    NotifyPropertyChanged("location");
+                }
+            }
+        }
+        private string _location = "";
+
+        /// <summary>
+        /// 
+        /// </summary>
+        public virtual bool managed
+        {
+            get { return _managed; }
+            set
+            {
+                if (!Helper.AreEqual(value, _managed))
+                {
+                    _managed = value;
+                    Changed = true;
+                    NotifyPropertyChanged("managed");
+                }
+            }
+        }
+        private bool _managed;
+
+        /// <summary>
+        /// true if SR scan operation reported this VDI as not present on disk
+        /// </summary>
+        public virtual bool missing
+        {
+            get { return _missing; }
+            set
+            {
+                if (!Helper.AreEqual(value, _missing))
+                {
+                    _missing = value;
+                    Changed = true;
+                    NotifyPropertyChanged("missing");
+                }
+            }
+        }
+        private bool _missing;
+
+        /// <summary>
+        /// This field is always null. Deprecated
+        /// </summary>
+        [JsonConverter(typeof(XenRefConverter<VDI>))]
+        public virtual XenRef<VDI> parent
+        {
+            get { return _parent; }
+            set
+            {
+                if (!Helper.AreEqual(value, _parent))
+                {
+                    _parent = value;
+                    Changed = true;
+                    NotifyPropertyChanged("parent");
+                }
+            }
+        }
+        private XenRef<VDI> _parent = new XenRef<VDI>(Helper.NullOpaqueRef);
+
+        /// <summary>
+        /// data to be inserted into the xenstore tree (/local/domain/0/backend/vbd/&lt;domid&gt;/&lt;device-id&gt;/sm-data) after the VDI is attached. This is generally set by the SM backends on vdi_attach.
+        /// First published in XenServer 4.1.
+        /// </summary>
+        [JsonConverter(typeof(StringStringMapConverter))]
+        public virtual Dictionary<string, string> xenstore_data
+        {
+            get { return _xenstore_data; }
+            set
+            {
+                if (!Helper.AreEqual(value, _xenstore_data))
+                {
+                    _xenstore_data = value;
+                    Changed = true;
+                    NotifyPropertyChanged("xenstore_data");
+                }
+            }
+        }
+        private Dictionary<string, string> _xenstore_data = new Dictionary<string, string>() {};
+
+        /// <summary>
+        /// SM dependent data
+        /// First published in XenServer 4.1.
+        /// </summary>
+        [JsonConverter(typeof(StringStringMapConverter))]
+        public virtual Dictionary<string, string> sm_config
+        {
+            get { return _sm_config; }
+            set
+            {
+                if (!Helper.AreEqual(value, _sm_config))
+                {
+                    _sm_config = value;
+                    Changed = true;
+                    NotifyPropertyChanged("sm_config");
+                }
+            }
+        }
+        private Dictionary<string, string> _sm_config = new Dictionary<string, string>() {};
+
+        /// <summary>
+        /// true if this is a snapshot.
+        /// First published in XenServer 5.0.
+        /// </summary>
+        public virtual bool is_a_snapshot
+        {
+            get { return _is_a_snapshot; }
+            set
+            {
+                if (!Helper.AreEqual(value, _is_a_snapshot))
+                {
+                    _is_a_snapshot = value;
+                    Changed = true;
+                    NotifyPropertyChanged("is_a_snapshot");
+                }
+            }
+        }
+        private bool _is_a_snapshot = false;
+
+        /// <summary>
+        /// Ref pointing to the VDI this snapshot is of.
+        /// First published in XenServer 5.0.
+        /// </summary>
+        [JsonConverter(typeof(XenRefConverter<VDI>))]
+        public virtual XenRef<VDI> snapshot_of
+        {
+            get { return _snapshot_of; }
+            set
+            {
+                if (!Helper.AreEqual(value, _snapshot_of))
+                {
+                    _snapshot_of = value;
+                    Changed = true;
+                    NotifyPropertyChanged("snapshot_of");
+                }
+            }
+        }
+        private XenRef<VDI> _snapshot_of = new XenRef<VDI>(Helper.NullOpaqueRef);
+
+        /// <summary>
+        /// List pointing to all the VDIs snapshots.
+        /// First published in XenServer 5.0.
+        /// </summary>
+        [JsonConverter(typeof(XenRefListConverter<VDI>))]
+        public virtual List<XenRef<VDI>> snapshots
+        {
+            get { return _snapshots; }
+            set
+            {
+                if (!Helper.AreEqual(value, _snapshots))
+                {
+                    _snapshots = value;
+                    Changed = true;
+                    NotifyPropertyChanged("snapshots");
+                }
+            }
+        }
+        private List<XenRef<VDI>> _snapshots = new List<XenRef<VDI>>() {};
+
+        /// <summary>
+        /// Date/time when this snapshot was created.
+        /// First published in XenServer 5.0.
+        /// </summary>
+        [JsonConverter(typeof(XenDateTimeConverter))]
+        public virtual DateTime snapshot_time
+        {
+            get { return _snapshot_time; }
+            set
+            {
+                if (!Helper.AreEqual(value, _snapshot_time))
+                {
+                    _snapshot_time = value;
+                    Changed = true;
+                    NotifyPropertyChanged("snapshot_time");
+                }
+            }
+        }
+        private DateTime _snapshot_time = DateTime.ParseExact("19700101T00:00:00Z", "yyyyMMddTHH:mm:ssZ", CultureInfo.InvariantCulture);
+
+        /// <summary>
+        /// user-specified tags for categorization purposes
+        /// First published in XenServer 5.0.
+        /// </summary>
+        public virtual string[] tags
+        {
+            get { return _tags; }
+            set
+            {
+                if (!Helper.AreEqual(value, _tags))
+                {
+                    _tags = value;
+                    Changed = true;
+                    NotifyPropertyChanged("tags");
+                }
+            }
+        }
+        private string[] _tags = {};
+
+        /// <summary>
+        /// true if this VDI is to be cached in the local cache SR
+        /// First published in XenServer 5.6 FP1.
+        /// </summary>
+        public virtual bool allow_caching
+        {
+            get { return _allow_caching; }
+            set
+            {
+                if (!Helper.AreEqual(value, _allow_caching))
+                {
+                    _allow_caching = value;
+                    Changed = true;
+                    NotifyPropertyChanged("allow_caching");
+                }
+            }
+        }
+        private bool _allow_caching = false;
+
+        /// <summary>
+        /// The behaviour of this VDI on a VM boot
+        /// First published in XenServer 5.6 FP1.
+        /// </summary>
+        [JsonConverter(typeof(on_bootConverter))]
+        public virtual on_boot on_boot
+        {
+            get { return _on_boot; }
+            set
+            {
+                if (!Helper.AreEqual(value, _on_boot))
+                {
+                    _on_boot = value;
+                    Changed = true;
+                    NotifyPropertyChanged("on_boot");
+                }
+            }
+        }
+        private on_boot _on_boot = on_boot.persist;
+
+        /// <summary>
+        /// The pool whose metadata is contained in this VDI
+        /// First published in XenServer 6.0.
+        /// </summary>
+        [JsonConverter(typeof(XenRefConverter<Pool>))]
+        public virtual XenRef<Pool> metadata_of_pool
+        {
+            get { return _metadata_of_pool; }
+            set
+            {
+                if (!Helper.AreEqual(value, _metadata_of_pool))
+                {
+                    _metadata_of_pool = value;
+                    Changed = true;
+                    NotifyPropertyChanged("metadata_of_pool");
+                }
+            }
+        }
+        private XenRef<Pool> _metadata_of_pool = new XenRef<Pool>("OpaqueRef:NULL");
+
+        /// <summary>
+        /// Whether this VDI contains the latest known accessible metadata for the pool
+        /// First published in XenServer 6.0.
+        /// </summary>
+        public virtual bool metadata_latest
+        {
+            get { return _metadata_latest; }
+            set
+            {
+                if (!Helper.AreEqual(value, _metadata_latest))
+                {
+                    _metadata_latest = value;
+                    Changed = true;
+                    NotifyPropertyChanged("metadata_latest");
+                }
+            }
+        }
+        private bool _metadata_latest = false;
+
+        /// <summary>
+        /// Whether this VDI is a Tools ISO
+        /// First published in XenServer 7.0.
+        /// </summary>
+        public virtual bool is_tools_iso
+        {
+            get { return _is_tools_iso; }
+            set
+            {
+                if (!Helper.AreEqual(value, _is_tools_iso))
+                {
+                    _is_tools_iso = value;
+                    Changed = true;
+                    NotifyPropertyChanged("is_tools_iso");
+                }
+            }
+        }
+        private bool _is_tools_iso = false;
+
+        /// <summary>
+        /// True if changed blocks are tracked for this VDI
+        /// First published in XenServer 7.3.
+        /// </summary>
+        public virtual bool cbt_enabled
+        {
+            get { return _cbt_enabled; }
+            set
+            {
+                if (!Helper.AreEqual(value, _cbt_enabled))
+                {
+                    _cbt_enabled = value;
+                    Changed = true;
+                    NotifyPropertyChanged("cbt_enabled");
+                }
+            }
+        }
+        private bool _cbt_enabled = false;
+    }
+}