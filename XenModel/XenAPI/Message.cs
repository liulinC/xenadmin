/*
 * Copyright (c) Citrix Systems, Inc.
 * All rights reserved.
 *
 * Redistribution and use in source and binary forms, with or without
 * modification, are permitted provided that the following conditions
 * are met:
 *
 *   1) Redistributions of source code must retain the above copyright
 *      notice, this list of conditions and the following disclaimer.
 *
 *   2) Redistributions in binary form must reproduce the above
 *      copyright notice, this list of conditions and the following
 *      disclaimer in the documentation and/or other materials
 *      provided with the distribution.
 *
 * THIS SOFTWARE IS PROVIDED BY THE COPYRIGHT HOLDERS AND CONTRIBUTORS
 * "AS IS" AND ANY EXPRESS OR IMPLIED WARRANTIES, INCLUDING, BUT NOT
 * LIMITED TO, THE IMPLIED WARRANTIES OF MERCHANTABILITY AND FITNESS
 * FOR A PARTICULAR PURPOSE ARE DISCLAIMED. IN NO EVENT SHALL THE
 * COPYRIGHT HOLDER OR CONTRIBUTORS BE LIABLE FOR ANY DIRECT,
 * INDIRECT, INCIDENTAL, SPECIAL, EXEMPLARY, OR CONSEQUENTIAL DAMAGES
 * (INCLUDING, BUT NOT LIMITED TO, PROCUREMENT OF SUBSTITUTE GOODS OR
 * SERVICES; LOSS OF USE, DATA, OR PROFITS; OR BUSINESS INTERRUPTION)
 * HOWEVER CAUSED AND ON ANY THEORY OF LIABILITY, WHETHER IN CONTRACT,
 * STRICT LIABILITY, OR TORT (INCLUDING NEGLIGENCE OR OTHERWISE)
 * ARISING IN ANY WAY OUT OF THE USE OF THIS SOFTWARE, EVEN IF ADVISED
 * OF THE POSSIBILITY OF SUCH DAMAGE.
 */


using System;
using System.Collections;
using System.Collections.Generic;
using System.ComponentModel;
using System.Globalization;
using Newtonsoft.Json;


namespace XenAPI
{
    /// <summary>
    /// An message for the attention of the administrator
    /// First published in XenServer 5.0.
    /// </summary>
    public partial class Message : XenObject<Message>
    {
<<<<<<< HEAD
        public enum MessageType { CLUSTER_HOST_FENCING, CLUSTER_HOST_ENABLE_FAILED, HOST_LOW_MEMORY, POOL_CPU_FEATURES_UP, POOL_CPU_FEATURES_DOWN, HOST_CPU_FEATURES_UP, HOST_CPU_FEATURES_DOWN, BOND_STATUS_CHANGED, VDI_CBT_RESIZE_FAILED, VDI_CBT_SNAPSHOT_FAILED, VDI_CBT_METADATA_INCONSISTENT, VMSS_SNAPSHOT_MISSED_EVENT, VMSS_XAPI_LOGON_FAILURE, VMSS_LICENSE_ERROR, VMSS_SNAPSHOT_FAILED, VMSS_SNAPSHOT_SUCCEEDED, VMSS_SNAPSHOT_LOCK_FAILED, VMPP_SNAPSHOT_ARCHIVE_ALREADY_EXISTS, VMPP_ARCHIVE_MISSED_EVENT, VMPP_SNAPSHOT_MISSED_EVENT, VMPP_XAPI_LOGON_FAILURE, VMPP_LICENSE_ERROR, VMPP_ARCHIVE_TARGET_UNMOUNT_FAILED, VMPP_ARCHIVE_TARGET_MOUNT_FAILED, VMPP_ARCHIVE_SUCCEEDED, VMPP_ARCHIVE_FAILED_0, VMPP_ARCHIVE_LOCK_FAILED, VMPP_SNAPSHOT_FAILED, VMPP_SNAPSHOT_SUCCEEDED, VMPP_SNAPSHOT_LOCK_FAILED, PVS_PROXY_SR_OUT_OF_SPACE, PVS_PROXY_NO_SERVER_AVAILABLE, PVS_PROXY_SETUP_FAILED, PVS_PROXY_NO_CACHE_SR_AVAILABLE, LICENSE_SERVER_VERSION_OBSOLETE, LICENSE_SERVER_UNREACHABLE, LICENSE_NOT_AVAILABLE, GRACE_LICENSE, LICENSE_SERVER_UNAVAILABLE, LICENSE_SERVER_CONNECTED, LICENSE_EXPIRED, LICENSE_EXPIRES_SOON, LICENSE_DOES_NOT_SUPPORT_POOLING, MULTIPATH_PERIODIC_ALERT, EXTAUTH_IN_POOL_IS_NON_HOMOGENEOUS, EXTAUTH_INIT_IN_HOST_FAILED, WLB_OPTIMIZATION_ALERT, WLB_CONSULTATION_FAILED, ALARM, PBD_PLUG_FAILED_ON_SERVER_START, POOL_MASTER_TRANSITION, HOST_CLOCK_WENT_BACKWARDS, HOST_CLOCK_SKEW_DETECTED, HOST_SYNC_DATA_FAILED, VM_SECURE_BOOT_FAILED, VM_CLONED, VM_CRASHED, VM_RESUMED, VM_SUSPENDED, VM_REBOOTED, VM_SHUTDOWN, VM_STARTED, VCPU_QOS_FAILED, VBD_QOS_FAILED, VIF_QOS_FAILED, IP_CONFIGURED_PIF_CAN_UNPLUG, METADATA_LUN_BROKEN, METADATA_LUN_HEALTHY, HA_HOST_WAS_FENCED, HA_HOST_FAILED, HA_PROTECTED_VM_RESTART_FAILED, HA_POOL_DROP_IN_PLAN_EXISTS_FOR, HA_POOL_OVERCOMMITTED, HA_NETWORK_BONDING_ERROR, HA_XAPI_HEALTHCHECK_APPROACHING_TIMEOUT, HA_STATEFILE_APPROACHING_TIMEOUT, HA_HEARTBEAT_APPROACHING_TIMEOUT, HA_STATEFILE_LOST, unknown };
=======
        public enum MessageType { CLUSTER_HOST_FENCING, CLUSTER_HOST_ENABLE_FAILED, POOL_CPU_FEATURES_UP, POOL_CPU_FEATURES_DOWN, HOST_CPU_FEATURES_UP, HOST_CPU_FEATURES_DOWN, BOND_STATUS_CHANGED, VDI_CBT_RESIZE_FAILED, VDI_CBT_SNAPSHOT_FAILED, VDI_CBT_METADATA_INCONSISTENT, VMSS_SNAPSHOT_MISSED_EVENT, VMSS_XAPI_LOGON_FAILURE, VMSS_LICENSE_ERROR, VMSS_SNAPSHOT_FAILED, VMSS_SNAPSHOT_SUCCEEDED, VMSS_SNAPSHOT_LOCK_FAILED, VMPP_SNAPSHOT_ARCHIVE_ALREADY_EXISTS, VMPP_ARCHIVE_MISSED_EVENT, VMPP_SNAPSHOT_MISSED_EVENT, VMPP_XAPI_LOGON_FAILURE, VMPP_LICENSE_ERROR, VMPP_ARCHIVE_TARGET_UNMOUNT_FAILED, VMPP_ARCHIVE_TARGET_MOUNT_FAILED, VMPP_ARCHIVE_SUCCEEDED, VMPP_ARCHIVE_FAILED_0, VMPP_ARCHIVE_LOCK_FAILED, VMPP_SNAPSHOT_FAILED, VMPP_SNAPSHOT_SUCCEEDED, VMPP_SNAPSHOT_LOCK_FAILED, PVS_PROXY_SR_OUT_OF_SPACE, PVS_PROXY_NO_SERVER_AVAILABLE, PVS_PROXY_SETUP_FAILED, PVS_PROXY_NO_CACHE_SR_AVAILABLE, LICENSE_SERVER_VERSION_OBSOLETE, LICENSE_SERVER_UNREACHABLE, LICENSE_NOT_AVAILABLE, GRACE_LICENSE, LICENSE_SERVER_UNAVAILABLE, LICENSE_SERVER_CONNECTED, LICENSE_EXPIRED, LICENSE_EXPIRES_SOON, LICENSE_DOES_NOT_SUPPORT_POOLING, MULTIPATH_PERIODIC_ALERT, EXTAUTH_IN_POOL_IS_NON_HOMOGENEOUS, EXTAUTH_INIT_IN_HOST_FAILED, WLB_OPTIMIZATION_ALERT, WLB_CONSULTATION_FAILED, ALARM, PBD_PLUG_FAILED_ON_SERVER_START, POOL_MASTER_TRANSITION, HOST_CLOCK_WENT_BACKWARDS, HOST_CLOCK_SKEW_DETECTED, HOST_SYNC_DATA_FAILED, VM_CLONED, VM_CRASHED, VM_RESUMED, VM_SUSPENDED, VM_REBOOTED, VM_SHUTDOWN, VM_STARTED, VCPU_QOS_FAILED, VBD_QOS_FAILED, VIF_QOS_FAILED, IP_CONFIGURED_PIF_CAN_UNPLUG, METADATA_LUN_BROKEN, METADATA_LUN_HEALTHY, HA_HOST_WAS_FENCED, HA_HOST_FAILED, HA_PROTECTED_VM_RESTART_FAILED, HA_POOL_DROP_IN_PLAN_EXISTS_FOR, HA_POOL_OVERCOMMITTED, HA_NETWORK_BONDING_ERROR, HA_XAPI_HEALTHCHECK_APPROACHING_TIMEOUT, HA_STATEFILE_APPROACHING_TIMEOUT, HA_HEARTBEAT_APPROACHING_TIMEOUT, HA_STATEFILE_LOST, unknown };
>>>>>>> f8821f55

        public MessageType Type
        {
            get
            {
                switch (this.name)
                {
                    case "CLUSTER_HOST_FENCING":
                        return MessageType.CLUSTER_HOST_FENCING;
                    case "CLUSTER_HOST_ENABLE_FAILED":
                        return MessageType.CLUSTER_HOST_ENABLE_FAILED;
                    case "POOL_CPU_FEATURES_UP":
                        return MessageType.POOL_CPU_FEATURES_UP;
                    case "POOL_CPU_FEATURES_DOWN":
                        return MessageType.POOL_CPU_FEATURES_DOWN;
                    case "HOST_CPU_FEATURES_UP":
                        return MessageType.HOST_CPU_FEATURES_UP;
                    case "HOST_CPU_FEATURES_DOWN":
                        return MessageType.HOST_CPU_FEATURES_DOWN;
                    case "BOND_STATUS_CHANGED":
                        return MessageType.BOND_STATUS_CHANGED;
                    case "VDI_CBT_RESIZE_FAILED":
                        return MessageType.VDI_CBT_RESIZE_FAILED;
                    case "VDI_CBT_SNAPSHOT_FAILED":
                        return MessageType.VDI_CBT_SNAPSHOT_FAILED;
                    case "VDI_CBT_METADATA_INCONSISTENT":
                        return MessageType.VDI_CBT_METADATA_INCONSISTENT;
                    case "VMSS_SNAPSHOT_MISSED_EVENT":
                        return MessageType.VMSS_SNAPSHOT_MISSED_EVENT;
                    case "VMSS_XAPI_LOGON_FAILURE":
                        return MessageType.VMSS_XAPI_LOGON_FAILURE;
                    case "VMSS_LICENSE_ERROR":
                        return MessageType.VMSS_LICENSE_ERROR;
                    case "VMSS_SNAPSHOT_FAILED":
                        return MessageType.VMSS_SNAPSHOT_FAILED;
                    case "VMSS_SNAPSHOT_SUCCEEDED":
                        return MessageType.VMSS_SNAPSHOT_SUCCEEDED;
                    case "VMSS_SNAPSHOT_LOCK_FAILED":
                        return MessageType.VMSS_SNAPSHOT_LOCK_FAILED;
                    case "VMPP_SNAPSHOT_ARCHIVE_ALREADY_EXISTS":
                        return MessageType.VMPP_SNAPSHOT_ARCHIVE_ALREADY_EXISTS;
                    case "VMPP_ARCHIVE_MISSED_EVENT":
                        return MessageType.VMPP_ARCHIVE_MISSED_EVENT;
                    case "VMPP_SNAPSHOT_MISSED_EVENT":
                        return MessageType.VMPP_SNAPSHOT_MISSED_EVENT;
                    case "VMPP_XAPI_LOGON_FAILURE":
                        return MessageType.VMPP_XAPI_LOGON_FAILURE;
                    case "VMPP_LICENSE_ERROR":
                        return MessageType.VMPP_LICENSE_ERROR;
                    case "VMPP_ARCHIVE_TARGET_UNMOUNT_FAILED":
                        return MessageType.VMPP_ARCHIVE_TARGET_UNMOUNT_FAILED;
                    case "VMPP_ARCHIVE_TARGET_MOUNT_FAILED":
                        return MessageType.VMPP_ARCHIVE_TARGET_MOUNT_FAILED;
                    case "VMPP_ARCHIVE_SUCCEEDED":
                        return MessageType.VMPP_ARCHIVE_SUCCEEDED;
                    case "VMPP_ARCHIVE_FAILED_0":
                        return MessageType.VMPP_ARCHIVE_FAILED_0;
                    case "VMPP_ARCHIVE_LOCK_FAILED":
                        return MessageType.VMPP_ARCHIVE_LOCK_FAILED;
                    case "VMPP_SNAPSHOT_FAILED":
                        return MessageType.VMPP_SNAPSHOT_FAILED;
                    case "VMPP_SNAPSHOT_SUCCEEDED":
                        return MessageType.VMPP_SNAPSHOT_SUCCEEDED;
                    case "VMPP_SNAPSHOT_LOCK_FAILED":
                        return MessageType.VMPP_SNAPSHOT_LOCK_FAILED;
                    case "PVS_PROXY_SR_OUT_OF_SPACE":
                        return MessageType.PVS_PROXY_SR_OUT_OF_SPACE;
                    case "PVS_PROXY_NO_SERVER_AVAILABLE":
                        return MessageType.PVS_PROXY_NO_SERVER_AVAILABLE;
                    case "PVS_PROXY_SETUP_FAILED":
                        return MessageType.PVS_PROXY_SETUP_FAILED;
                    case "PVS_PROXY_NO_CACHE_SR_AVAILABLE":
                        return MessageType.PVS_PROXY_NO_CACHE_SR_AVAILABLE;
                    case "LICENSE_SERVER_VERSION_OBSOLETE":
                        return MessageType.LICENSE_SERVER_VERSION_OBSOLETE;
                    case "LICENSE_SERVER_UNREACHABLE":
                        return MessageType.LICENSE_SERVER_UNREACHABLE;
                    case "LICENSE_NOT_AVAILABLE":
                        return MessageType.LICENSE_NOT_AVAILABLE;
                    case "GRACE_LICENSE":
                        return MessageType.GRACE_LICENSE;
                    case "LICENSE_SERVER_UNAVAILABLE":
                        return MessageType.LICENSE_SERVER_UNAVAILABLE;
                    case "LICENSE_SERVER_CONNECTED":
                        return MessageType.LICENSE_SERVER_CONNECTED;
                    case "LICENSE_EXPIRED":
                        return MessageType.LICENSE_EXPIRED;
                    case "LICENSE_EXPIRES_SOON":
                        return MessageType.LICENSE_EXPIRES_SOON;
                    case "LICENSE_DOES_NOT_SUPPORT_POOLING":
                        return MessageType.LICENSE_DOES_NOT_SUPPORT_POOLING;
                    case "MULTIPATH_PERIODIC_ALERT":
                        return MessageType.MULTIPATH_PERIODIC_ALERT;
                    case "EXTAUTH_IN_POOL_IS_NON_HOMOGENEOUS":
                        return MessageType.EXTAUTH_IN_POOL_IS_NON_HOMOGENEOUS;
                    case "EXTAUTH_INIT_IN_HOST_FAILED":
                        return MessageType.EXTAUTH_INIT_IN_HOST_FAILED;
                    case "WLB_OPTIMIZATION_ALERT":
                        return MessageType.WLB_OPTIMIZATION_ALERT;
                    case "WLB_CONSULTATION_FAILED":
                        return MessageType.WLB_CONSULTATION_FAILED;
                    case "ALARM":
                        return MessageType.ALARM;
                    case "PBD_PLUG_FAILED_ON_SERVER_START":
                        return MessageType.PBD_PLUG_FAILED_ON_SERVER_START;
                    case "POOL_MASTER_TRANSITION":
                        return MessageType.POOL_MASTER_TRANSITION;
                    case "HOST_CLOCK_WENT_BACKWARDS":
                        return MessageType.HOST_CLOCK_WENT_BACKWARDS;
                    case "HOST_CLOCK_SKEW_DETECTED":
                        return MessageType.HOST_CLOCK_SKEW_DETECTED;
                    case "HOST_SYNC_DATA_FAILED":
                        return MessageType.HOST_SYNC_DATA_FAILED;
                    case "VM_SECURE_BOOT_FAILED":
                        return MessageType.VM_SECURE_BOOT_FAILED;
                    case "VM_CLONED":
                        return MessageType.VM_CLONED;
                    case "VM_CRASHED":
                        return MessageType.VM_CRASHED;
                    case "VM_RESUMED":
                        return MessageType.VM_RESUMED;
                    case "VM_SUSPENDED":
                        return MessageType.VM_SUSPENDED;
                    case "VM_REBOOTED":
                        return MessageType.VM_REBOOTED;
                    case "VM_SHUTDOWN":
                        return MessageType.VM_SHUTDOWN;
                    case "VM_STARTED":
                        return MessageType.VM_STARTED;
                    case "VCPU_QOS_FAILED":
                        return MessageType.VCPU_QOS_FAILED;
                    case "VBD_QOS_FAILED":
                        return MessageType.VBD_QOS_FAILED;
                    case "VIF_QOS_FAILED":
                        return MessageType.VIF_QOS_FAILED;
                    case "IP_CONFIGURED_PIF_CAN_UNPLUG":
                        return MessageType.IP_CONFIGURED_PIF_CAN_UNPLUG;
                    case "METADATA_LUN_BROKEN":
                        return MessageType.METADATA_LUN_BROKEN;
                    case "METADATA_LUN_HEALTHY":
                        return MessageType.METADATA_LUN_HEALTHY;
                    case "HA_HOST_WAS_FENCED":
                        return MessageType.HA_HOST_WAS_FENCED;
                    case "HA_HOST_FAILED":
                        return MessageType.HA_HOST_FAILED;
                    case "HA_PROTECTED_VM_RESTART_FAILED":
                        return MessageType.HA_PROTECTED_VM_RESTART_FAILED;
                    case "HA_POOL_DROP_IN_PLAN_EXISTS_FOR":
                        return MessageType.HA_POOL_DROP_IN_PLAN_EXISTS_FOR;
                    case "HA_POOL_OVERCOMMITTED":
                        return MessageType.HA_POOL_OVERCOMMITTED;
                    case "HA_NETWORK_BONDING_ERROR":
                        return MessageType.HA_NETWORK_BONDING_ERROR;
                    case "HA_XAPI_HEALTHCHECK_APPROACHING_TIMEOUT":
                        return MessageType.HA_XAPI_HEALTHCHECK_APPROACHING_TIMEOUT;
                    case "HA_STATEFILE_APPROACHING_TIMEOUT":
                        return MessageType.HA_STATEFILE_APPROACHING_TIMEOUT;
                    case "HA_HEARTBEAT_APPROACHING_TIMEOUT":
                        return MessageType.HA_HEARTBEAT_APPROACHING_TIMEOUT;
                    case "HA_STATEFILE_LOST":
                        return MessageType.HA_STATEFILE_LOST;
                    default:
                        return MessageType.unknown;
                }
            }
        }

        public Message()
        {
        }

        public Message(string uuid,
            string name,
            long priority,
            cls cls,
            string obj_uuid,
            DateTime timestamp,
            string body)
        {
            this.uuid = uuid;
            this.name = name;
            this.priority = priority;
            this.cls = cls;
            this.obj_uuid = obj_uuid;
            this.timestamp = timestamp;
            this.body = body;
        }

        /// <summary>
        /// Creates a new Message from a Proxy_Message.
        /// </summary>
        /// <param name="proxy"></param>
        public Message(Proxy_Message proxy)
        {
            this.UpdateFromProxy(proxy);
        }

        /// <summary>
        /// Updates each field of this instance with the value of
        /// the corresponding field of a given Message.
        /// </summary>
        public override void UpdateFrom(Message update)
        {
            uuid = update.uuid;
            name = update.name;
            priority = update.priority;
            cls = update.cls;
            obj_uuid = update.obj_uuid;
            timestamp = update.timestamp;
            body = update.body;
        }

        internal void UpdateFromProxy(Proxy_Message proxy)
        {
            uuid = proxy.uuid == null ? null : proxy.uuid;
            name = proxy.name == null ? null : proxy.name;
            priority = proxy.priority == null ? 0 : long.Parse(proxy.priority);
            cls = proxy.cls == null ? (cls) 0 : (cls)Helper.EnumParseDefault(typeof(cls), (string)proxy.cls);
            obj_uuid = proxy.obj_uuid == null ? null : proxy.obj_uuid;
            timestamp = proxy.timestamp;
            body = proxy.body == null ? null : proxy.body;
        }

        public Proxy_Message ToProxy()
        {
            Proxy_Message result_ = new Proxy_Message();
            result_.uuid = uuid ?? "";
            result_.name = name ?? "";
            result_.priority = priority.ToString();
            result_.cls = cls_helper.ToString(cls);
            result_.obj_uuid = obj_uuid ?? "";
            result_.timestamp = timestamp;
            result_.body = body ?? "";
            return result_;
        }

        /// <summary>
        /// Creates a new Message from a Hashtable.
        /// Note that the fields not contained in the Hashtable
        /// will be created with their default values.
        /// </summary>
        /// <param name="table"></param>
        public Message(Hashtable table) : this()
        {
            UpdateFrom(table);
        }

        /// <summary>
        /// Given a Hashtable with field-value pairs, it updates the fields of this Message
        /// with the values listed in the Hashtable. Note that only the fields contained
        /// in the Hashtable will be updated and the rest will remain the same.
        /// </summary>
        /// <param name="table"></param>
        public void UpdateFrom(Hashtable table)
        {
            if (table.ContainsKey("uuid"))
                uuid = Marshalling.ParseString(table, "uuid");
            if (table.ContainsKey("name"))
                name = Marshalling.ParseString(table, "name");
            if (table.ContainsKey("priority"))
                priority = Marshalling.ParseLong(table, "priority");
            if (table.ContainsKey("cls"))
                cls = (cls)Helper.EnumParseDefault(typeof(cls), Marshalling.ParseString(table, "cls"));
            if (table.ContainsKey("obj_uuid"))
                obj_uuid = Marshalling.ParseString(table, "obj_uuid");
            if (table.ContainsKey("timestamp"))
                timestamp = Marshalling.ParseDateTime(table, "timestamp");
            if (table.ContainsKey("body"))
                body = Marshalling.ParseString(table, "body");
        }

        public bool DeepEquals(Message other)
        {
            if (ReferenceEquals(null, other))
                return false;
            if (ReferenceEquals(this, other))
                return true;

            return Helper.AreEqual2(this._uuid, other._uuid) &&
                Helper.AreEqual2(this._name, other._name) &&
                Helper.AreEqual2(this._priority, other._priority) &&
                Helper.AreEqual2(this._cls, other._cls) &&
                Helper.AreEqual2(this._obj_uuid, other._obj_uuid) &&
                Helper.AreEqual2(this._timestamp, other._timestamp) &&
                Helper.AreEqual2(this._body, other._body);
        }

        internal static List<Message> ProxyArrayToObjectList(Proxy_Message[] input)
        {
            var result = new List<Message>();
            foreach (var item in input)
                result.Add(new Message(item));

            return result;
        }

        public override string SaveChanges(Session session, string opaqueRef, Message server)
        {
            if (opaqueRef == null)
            {
                System.Diagnostics.Debug.Assert(false, "Cannot create instances of this type on the server");
                return "";
            }
            else
            {
              throw new InvalidOperationException("This type has no read/write properties");
            }
        }
        /// <summary>
        /// 
        /// First published in XenServer 5.0.
        /// </summary>
        /// <param name="session">The session</param>
        /// <param name="_name">The name of the message</param>
        /// <param name="_priority">The priority of the message</param>
        /// <param name="_cls">The class of object this message is associated with</param>
        /// <param name="_obj_uuid">The uuid of the object this message is associated with</param>
        /// <param name="_body">The body of the message</param>
        public static XenRef<Message> create(Session session, string _name, long _priority, cls _cls, string _obj_uuid, string _body)
        {
            if (session.JsonRpcClient != null)
                return session.JsonRpcClient.message_create(session.opaque_ref, _name, _priority, _cls, _obj_uuid, _body);
            else
                return XenRef<Message>.Create(session.proxy.message_create(session.opaque_ref, _name ?? "", _priority.ToString(), cls_helper.ToString(_cls), _obj_uuid ?? "", _body ?? "").parse());
        }

        /// <summary>
        /// 
        /// First published in XenServer 5.0.
        /// </summary>
        /// <param name="session">The session</param>
        /// <param name="_message">The opaque_ref of the given message</param>
        public static void destroy(Session session, string _message)
        {
            if (session.JsonRpcClient != null)
                session.JsonRpcClient.message_destroy(session.opaque_ref, _message);
            else
                session.proxy.message_destroy(session.opaque_ref, _message ?? "").parse();
        }

        /// <summary>
        /// 
        /// First published in XenServer 5.0.
        /// </summary>
        /// <param name="session">The session</param>
        /// <param name="_cls">The class of object</param>
        /// <param name="_obj_uuid">The uuid of the object</param>
        /// <param name="_since">The cutoff time</param>
        public static Dictionary<XenRef<Message>, Message> get(Session session, cls _cls, string _obj_uuid, DateTime _since)
        {
            if (session.JsonRpcClient != null)
                return session.JsonRpcClient.message_get(session.opaque_ref, _cls, _obj_uuid, _since);
            else
                return XenRef<Message>.Create<Proxy_Message>(session.proxy.message_get(session.opaque_ref, cls_helper.ToString(_cls), _obj_uuid ?? "", _since).parse());
        }

        /// <summary>
        /// 
        /// First published in XenServer 5.0.
        /// </summary>
        /// <param name="session">The session</param>
        public static List<XenRef<Message>> get_all(Session session)
        {
            if (session.JsonRpcClient != null)
                return session.JsonRpcClient.message_get_all(session.opaque_ref);
            else
                return XenRef<Message>.Create(session.proxy.message_get_all(session.opaque_ref).parse());
        }

        /// <summary>
        /// 
        /// First published in XenServer 5.0.
        /// </summary>
        /// <param name="session">The session</param>
        /// <param name="_since">The cutoff time</param>
        public static Dictionary<XenRef<Message>, Message> get_since(Session session, DateTime _since)
        {
            if (session.JsonRpcClient != null)
                return session.JsonRpcClient.message_get_since(session.opaque_ref, _since);
            else
                return XenRef<Message>.Create<Proxy_Message>(session.proxy.message_get_since(session.opaque_ref, _since).parse());
        }

        /// <summary>
        /// 
        /// First published in XenServer 5.0.
        /// </summary>
        /// <param name="session">The session</param>
        /// <param name="_message">The opaque_ref of the given message</param>
        public static Message get_record(Session session, string _message)
        {
            if (session.JsonRpcClient != null)
                return session.JsonRpcClient.message_get_record(session.opaque_ref, _message);
            else
                return new Message(session.proxy.message_get_record(session.opaque_ref, _message ?? "").parse());
        }

        /// <summary>
        /// 
        /// First published in XenServer 5.0.
        /// </summary>
        /// <param name="session">The session</param>
        /// <param name="_uuid">The uuid of the message</param>
        public static XenRef<Message> get_by_uuid(Session session, string _uuid)
        {
            if (session.JsonRpcClient != null)
                return session.JsonRpcClient.message_get_by_uuid(session.opaque_ref, _uuid);
            else
                return XenRef<Message>.Create(session.proxy.message_get_by_uuid(session.opaque_ref, _uuid ?? "").parse());
        }

        /// <summary>
        /// 
        /// First published in XenServer 5.0.
        /// </summary>
        /// <param name="session">The session</param>
        public static Dictionary<XenRef<Message>, Message> get_all_records(Session session)
        {
            if (session.JsonRpcClient != null)
                return session.JsonRpcClient.message_get_all_records(session.opaque_ref);
            else
                return XenRef<Message>.Create<Proxy_Message>(session.proxy.message_get_all_records(session.opaque_ref).parse());
        }

        /// <summary>
        /// Unique identifier/object reference
        /// </summary>
        public virtual string uuid
        {
            get { return _uuid; }
            set
            {
                if (!Helper.AreEqual(value, _uuid))
                {
                    _uuid = value;
                    Changed = true;
                    NotifyPropertyChanged("uuid");
                }
            }
        }
        private string _uuid = "";

        /// <summary>
        /// The name of the message
        /// </summary>
        public virtual string name
        {
            get { return _name; }
            set
            {
                if (!Helper.AreEqual(value, _name))
                {
                    _name = value;
                    Changed = true;
                    NotifyPropertyChanged("name");
                }
            }
        }
        private string _name = "";

        /// <summary>
        /// The message priority, 0 being low priority
        /// </summary>
        public virtual long priority
        {
            get { return _priority; }
            set
            {
                if (!Helper.AreEqual(value, _priority))
                {
                    _priority = value;
                    Changed = true;
                    NotifyPropertyChanged("priority");
                }
            }
        }
        private long _priority;

        /// <summary>
        /// The class of the object this message is associated with
        /// </summary>
        [JsonConverter(typeof(clsConverter))]
        public virtual cls cls
        {
            get { return _cls; }
            set
            {
                if (!Helper.AreEqual(value, _cls))
                {
                    _cls = value;
                    Changed = true;
                    NotifyPropertyChanged("cls");
                }
            }
        }
        private cls _cls;

        /// <summary>
        /// The uuid of the object this message is associated with
        /// </summary>
        public virtual string obj_uuid
        {
            get { return _obj_uuid; }
            set
            {
                if (!Helper.AreEqual(value, _obj_uuid))
                {
                    _obj_uuid = value;
                    Changed = true;
                    NotifyPropertyChanged("obj_uuid");
                }
            }
        }
        private string _obj_uuid = "";

        /// <summary>
        /// The time at which the message was created
        /// </summary>
        [JsonConverter(typeof(XenDateTimeConverter))]
        public virtual DateTime timestamp
        {
            get { return _timestamp; }
            set
            {
                if (!Helper.AreEqual(value, _timestamp))
                {
                    _timestamp = value;
                    Changed = true;
                    NotifyPropertyChanged("timestamp");
                }
            }
        }
        private DateTime _timestamp;

        /// <summary>
        /// The body of the message
        /// </summary>
        public virtual string body
        {
            get { return _body; }
            set
            {
                if (!Helper.AreEqual(value, _body))
                {
                    _body = value;
                    Changed = true;
                    NotifyPropertyChanged("body");
                }
            }
        }
        private string _body = "";
    }
}
<|MERGE_RESOLUTION|>--- conflicted
+++ resolved
@@ -1,605 +1,601 @@
-/*
- * Copyright (c) Citrix Systems, Inc.
- * All rights reserved.
- *
- * Redistribution and use in source and binary forms, with or without
- * modification, are permitted provided that the following conditions
- * are met:
- *
- *   1) Redistributions of source code must retain the above copyright
- *      notice, this list of conditions and the following disclaimer.
- *
- *   2) Redistributions in binary form must reproduce the above
- *      copyright notice, this list of conditions and the following
- *      disclaimer in the documentation and/or other materials
- *      provided with the distribution.
- *
- * THIS SOFTWARE IS PROVIDED BY THE COPYRIGHT HOLDERS AND CONTRIBUTORS
- * "AS IS" AND ANY EXPRESS OR IMPLIED WARRANTIES, INCLUDING, BUT NOT
- * LIMITED TO, THE IMPLIED WARRANTIES OF MERCHANTABILITY AND FITNESS
- * FOR A PARTICULAR PURPOSE ARE DISCLAIMED. IN NO EVENT SHALL THE
- * COPYRIGHT HOLDER OR CONTRIBUTORS BE LIABLE FOR ANY DIRECT,
- * INDIRECT, INCIDENTAL, SPECIAL, EXEMPLARY, OR CONSEQUENTIAL DAMAGES
- * (INCLUDING, BUT NOT LIMITED TO, PROCUREMENT OF SUBSTITUTE GOODS OR
- * SERVICES; LOSS OF USE, DATA, OR PROFITS; OR BUSINESS INTERRUPTION)
- * HOWEVER CAUSED AND ON ANY THEORY OF LIABILITY, WHETHER IN CONTRACT,
- * STRICT LIABILITY, OR TORT (INCLUDING NEGLIGENCE OR OTHERWISE)
- * ARISING IN ANY WAY OUT OF THE USE OF THIS SOFTWARE, EVEN IF ADVISED
- * OF THE POSSIBILITY OF SUCH DAMAGE.
- */
-
-
-using System;
-using System.Collections;
-using System.Collections.Generic;
-using System.ComponentModel;
-using System.Globalization;
-using Newtonsoft.Json;
-
-
-namespace XenAPI
-{
-    /// <summary>
-    /// An message for the attention of the administrator
-    /// First published in XenServer 5.0.
-    /// </summary>
-    public partial class Message : XenObject<Message>
-    {
-<<<<<<< HEAD
-        public enum MessageType { CLUSTER_HOST_FENCING, CLUSTER_HOST_ENABLE_FAILED, HOST_LOW_MEMORY, POOL_CPU_FEATURES_UP, POOL_CPU_FEATURES_DOWN, HOST_CPU_FEATURES_UP, HOST_CPU_FEATURES_DOWN, BOND_STATUS_CHANGED, VDI_CBT_RESIZE_FAILED, VDI_CBT_SNAPSHOT_FAILED, VDI_CBT_METADATA_INCONSISTENT, VMSS_SNAPSHOT_MISSED_EVENT, VMSS_XAPI_LOGON_FAILURE, VMSS_LICENSE_ERROR, VMSS_SNAPSHOT_FAILED, VMSS_SNAPSHOT_SUCCEEDED, VMSS_SNAPSHOT_LOCK_FAILED, VMPP_SNAPSHOT_ARCHIVE_ALREADY_EXISTS, VMPP_ARCHIVE_MISSED_EVENT, VMPP_SNAPSHOT_MISSED_EVENT, VMPP_XAPI_LOGON_FAILURE, VMPP_LICENSE_ERROR, VMPP_ARCHIVE_TARGET_UNMOUNT_FAILED, VMPP_ARCHIVE_TARGET_MOUNT_FAILED, VMPP_ARCHIVE_SUCCEEDED, VMPP_ARCHIVE_FAILED_0, VMPP_ARCHIVE_LOCK_FAILED, VMPP_SNAPSHOT_FAILED, VMPP_SNAPSHOT_SUCCEEDED, VMPP_SNAPSHOT_LOCK_FAILED, PVS_PROXY_SR_OUT_OF_SPACE, PVS_PROXY_NO_SERVER_AVAILABLE, PVS_PROXY_SETUP_FAILED, PVS_PROXY_NO_CACHE_SR_AVAILABLE, LICENSE_SERVER_VERSION_OBSOLETE, LICENSE_SERVER_UNREACHABLE, LICENSE_NOT_AVAILABLE, GRACE_LICENSE, LICENSE_SERVER_UNAVAILABLE, LICENSE_SERVER_CONNECTED, LICENSE_EXPIRED, LICENSE_EXPIRES_SOON, LICENSE_DOES_NOT_SUPPORT_POOLING, MULTIPATH_PERIODIC_ALERT, EXTAUTH_IN_POOL_IS_NON_HOMOGENEOUS, EXTAUTH_INIT_IN_HOST_FAILED, WLB_OPTIMIZATION_ALERT, WLB_CONSULTATION_FAILED, ALARM, PBD_PLUG_FAILED_ON_SERVER_START, POOL_MASTER_TRANSITION, HOST_CLOCK_WENT_BACKWARDS, HOST_CLOCK_SKEW_DETECTED, HOST_SYNC_DATA_FAILED, VM_SECURE_BOOT_FAILED, VM_CLONED, VM_CRASHED, VM_RESUMED, VM_SUSPENDED, VM_REBOOTED, VM_SHUTDOWN, VM_STARTED, VCPU_QOS_FAILED, VBD_QOS_FAILED, VIF_QOS_FAILED, IP_CONFIGURED_PIF_CAN_UNPLUG, METADATA_LUN_BROKEN, METADATA_LUN_HEALTHY, HA_HOST_WAS_FENCED, HA_HOST_FAILED, HA_PROTECTED_VM_RESTART_FAILED, HA_POOL_DROP_IN_PLAN_EXISTS_FOR, HA_POOL_OVERCOMMITTED, HA_NETWORK_BONDING_ERROR, HA_XAPI_HEALTHCHECK_APPROACHING_TIMEOUT, HA_STATEFILE_APPROACHING_TIMEOUT, HA_HEARTBEAT_APPROACHING_TIMEOUT, HA_STATEFILE_LOST, unknown };
-=======
-        public enum MessageType { CLUSTER_HOST_FENCING, CLUSTER_HOST_ENABLE_FAILED, POOL_CPU_FEATURES_UP, POOL_CPU_FEATURES_DOWN, HOST_CPU_FEATURES_UP, HOST_CPU_FEATURES_DOWN, BOND_STATUS_CHANGED, VDI_CBT_RESIZE_FAILED, VDI_CBT_SNAPSHOT_FAILED, VDI_CBT_METADATA_INCONSISTENT, VMSS_SNAPSHOT_MISSED_EVENT, VMSS_XAPI_LOGON_FAILURE, VMSS_LICENSE_ERROR, VMSS_SNAPSHOT_FAILED, VMSS_SNAPSHOT_SUCCEEDED, VMSS_SNAPSHOT_LOCK_FAILED, VMPP_SNAPSHOT_ARCHIVE_ALREADY_EXISTS, VMPP_ARCHIVE_MISSED_EVENT, VMPP_SNAPSHOT_MISSED_EVENT, VMPP_XAPI_LOGON_FAILURE, VMPP_LICENSE_ERROR, VMPP_ARCHIVE_TARGET_UNMOUNT_FAILED, VMPP_ARCHIVE_TARGET_MOUNT_FAILED, VMPP_ARCHIVE_SUCCEEDED, VMPP_ARCHIVE_FAILED_0, VMPP_ARCHIVE_LOCK_FAILED, VMPP_SNAPSHOT_FAILED, VMPP_SNAPSHOT_SUCCEEDED, VMPP_SNAPSHOT_LOCK_FAILED, PVS_PROXY_SR_OUT_OF_SPACE, PVS_PROXY_NO_SERVER_AVAILABLE, PVS_PROXY_SETUP_FAILED, PVS_PROXY_NO_CACHE_SR_AVAILABLE, LICENSE_SERVER_VERSION_OBSOLETE, LICENSE_SERVER_UNREACHABLE, LICENSE_NOT_AVAILABLE, GRACE_LICENSE, LICENSE_SERVER_UNAVAILABLE, LICENSE_SERVER_CONNECTED, LICENSE_EXPIRED, LICENSE_EXPIRES_SOON, LICENSE_DOES_NOT_SUPPORT_POOLING, MULTIPATH_PERIODIC_ALERT, EXTAUTH_IN_POOL_IS_NON_HOMOGENEOUS, EXTAUTH_INIT_IN_HOST_FAILED, WLB_OPTIMIZATION_ALERT, WLB_CONSULTATION_FAILED, ALARM, PBD_PLUG_FAILED_ON_SERVER_START, POOL_MASTER_TRANSITION, HOST_CLOCK_WENT_BACKWARDS, HOST_CLOCK_SKEW_DETECTED, HOST_SYNC_DATA_FAILED, VM_CLONED, VM_CRASHED, VM_RESUMED, VM_SUSPENDED, VM_REBOOTED, VM_SHUTDOWN, VM_STARTED, VCPU_QOS_FAILED, VBD_QOS_FAILED, VIF_QOS_FAILED, IP_CONFIGURED_PIF_CAN_UNPLUG, METADATA_LUN_BROKEN, METADATA_LUN_HEALTHY, HA_HOST_WAS_FENCED, HA_HOST_FAILED, HA_PROTECTED_VM_RESTART_FAILED, HA_POOL_DROP_IN_PLAN_EXISTS_FOR, HA_POOL_OVERCOMMITTED, HA_NETWORK_BONDING_ERROR, HA_XAPI_HEALTHCHECK_APPROACHING_TIMEOUT, HA_STATEFILE_APPROACHING_TIMEOUT, HA_HEARTBEAT_APPROACHING_TIMEOUT, HA_STATEFILE_LOST, unknown };
->>>>>>> f8821f55
-
-        public MessageType Type
-        {
-            get
-            {
-                switch (this.name)
-                {
-                    case "CLUSTER_HOST_FENCING":
-                        return MessageType.CLUSTER_HOST_FENCING;
-                    case "CLUSTER_HOST_ENABLE_FAILED":
-                        return MessageType.CLUSTER_HOST_ENABLE_FAILED;
-                    case "POOL_CPU_FEATURES_UP":
-                        return MessageType.POOL_CPU_FEATURES_UP;
-                    case "POOL_CPU_FEATURES_DOWN":
-                        return MessageType.POOL_CPU_FEATURES_DOWN;
-                    case "HOST_CPU_FEATURES_UP":
-                        return MessageType.HOST_CPU_FEATURES_UP;
-                    case "HOST_CPU_FEATURES_DOWN":
-                        return MessageType.HOST_CPU_FEATURES_DOWN;
-                    case "BOND_STATUS_CHANGED":
-                        return MessageType.BOND_STATUS_CHANGED;
-                    case "VDI_CBT_RESIZE_FAILED":
-                        return MessageType.VDI_CBT_RESIZE_FAILED;
-                    case "VDI_CBT_SNAPSHOT_FAILED":
-                        return MessageType.VDI_CBT_SNAPSHOT_FAILED;
-                    case "VDI_CBT_METADATA_INCONSISTENT":
-                        return MessageType.VDI_CBT_METADATA_INCONSISTENT;
-                    case "VMSS_SNAPSHOT_MISSED_EVENT":
-                        return MessageType.VMSS_SNAPSHOT_MISSED_EVENT;
-                    case "VMSS_XAPI_LOGON_FAILURE":
-                        return MessageType.VMSS_XAPI_LOGON_FAILURE;
-                    case "VMSS_LICENSE_ERROR":
-                        return MessageType.VMSS_LICENSE_ERROR;
-                    case "VMSS_SNAPSHOT_FAILED":
-                        return MessageType.VMSS_SNAPSHOT_FAILED;
-                    case "VMSS_SNAPSHOT_SUCCEEDED":
-                        return MessageType.VMSS_SNAPSHOT_SUCCEEDED;
-                    case "VMSS_SNAPSHOT_LOCK_FAILED":
-                        return MessageType.VMSS_SNAPSHOT_LOCK_FAILED;
-                    case "VMPP_SNAPSHOT_ARCHIVE_ALREADY_EXISTS":
-                        return MessageType.VMPP_SNAPSHOT_ARCHIVE_ALREADY_EXISTS;
-                    case "VMPP_ARCHIVE_MISSED_EVENT":
-                        return MessageType.VMPP_ARCHIVE_MISSED_EVENT;
-                    case "VMPP_SNAPSHOT_MISSED_EVENT":
-                        return MessageType.VMPP_SNAPSHOT_MISSED_EVENT;
-                    case "VMPP_XAPI_LOGON_FAILURE":
-                        return MessageType.VMPP_XAPI_LOGON_FAILURE;
-                    case "VMPP_LICENSE_ERROR":
-                        return MessageType.VMPP_LICENSE_ERROR;
-                    case "VMPP_ARCHIVE_TARGET_UNMOUNT_FAILED":
-                        return MessageType.VMPP_ARCHIVE_TARGET_UNMOUNT_FAILED;
-                    case "VMPP_ARCHIVE_TARGET_MOUNT_FAILED":
-                        return MessageType.VMPP_ARCHIVE_TARGET_MOUNT_FAILED;
-                    case "VMPP_ARCHIVE_SUCCEEDED":
-                        return MessageType.VMPP_ARCHIVE_SUCCEEDED;
-                    case "VMPP_ARCHIVE_FAILED_0":
-                        return MessageType.VMPP_ARCHIVE_FAILED_0;
-                    case "VMPP_ARCHIVE_LOCK_FAILED":
-                        return MessageType.VMPP_ARCHIVE_LOCK_FAILED;
-                    case "VMPP_SNAPSHOT_FAILED":
-                        return MessageType.VMPP_SNAPSHOT_FAILED;
-                    case "VMPP_SNAPSHOT_SUCCEEDED":
-                        return MessageType.VMPP_SNAPSHOT_SUCCEEDED;
-                    case "VMPP_SNAPSHOT_LOCK_FAILED":
-                        return MessageType.VMPP_SNAPSHOT_LOCK_FAILED;
-                    case "PVS_PROXY_SR_OUT_OF_SPACE":
-                        return MessageType.PVS_PROXY_SR_OUT_OF_SPACE;
-                    case "PVS_PROXY_NO_SERVER_AVAILABLE":
-                        return MessageType.PVS_PROXY_NO_SERVER_AVAILABLE;
-                    case "PVS_PROXY_SETUP_FAILED":
-                        return MessageType.PVS_PROXY_SETUP_FAILED;
-                    case "PVS_PROXY_NO_CACHE_SR_AVAILABLE":
-                        return MessageType.PVS_PROXY_NO_CACHE_SR_AVAILABLE;
-                    case "LICENSE_SERVER_VERSION_OBSOLETE":
-                        return MessageType.LICENSE_SERVER_VERSION_OBSOLETE;
-                    case "LICENSE_SERVER_UNREACHABLE":
-                        return MessageType.LICENSE_SERVER_UNREACHABLE;
-                    case "LICENSE_NOT_AVAILABLE":
-                        return MessageType.LICENSE_NOT_AVAILABLE;
-                    case "GRACE_LICENSE":
-                        return MessageType.GRACE_LICENSE;
-                    case "LICENSE_SERVER_UNAVAILABLE":
-                        return MessageType.LICENSE_SERVER_UNAVAILABLE;
-                    case "LICENSE_SERVER_CONNECTED":
-                        return MessageType.LICENSE_SERVER_CONNECTED;
-                    case "LICENSE_EXPIRED":
-                        return MessageType.LICENSE_EXPIRED;
-                    case "LICENSE_EXPIRES_SOON":
-                        return MessageType.LICENSE_EXPIRES_SOON;
-                    case "LICENSE_DOES_NOT_SUPPORT_POOLING":
-                        return MessageType.LICENSE_DOES_NOT_SUPPORT_POOLING;
-                    case "MULTIPATH_PERIODIC_ALERT":
-                        return MessageType.MULTIPATH_PERIODIC_ALERT;
-                    case "EXTAUTH_IN_POOL_IS_NON_HOMOGENEOUS":
-                        return MessageType.EXTAUTH_IN_POOL_IS_NON_HOMOGENEOUS;
-                    case "EXTAUTH_INIT_IN_HOST_FAILED":
-                        return MessageType.EXTAUTH_INIT_IN_HOST_FAILED;
-                    case "WLB_OPTIMIZATION_ALERT":
-                        return MessageType.WLB_OPTIMIZATION_ALERT;
-                    case "WLB_CONSULTATION_FAILED":
-                        return MessageType.WLB_CONSULTATION_FAILED;
-                    case "ALARM":
-                        return MessageType.ALARM;
-                    case "PBD_PLUG_FAILED_ON_SERVER_START":
-                        return MessageType.PBD_PLUG_FAILED_ON_SERVER_START;
-                    case "POOL_MASTER_TRANSITION":
-                        return MessageType.POOL_MASTER_TRANSITION;
-                    case "HOST_CLOCK_WENT_BACKWARDS":
-                        return MessageType.HOST_CLOCK_WENT_BACKWARDS;
-                    case "HOST_CLOCK_SKEW_DETECTED":
-                        return MessageType.HOST_CLOCK_SKEW_DETECTED;
-                    case "HOST_SYNC_DATA_FAILED":
-                        return MessageType.HOST_SYNC_DATA_FAILED;
-                    case "VM_SECURE_BOOT_FAILED":
-                        return MessageType.VM_SECURE_BOOT_FAILED;
-                    case "VM_CLONED":
-                        return MessageType.VM_CLONED;
-                    case "VM_CRASHED":
-                        return MessageType.VM_CRASHED;
-                    case "VM_RESUMED":
-                        return MessageType.VM_RESUMED;
-                    case "VM_SUSPENDED":
-                        return MessageType.VM_SUSPENDED;
-                    case "VM_REBOOTED":
-                        return MessageType.VM_REBOOTED;
-                    case "VM_SHUTDOWN":
-                        return MessageType.VM_SHUTDOWN;
-                    case "VM_STARTED":
-                        return MessageType.VM_STARTED;
-                    case "VCPU_QOS_FAILED":
-                        return MessageType.VCPU_QOS_FAILED;
-                    case "VBD_QOS_FAILED":
-                        return MessageType.VBD_QOS_FAILED;
-                    case "VIF_QOS_FAILED":
-                        return MessageType.VIF_QOS_FAILED;
-                    case "IP_CONFIGURED_PIF_CAN_UNPLUG":
-                        return MessageType.IP_CONFIGURED_PIF_CAN_UNPLUG;
-                    case "METADATA_LUN_BROKEN":
-                        return MessageType.METADATA_LUN_BROKEN;
-                    case "METADATA_LUN_HEALTHY":
-                        return MessageType.METADATA_LUN_HEALTHY;
-                    case "HA_HOST_WAS_FENCED":
-                        return MessageType.HA_HOST_WAS_FENCED;
-                    case "HA_HOST_FAILED":
-                        return MessageType.HA_HOST_FAILED;
-                    case "HA_PROTECTED_VM_RESTART_FAILED":
-                        return MessageType.HA_PROTECTED_VM_RESTART_FAILED;
-                    case "HA_POOL_DROP_IN_PLAN_EXISTS_FOR":
-                        return MessageType.HA_POOL_DROP_IN_PLAN_EXISTS_FOR;
-                    case "HA_POOL_OVERCOMMITTED":
-                        return MessageType.HA_POOL_OVERCOMMITTED;
-                    case "HA_NETWORK_BONDING_ERROR":
-                        return MessageType.HA_NETWORK_BONDING_ERROR;
-                    case "HA_XAPI_HEALTHCHECK_APPROACHING_TIMEOUT":
-                        return MessageType.HA_XAPI_HEALTHCHECK_APPROACHING_TIMEOUT;
-                    case "HA_STATEFILE_APPROACHING_TIMEOUT":
-                        return MessageType.HA_STATEFILE_APPROACHING_TIMEOUT;
-                    case "HA_HEARTBEAT_APPROACHING_TIMEOUT":
-                        return MessageType.HA_HEARTBEAT_APPROACHING_TIMEOUT;
-                    case "HA_STATEFILE_LOST":
-                        return MessageType.HA_STATEFILE_LOST;
-                    default:
-                        return MessageType.unknown;
-                }
-            }
-        }
-
-        public Message()
-        {
-        }
-
-        public Message(string uuid,
-            string name,
-            long priority,
-            cls cls,
-            string obj_uuid,
-            DateTime timestamp,
-            string body)
-        {
-            this.uuid = uuid;
-            this.name = name;
-            this.priority = priority;
-            this.cls = cls;
-            this.obj_uuid = obj_uuid;
-            this.timestamp = timestamp;
-            this.body = body;
-        }
-
-        /// <summary>
-        /// Creates a new Message from a Proxy_Message.
-        /// </summary>
-        /// <param name="proxy"></param>
-        public Message(Proxy_Message proxy)
-        {
-            this.UpdateFromProxy(proxy);
-        }
-
-        /// <summary>
-        /// Updates each field of this instance with the value of
-        /// the corresponding field of a given Message.
-        /// </summary>
-        public override void UpdateFrom(Message update)
-        {
-            uuid = update.uuid;
-            name = update.name;
-            priority = update.priority;
-            cls = update.cls;
-            obj_uuid = update.obj_uuid;
-            timestamp = update.timestamp;
-            body = update.body;
-        }
-
-        internal void UpdateFromProxy(Proxy_Message proxy)
-        {
-            uuid = proxy.uuid == null ? null : proxy.uuid;
-            name = proxy.name == null ? null : proxy.name;
-            priority = proxy.priority == null ? 0 : long.Parse(proxy.priority);
-            cls = proxy.cls == null ? (cls) 0 : (cls)Helper.EnumParseDefault(typeof(cls), (string)proxy.cls);
-            obj_uuid = proxy.obj_uuid == null ? null : proxy.obj_uuid;
-            timestamp = proxy.timestamp;
-            body = proxy.body == null ? null : proxy.body;
-        }
-
-        public Proxy_Message ToProxy()
-        {
-            Proxy_Message result_ = new Proxy_Message();
-            result_.uuid = uuid ?? "";
-            result_.name = name ?? "";
-            result_.priority = priority.ToString();
-            result_.cls = cls_helper.ToString(cls);
-            result_.obj_uuid = obj_uuid ?? "";
-            result_.timestamp = timestamp;
-            result_.body = body ?? "";
-            return result_;
-        }
-
-        /// <summary>
-        /// Creates a new Message from a Hashtable.
-        /// Note that the fields not contained in the Hashtable
-        /// will be created with their default values.
-        /// </summary>
-        /// <param name="table"></param>
-        public Message(Hashtable table) : this()
-        {
-            UpdateFrom(table);
-        }
-
-        /// <summary>
-        /// Given a Hashtable with field-value pairs, it updates the fields of this Message
-        /// with the values listed in the Hashtable. Note that only the fields contained
-        /// in the Hashtable will be updated and the rest will remain the same.
-        /// </summary>
-        /// <param name="table"></param>
-        public void UpdateFrom(Hashtable table)
-        {
-            if (table.ContainsKey("uuid"))
-                uuid = Marshalling.ParseString(table, "uuid");
-            if (table.ContainsKey("name"))
-                name = Marshalling.ParseString(table, "name");
-            if (table.ContainsKey("priority"))
-                priority = Marshalling.ParseLong(table, "priority");
-            if (table.ContainsKey("cls"))
-                cls = (cls)Helper.EnumParseDefault(typeof(cls), Marshalling.ParseString(table, "cls"));
-            if (table.ContainsKey("obj_uuid"))
-                obj_uuid = Marshalling.ParseString(table, "obj_uuid");
-            if (table.ContainsKey("timestamp"))
-                timestamp = Marshalling.ParseDateTime(table, "timestamp");
-            if (table.ContainsKey("body"))
-                body = Marshalling.ParseString(table, "body");
-        }
-
-        public bool DeepEquals(Message other)
-        {
-            if (ReferenceEquals(null, other))
-                return false;
-            if (ReferenceEquals(this, other))
-                return true;
-
-            return Helper.AreEqual2(this._uuid, other._uuid) &&
-                Helper.AreEqual2(this._name, other._name) &&
-                Helper.AreEqual2(this._priority, other._priority) &&
-                Helper.AreEqual2(this._cls, other._cls) &&
-                Helper.AreEqual2(this._obj_uuid, other._obj_uuid) &&
-                Helper.AreEqual2(this._timestamp, other._timestamp) &&
-                Helper.AreEqual2(this._body, other._body);
-        }
-
-        internal static List<Message> ProxyArrayToObjectList(Proxy_Message[] input)
-        {
-            var result = new List<Message>();
-            foreach (var item in input)
-                result.Add(new Message(item));
-
-            return result;
-        }
-
-        public override string SaveChanges(Session session, string opaqueRef, Message server)
-        {
-            if (opaqueRef == null)
-            {
-                System.Diagnostics.Debug.Assert(false, "Cannot create instances of this type on the server");
-                return "";
-            }
-            else
-            {
-              throw new InvalidOperationException("This type has no read/write properties");
-            }
-        }
-        /// <summary>
-        /// 
-        /// First published in XenServer 5.0.
-        /// </summary>
-        /// <param name="session">The session</param>
-        /// <param name="_name">The name of the message</param>
-        /// <param name="_priority">The priority of the message</param>
-        /// <param name="_cls">The class of object this message is associated with</param>
-        /// <param name="_obj_uuid">The uuid of the object this message is associated with</param>
-        /// <param name="_body">The body of the message</param>
-        public static XenRef<Message> create(Session session, string _name, long _priority, cls _cls, string _obj_uuid, string _body)
-        {
-            if (session.JsonRpcClient != null)
-                return session.JsonRpcClient.message_create(session.opaque_ref, _name, _priority, _cls, _obj_uuid, _body);
-            else
-                return XenRef<Message>.Create(session.proxy.message_create(session.opaque_ref, _name ?? "", _priority.ToString(), cls_helper.ToString(_cls), _obj_uuid ?? "", _body ?? "").parse());
-        }
-
-        /// <summary>
-        /// 
-        /// First published in XenServer 5.0.
-        /// </summary>
-        /// <param name="session">The session</param>
-        /// <param name="_message">The opaque_ref of the given message</param>
-        public static void destroy(Session session, string _message)
-        {
-            if (session.JsonRpcClient != null)
-                session.JsonRpcClient.message_destroy(session.opaque_ref, _message);
-            else
-                session.proxy.message_destroy(session.opaque_ref, _message ?? "").parse();
-        }
-
-        /// <summary>
-        /// 
-        /// First published in XenServer 5.0.
-        /// </summary>
-        /// <param name="session">The session</param>
-        /// <param name="_cls">The class of object</param>
-        /// <param name="_obj_uuid">The uuid of the object</param>
-        /// <param name="_since">The cutoff time</param>
-        public static Dictionary<XenRef<Message>, Message> get(Session session, cls _cls, string _obj_uuid, DateTime _since)
-        {
-            if (session.JsonRpcClient != null)
-                return session.JsonRpcClient.message_get(session.opaque_ref, _cls, _obj_uuid, _since);
-            else
-                return XenRef<Message>.Create<Proxy_Message>(session.proxy.message_get(session.opaque_ref, cls_helper.ToString(_cls), _obj_uuid ?? "", _since).parse());
-        }
-
-        /// <summary>
-        /// 
-        /// First published in XenServer 5.0.
-        /// </summary>
-        /// <param name="session">The session</param>
-        public static List<XenRef<Message>> get_all(Session session)
-        {
-            if (session.JsonRpcClient != null)
-                return session.JsonRpcClient.message_get_all(session.opaque_ref);
-            else
-                return XenRef<Message>.Create(session.proxy.message_get_all(session.opaque_ref).parse());
-        }
-
-        /// <summary>
-        /// 
-        /// First published in XenServer 5.0.
-        /// </summary>
-        /// <param name="session">The session</param>
-        /// <param name="_since">The cutoff time</param>
-        public static Dictionary<XenRef<Message>, Message> get_since(Session session, DateTime _since)
-        {
-            if (session.JsonRpcClient != null)
-                return session.JsonRpcClient.message_get_since(session.opaque_ref, _since);
-            else
-                return XenRef<Message>.Create<Proxy_Message>(session.proxy.message_get_since(session.opaque_ref, _since).parse());
-        }
-
-        /// <summary>
-        /// 
-        /// First published in XenServer 5.0.
-        /// </summary>
-        /// <param name="session">The session</param>
-        /// <param name="_message">The opaque_ref of the given message</param>
-        public static Message get_record(Session session, string _message)
-        {
-            if (session.JsonRpcClient != null)
-                return session.JsonRpcClient.message_get_record(session.opaque_ref, _message);
-            else
-                return new Message(session.proxy.message_get_record(session.opaque_ref, _message ?? "").parse());
-        }
-
-        /// <summary>
-        /// 
-        /// First published in XenServer 5.0.
-        /// </summary>
-        /// <param name="session">The session</param>
-        /// <param name="_uuid">The uuid of the message</param>
-        public static XenRef<Message> get_by_uuid(Session session, string _uuid)
-        {
-            if (session.JsonRpcClient != null)
-                return session.JsonRpcClient.message_get_by_uuid(session.opaque_ref, _uuid);
-            else
-                return XenRef<Message>.Create(session.proxy.message_get_by_uuid(session.opaque_ref, _uuid ?? "").parse());
-        }
-
-        /// <summary>
-        /// 
-        /// First published in XenServer 5.0.
-        /// </summary>
-        /// <param name="session">The session</param>
-        public static Dictionary<XenRef<Message>, Message> get_all_records(Session session)
-        {
-            if (session.JsonRpcClient != null)
-                return session.JsonRpcClient.message_get_all_records(session.opaque_ref);
-            else
-                return XenRef<Message>.Create<Proxy_Message>(session.proxy.message_get_all_records(session.opaque_ref).parse());
-        }
-
-        /// <summary>
-        /// Unique identifier/object reference
-        /// </summary>
-        public virtual string uuid
-        {
-            get { return _uuid; }
-            set
-            {
-                if (!Helper.AreEqual(value, _uuid))
-                {
-                    _uuid = value;
-                    Changed = true;
-                    NotifyPropertyChanged("uuid");
-                }
-            }
-        }
-        private string _uuid = "";
-
-        /// <summary>
-        /// The name of the message
-        /// </summary>
-        public virtual string name
-        {
-            get { return _name; }
-            set
-            {
-                if (!Helper.AreEqual(value, _name))
-                {
-                    _name = value;
-                    Changed = true;
-                    NotifyPropertyChanged("name");
-                }
-            }
-        }
-        private string _name = "";
-
-        /// <summary>
-        /// The message priority, 0 being low priority
-        /// </summary>
-        public virtual long priority
-        {
-            get { return _priority; }
-            set
-            {
-                if (!Helper.AreEqual(value, _priority))
-                {
-                    _priority = value;
-                    Changed = true;
-                    NotifyPropertyChanged("priority");
-                }
-            }
-        }
-        private long _priority;
-
-        /// <summary>
-        /// The class of the object this message is associated with
-        /// </summary>
-        [JsonConverter(typeof(clsConverter))]
-        public virtual cls cls
-        {
-            get { return _cls; }
-            set
-            {
-                if (!Helper.AreEqual(value, _cls))
-                {
-                    _cls = value;
-                    Changed = true;
-                    NotifyPropertyChanged("cls");
-                }
-            }
-        }
-        private cls _cls;
-
-        /// <summary>
-        /// The uuid of the object this message is associated with
-        /// </summary>
-        public virtual string obj_uuid
-        {
-            get { return _obj_uuid; }
-            set
-            {
-                if (!Helper.AreEqual(value, _obj_uuid))
-                {
-                    _obj_uuid = value;
-                    Changed = true;
-                    NotifyPropertyChanged("obj_uuid");
-                }
-            }
-        }
-        private string _obj_uuid = "";
-
-        /// <summary>
-        /// The time at which the message was created
-        /// </summary>
-        [JsonConverter(typeof(XenDateTimeConverter))]
-        public virtual DateTime timestamp
-        {
-            get { return _timestamp; }
-            set
-            {
-                if (!Helper.AreEqual(value, _timestamp))
-                {
-                    _timestamp = value;
-                    Changed = true;
-                    NotifyPropertyChanged("timestamp");
-                }
-            }
-        }
-        private DateTime _timestamp;
-
-        /// <summary>
-        /// The body of the message
-        /// </summary>
-        public virtual string body
-        {
-            get { return _body; }
-            set
-            {
-                if (!Helper.AreEqual(value, _body))
-                {
-                    _body = value;
-                    Changed = true;
-                    NotifyPropertyChanged("body");
-                }
-            }
-        }
-        private string _body = "";
-    }
-}
+/*
+ * Copyright (c) Citrix Systems, Inc.
+ * All rights reserved.
+ *
+ * Redistribution and use in source and binary forms, with or without
+ * modification, are permitted provided that the following conditions
+ * are met:
+ *
+ *   1) Redistributions of source code must retain the above copyright
+ *      notice, this list of conditions and the following disclaimer.
+ *
+ *   2) Redistributions in binary form must reproduce the above
+ *      copyright notice, this list of conditions and the following
+ *      disclaimer in the documentation and/or other materials
+ *      provided with the distribution.
+ *
+ * THIS SOFTWARE IS PROVIDED BY THE COPYRIGHT HOLDERS AND CONTRIBUTORS
+ * "AS IS" AND ANY EXPRESS OR IMPLIED WARRANTIES, INCLUDING, BUT NOT
+ * LIMITED TO, THE IMPLIED WARRANTIES OF MERCHANTABILITY AND FITNESS
+ * FOR A PARTICULAR PURPOSE ARE DISCLAIMED. IN NO EVENT SHALL THE
+ * COPYRIGHT HOLDER OR CONTRIBUTORS BE LIABLE FOR ANY DIRECT,
+ * INDIRECT, INCIDENTAL, SPECIAL, EXEMPLARY, OR CONSEQUENTIAL DAMAGES
+ * (INCLUDING, BUT NOT LIMITED TO, PROCUREMENT OF SUBSTITUTE GOODS OR
+ * SERVICES; LOSS OF USE, DATA, OR PROFITS; OR BUSINESS INTERRUPTION)
+ * HOWEVER CAUSED AND ON ANY THEORY OF LIABILITY, WHETHER IN CONTRACT,
+ * STRICT LIABILITY, OR TORT (INCLUDING NEGLIGENCE OR OTHERWISE)
+ * ARISING IN ANY WAY OUT OF THE USE OF THIS SOFTWARE, EVEN IF ADVISED
+ * OF THE POSSIBILITY OF SUCH DAMAGE.
+ */
+
+
+using System;
+using System.Collections;
+using System.Collections.Generic;
+using System.ComponentModel;
+using System.Globalization;
+using Newtonsoft.Json;
+
+
+namespace XenAPI
+{
+    /// <summary>
+    /// An message for the attention of the administrator
+    /// First published in XenServer 5.0.
+    /// </summary>
+    public partial class Message : XenObject<Message>
+    {
+        public enum MessageType { CLUSTER_HOST_FENCING, CLUSTER_HOST_ENABLE_FAILED, POOL_CPU_FEATURES_UP, POOL_CPU_FEATURES_DOWN, HOST_CPU_FEATURES_UP, HOST_CPU_FEATURES_DOWN, BOND_STATUS_CHANGED, VDI_CBT_RESIZE_FAILED, VDI_CBT_SNAPSHOT_FAILED, VDI_CBT_METADATA_INCONSISTENT, VMSS_SNAPSHOT_MISSED_EVENT, VMSS_XAPI_LOGON_FAILURE, VMSS_LICENSE_ERROR, VMSS_SNAPSHOT_FAILED, VMSS_SNAPSHOT_SUCCEEDED, VMSS_SNAPSHOT_LOCK_FAILED, VMPP_SNAPSHOT_ARCHIVE_ALREADY_EXISTS, VMPP_ARCHIVE_MISSED_EVENT, VMPP_SNAPSHOT_MISSED_EVENT, VMPP_XAPI_LOGON_FAILURE, VMPP_LICENSE_ERROR, VMPP_ARCHIVE_TARGET_UNMOUNT_FAILED, VMPP_ARCHIVE_TARGET_MOUNT_FAILED, VMPP_ARCHIVE_SUCCEEDED, VMPP_ARCHIVE_FAILED_0, VMPP_ARCHIVE_LOCK_FAILED, VMPP_SNAPSHOT_FAILED, VMPP_SNAPSHOT_SUCCEEDED, VMPP_SNAPSHOT_LOCK_FAILED, PVS_PROXY_SR_OUT_OF_SPACE, PVS_PROXY_NO_SERVER_AVAILABLE, PVS_PROXY_SETUP_FAILED, PVS_PROXY_NO_CACHE_SR_AVAILABLE, LICENSE_SERVER_VERSION_OBSOLETE, LICENSE_SERVER_UNREACHABLE, LICENSE_NOT_AVAILABLE, GRACE_LICENSE, LICENSE_SERVER_UNAVAILABLE, LICENSE_SERVER_CONNECTED, LICENSE_EXPIRED, LICENSE_EXPIRES_SOON, LICENSE_DOES_NOT_SUPPORT_POOLING, MULTIPATH_PERIODIC_ALERT, EXTAUTH_IN_POOL_IS_NON_HOMOGENEOUS, EXTAUTH_INIT_IN_HOST_FAILED, WLB_OPTIMIZATION_ALERT, WLB_CONSULTATION_FAILED, ALARM, PBD_PLUG_FAILED_ON_SERVER_START, POOL_MASTER_TRANSITION, HOST_CLOCK_WENT_BACKWARDS, HOST_CLOCK_SKEW_DETECTED, HOST_SYNC_DATA_FAILED, VM_SECURE_BOOT_FAILED, VM_CLONED, VM_CRASHED, VM_RESUMED, VM_SUSPENDED, VM_REBOOTED, VM_SHUTDOWN, VM_STARTED, VCPU_QOS_FAILED, VBD_QOS_FAILED, VIF_QOS_FAILED, IP_CONFIGURED_PIF_CAN_UNPLUG, METADATA_LUN_BROKEN, METADATA_LUN_HEALTHY, HA_HOST_WAS_FENCED, HA_HOST_FAILED, HA_PROTECTED_VM_RESTART_FAILED, HA_POOL_DROP_IN_PLAN_EXISTS_FOR, HA_POOL_OVERCOMMITTED, HA_NETWORK_BONDING_ERROR, HA_XAPI_HEALTHCHECK_APPROACHING_TIMEOUT, HA_STATEFILE_APPROACHING_TIMEOUT, HA_HEARTBEAT_APPROACHING_TIMEOUT, HA_STATEFILE_LOST, unknown };
+
+        public MessageType Type
+        {
+            get
+            {
+                switch (this.name)
+                {
+                    case "CLUSTER_HOST_FENCING":
+                        return MessageType.CLUSTER_HOST_FENCING;
+                    case "CLUSTER_HOST_ENABLE_FAILED":
+                        return MessageType.CLUSTER_HOST_ENABLE_FAILED;
+                    case "POOL_CPU_FEATURES_UP":
+                        return MessageType.POOL_CPU_FEATURES_UP;
+                    case "POOL_CPU_FEATURES_DOWN":
+                        return MessageType.POOL_CPU_FEATURES_DOWN;
+                    case "HOST_CPU_FEATURES_UP":
+                        return MessageType.HOST_CPU_FEATURES_UP;
+                    case "HOST_CPU_FEATURES_DOWN":
+                        return MessageType.HOST_CPU_FEATURES_DOWN;
+                    case "BOND_STATUS_CHANGED":
+                        return MessageType.BOND_STATUS_CHANGED;
+                    case "VDI_CBT_RESIZE_FAILED":
+                        return MessageType.VDI_CBT_RESIZE_FAILED;
+                    case "VDI_CBT_SNAPSHOT_FAILED":
+                        return MessageType.VDI_CBT_SNAPSHOT_FAILED;
+                    case "VDI_CBT_METADATA_INCONSISTENT":
+                        return MessageType.VDI_CBT_METADATA_INCONSISTENT;
+                    case "VMSS_SNAPSHOT_MISSED_EVENT":
+                        return MessageType.VMSS_SNAPSHOT_MISSED_EVENT;
+                    case "VMSS_XAPI_LOGON_FAILURE":
+                        return MessageType.VMSS_XAPI_LOGON_FAILURE;
+                    case "VMSS_LICENSE_ERROR":
+                        return MessageType.VMSS_LICENSE_ERROR;
+                    case "VMSS_SNAPSHOT_FAILED":
+                        return MessageType.VMSS_SNAPSHOT_FAILED;
+                    case "VMSS_SNAPSHOT_SUCCEEDED":
+                        return MessageType.VMSS_SNAPSHOT_SUCCEEDED;
+                    case "VMSS_SNAPSHOT_LOCK_FAILED":
+                        return MessageType.VMSS_SNAPSHOT_LOCK_FAILED;
+                    case "VMPP_SNAPSHOT_ARCHIVE_ALREADY_EXISTS":
+                        return MessageType.VMPP_SNAPSHOT_ARCHIVE_ALREADY_EXISTS;
+                    case "VMPP_ARCHIVE_MISSED_EVENT":
+                        return MessageType.VMPP_ARCHIVE_MISSED_EVENT;
+                    case "VMPP_SNAPSHOT_MISSED_EVENT":
+                        return MessageType.VMPP_SNAPSHOT_MISSED_EVENT;
+                    case "VMPP_XAPI_LOGON_FAILURE":
+                        return MessageType.VMPP_XAPI_LOGON_FAILURE;
+                    case "VMPP_LICENSE_ERROR":
+                        return MessageType.VMPP_LICENSE_ERROR;
+                    case "VMPP_ARCHIVE_TARGET_UNMOUNT_FAILED":
+                        return MessageType.VMPP_ARCHIVE_TARGET_UNMOUNT_FAILED;
+                    case "VMPP_ARCHIVE_TARGET_MOUNT_FAILED":
+                        return MessageType.VMPP_ARCHIVE_TARGET_MOUNT_FAILED;
+                    case "VMPP_ARCHIVE_SUCCEEDED":
+                        return MessageType.VMPP_ARCHIVE_SUCCEEDED;
+                    case "VMPP_ARCHIVE_FAILED_0":
+                        return MessageType.VMPP_ARCHIVE_FAILED_0;
+                    case "VMPP_ARCHIVE_LOCK_FAILED":
+                        return MessageType.VMPP_ARCHIVE_LOCK_FAILED;
+                    case "VMPP_SNAPSHOT_FAILED":
+                        return MessageType.VMPP_SNAPSHOT_FAILED;
+                    case "VMPP_SNAPSHOT_SUCCEEDED":
+                        return MessageType.VMPP_SNAPSHOT_SUCCEEDED;
+                    case "VMPP_SNAPSHOT_LOCK_FAILED":
+                        return MessageType.VMPP_SNAPSHOT_LOCK_FAILED;
+                    case "PVS_PROXY_SR_OUT_OF_SPACE":
+                        return MessageType.PVS_PROXY_SR_OUT_OF_SPACE;
+                    case "PVS_PROXY_NO_SERVER_AVAILABLE":
+                        return MessageType.PVS_PROXY_NO_SERVER_AVAILABLE;
+                    case "PVS_PROXY_SETUP_FAILED":
+                        return MessageType.PVS_PROXY_SETUP_FAILED;
+                    case "PVS_PROXY_NO_CACHE_SR_AVAILABLE":
+                        return MessageType.PVS_PROXY_NO_CACHE_SR_AVAILABLE;
+                    case "LICENSE_SERVER_VERSION_OBSOLETE":
+                        return MessageType.LICENSE_SERVER_VERSION_OBSOLETE;
+                    case "LICENSE_SERVER_UNREACHABLE":
+                        return MessageType.LICENSE_SERVER_UNREACHABLE;
+                    case "LICENSE_NOT_AVAILABLE":
+                        return MessageType.LICENSE_NOT_AVAILABLE;
+                    case "GRACE_LICENSE":
+                        return MessageType.GRACE_LICENSE;
+                    case "LICENSE_SERVER_UNAVAILABLE":
+                        return MessageType.LICENSE_SERVER_UNAVAILABLE;
+                    case "LICENSE_SERVER_CONNECTED":
+                        return MessageType.LICENSE_SERVER_CONNECTED;
+                    case "LICENSE_EXPIRED":
+                        return MessageType.LICENSE_EXPIRED;
+                    case "LICENSE_EXPIRES_SOON":
+                        return MessageType.LICENSE_EXPIRES_SOON;
+                    case "LICENSE_DOES_NOT_SUPPORT_POOLING":
+                        return MessageType.LICENSE_DOES_NOT_SUPPORT_POOLING;
+                    case "MULTIPATH_PERIODIC_ALERT":
+                        return MessageType.MULTIPATH_PERIODIC_ALERT;
+                    case "EXTAUTH_IN_POOL_IS_NON_HOMOGENEOUS":
+                        return MessageType.EXTAUTH_IN_POOL_IS_NON_HOMOGENEOUS;
+                    case "EXTAUTH_INIT_IN_HOST_FAILED":
+                        return MessageType.EXTAUTH_INIT_IN_HOST_FAILED;
+                    case "WLB_OPTIMIZATION_ALERT":
+                        return MessageType.WLB_OPTIMIZATION_ALERT;
+                    case "WLB_CONSULTATION_FAILED":
+                        return MessageType.WLB_CONSULTATION_FAILED;
+                    case "ALARM":
+                        return MessageType.ALARM;
+                    case "PBD_PLUG_FAILED_ON_SERVER_START":
+                        return MessageType.PBD_PLUG_FAILED_ON_SERVER_START;
+                    case "POOL_MASTER_TRANSITION":
+                        return MessageType.POOL_MASTER_TRANSITION;
+                    case "HOST_CLOCK_WENT_BACKWARDS":
+                        return MessageType.HOST_CLOCK_WENT_BACKWARDS;
+                    case "HOST_CLOCK_SKEW_DETECTED":
+                        return MessageType.HOST_CLOCK_SKEW_DETECTED;
+                    case "HOST_SYNC_DATA_FAILED":
+                        return MessageType.HOST_SYNC_DATA_FAILED;
+                    case "VM_SECURE_BOOT_FAILED":
+                        return MessageType.VM_SECURE_BOOT_FAILED;
+                    case "VM_CLONED":
+                        return MessageType.VM_CLONED;
+                    case "VM_CRASHED":
+                        return MessageType.VM_CRASHED;
+                    case "VM_RESUMED":
+                        return MessageType.VM_RESUMED;
+                    case "VM_SUSPENDED":
+                        return MessageType.VM_SUSPENDED;
+                    case "VM_REBOOTED":
+                        return MessageType.VM_REBOOTED;
+                    case "VM_SHUTDOWN":
+                        return MessageType.VM_SHUTDOWN;
+                    case "VM_STARTED":
+                        return MessageType.VM_STARTED;
+                    case "VCPU_QOS_FAILED":
+                        return MessageType.VCPU_QOS_FAILED;
+                    case "VBD_QOS_FAILED":
+                        return MessageType.VBD_QOS_FAILED;
+                    case "VIF_QOS_FAILED":
+                        return MessageType.VIF_QOS_FAILED;
+                    case "IP_CONFIGURED_PIF_CAN_UNPLUG":
+                        return MessageType.IP_CONFIGURED_PIF_CAN_UNPLUG;
+                    case "METADATA_LUN_BROKEN":
+                        return MessageType.METADATA_LUN_BROKEN;
+                    case "METADATA_LUN_HEALTHY":
+                        return MessageType.METADATA_LUN_HEALTHY;
+                    case "HA_HOST_WAS_FENCED":
+                        return MessageType.HA_HOST_WAS_FENCED;
+                    case "HA_HOST_FAILED":
+                        return MessageType.HA_HOST_FAILED;
+                    case "HA_PROTECTED_VM_RESTART_FAILED":
+                        return MessageType.HA_PROTECTED_VM_RESTART_FAILED;
+                    case "HA_POOL_DROP_IN_PLAN_EXISTS_FOR":
+                        return MessageType.HA_POOL_DROP_IN_PLAN_EXISTS_FOR;
+                    case "HA_POOL_OVERCOMMITTED":
+                        return MessageType.HA_POOL_OVERCOMMITTED;
+                    case "HA_NETWORK_BONDING_ERROR":
+                        return MessageType.HA_NETWORK_BONDING_ERROR;
+                    case "HA_XAPI_HEALTHCHECK_APPROACHING_TIMEOUT":
+                        return MessageType.HA_XAPI_HEALTHCHECK_APPROACHING_TIMEOUT;
+                    case "HA_STATEFILE_APPROACHING_TIMEOUT":
+                        return MessageType.HA_STATEFILE_APPROACHING_TIMEOUT;
+                    case "HA_HEARTBEAT_APPROACHING_TIMEOUT":
+                        return MessageType.HA_HEARTBEAT_APPROACHING_TIMEOUT;
+                    case "HA_STATEFILE_LOST":
+                        return MessageType.HA_STATEFILE_LOST;
+                    default:
+                        return MessageType.unknown;
+                }
+            }
+        }
+
+        public Message()
+        {
+        }
+
+        public Message(string uuid,
+            string name,
+            long priority,
+            cls cls,
+            string obj_uuid,
+            DateTime timestamp,
+            string body)
+        {
+            this.uuid = uuid;
+            this.name = name;
+            this.priority = priority;
+            this.cls = cls;
+            this.obj_uuid = obj_uuid;
+            this.timestamp = timestamp;
+            this.body = body;
+        }
+
+        /// <summary>
+        /// Creates a new Message from a Proxy_Message.
+        /// </summary>
+        /// <param name="proxy"></param>
+        public Message(Proxy_Message proxy)
+        {
+            this.UpdateFromProxy(proxy);
+        }
+
+        /// <summary>
+        /// Updates each field of this instance with the value of
+        /// the corresponding field of a given Message.
+        /// </summary>
+        public override void UpdateFrom(Message update)
+        {
+            uuid = update.uuid;
+            name = update.name;
+            priority = update.priority;
+            cls = update.cls;
+            obj_uuid = update.obj_uuid;
+            timestamp = update.timestamp;
+            body = update.body;
+        }
+
+        internal void UpdateFromProxy(Proxy_Message proxy)
+        {
+            uuid = proxy.uuid == null ? null : proxy.uuid;
+            name = proxy.name == null ? null : proxy.name;
+            priority = proxy.priority == null ? 0 : long.Parse(proxy.priority);
+            cls = proxy.cls == null ? (cls) 0 : (cls)Helper.EnumParseDefault(typeof(cls), (string)proxy.cls);
+            obj_uuid = proxy.obj_uuid == null ? null : proxy.obj_uuid;
+            timestamp = proxy.timestamp;
+            body = proxy.body == null ? null : proxy.body;
+        }
+
+        public Proxy_Message ToProxy()
+        {
+            Proxy_Message result_ = new Proxy_Message();
+            result_.uuid = uuid ?? "";
+            result_.name = name ?? "";
+            result_.priority = priority.ToString();
+            result_.cls = cls_helper.ToString(cls);
+            result_.obj_uuid = obj_uuid ?? "";
+            result_.timestamp = timestamp;
+            result_.body = body ?? "";
+            return result_;
+        }
+
+        /// <summary>
+        /// Creates a new Message from a Hashtable.
+        /// Note that the fields not contained in the Hashtable
+        /// will be created with their default values.
+        /// </summary>
+        /// <param name="table"></param>
+        public Message(Hashtable table) : this()
+        {
+            UpdateFrom(table);
+        }
+
+        /// <summary>
+        /// Given a Hashtable with field-value pairs, it updates the fields of this Message
+        /// with the values listed in the Hashtable. Note that only the fields contained
+        /// in the Hashtable will be updated and the rest will remain the same.
+        /// </summary>
+        /// <param name="table"></param>
+        public void UpdateFrom(Hashtable table)
+        {
+            if (table.ContainsKey("uuid"))
+                uuid = Marshalling.ParseString(table, "uuid");
+            if (table.ContainsKey("name"))
+                name = Marshalling.ParseString(table, "name");
+            if (table.ContainsKey("priority"))
+                priority = Marshalling.ParseLong(table, "priority");
+            if (table.ContainsKey("cls"))
+                cls = (cls)Helper.EnumParseDefault(typeof(cls), Marshalling.ParseString(table, "cls"));
+            if (table.ContainsKey("obj_uuid"))
+                obj_uuid = Marshalling.ParseString(table, "obj_uuid");
+            if (table.ContainsKey("timestamp"))
+                timestamp = Marshalling.ParseDateTime(table, "timestamp");
+            if (table.ContainsKey("body"))
+                body = Marshalling.ParseString(table, "body");
+        }
+
+        public bool DeepEquals(Message other)
+        {
+            if (ReferenceEquals(null, other))
+                return false;
+            if (ReferenceEquals(this, other))
+                return true;
+
+            return Helper.AreEqual2(this._uuid, other._uuid) &&
+                Helper.AreEqual2(this._name, other._name) &&
+                Helper.AreEqual2(this._priority, other._priority) &&
+                Helper.AreEqual2(this._cls, other._cls) &&
+                Helper.AreEqual2(this._obj_uuid, other._obj_uuid) &&
+                Helper.AreEqual2(this._timestamp, other._timestamp) &&
+                Helper.AreEqual2(this._body, other._body);
+        }
+
+        internal static List<Message> ProxyArrayToObjectList(Proxy_Message[] input)
+        {
+            var result = new List<Message>();
+            foreach (var item in input)
+                result.Add(new Message(item));
+
+            return result;
+        }
+
+        public override string SaveChanges(Session session, string opaqueRef, Message server)
+        {
+            if (opaqueRef == null)
+            {
+                System.Diagnostics.Debug.Assert(false, "Cannot create instances of this type on the server");
+                return "";
+            }
+            else
+            {
+              throw new InvalidOperationException("This type has no read/write properties");
+            }
+        }
+        /// <summary>
+        /// 
+        /// First published in XenServer 5.0.
+        /// </summary>
+        /// <param name="session">The session</param>
+        /// <param name="_name">The name of the message</param>
+        /// <param name="_priority">The priority of the message</param>
+        /// <param name="_cls">The class of object this message is associated with</param>
+        /// <param name="_obj_uuid">The uuid of the object this message is associated with</param>
+        /// <param name="_body">The body of the message</param>
+        public static XenRef<Message> create(Session session, string _name, long _priority, cls _cls, string _obj_uuid, string _body)
+        {
+            if (session.JsonRpcClient != null)
+                return session.JsonRpcClient.message_create(session.opaque_ref, _name, _priority, _cls, _obj_uuid, _body);
+            else
+                return XenRef<Message>.Create(session.proxy.message_create(session.opaque_ref, _name ?? "", _priority.ToString(), cls_helper.ToString(_cls), _obj_uuid ?? "", _body ?? "").parse());
+        }
+
+        /// <summary>
+        /// 
+        /// First published in XenServer 5.0.
+        /// </summary>
+        /// <param name="session">The session</param>
+        /// <param name="_message">The opaque_ref of the given message</param>
+        public static void destroy(Session session, string _message)
+        {
+            if (session.JsonRpcClient != null)
+                session.JsonRpcClient.message_destroy(session.opaque_ref, _message);
+            else
+                session.proxy.message_destroy(session.opaque_ref, _message ?? "").parse();
+        }
+
+        /// <summary>
+        /// 
+        /// First published in XenServer 5.0.
+        /// </summary>
+        /// <param name="session">The session</param>
+        /// <param name="_cls">The class of object</param>
+        /// <param name="_obj_uuid">The uuid of the object</param>
+        /// <param name="_since">The cutoff time</param>
+        public static Dictionary<XenRef<Message>, Message> get(Session session, cls _cls, string _obj_uuid, DateTime _since)
+        {
+            if (session.JsonRpcClient != null)
+                return session.JsonRpcClient.message_get(session.opaque_ref, _cls, _obj_uuid, _since);
+            else
+                return XenRef<Message>.Create<Proxy_Message>(session.proxy.message_get(session.opaque_ref, cls_helper.ToString(_cls), _obj_uuid ?? "", _since).parse());
+        }
+
+        /// <summary>
+        /// 
+        /// First published in XenServer 5.0.
+        /// </summary>
+        /// <param name="session">The session</param>
+        public static List<XenRef<Message>> get_all(Session session)
+        {
+            if (session.JsonRpcClient != null)
+                return session.JsonRpcClient.message_get_all(session.opaque_ref);
+            else
+                return XenRef<Message>.Create(session.proxy.message_get_all(session.opaque_ref).parse());
+        }
+
+        /// <summary>
+        /// 
+        /// First published in XenServer 5.0.
+        /// </summary>
+        /// <param name="session">The session</param>
+        /// <param name="_since">The cutoff time</param>
+        public static Dictionary<XenRef<Message>, Message> get_since(Session session, DateTime _since)
+        {
+            if (session.JsonRpcClient != null)
+                return session.JsonRpcClient.message_get_since(session.opaque_ref, _since);
+            else
+                return XenRef<Message>.Create<Proxy_Message>(session.proxy.message_get_since(session.opaque_ref, _since).parse());
+        }
+
+        /// <summary>
+        /// 
+        /// First published in XenServer 5.0.
+        /// </summary>
+        /// <param name="session">The session</param>
+        /// <param name="_message">The opaque_ref of the given message</param>
+        public static Message get_record(Session session, string _message)
+        {
+            if (session.JsonRpcClient != null)
+                return session.JsonRpcClient.message_get_record(session.opaque_ref, _message);
+            else
+                return new Message(session.proxy.message_get_record(session.opaque_ref, _message ?? "").parse());
+        }
+
+        /// <summary>
+        /// 
+        /// First published in XenServer 5.0.
+        /// </summary>
+        /// <param name="session">The session</param>
+        /// <param name="_uuid">The uuid of the message</param>
+        public static XenRef<Message> get_by_uuid(Session session, string _uuid)
+        {
+            if (session.JsonRpcClient != null)
+                return session.JsonRpcClient.message_get_by_uuid(session.opaque_ref, _uuid);
+            else
+                return XenRef<Message>.Create(session.proxy.message_get_by_uuid(session.opaque_ref, _uuid ?? "").parse());
+        }
+
+        /// <summary>
+        /// 
+        /// First published in XenServer 5.0.
+        /// </summary>
+        /// <param name="session">The session</param>
+        public static Dictionary<XenRef<Message>, Message> get_all_records(Session session)
+        {
+            if (session.JsonRpcClient != null)
+                return session.JsonRpcClient.message_get_all_records(session.opaque_ref);
+            else
+                return XenRef<Message>.Create<Proxy_Message>(session.proxy.message_get_all_records(session.opaque_ref).parse());
+        }
+
+        /// <summary>
+        /// Unique identifier/object reference
+        /// </summary>
+        public virtual string uuid
+        {
+            get { return _uuid; }
+            set
+            {
+                if (!Helper.AreEqual(value, _uuid))
+                {
+                    _uuid = value;
+                    Changed = true;
+                    NotifyPropertyChanged("uuid");
+                }
+            }
+        }
+        private string _uuid = "";
+
+        /// <summary>
+        /// The name of the message
+        /// </summary>
+        public virtual string name
+        {
+            get { return _name; }
+            set
+            {
+                if (!Helper.AreEqual(value, _name))
+                {
+                    _name = value;
+                    Changed = true;
+                    NotifyPropertyChanged("name");
+                }
+            }
+        }
+        private string _name = "";
+
+        /// <summary>
+        /// The message priority, 0 being low priority
+        /// </summary>
+        public virtual long priority
+        {
+            get { return _priority; }
+            set
+            {
+                if (!Helper.AreEqual(value, _priority))
+                {
+                    _priority = value;
+                    Changed = true;
+                    NotifyPropertyChanged("priority");
+                }
+            }
+        }
+        private long _priority;
+
+        /// <summary>
+        /// The class of the object this message is associated with
+        /// </summary>
+        [JsonConverter(typeof(clsConverter))]
+        public virtual cls cls
+        {
+            get { return _cls; }
+            set
+            {
+                if (!Helper.AreEqual(value, _cls))
+                {
+                    _cls = value;
+                    Changed = true;
+                    NotifyPropertyChanged("cls");
+                }
+            }
+        }
+        private cls _cls;
+
+        /// <summary>
+        /// The uuid of the object this message is associated with
+        /// </summary>
+        public virtual string obj_uuid
+        {
+            get { return _obj_uuid; }
+            set
+            {
+                if (!Helper.AreEqual(value, _obj_uuid))
+                {
+                    _obj_uuid = value;
+                    Changed = true;
+                    NotifyPropertyChanged("obj_uuid");
+                }
+            }
+        }
+        private string _obj_uuid = "";
+
+        /// <summary>
+        /// The time at which the message was created
+        /// </summary>
+        [JsonConverter(typeof(XenDateTimeConverter))]
+        public virtual DateTime timestamp
+        {
+            get { return _timestamp; }
+            set
+            {
+                if (!Helper.AreEqual(value, _timestamp))
+                {
+                    _timestamp = value;
+                    Changed = true;
+                    NotifyPropertyChanged("timestamp");
+                }
+            }
+        }
+        private DateTime _timestamp;
+
+        /// <summary>
+        /// The body of the message
+        /// </summary>
+        public virtual string body
+        {
+            get { return _body; }
+            set
+            {
+                if (!Helper.AreEqual(value, _body))
+                {
+                    _body = value;
+                    Changed = true;
+                    NotifyPropertyChanged("body");
+                }
+            }
+        }
+        private string _body = "";
+    }
+}