--- conflicted
+++ resolved
@@ -1,732 +1,612 @@
-/*
- * Copyright (c) Citrix Systems, Inc.
- * All rights reserved.
- *
- * Redistribution and use in source and binary forms, with or without
- * modification, are permitted provided that the following conditions
- * are met:
- *
- *   1) Redistributions of source code must retain the above copyright
- *      notice, this list of conditions and the following disclaimer.
- *
- *   2) Redistributions in binary form must reproduce the above
- *      copyright notice, this list of conditions and the following
- *      disclaimer in the documentation and/or other materials
- *      provided with the distribution.
- *
- * THIS SOFTWARE IS PROVIDED BY THE COPYRIGHT HOLDERS AND CONTRIBUTORS
- * "AS IS" AND ANY EXPRESS OR IMPLIED WARRANTIES, INCLUDING, BUT NOT
- * LIMITED TO, THE IMPLIED WARRANTIES OF MERCHANTABILITY AND FITNESS
- * FOR A PARTICULAR PURPOSE ARE DISCLAIMED. IN NO EVENT SHALL THE
- * COPYRIGHT HOLDER OR CONTRIBUTORS BE LIABLE FOR ANY DIRECT,
- * INDIRECT, INCIDENTAL, SPECIAL, EXEMPLARY, OR CONSEQUENTIAL DAMAGES
- * (INCLUDING, BUT NOT LIMITED TO, PROCUREMENT OF SUBSTITUTE GOODS OR
- * SERVICES; LOSS OF USE, DATA, OR PROFITS; OR BUSINESS INTERRUPTION)
- * HOWEVER CAUSED AND ON ANY THEORY OF LIABILITY, WHETHER IN CONTRACT,
- * STRICT LIABILITY, OR TORT (INCLUDING NEGLIGENCE OR OTHERWISE)
- * ARISING IN ANY WAY OUT OF THE USE OF THIS SOFTWARE, EVEN IF ADVISED
- * OF THE POSSIBILITY OF SUCH DAMAGE.
- */
-
-
-using System;
-using System.Collections;
-using System.Collections.Generic;
-using System.ComponentModel;
-using System.Globalization;
-using Newtonsoft.Json;
-using Newtonsoft.Json.Converters;
-
-
-namespace XenAPI
-{
-    /// <summary>
-    /// Describes the vusb device
-    /// First published in XenServer 7.3.
-    /// </summary>
-    public partial class VUSB : XenObject<VUSB>
-    {
-        public VUSB()
-        {
-        }
-
-        public VUSB(string uuid,
-            List<vusb_operations> allowed_operations,
-            Dictionary<string, vusb_operations> current_operations,
-            XenRef<VM> VM,
-            XenRef<USB_group> USB_group,
-            Dictionary<string, string> other_config,
-            bool currently_attached)
-        {
-            this.uuid = uuid;
-            this.allowed_operations = allowed_operations;
-            this.current_operations = current_operations;
-            this.VM = VM;
-            this.USB_group = USB_group;
-            this.other_config = other_config;
-            this.currently_attached = currently_attached;
-        }
-
-        /// <summary>
-        /// Creates a new VUSB from a Proxy_VUSB.
-        /// </summary>
-        /// <param name="proxy"></param>
-        public VUSB(Proxy_VUSB proxy)
-        {
-            this.UpdateFromProxy(proxy);
-        }
-
-        /// <summary>
-        /// Updates each field of this instance with the value of
-        /// the corresponding field of a given VUSB.
-        /// </summary>
-        public override void UpdateFrom(VUSB update)
-        {
-            uuid = update.uuid;
-            allowed_operations = update.allowed_operations;
-            current_operations = update.current_operations;
-            VM = update.VM;
-            USB_group = update.USB_group;
-            other_config = update.other_config;
-            currently_attached = update.currently_attached;
-        }
-
-        internal void UpdateFromProxy(Proxy_VUSB proxy)
-        {
-            uuid = proxy.uuid == null ? null : (string)proxy.uuid;
-            allowed_operations = proxy.allowed_operations == null ? null : Helper.StringArrayToEnumList<vusb_operations>(proxy.allowed_operations);
-            current_operations = proxy.current_operations == null ? null : Maps.convert_from_proxy_string_vusb_operations(proxy.current_operations);
-            VM = proxy.VM == null ? null : XenRef<VM>.Create(proxy.VM);
-            USB_group = proxy.USB_group == null ? null : XenRef<USB_group>.Create(proxy.USB_group);
-            other_config = proxy.other_config == null ? null : Maps.convert_from_proxy_string_string(proxy.other_config);
-            currently_attached = (bool)proxy.currently_attached;
-        }
-
-        public Proxy_VUSB ToProxy()
-        {
-            Proxy_VUSB result_ = new Proxy_VUSB();
-            result_.uuid = uuid ?? "";
-            result_.allowed_operations = (allowed_operations != null) ? Helper.ObjectListToStringArray(allowed_operations) : new string[] {};
-            result_.current_operations = Maps.convert_to_proxy_string_vusb_operations(current_operations);
-            result_.VM = VM ?? "";
-            result_.USB_group = USB_group ?? "";
-            result_.other_config = Maps.convert_to_proxy_string_string(other_config);
-            result_.currently_attached = currently_attached;
-            return result_;
-        }
-
-        /// <summary>
-        /// Creates a new VUSB from a Hashtable.
-        /// Note that the fields not contained in the Hashtable
-        /// will be created with their default values.
-        /// </summary>
-        /// <param name="table"></param>
-        public VUSB(Hashtable table) : this()
-        {
-            UpdateFrom(table);
-        }
-
-        /// <summary>
-        /// Given a Hashtable with field-value pairs, it updates the fields of this VUSB
-        /// with the values listed in the Hashtable. Note that only the fields contained
-        /// in the Hashtable will be updated and the rest will remain the same.
-        /// </summary>
-        /// <param name="table"></param>
-        public void UpdateFrom(Hashtable table)
-        {
-            if (table.ContainsKey("uuid"))
-                uuid = Marshalling.ParseString(table, "uuid");
-            if (table.ContainsKey("allowed_operations"))
-                allowed_operations = Helper.StringArrayToEnumList<vusb_operations>(Marshalling.ParseStringArray(table, "allowed_operations"));
-            if (table.ContainsKey("current_operations"))
-                current_operations = Maps.convert_from_proxy_string_vusb_operations(Marshalling.ParseHashTable(table, "current_operations"));
-            if (table.ContainsKey("VM"))
-                VM = Marshalling.ParseRef<VM>(table, "VM");
-            if (table.ContainsKey("USB_group"))
-                USB_group = Marshalling.ParseRef<USB_group>(table, "USB_group");
-            if (table.ContainsKey("other_config"))
-                other_config = Maps.convert_from_proxy_string_string(Marshalling.ParseHashTable(table, "other_config"));
-            if (table.ContainsKey("currently_attached"))
-                currently_attached = Marshalling.ParseBool(table, "currently_attached");
-        }
-
-        public bool DeepEquals(VUSB other, bool ignoreCurrentOperations)
-        {
-            if (ReferenceEquals(null, other))
-                return false;
-            if (ReferenceEquals(this, other))
-                return true;
-
-            if (!ignoreCurrentOperations && !Helper.AreEqual2(this.current_operations, other.current_operations))
-                return false;
-
-            return Helper.AreEqual2(this._uuid, other._uuid) &&
-                Helper.AreEqual2(this._allowed_operations, other._allowed_operations) &&
-                Helper.AreEqual2(this._VM, other._VM) &&
-                Helper.AreEqual2(this._USB_group, other._USB_group) &&
-                Helper.AreEqual2(this._other_config, other._other_config) &&
-                Helper.AreEqual2(this._currently_attached, other._currently_attached);
-        }
-
-        internal static List<VUSB> ProxyArrayToObjectList(Proxy_VUSB[] input)
-        {
-            var result = new List<VUSB>();
-            foreach (var item in input)
-                result.Add(new VUSB(item));
-
-            return result;
-        }
-
-        public override string SaveChanges(Session session, string opaqueRef, VUSB server)
-        {
-            if (opaqueRef == null)
-            {
-                System.Diagnostics.Debug.Assert(false, "Cannot create instances of this type on the server");
-                return "";
-            }
-            else
-            {
-                if (!Helper.AreEqual2(_other_config, server._other_config))
-                {
-                    VUSB.set_other_config(session, opaqueRef, _other_config);
-                }
-
-                return null;
-            }
-        }
-        /// <summary>
-        /// Get a record containing the current state of the given VUSB.
-        /// First published in XenServer 7.3.
-        /// </summary>
-        /// <param name="session">The session</param>
-        /// <param name="_vusb">The opaque_ref of the given vusb</param>
-        public static VUSB get_record(Session session, string _vusb)
-        {
-            if (session.JsonRpcClient != null)
-<<<<<<< HEAD
-                return session.JsonRpcClient.vusb_get_record(session.uuid, _vusb);
-            else
-                return new VUSB((Proxy_VUSB)session.proxy.vusb_get_record(session.uuid, _vusb ?? "").parse());
-=======
-                return session.JsonRpcClient.vusb_get_record(session.opaque_ref, _vusb);
-            else
-                return new VUSB((Proxy_VUSB)session.proxy.vusb_get_record(session.opaque_ref, _vusb ?? "").parse());
->>>>>>> 45f35ef0
-        }
-
-        /// <summary>
-        /// Get a reference to the VUSB instance with the specified UUID.
-        /// First published in XenServer 7.3.
-        /// </summary>
-        /// <param name="session">The session</param>
-        /// <param name="_uuid">UUID of object to return</param>
-        public static XenRef<VUSB> get_by_uuid(Session session, string _uuid)
-        {
-            if (session.JsonRpcClient != null)
-<<<<<<< HEAD
-                return session.JsonRpcClient.vusb_get_by_uuid(session.uuid, _uuid);
-            else
-                return XenRef<VUSB>.Create(session.proxy.vusb_get_by_uuid(session.uuid, _uuid ?? "").parse());
-=======
-                return session.JsonRpcClient.vusb_get_by_uuid(session.opaque_ref, _uuid);
-            else
-                return XenRef<VUSB>.Create(session.proxy.vusb_get_by_uuid(session.opaque_ref, _uuid ?? "").parse());
->>>>>>> 45f35ef0
-        }
-
-        /// <summary>
-        /// Get the uuid field of the given VUSB.
-        /// First published in XenServer 7.3.
-        /// </summary>
-        /// <param name="session">The session</param>
-        /// <param name="_vusb">The opaque_ref of the given vusb</param>
-        public static string get_uuid(Session session, string _vusb)
-        {
-            if (session.JsonRpcClient != null)
-<<<<<<< HEAD
-                return session.JsonRpcClient.vusb_get_uuid(session.uuid, _vusb);
-            else
-                return (string)session.proxy.vusb_get_uuid(session.uuid, _vusb ?? "").parse();
-=======
-                return session.JsonRpcClient.vusb_get_uuid(session.opaque_ref, _vusb);
-            else
-                return (string)session.proxy.vusb_get_uuid(session.opaque_ref, _vusb ?? "").parse();
->>>>>>> 45f35ef0
-        }
-
-        /// <summary>
-        /// Get the allowed_operations field of the given VUSB.
-        /// First published in XenServer 7.3.
-        /// </summary>
-        /// <param name="session">The session</param>
-        /// <param name="_vusb">The opaque_ref of the given vusb</param>
-        public static List<vusb_operations> get_allowed_operations(Session session, string _vusb)
-        {
-            if (session.JsonRpcClient != null)
-<<<<<<< HEAD
-                return session.JsonRpcClient.vusb_get_allowed_operations(session.uuid, _vusb);
-            else
-                return Helper.StringArrayToEnumList<vusb_operations>(session.proxy.vusb_get_allowed_operations(session.uuid, _vusb ?? "").parse());
-=======
-                return session.JsonRpcClient.vusb_get_allowed_operations(session.opaque_ref, _vusb);
-            else
-                return Helper.StringArrayToEnumList<vusb_operations>(session.proxy.vusb_get_allowed_operations(session.opaque_ref, _vusb ?? "").parse());
->>>>>>> 45f35ef0
-        }
-
-        /// <summary>
-        /// Get the current_operations field of the given VUSB.
-        /// First published in XenServer 7.3.
-        /// </summary>
-        /// <param name="session">The session</param>
-        /// <param name="_vusb">The opaque_ref of the given vusb</param>
-        public static Dictionary<string, vusb_operations> get_current_operations(Session session, string _vusb)
-        {
-            if (session.JsonRpcClient != null)
-<<<<<<< HEAD
-                return session.JsonRpcClient.vusb_get_current_operations(session.uuid, _vusb);
-            else
-                return Maps.convert_from_proxy_string_vusb_operations(session.proxy.vusb_get_current_operations(session.uuid, _vusb ?? "").parse());
-=======
-                return session.JsonRpcClient.vusb_get_current_operations(session.opaque_ref, _vusb);
-            else
-                return Maps.convert_from_proxy_string_vusb_operations(session.proxy.vusb_get_current_operations(session.opaque_ref, _vusb ?? "").parse());
->>>>>>> 45f35ef0
-        }
-
-        /// <summary>
-        /// Get the VM field of the given VUSB.
-        /// First published in XenServer 7.3.
-        /// </summary>
-        /// <param name="session">The session</param>
-        /// <param name="_vusb">The opaque_ref of the given vusb</param>
-        public static XenRef<VM> get_VM(Session session, string _vusb)
-        {
-            if (session.JsonRpcClient != null)
-<<<<<<< HEAD
-                return session.JsonRpcClient.vusb_get_vm(session.uuid, _vusb);
-            else
-                return XenRef<VM>.Create(session.proxy.vusb_get_vm(session.uuid, _vusb ?? "").parse());
-=======
-                return session.JsonRpcClient.vusb_get_vm(session.opaque_ref, _vusb);
-            else
-                return XenRef<VM>.Create(session.proxy.vusb_get_vm(session.opaque_ref, _vusb ?? "").parse());
->>>>>>> 45f35ef0
-        }
-
-        /// <summary>
-        /// Get the USB_group field of the given VUSB.
-        /// First published in XenServer 7.3.
-        /// </summary>
-        /// <param name="session">The session</param>
-        /// <param name="_vusb">The opaque_ref of the given vusb</param>
-        public static XenRef<USB_group> get_USB_group(Session session, string _vusb)
-        {
-            if (session.JsonRpcClient != null)
-<<<<<<< HEAD
-                return session.JsonRpcClient.vusb_get_usb_group(session.uuid, _vusb);
-            else
-                return XenRef<USB_group>.Create(session.proxy.vusb_get_usb_group(session.uuid, _vusb ?? "").parse());
-=======
-                return session.JsonRpcClient.vusb_get_usb_group(session.opaque_ref, _vusb);
-            else
-                return XenRef<USB_group>.Create(session.proxy.vusb_get_usb_group(session.opaque_ref, _vusb ?? "").parse());
->>>>>>> 45f35ef0
-        }
-
-        /// <summary>
-        /// Get the other_config field of the given VUSB.
-        /// First published in XenServer 7.3.
-        /// </summary>
-        /// <param name="session">The session</param>
-        /// <param name="_vusb">The opaque_ref of the given vusb</param>
-        public static Dictionary<string, string> get_other_config(Session session, string _vusb)
-        {
-            if (session.JsonRpcClient != null)
-<<<<<<< HEAD
-                return session.JsonRpcClient.vusb_get_other_config(session.uuid, _vusb);
-            else
-                return Maps.convert_from_proxy_string_string(session.proxy.vusb_get_other_config(session.uuid, _vusb ?? "").parse());
-=======
-                return session.JsonRpcClient.vusb_get_other_config(session.opaque_ref, _vusb);
-            else
-                return Maps.convert_from_proxy_string_string(session.proxy.vusb_get_other_config(session.opaque_ref, _vusb ?? "").parse());
->>>>>>> 45f35ef0
-        }
-
-        /// <summary>
-        /// Get the currently_attached field of the given VUSB.
-        /// First published in XenServer 7.3.
-        /// </summary>
-        /// <param name="session">The session</param>
-        /// <param name="_vusb">The opaque_ref of the given vusb</param>
-        public static bool get_currently_attached(Session session, string _vusb)
-        {
-            if (session.JsonRpcClient != null)
-<<<<<<< HEAD
-                return session.JsonRpcClient.vusb_get_currently_attached(session.uuid, _vusb);
-            else
-                return (bool)session.proxy.vusb_get_currently_attached(session.uuid, _vusb ?? "").parse();
-=======
-                return session.JsonRpcClient.vusb_get_currently_attached(session.opaque_ref, _vusb);
-            else
-                return (bool)session.proxy.vusb_get_currently_attached(session.opaque_ref, _vusb ?? "").parse();
->>>>>>> 45f35ef0
-        }
-
-        /// <summary>
-        /// Set the other_config field of the given VUSB.
-        /// First published in XenServer 7.3.
-        /// </summary>
-        /// <param name="session">The session</param>
-        /// <param name="_vusb">The opaque_ref of the given vusb</param>
-        /// <param name="_other_config">New value to set</param>
-        public static void set_other_config(Session session, string _vusb, Dictionary<string, string> _other_config)
-        {
-            if (session.JsonRpcClient != null)
-<<<<<<< HEAD
-                session.JsonRpcClient.vusb_set_other_config(session.uuid, _vusb, _other_config);
-            else
-                session.proxy.vusb_set_other_config(session.uuid, _vusb ?? "", Maps.convert_to_proxy_string_string(_other_config)).parse();
-=======
-                session.JsonRpcClient.vusb_set_other_config(session.opaque_ref, _vusb, _other_config);
-            else
-                session.proxy.vusb_set_other_config(session.opaque_ref, _vusb ?? "", Maps.convert_to_proxy_string_string(_other_config)).parse();
->>>>>>> 45f35ef0
-        }
-
-        /// <summary>
-        /// Add the given key-value pair to the other_config field of the given VUSB.
-        /// First published in XenServer 7.3.
-        /// </summary>
-        /// <param name="session">The session</param>
-        /// <param name="_vusb">The opaque_ref of the given vusb</param>
-        /// <param name="_key">Key to add</param>
-        /// <param name="_value">Value to add</param>
-        public static void add_to_other_config(Session session, string _vusb, string _key, string _value)
-        {
-            if (session.JsonRpcClient != null)
-<<<<<<< HEAD
-                session.JsonRpcClient.vusb_add_to_other_config(session.uuid, _vusb, _key, _value);
-            else
-                session.proxy.vusb_add_to_other_config(session.uuid, _vusb ?? "", _key ?? "", _value ?? "").parse();
-=======
-                session.JsonRpcClient.vusb_add_to_other_config(session.opaque_ref, _vusb, _key, _value);
-            else
-                session.proxy.vusb_add_to_other_config(session.opaque_ref, _vusb ?? "", _key ?? "", _value ?? "").parse();
->>>>>>> 45f35ef0
-        }
-
-        /// <summary>
-        /// Remove the given key and its corresponding value from the other_config field of the given VUSB.  If the key is not in that Map, then do nothing.
-        /// First published in XenServer 7.3.
-        /// </summary>
-        /// <param name="session">The session</param>
-        /// <param name="_vusb">The opaque_ref of the given vusb</param>
-        /// <param name="_key">Key to remove</param>
-        public static void remove_from_other_config(Session session, string _vusb, string _key)
-        {
-            if (session.JsonRpcClient != null)
-<<<<<<< HEAD
-                session.JsonRpcClient.vusb_remove_from_other_config(session.uuid, _vusb, _key);
-            else
-                session.proxy.vusb_remove_from_other_config(session.uuid, _vusb ?? "", _key ?? "").parse();
-=======
-                session.JsonRpcClient.vusb_remove_from_other_config(session.opaque_ref, _vusb, _key);
-            else
-                session.proxy.vusb_remove_from_other_config(session.opaque_ref, _vusb ?? "", _key ?? "").parse();
->>>>>>> 45f35ef0
-        }
-
-        /// <summary>
-        /// Create a new VUSB record in the database only
-        /// First published in XenServer 7.3.
-        /// </summary>
-        /// <param name="session">The session</param>
-        /// <param name="_vm">The VM</param>
-        /// <param name="_usb_group"></param>
-        /// <param name="_other_config"></param>
-        public static XenRef<VUSB> create(Session session, string _vm, string _usb_group, Dictionary<string, string> _other_config)
-        {
-            if (session.JsonRpcClient != null)
-<<<<<<< HEAD
-                return session.JsonRpcClient.vusb_create(session.uuid, _vm, _usb_group, _other_config);
-            else
-                return XenRef<VUSB>.Create(session.proxy.vusb_create(session.uuid, _vm ?? "", _usb_group ?? "", Maps.convert_to_proxy_string_string(_other_config)).parse());
-=======
-                return session.JsonRpcClient.vusb_create(session.opaque_ref, _vm, _usb_group, _other_config);
-            else
-                return XenRef<VUSB>.Create(session.proxy.vusb_create(session.opaque_ref, _vm ?? "", _usb_group ?? "", Maps.convert_to_proxy_string_string(_other_config)).parse());
->>>>>>> 45f35ef0
-        }
-
-        /// <summary>
-        /// Create a new VUSB record in the database only
-        /// First published in XenServer 7.3.
-        /// </summary>
-        /// <param name="session">The session</param>
-        /// <param name="_vm">The VM</param>
-        /// <param name="_usb_group"></param>
-        /// <param name="_other_config"></param>
-        public static XenRef<Task> async_create(Session session, string _vm, string _usb_group, Dictionary<string, string> _other_config)
-        {
-          if (session.JsonRpcClient != null)
-<<<<<<< HEAD
-              return session.JsonRpcClient.async_vusb_create(session.uuid, _vm, _usb_group, _other_config);
-          else
-              return XenRef<Task>.Create(session.proxy.async_vusb_create(session.uuid, _vm ?? "", _usb_group ?? "", Maps.convert_to_proxy_string_string(_other_config)).parse());
-=======
-              return session.JsonRpcClient.async_vusb_create(session.opaque_ref, _vm, _usb_group, _other_config);
-          else
-              return XenRef<Task>.Create(session.proxy.async_vusb_create(session.opaque_ref, _vm ?? "", _usb_group ?? "", Maps.convert_to_proxy_string_string(_other_config)).parse());
->>>>>>> 45f35ef0
-        }
-
-        /// <summary>
-        /// Unplug the vusb device from the vm.
-        /// First published in XenServer 7.3.
-        /// </summary>
-        /// <param name="session">The session</param>
-        /// <param name="_vusb">The opaque_ref of the given vusb</param>
-        public static void unplug(Session session, string _vusb)
-        {
-            if (session.JsonRpcClient != null)
-<<<<<<< HEAD
-                session.JsonRpcClient.vusb_unplug(session.uuid, _vusb);
-            else
-                session.proxy.vusb_unplug(session.uuid, _vusb ?? "").parse();
-=======
-                session.JsonRpcClient.vusb_unplug(session.opaque_ref, _vusb);
-            else
-                session.proxy.vusb_unplug(session.opaque_ref, _vusb ?? "").parse();
->>>>>>> 45f35ef0
-        }
-
-        /// <summary>
-        /// Unplug the vusb device from the vm.
-        /// First published in XenServer 7.3.
-        /// </summary>
-        /// <param name="session">The session</param>
-        /// <param name="_vusb">The opaque_ref of the given vusb</param>
-        public static XenRef<Task> async_unplug(Session session, string _vusb)
-        {
-          if (session.JsonRpcClient != null)
-<<<<<<< HEAD
-              return session.JsonRpcClient.async_vusb_unplug(session.uuid, _vusb);
-          else
-              return XenRef<Task>.Create(session.proxy.async_vusb_unplug(session.uuid, _vusb ?? "").parse());
-=======
-              return session.JsonRpcClient.async_vusb_unplug(session.opaque_ref, _vusb);
-          else
-              return XenRef<Task>.Create(session.proxy.async_vusb_unplug(session.opaque_ref, _vusb ?? "").parse());
->>>>>>> 45f35ef0
-        }
-
-        /// <summary>
-        /// Removes a VUSB record from the database
-        /// First published in XenServer 7.3.
-        /// </summary>
-        /// <param name="session">The session</param>
-        /// <param name="_vusb">The opaque_ref of the given vusb</param>
-        public static void destroy(Session session, string _vusb)
-        {
-            if (session.JsonRpcClient != null)
-<<<<<<< HEAD
-                session.JsonRpcClient.vusb_destroy(session.uuid, _vusb);
-            else
-                session.proxy.vusb_destroy(session.uuid, _vusb ?? "").parse();
-=======
-                session.JsonRpcClient.vusb_destroy(session.opaque_ref, _vusb);
-            else
-                session.proxy.vusb_destroy(session.opaque_ref, _vusb ?? "").parse();
->>>>>>> 45f35ef0
-        }
-
-        /// <summary>
-        /// Removes a VUSB record from the database
-        /// First published in XenServer 7.3.
-        /// </summary>
-        /// <param name="session">The session</param>
-        /// <param name="_vusb">The opaque_ref of the given vusb</param>
-        public static XenRef<Task> async_destroy(Session session, string _vusb)
-        {
-          if (session.JsonRpcClient != null)
-<<<<<<< HEAD
-              return session.JsonRpcClient.async_vusb_destroy(session.uuid, _vusb);
-          else
-              return XenRef<Task>.Create(session.proxy.async_vusb_destroy(session.uuid, _vusb ?? "").parse());
-=======
-              return session.JsonRpcClient.async_vusb_destroy(session.opaque_ref, _vusb);
-          else
-              return XenRef<Task>.Create(session.proxy.async_vusb_destroy(session.opaque_ref, _vusb ?? "").parse());
->>>>>>> 45f35ef0
-        }
-
-        /// <summary>
-        /// Return a list of all the VUSBs known to the system.
-        /// First published in XenServer 7.3.
-        /// </summary>
-        /// <param name="session">The session</param>
-        public static List<XenRef<VUSB>> get_all(Session session)
-        {
-            if (session.JsonRpcClient != null)
-<<<<<<< HEAD
-                return session.JsonRpcClient.vusb_get_all(session.uuid);
-            else
-                return XenRef<VUSB>.Create(session.proxy.vusb_get_all(session.uuid).parse());
-=======
-                return session.JsonRpcClient.vusb_get_all(session.opaque_ref);
-            else
-                return XenRef<VUSB>.Create(session.proxy.vusb_get_all(session.opaque_ref).parse());
->>>>>>> 45f35ef0
-        }
-
-        /// <summary>
-        /// Get all the VUSB Records at once, in a single XML RPC call
-        /// First published in XenServer 7.3.
-        /// </summary>
-        /// <param name="session">The session</param>
-        public static Dictionary<XenRef<VUSB>, VUSB> get_all_records(Session session)
-        {
-            if (session.JsonRpcClient != null)
-<<<<<<< HEAD
-                return session.JsonRpcClient.vusb_get_all_records(session.uuid);
-            else
-                return XenRef<VUSB>.Create<Proxy_VUSB>(session.proxy.vusb_get_all_records(session.uuid).parse());
-=======
-                return session.JsonRpcClient.vusb_get_all_records(session.opaque_ref);
-            else
-                return XenRef<VUSB>.Create<Proxy_VUSB>(session.proxy.vusb_get_all_records(session.opaque_ref).parse());
->>>>>>> 45f35ef0
-        }
-
-        /// <summary>
-        /// Unique identifier/object reference
-        /// </summary>
-        public virtual string uuid
-        {
-            get { return _uuid; }
-            set
-            {
-                if (!Helper.AreEqual(value, _uuid))
-                {
-                    _uuid = value;
-                    Changed = true;
-                    NotifyPropertyChanged("uuid");
-                }
-            }
-        }
-        private string _uuid = "";
-
-        /// <summary>
-        /// list of the operations allowed in this state. This list is advisory only and the server state may have changed by the time this field is read by a client.
-        /// </summary>
-        public virtual List<vusb_operations> allowed_operations
-        {
-            get { return _allowed_operations; }
-            set
-            {
-                if (!Helper.AreEqual(value, _allowed_operations))
-                {
-                    _allowed_operations = value;
-                    Changed = true;
-                    NotifyPropertyChanged("allowed_operations");
-                }
-            }
-        }
-        private List<vusb_operations> _allowed_operations = new List<vusb_operations>() {};
-
-        /// <summary>
-        /// links each of the running tasks using this object (by reference) to a current_operation enum which describes the nature of the task.
-        /// </summary>
-        public virtual Dictionary<string, vusb_operations> current_operations
-        {
-            get { return _current_operations; }
-            set
-            {
-                if (!Helper.AreEqual(value, _current_operations))
-                {
-                    _current_operations = value;
-                    Changed = true;
-                    NotifyPropertyChanged("current_operations");
-                }
-            }
-        }
-        private Dictionary<string, vusb_operations> _current_operations = new Dictionary<string, vusb_operations>() {};
-
-        /// <summary>
-        /// VM that owns the VUSB
-        /// </summary>
-        [JsonConverter(typeof(XenRefConverter<VM>))]
-        public virtual XenRef<VM> VM
-        {
-            get { return _VM; }
-            set
-            {
-                if (!Helper.AreEqual(value, _VM))
-                {
-                    _VM = value;
-                    Changed = true;
-                    NotifyPropertyChanged("VM");
-                }
-            }
-        }
-        private XenRef<VM> _VM = new XenRef<VM>(Helper.NullOpaqueRef);
-
-        /// <summary>
-        /// USB group used by the VUSB
-        /// </summary>
-        [JsonConverter(typeof(XenRefConverter<USB_group>))]
-        public virtual XenRef<USB_group> USB_group
-        {
-            get { return _USB_group; }
-            set
-            {
-                if (!Helper.AreEqual(value, _USB_group))
-                {
-                    _USB_group = value;
-                    Changed = true;
-                    NotifyPropertyChanged("USB_group");
-                }
-            }
-        }
-        private XenRef<USB_group> _USB_group = new XenRef<USB_group>(Helper.NullOpaqueRef);
-
-        /// <summary>
-        /// Additional configuration
-        /// </summary>
-        [JsonConverter(typeof(StringStringMapConverter))]
-        public virtual Dictionary<string, string> other_config
-        {
-            get { return _other_config; }
-            set
-            {
-                if (!Helper.AreEqual(value, _other_config))
-                {
-                    _other_config = value;
-                    Changed = true;
-                    NotifyPropertyChanged("other_config");
-                }
-            }
-        }
-        private Dictionary<string, string> _other_config = new Dictionary<string, string>() {};
-
-        /// <summary>
-        /// is the device currently attached
-        /// </summary>
-        public virtual bool currently_attached
-        {
-            get { return _currently_attached; }
-            set
-            {
-                if (!Helper.AreEqual(value, _currently_attached))
-                {
-                    _currently_attached = value;
-                    Changed = true;
-                    NotifyPropertyChanged("currently_attached");
-                }
-            }
-        }
-        private bool _currently_attached = false;
-    }
-}
+/*
+ * Copyright (c) Citrix Systems, Inc.
+ * All rights reserved.
+ *
+ * Redistribution and use in source and binary forms, with or without
+ * modification, are permitted provided that the following conditions
+ * are met:
+ *
+ *   1) Redistributions of source code must retain the above copyright
+ *      notice, this list of conditions and the following disclaimer.
+ *
+ *   2) Redistributions in binary form must reproduce the above
+ *      copyright notice, this list of conditions and the following
+ *      disclaimer in the documentation and/or other materials
+ *      provided with the distribution.
+ *
+ * THIS SOFTWARE IS PROVIDED BY THE COPYRIGHT HOLDERS AND CONTRIBUTORS
+ * "AS IS" AND ANY EXPRESS OR IMPLIED WARRANTIES, INCLUDING, BUT NOT
+ * LIMITED TO, THE IMPLIED WARRANTIES OF MERCHANTABILITY AND FITNESS
+ * FOR A PARTICULAR PURPOSE ARE DISCLAIMED. IN NO EVENT SHALL THE
+ * COPYRIGHT HOLDER OR CONTRIBUTORS BE LIABLE FOR ANY DIRECT,
+ * INDIRECT, INCIDENTAL, SPECIAL, EXEMPLARY, OR CONSEQUENTIAL DAMAGES
+ * (INCLUDING, BUT NOT LIMITED TO, PROCUREMENT OF SUBSTITUTE GOODS OR
+ * SERVICES; LOSS OF USE, DATA, OR PROFITS; OR BUSINESS INTERRUPTION)
+ * HOWEVER CAUSED AND ON ANY THEORY OF LIABILITY, WHETHER IN CONTRACT,
+ * STRICT LIABILITY, OR TORT (INCLUDING NEGLIGENCE OR OTHERWISE)
+ * ARISING IN ANY WAY OUT OF THE USE OF THIS SOFTWARE, EVEN IF ADVISED
+ * OF THE POSSIBILITY OF SUCH DAMAGE.
+ */
+
+
+using System;
+using System.Collections;
+using System.Collections.Generic;
+using System.ComponentModel;
+using System.Globalization;
+using Newtonsoft.Json;
+using Newtonsoft.Json.Converters;
+
+
+namespace XenAPI
+{
+    /// <summary>
+    /// Describes the vusb device
+    /// First published in XenServer 7.3.
+    /// </summary>
+    public partial class VUSB : XenObject<VUSB>
+    {
+        public VUSB()
+        {
+        }
+
+        public VUSB(string uuid,
+            List<vusb_operations> allowed_operations,
+            Dictionary<string, vusb_operations> current_operations,
+            XenRef<VM> VM,
+            XenRef<USB_group> USB_group,
+            Dictionary<string, string> other_config,
+            bool currently_attached)
+        {
+            this.uuid = uuid;
+            this.allowed_operations = allowed_operations;
+            this.current_operations = current_operations;
+            this.VM = VM;
+            this.USB_group = USB_group;
+            this.other_config = other_config;
+            this.currently_attached = currently_attached;
+        }
+
+        /// <summary>
+        /// Creates a new VUSB from a Proxy_VUSB.
+        /// </summary>
+        /// <param name="proxy"></param>
+        public VUSB(Proxy_VUSB proxy)
+        {
+            this.UpdateFromProxy(proxy);
+        }
+
+        /// <summary>
+        /// Updates each field of this instance with the value of
+        /// the corresponding field of a given VUSB.
+        /// </summary>
+        public override void UpdateFrom(VUSB update)
+        {
+            uuid = update.uuid;
+            allowed_operations = update.allowed_operations;
+            current_operations = update.current_operations;
+            VM = update.VM;
+            USB_group = update.USB_group;
+            other_config = update.other_config;
+            currently_attached = update.currently_attached;
+        }
+
+        internal void UpdateFromProxy(Proxy_VUSB proxy)
+        {
+            uuid = proxy.uuid == null ? null : (string)proxy.uuid;
+            allowed_operations = proxy.allowed_operations == null ? null : Helper.StringArrayToEnumList<vusb_operations>(proxy.allowed_operations);
+            current_operations = proxy.current_operations == null ? null : Maps.convert_from_proxy_string_vusb_operations(proxy.current_operations);
+            VM = proxy.VM == null ? null : XenRef<VM>.Create(proxy.VM);
+            USB_group = proxy.USB_group == null ? null : XenRef<USB_group>.Create(proxy.USB_group);
+            other_config = proxy.other_config == null ? null : Maps.convert_from_proxy_string_string(proxy.other_config);
+            currently_attached = (bool)proxy.currently_attached;
+        }
+
+        public Proxy_VUSB ToProxy()
+        {
+            Proxy_VUSB result_ = new Proxy_VUSB();
+            result_.uuid = uuid ?? "";
+            result_.allowed_operations = (allowed_operations != null) ? Helper.ObjectListToStringArray(allowed_operations) : new string[] {};
+            result_.current_operations = Maps.convert_to_proxy_string_vusb_operations(current_operations);
+            result_.VM = VM ?? "";
+            result_.USB_group = USB_group ?? "";
+            result_.other_config = Maps.convert_to_proxy_string_string(other_config);
+            result_.currently_attached = currently_attached;
+            return result_;
+        }
+
+        /// <summary>
+        /// Creates a new VUSB from a Hashtable.
+        /// Note that the fields not contained in the Hashtable
+        /// will be created with their default values.
+        /// </summary>
+        /// <param name="table"></param>
+        public VUSB(Hashtable table) : this()
+        {
+            UpdateFrom(table);
+        }
+
+        /// <summary>
+        /// Given a Hashtable with field-value pairs, it updates the fields of this VUSB
+        /// with the values listed in the Hashtable. Note that only the fields contained
+        /// in the Hashtable will be updated and the rest will remain the same.
+        /// </summary>
+        /// <param name="table"></param>
+        public void UpdateFrom(Hashtable table)
+        {
+            if (table.ContainsKey("uuid"))
+                uuid = Marshalling.ParseString(table, "uuid");
+            if (table.ContainsKey("allowed_operations"))
+                allowed_operations = Helper.StringArrayToEnumList<vusb_operations>(Marshalling.ParseStringArray(table, "allowed_operations"));
+            if (table.ContainsKey("current_operations"))
+                current_operations = Maps.convert_from_proxy_string_vusb_operations(Marshalling.ParseHashTable(table, "current_operations"));
+            if (table.ContainsKey("VM"))
+                VM = Marshalling.ParseRef<VM>(table, "VM");
+            if (table.ContainsKey("USB_group"))
+                USB_group = Marshalling.ParseRef<USB_group>(table, "USB_group");
+            if (table.ContainsKey("other_config"))
+                other_config = Maps.convert_from_proxy_string_string(Marshalling.ParseHashTable(table, "other_config"));
+            if (table.ContainsKey("currently_attached"))
+                currently_attached = Marshalling.ParseBool(table, "currently_attached");
+        }
+
+        public bool DeepEquals(VUSB other, bool ignoreCurrentOperations)
+        {
+            if (ReferenceEquals(null, other))
+                return false;
+            if (ReferenceEquals(this, other))
+                return true;
+
+            if (!ignoreCurrentOperations && !Helper.AreEqual2(this.current_operations, other.current_operations))
+                return false;
+
+            return Helper.AreEqual2(this._uuid, other._uuid) &&
+                Helper.AreEqual2(this._allowed_operations, other._allowed_operations) &&
+                Helper.AreEqual2(this._VM, other._VM) &&
+                Helper.AreEqual2(this._USB_group, other._USB_group) &&
+                Helper.AreEqual2(this._other_config, other._other_config) &&
+                Helper.AreEqual2(this._currently_attached, other._currently_attached);
+        }
+
+        internal static List<VUSB> ProxyArrayToObjectList(Proxy_VUSB[] input)
+        {
+            var result = new List<VUSB>();
+            foreach (var item in input)
+                result.Add(new VUSB(item));
+
+            return result;
+        }
+
+        public override string SaveChanges(Session session, string opaqueRef, VUSB server)
+        {
+            if (opaqueRef == null)
+            {
+                System.Diagnostics.Debug.Assert(false, "Cannot create instances of this type on the server");
+                return "";
+            }
+            else
+            {
+                if (!Helper.AreEqual2(_other_config, server._other_config))
+                {
+                    VUSB.set_other_config(session, opaqueRef, _other_config);
+                }
+
+                return null;
+            }
+        }
+        /// <summary>
+        /// Get a record containing the current state of the given VUSB.
+        /// First published in XenServer 7.3.
+        /// </summary>
+        /// <param name="session">The session</param>
+        /// <param name="_vusb">The opaque_ref of the given vusb</param>
+        public static VUSB get_record(Session session, string _vusb)
+        {
+            if (session.JsonRpcClient != null)
+                return session.JsonRpcClient.vusb_get_record(session.opaque_ref, _vusb);
+            else
+                return new VUSB((Proxy_VUSB)session.proxy.vusb_get_record(session.opaque_ref, _vusb ?? "").parse());
+        }
+
+        /// <summary>
+        /// Get a reference to the VUSB instance with the specified UUID.
+        /// First published in XenServer 7.3.
+        /// </summary>
+        /// <param name="session">The session</param>
+        /// <param name="_uuid">UUID of object to return</param>
+        public static XenRef<VUSB> get_by_uuid(Session session, string _uuid)
+        {
+            if (session.JsonRpcClient != null)
+                return session.JsonRpcClient.vusb_get_by_uuid(session.opaque_ref, _uuid);
+            else
+                return XenRef<VUSB>.Create(session.proxy.vusb_get_by_uuid(session.opaque_ref, _uuid ?? "").parse());
+        }
+
+        /// <summary>
+        /// Get the uuid field of the given VUSB.
+        /// First published in XenServer 7.3.
+        /// </summary>
+        /// <param name="session">The session</param>
+        /// <param name="_vusb">The opaque_ref of the given vusb</param>
+        public static string get_uuid(Session session, string _vusb)
+        {
+            if (session.JsonRpcClient != null)
+                return session.JsonRpcClient.vusb_get_uuid(session.opaque_ref, _vusb);
+            else
+                return (string)session.proxy.vusb_get_uuid(session.opaque_ref, _vusb ?? "").parse();
+        }
+
+        /// <summary>
+        /// Get the allowed_operations field of the given VUSB.
+        /// First published in XenServer 7.3.
+        /// </summary>
+        /// <param name="session">The session</param>
+        /// <param name="_vusb">The opaque_ref of the given vusb</param>
+        public static List<vusb_operations> get_allowed_operations(Session session, string _vusb)
+        {
+            if (session.JsonRpcClient != null)
+                return session.JsonRpcClient.vusb_get_allowed_operations(session.opaque_ref, _vusb);
+            else
+                return Helper.StringArrayToEnumList<vusb_operations>(session.proxy.vusb_get_allowed_operations(session.opaque_ref, _vusb ?? "").parse());
+        }
+
+        /// <summary>
+        /// Get the current_operations field of the given VUSB.
+        /// First published in XenServer 7.3.
+        /// </summary>
+        /// <param name="session">The session</param>
+        /// <param name="_vusb">The opaque_ref of the given vusb</param>
+        public static Dictionary<string, vusb_operations> get_current_operations(Session session, string _vusb)
+        {
+            if (session.JsonRpcClient != null)
+                return session.JsonRpcClient.vusb_get_current_operations(session.opaque_ref, _vusb);
+            else
+                return Maps.convert_from_proxy_string_vusb_operations(session.proxy.vusb_get_current_operations(session.opaque_ref, _vusb ?? "").parse());
+        }
+
+        /// <summary>
+        /// Get the VM field of the given VUSB.
+        /// First published in XenServer 7.3.
+        /// </summary>
+        /// <param name="session">The session</param>
+        /// <param name="_vusb">The opaque_ref of the given vusb</param>
+        public static XenRef<VM> get_VM(Session session, string _vusb)
+        {
+            if (session.JsonRpcClient != null)
+                return session.JsonRpcClient.vusb_get_vm(session.opaque_ref, _vusb);
+            else
+                return XenRef<VM>.Create(session.proxy.vusb_get_vm(session.opaque_ref, _vusb ?? "").parse());
+        }
+
+        /// <summary>
+        /// Get the USB_group field of the given VUSB.
+        /// First published in XenServer 7.3.
+        /// </summary>
+        /// <param name="session">The session</param>
+        /// <param name="_vusb">The opaque_ref of the given vusb</param>
+        public static XenRef<USB_group> get_USB_group(Session session, string _vusb)
+        {
+            if (session.JsonRpcClient != null)
+                return session.JsonRpcClient.vusb_get_usb_group(session.opaque_ref, _vusb);
+            else
+                return XenRef<USB_group>.Create(session.proxy.vusb_get_usb_group(session.opaque_ref, _vusb ?? "").parse());
+        }
+
+        /// <summary>
+        /// Get the other_config field of the given VUSB.
+        /// First published in XenServer 7.3.
+        /// </summary>
+        /// <param name="session">The session</param>
+        /// <param name="_vusb">The opaque_ref of the given vusb</param>
+        public static Dictionary<string, string> get_other_config(Session session, string _vusb)
+        {
+            if (session.JsonRpcClient != null)
+                return session.JsonRpcClient.vusb_get_other_config(session.opaque_ref, _vusb);
+            else
+                return Maps.convert_from_proxy_string_string(session.proxy.vusb_get_other_config(session.opaque_ref, _vusb ?? "").parse());
+        }
+
+        /// <summary>
+        /// Get the currently_attached field of the given VUSB.
+        /// First published in XenServer 7.3.
+        /// </summary>
+        /// <param name="session">The session</param>
+        /// <param name="_vusb">The opaque_ref of the given vusb</param>
+        public static bool get_currently_attached(Session session, string _vusb)
+        {
+            if (session.JsonRpcClient != null)
+                return session.JsonRpcClient.vusb_get_currently_attached(session.opaque_ref, _vusb);
+            else
+                return (bool)session.proxy.vusb_get_currently_attached(session.opaque_ref, _vusb ?? "").parse();
+        }
+
+        /// <summary>
+        /// Set the other_config field of the given VUSB.
+        /// First published in XenServer 7.3.
+        /// </summary>
+        /// <param name="session">The session</param>
+        /// <param name="_vusb">The opaque_ref of the given vusb</param>
+        /// <param name="_other_config">New value to set</param>
+        public static void set_other_config(Session session, string _vusb, Dictionary<string, string> _other_config)
+        {
+            if (session.JsonRpcClient != null)
+                session.JsonRpcClient.vusb_set_other_config(session.opaque_ref, _vusb, _other_config);
+            else
+                session.proxy.vusb_set_other_config(session.opaque_ref, _vusb ?? "", Maps.convert_to_proxy_string_string(_other_config)).parse();
+        }
+
+        /// <summary>
+        /// Add the given key-value pair to the other_config field of the given VUSB.
+        /// First published in XenServer 7.3.
+        /// </summary>
+        /// <param name="session">The session</param>
+        /// <param name="_vusb">The opaque_ref of the given vusb</param>
+        /// <param name="_key">Key to add</param>
+        /// <param name="_value">Value to add</param>
+        public static void add_to_other_config(Session session, string _vusb, string _key, string _value)
+        {
+            if (session.JsonRpcClient != null)
+                session.JsonRpcClient.vusb_add_to_other_config(session.opaque_ref, _vusb, _key, _value);
+            else
+                session.proxy.vusb_add_to_other_config(session.opaque_ref, _vusb ?? "", _key ?? "", _value ?? "").parse();
+        }
+
+        /// <summary>
+        /// Remove the given key and its corresponding value from the other_config field of the given VUSB.  If the key is not in that Map, then do nothing.
+        /// First published in XenServer 7.3.
+        /// </summary>
+        /// <param name="session">The session</param>
+        /// <param name="_vusb">The opaque_ref of the given vusb</param>
+        /// <param name="_key">Key to remove</param>
+        public static void remove_from_other_config(Session session, string _vusb, string _key)
+        {
+            if (session.JsonRpcClient != null)
+                session.JsonRpcClient.vusb_remove_from_other_config(session.opaque_ref, _vusb, _key);
+            else
+                session.proxy.vusb_remove_from_other_config(session.opaque_ref, _vusb ?? "", _key ?? "").parse();
+        }
+
+        /// <summary>
+        /// Create a new VUSB record in the database only
+        /// First published in XenServer 7.3.
+        /// </summary>
+        /// <param name="session">The session</param>
+        /// <param name="_vm">The VM</param>
+        /// <param name="_usb_group"></param>
+        /// <param name="_other_config"></param>
+        public static XenRef<VUSB> create(Session session, string _vm, string _usb_group, Dictionary<string, string> _other_config)
+        {
+            if (session.JsonRpcClient != null)
+                return session.JsonRpcClient.vusb_create(session.opaque_ref, _vm, _usb_group, _other_config);
+            else
+                return XenRef<VUSB>.Create(session.proxy.vusb_create(session.opaque_ref, _vm ?? "", _usb_group ?? "", Maps.convert_to_proxy_string_string(_other_config)).parse());
+        }
+
+        /// <summary>
+        /// Create a new VUSB record in the database only
+        /// First published in XenServer 7.3.
+        /// </summary>
+        /// <param name="session">The session</param>
+        /// <param name="_vm">The VM</param>
+        /// <param name="_usb_group"></param>
+        /// <param name="_other_config"></param>
+        public static XenRef<Task> async_create(Session session, string _vm, string _usb_group, Dictionary<string, string> _other_config)
+        {
+          if (session.JsonRpcClient != null)
+              return session.JsonRpcClient.async_vusb_create(session.opaque_ref, _vm, _usb_group, _other_config);
+          else
+              return XenRef<Task>.Create(session.proxy.async_vusb_create(session.opaque_ref, _vm ?? "", _usb_group ?? "", Maps.convert_to_proxy_string_string(_other_config)).parse());
+        }
+
+        /// <summary>
+        /// Unplug the vusb device from the vm.
+        /// First published in XenServer 7.3.
+        /// </summary>
+        /// <param name="session">The session</param>
+        /// <param name="_vusb">The opaque_ref of the given vusb</param>
+        public static void unplug(Session session, string _vusb)
+        {
+            if (session.JsonRpcClient != null)
+                session.JsonRpcClient.vusb_unplug(session.opaque_ref, _vusb);
+            else
+                session.proxy.vusb_unplug(session.opaque_ref, _vusb ?? "").parse();
+        }
+
+        /// <summary>
+        /// Unplug the vusb device from the vm.
+        /// First published in XenServer 7.3.
+        /// </summary>
+        /// <param name="session">The session</param>
+        /// <param name="_vusb">The opaque_ref of the given vusb</param>
+        public static XenRef<Task> async_unplug(Session session, string _vusb)
+        {
+          if (session.JsonRpcClient != null)
+              return session.JsonRpcClient.async_vusb_unplug(session.opaque_ref, _vusb);
+          else
+              return XenRef<Task>.Create(session.proxy.async_vusb_unplug(session.opaque_ref, _vusb ?? "").parse());
+        }
+
+        /// <summary>
+        /// Removes a VUSB record from the database
+        /// First published in XenServer 7.3.
+        /// </summary>
+        /// <param name="session">The session</param>
+        /// <param name="_vusb">The opaque_ref of the given vusb</param>
+        public static void destroy(Session session, string _vusb)
+        {
+            if (session.JsonRpcClient != null)
+                session.JsonRpcClient.vusb_destroy(session.opaque_ref, _vusb);
+            else
+                session.proxy.vusb_destroy(session.opaque_ref, _vusb ?? "").parse();
+        }
+
+        /// <summary>
+        /// Removes a VUSB record from the database
+        /// First published in XenServer 7.3.
+        /// </summary>
+        /// <param name="session">The session</param>
+        /// <param name="_vusb">The opaque_ref of the given vusb</param>
+        public static XenRef<Task> async_destroy(Session session, string _vusb)
+        {
+          if (session.JsonRpcClient != null)
+              return session.JsonRpcClient.async_vusb_destroy(session.opaque_ref, _vusb);
+          else
+              return XenRef<Task>.Create(session.proxy.async_vusb_destroy(session.opaque_ref, _vusb ?? "").parse());
+        }
+
+        /// <summary>
+        /// Return a list of all the VUSBs known to the system.
+        /// First published in XenServer 7.3.
+        /// </summary>
+        /// <param name="session">The session</param>
+        public static List<XenRef<VUSB>> get_all(Session session)
+        {
+            if (session.JsonRpcClient != null)
+                return session.JsonRpcClient.vusb_get_all(session.opaque_ref);
+            else
+                return XenRef<VUSB>.Create(session.proxy.vusb_get_all(session.opaque_ref).parse());
+        }
+
+        /// <summary>
+        /// Get all the VUSB Records at once, in a single XML RPC call
+        /// First published in XenServer 7.3.
+        /// </summary>
+        /// <param name="session">The session</param>
+        public static Dictionary<XenRef<VUSB>, VUSB> get_all_records(Session session)
+        {
+            if (session.JsonRpcClient != null)
+                return session.JsonRpcClient.vusb_get_all_records(session.opaque_ref);
+            else
+                return XenRef<VUSB>.Create<Proxy_VUSB>(session.proxy.vusb_get_all_records(session.opaque_ref).parse());
+        }
+
+        /// <summary>
+        /// Unique identifier/object reference
+        /// </summary>
+        public virtual string uuid
+        {
+            get { return _uuid; }
+            set
+            {
+                if (!Helper.AreEqual(value, _uuid))
+                {
+                    _uuid = value;
+                    Changed = true;
+                    NotifyPropertyChanged("uuid");
+                }
+            }
+        }
+        private string _uuid = "";
+
+        /// <summary>
+        /// list of the operations allowed in this state. This list is advisory only and the server state may have changed by the time this field is read by a client.
+        /// </summary>
+        public virtual List<vusb_operations> allowed_operations
+        {
+            get { return _allowed_operations; }
+            set
+            {
+                if (!Helper.AreEqual(value, _allowed_operations))
+                {
+                    _allowed_operations = value;
+                    Changed = true;
+                    NotifyPropertyChanged("allowed_operations");
+                }
+            }
+        }
+        private List<vusb_operations> _allowed_operations = new List<vusb_operations>() {};
+
+        /// <summary>
+        /// links each of the running tasks using this object (by reference) to a current_operation enum which describes the nature of the task.
+        /// </summary>
+        public virtual Dictionary<string, vusb_operations> current_operations
+        {
+            get { return _current_operations; }
+            set
+            {
+                if (!Helper.AreEqual(value, _current_operations))
+                {
+                    _current_operations = value;
+                    Changed = true;
+                    NotifyPropertyChanged("current_operations");
+                }
+            }
+        }
+        private Dictionary<string, vusb_operations> _current_operations = new Dictionary<string, vusb_operations>() {};
+
+        /// <summary>
+        /// VM that owns the VUSB
+        /// </summary>
+        [JsonConverter(typeof(XenRefConverter<VM>))]
+        public virtual XenRef<VM> VM
+        {
+            get { return _VM; }
+            set
+            {
+                if (!Helper.AreEqual(value, _VM))
+                {
+                    _VM = value;
+                    Changed = true;
+                    NotifyPropertyChanged("VM");
+                }
+            }
+        }
+        private XenRef<VM> _VM = new XenRef<VM>(Helper.NullOpaqueRef);
+
+        /// <summary>
+        /// USB group used by the VUSB
+        /// </summary>
+        [JsonConverter(typeof(XenRefConverter<USB_group>))]
+        public virtual XenRef<USB_group> USB_group
+        {
+            get { return _USB_group; }
+            set
+            {
+                if (!Helper.AreEqual(value, _USB_group))
+                {
+                    _USB_group = value;
+                    Changed = true;
+                    NotifyPropertyChanged("USB_group");
+                }
+            }
+        }
+        private XenRef<USB_group> _USB_group = new XenRef<USB_group>(Helper.NullOpaqueRef);
+
+        /// <summary>
+        /// Additional configuration
+        /// </summary>
+        [JsonConverter(typeof(StringStringMapConverter))]
+        public virtual Dictionary<string, string> other_config
+        {
+            get { return _other_config; }
+            set
+            {
+                if (!Helper.AreEqual(value, _other_config))
+                {
+                    _other_config = value;
+                    Changed = true;
+                    NotifyPropertyChanged("other_config");
+                }
+            }
+        }
+        private Dictionary<string, string> _other_config = new Dictionary<string, string>() {};
+
+        /// <summary>
+        /// is the device currently attached
+        /// </summary>
+        public virtual bool currently_attached
+        {
+            get { return _currently_attached; }
+            set
+            {
+                if (!Helper.AreEqual(value, _currently_attached))
+                {
+                    _currently_attached = value;
+                    Changed = true;
+                    NotifyPropertyChanged("currently_attached");
+                }
+            }
+        }
+        private bool _currently_attached = false;
+    }
+}