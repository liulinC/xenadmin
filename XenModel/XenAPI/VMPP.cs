--- conflicted
+++ resolved
@@ -1,1844 +1,1514 @@
-/*
- * Copyright (c) Citrix Systems, Inc.
- * All rights reserved.
- *
- * Redistribution and use in source and binary forms, with or without
- * modification, are permitted provided that the following conditions
- * are met:
- *
- *   1) Redistributions of source code must retain the above copyright
- *      notice, this list of conditions and the following disclaimer.
- *
- *   2) Redistributions in binary form must reproduce the above
- *      copyright notice, this list of conditions and the following
- *      disclaimer in the documentation and/or other materials
- *      provided with the distribution.
- *
- * THIS SOFTWARE IS PROVIDED BY THE COPYRIGHT HOLDERS AND CONTRIBUTORS
- * "AS IS" AND ANY EXPRESS OR IMPLIED WARRANTIES, INCLUDING, BUT NOT
- * LIMITED TO, THE IMPLIED WARRANTIES OF MERCHANTABILITY AND FITNESS
- * FOR A PARTICULAR PURPOSE ARE DISCLAIMED. IN NO EVENT SHALL THE
- * COPYRIGHT HOLDER OR CONTRIBUTORS BE LIABLE FOR ANY DIRECT,
- * INDIRECT, INCIDENTAL, SPECIAL, EXEMPLARY, OR CONSEQUENTIAL DAMAGES
- * (INCLUDING, BUT NOT LIMITED TO, PROCUREMENT OF SUBSTITUTE GOODS OR
- * SERVICES; LOSS OF USE, DATA, OR PROFITS; OR BUSINESS INTERRUPTION)
- * HOWEVER CAUSED AND ON ANY THEORY OF LIABILITY, WHETHER IN CONTRACT,
- * STRICT LIABILITY, OR TORT (INCLUDING NEGLIGENCE OR OTHERWISE)
- * ARISING IN ANY WAY OUT OF THE USE OF THIS SOFTWARE, EVEN IF ADVISED
- * OF THE POSSIBILITY OF SUCH DAMAGE.
- */
-
-
-using System;
-using System.Collections;
-using System.Collections.Generic;
-using System.ComponentModel;
-using System.Globalization;
-using Newtonsoft.Json;
-using Newtonsoft.Json.Converters;
-
-
-namespace XenAPI
-{
-    /// <summary>
-    /// VM Protection Policy
-    /// First published in XenServer 5.6 FP1.
-    /// </summary>
-    public partial class VMPP : XenObject<VMPP>
-    {
-        public VMPP()
-        {
-        }
-
-        public VMPP(string uuid,
-            string name_label,
-            string name_description,
-            bool is_policy_enabled,
-            vmpp_backup_type backup_type,
-            long backup_retention_value,
-            vmpp_backup_frequency backup_frequency,
-            Dictionary<string, string> backup_schedule,
-            bool is_backup_running,
-            DateTime backup_last_run_time,
-            vmpp_archive_target_type archive_target_type,
-            Dictionary<string, string> archive_target_config,
-            vmpp_archive_frequency archive_frequency,
-            Dictionary<string, string> archive_schedule,
-            bool is_archive_running,
-            DateTime archive_last_run_time,
-            List<XenRef<VM>> VMs,
-            bool is_alarm_enabled,
-            Dictionary<string, string> alarm_config,
-            string[] recent_alerts)
-        {
-            this.uuid = uuid;
-            this.name_label = name_label;
-            this.name_description = name_description;
-            this.is_policy_enabled = is_policy_enabled;
-            this.backup_type = backup_type;
-            this.backup_retention_value = backup_retention_value;
-            this.backup_frequency = backup_frequency;
-            this.backup_schedule = backup_schedule;
-            this.is_backup_running = is_backup_running;
-            this.backup_last_run_time = backup_last_run_time;
-            this.archive_target_type = archive_target_type;
-            this.archive_target_config = archive_target_config;
-            this.archive_frequency = archive_frequency;
-            this.archive_schedule = archive_schedule;
-            this.is_archive_running = is_archive_running;
-            this.archive_last_run_time = archive_last_run_time;
-            this.VMs = VMs;
-            this.is_alarm_enabled = is_alarm_enabled;
-            this.alarm_config = alarm_config;
-            this.recent_alerts = recent_alerts;
-        }
-
-        /// <summary>
-        /// Creates a new VMPP from a Proxy_VMPP.
-        /// </summary>
-        /// <param name="proxy"></param>
-        public VMPP(Proxy_VMPP proxy)
-        {
-            this.UpdateFromProxy(proxy);
-        }
-
-        /// <summary>
-        /// Updates each field of this instance with the value of
-        /// the corresponding field of a given VMPP.
-        /// </summary>
-        public override void UpdateFrom(VMPP update)
-        {
-            uuid = update.uuid;
-            name_label = update.name_label;
-            name_description = update.name_description;
-            is_policy_enabled = update.is_policy_enabled;
-            backup_type = update.backup_type;
-            backup_retention_value = update.backup_retention_value;
-            backup_frequency = update.backup_frequency;
-            backup_schedule = update.backup_schedule;
-            is_backup_running = update.is_backup_running;
-            backup_last_run_time = update.backup_last_run_time;
-            archive_target_type = update.archive_target_type;
-            archive_target_config = update.archive_target_config;
-            archive_frequency = update.archive_frequency;
-            archive_schedule = update.archive_schedule;
-            is_archive_running = update.is_archive_running;
-            archive_last_run_time = update.archive_last_run_time;
-            VMs = update.VMs;
-            is_alarm_enabled = update.is_alarm_enabled;
-            alarm_config = update.alarm_config;
-            recent_alerts = update.recent_alerts;
-        }
-
-        internal void UpdateFromProxy(Proxy_VMPP proxy)
-        {
-            uuid = proxy.uuid == null ? null : (string)proxy.uuid;
-            name_label = proxy.name_label == null ? null : (string)proxy.name_label;
-            name_description = proxy.name_description == null ? null : (string)proxy.name_description;
-            is_policy_enabled = (bool)proxy.is_policy_enabled;
-            backup_type = proxy.backup_type == null ? (vmpp_backup_type) 0 : (vmpp_backup_type)Helper.EnumParseDefault(typeof(vmpp_backup_type), (string)proxy.backup_type);
-            backup_retention_value = proxy.backup_retention_value == null ? 0 : long.Parse((string)proxy.backup_retention_value);
-            backup_frequency = proxy.backup_frequency == null ? (vmpp_backup_frequency) 0 : (vmpp_backup_frequency)Helper.EnumParseDefault(typeof(vmpp_backup_frequency), (string)proxy.backup_frequency);
-            backup_schedule = proxy.backup_schedule == null ? null : Maps.convert_from_proxy_string_string(proxy.backup_schedule);
-            is_backup_running = (bool)proxy.is_backup_running;
-            backup_last_run_time = proxy.backup_last_run_time;
-            archive_target_type = proxy.archive_target_type == null ? (vmpp_archive_target_type) 0 : (vmpp_archive_target_type)Helper.EnumParseDefault(typeof(vmpp_archive_target_type), (string)proxy.archive_target_type);
-            archive_target_config = proxy.archive_target_config == null ? null : Maps.convert_from_proxy_string_string(proxy.archive_target_config);
-            archive_frequency = proxy.archive_frequency == null ? (vmpp_archive_frequency) 0 : (vmpp_archive_frequency)Helper.EnumParseDefault(typeof(vmpp_archive_frequency), (string)proxy.archive_frequency);
-            archive_schedule = proxy.archive_schedule == null ? null : Maps.convert_from_proxy_string_string(proxy.archive_schedule);
-            is_archive_running = (bool)proxy.is_archive_running;
-            archive_last_run_time = proxy.archive_last_run_time;
-            VMs = proxy.VMs == null ? null : XenRef<VM>.Create(proxy.VMs);
-            is_alarm_enabled = (bool)proxy.is_alarm_enabled;
-            alarm_config = proxy.alarm_config == null ? null : Maps.convert_from_proxy_string_string(proxy.alarm_config);
-            recent_alerts = proxy.recent_alerts == null ? new string[] {} : (string [])proxy.recent_alerts;
-        }
-
-        public Proxy_VMPP ToProxy()
-        {
-            Proxy_VMPP result_ = new Proxy_VMPP();
-            result_.uuid = uuid ?? "";
-            result_.name_label = name_label ?? "";
-            result_.name_description = name_description ?? "";
-            result_.is_policy_enabled = is_policy_enabled;
-            result_.backup_type = vmpp_backup_type_helper.ToString(backup_type);
-            result_.backup_retention_value = backup_retention_value.ToString();
-            result_.backup_frequency = vmpp_backup_frequency_helper.ToString(backup_frequency);
-            result_.backup_schedule = Maps.convert_to_proxy_string_string(backup_schedule);
-            result_.is_backup_running = is_backup_running;
-            result_.backup_last_run_time = backup_last_run_time;
-            result_.archive_target_type = vmpp_archive_target_type_helper.ToString(archive_target_type);
-            result_.archive_target_config = Maps.convert_to_proxy_string_string(archive_target_config);
-            result_.archive_frequency = vmpp_archive_frequency_helper.ToString(archive_frequency);
-            result_.archive_schedule = Maps.convert_to_proxy_string_string(archive_schedule);
-            result_.is_archive_running = is_archive_running;
-            result_.archive_last_run_time = archive_last_run_time;
-            result_.VMs = (VMs != null) ? Helper.RefListToStringArray(VMs) : new string[] {};
-            result_.is_alarm_enabled = is_alarm_enabled;
-            result_.alarm_config = Maps.convert_to_proxy_string_string(alarm_config);
-            result_.recent_alerts = recent_alerts;
-            return result_;
-        }
-
-        /// <summary>
-        /// Creates a new VMPP from a Hashtable.
-        /// Note that the fields not contained in the Hashtable
-        /// will be created with their default values.
-        /// </summary>
-        /// <param name="table"></param>
-        public VMPP(Hashtable table) : this()
-        {
-            UpdateFrom(table);
-        }
-
-        /// <summary>
-        /// Given a Hashtable with field-value pairs, it updates the fields of this VMPP
-        /// with the values listed in the Hashtable. Note that only the fields contained
-        /// in the Hashtable will be updated and the rest will remain the same.
-        /// </summary>
-        /// <param name="table"></param>
-        public void UpdateFrom(Hashtable table)
-        {
-            if (table.ContainsKey("uuid"))
-                uuid = Marshalling.ParseString(table, "uuid");
-            if (table.ContainsKey("name_label"))
-                name_label = Marshalling.ParseString(table, "name_label");
-            if (table.ContainsKey("name_description"))
-                name_description = Marshalling.ParseString(table, "name_description");
-            if (table.ContainsKey("is_policy_enabled"))
-                is_policy_enabled = Marshalling.ParseBool(table, "is_policy_enabled");
-            if (table.ContainsKey("backup_type"))
-                backup_type = (vmpp_backup_type)Helper.EnumParseDefault(typeof(vmpp_backup_type), Marshalling.ParseString(table, "backup_type"));
-            if (table.ContainsKey("backup_retention_value"))
-                backup_retention_value = Marshalling.ParseLong(table, "backup_retention_value");
-            if (table.ContainsKey("backup_frequency"))
-                backup_frequency = (vmpp_backup_frequency)Helper.EnumParseDefault(typeof(vmpp_backup_frequency), Marshalling.ParseString(table, "backup_frequency"));
-            if (table.ContainsKey("backup_schedule"))
-                backup_schedule = Maps.convert_from_proxy_string_string(Marshalling.ParseHashTable(table, "backup_schedule"));
-            if (table.ContainsKey("is_backup_running"))
-                is_backup_running = Marshalling.ParseBool(table, "is_backup_running");
-            if (table.ContainsKey("backup_last_run_time"))
-                backup_last_run_time = Marshalling.ParseDateTime(table, "backup_last_run_time");
-            if (table.ContainsKey("archive_target_type"))
-                archive_target_type = (vmpp_archive_target_type)Helper.EnumParseDefault(typeof(vmpp_archive_target_type), Marshalling.ParseString(table, "archive_target_type"));
-            if (table.ContainsKey("archive_target_config"))
-                archive_target_config = Maps.convert_from_proxy_string_string(Marshalling.ParseHashTable(table, "archive_target_config"));
-            if (table.ContainsKey("archive_frequency"))
-                archive_frequency = (vmpp_archive_frequency)Helper.EnumParseDefault(typeof(vmpp_archive_frequency), Marshalling.ParseString(table, "archive_frequency"));
-            if (table.ContainsKey("archive_schedule"))
-                archive_schedule = Maps.convert_from_proxy_string_string(Marshalling.ParseHashTable(table, "archive_schedule"));
-            if (table.ContainsKey("is_archive_running"))
-                is_archive_running = Marshalling.ParseBool(table, "is_archive_running");
-            if (table.ContainsKey("archive_last_run_time"))
-                archive_last_run_time = Marshalling.ParseDateTime(table, "archive_last_run_time");
-            if (table.ContainsKey("VMs"))
-                VMs = Marshalling.ParseSetRef<VM>(table, "VMs");
-            if (table.ContainsKey("is_alarm_enabled"))
-                is_alarm_enabled = Marshalling.ParseBool(table, "is_alarm_enabled");
-            if (table.ContainsKey("alarm_config"))
-                alarm_config = Maps.convert_from_proxy_string_string(Marshalling.ParseHashTable(table, "alarm_config"));
-            if (table.ContainsKey("recent_alerts"))
-                recent_alerts = Marshalling.ParseStringArray(table, "recent_alerts");
-        }
-
-        public bool DeepEquals(VMPP other)
-        {
-            if (ReferenceEquals(null, other))
-                return false;
-            if (ReferenceEquals(this, other))
-                return true;
-
-            return Helper.AreEqual2(this._uuid, other._uuid) &&
-                Helper.AreEqual2(this._name_label, other._name_label) &&
-                Helper.AreEqual2(this._name_description, other._name_description) &&
-                Helper.AreEqual2(this._is_policy_enabled, other._is_policy_enabled) &&
-                Helper.AreEqual2(this._backup_type, other._backup_type) &&
-                Helper.AreEqual2(this._backup_retention_value, other._backup_retention_value) &&
-                Helper.AreEqual2(this._backup_frequency, other._backup_frequency) &&
-                Helper.AreEqual2(this._backup_schedule, other._backup_schedule) &&
-                Helper.AreEqual2(this._is_backup_running, other._is_backup_running) &&
-                Helper.AreEqual2(this._backup_last_run_time, other._backup_last_run_time) &&
-                Helper.AreEqual2(this._archive_target_type, other._archive_target_type) &&
-                Helper.AreEqual2(this._archive_target_config, other._archive_target_config) &&
-                Helper.AreEqual2(this._archive_frequency, other._archive_frequency) &&
-                Helper.AreEqual2(this._archive_schedule, other._archive_schedule) &&
-                Helper.AreEqual2(this._is_archive_running, other._is_archive_running) &&
-                Helper.AreEqual2(this._archive_last_run_time, other._archive_last_run_time) &&
-                Helper.AreEqual2(this._VMs, other._VMs) &&
-                Helper.AreEqual2(this._is_alarm_enabled, other._is_alarm_enabled) &&
-                Helper.AreEqual2(this._alarm_config, other._alarm_config) &&
-                Helper.AreEqual2(this._recent_alerts, other._recent_alerts);
-        }
-
-        internal static List<VMPP> ProxyArrayToObjectList(Proxy_VMPP[] input)
-        {
-            var result = new List<VMPP>();
-            foreach (var item in input)
-                result.Add(new VMPP(item));
-
-            return result;
-        }
-
-        public override string SaveChanges(Session session, string opaqueRef, VMPP server)
-        {
-            if (opaqueRef == null)
-            {
-                var reference = create(session, this);
-                return reference == null ? null : reference.opaque_ref;
-            }
-            else
-            {
-                if (!Helper.AreEqual2(_name_label, server._name_label))
-                {
-                    VMPP.set_name_label(session, opaqueRef, _name_label);
-                }
-                if (!Helper.AreEqual2(_name_description, server._name_description))
-                {
-                    VMPP.set_name_description(session, opaqueRef, _name_description);
-                }
-                if (!Helper.AreEqual2(_is_policy_enabled, server._is_policy_enabled))
-                {
-                    VMPP.set_is_policy_enabled(session, opaqueRef, _is_policy_enabled);
-                }
-                if (!Helper.AreEqual2(_backup_type, server._backup_type))
-                {
-                    VMPP.set_backup_type(session, opaqueRef, _backup_type);
-                }
-                if (!Helper.AreEqual2(_backup_retention_value, server._backup_retention_value))
-                {
-                    VMPP.set_backup_retention_value(session, opaqueRef, _backup_retention_value);
-                }
-                if (!Helper.AreEqual2(_backup_frequency, server._backup_frequency))
-                {
-                    VMPP.set_backup_frequency(session, opaqueRef, _backup_frequency);
-                }
-                if (!Helper.AreEqual2(_backup_schedule, server._backup_schedule))
-                {
-                    VMPP.set_backup_schedule(session, opaqueRef, _backup_schedule);
-                }
-                if (!Helper.AreEqual2(_archive_target_type, server._archive_target_type))
-                {
-                    VMPP.set_archive_target_type(session, opaqueRef, _archive_target_type);
-                }
-                if (!Helper.AreEqual2(_archive_target_config, server._archive_target_config))
-                {
-                    VMPP.set_archive_target_config(session, opaqueRef, _archive_target_config);
-                }
-                if (!Helper.AreEqual2(_archive_frequency, server._archive_frequency))
-                {
-                    VMPP.set_archive_frequency(session, opaqueRef, _archive_frequency);
-                }
-                if (!Helper.AreEqual2(_archive_schedule, server._archive_schedule))
-                {
-                    VMPP.set_archive_schedule(session, opaqueRef, _archive_schedule);
-                }
-                if (!Helper.AreEqual2(_is_alarm_enabled, server._is_alarm_enabled))
-                {
-                    VMPP.set_is_alarm_enabled(session, opaqueRef, _is_alarm_enabled);
-                }
-                if (!Helper.AreEqual2(_alarm_config, server._alarm_config))
-                {
-                    VMPP.set_alarm_config(session, opaqueRef, _alarm_config);
-                }
-
-                return null;
-            }
-        }
-        /// <summary>
-        /// Get a record containing the current state of the given VMPP.
-        /// First published in XenServer 5.6 FP1.
-        /// </summary>
-        /// <param name="session">The session</param>
-        /// <param name="_vmpp">The opaque_ref of the given vmpp</param>
-        public static VMPP get_record(Session session, string _vmpp)
-        {
-            if (session.JsonRpcClient != null)
-<<<<<<< HEAD
-                return session.JsonRpcClient.vmpp_get_record(session.uuid, _vmpp);
-            else
-                return new VMPP((Proxy_VMPP)session.proxy.vmpp_get_record(session.uuid, _vmpp ?? "").parse());
-=======
-                return session.JsonRpcClient.vmpp_get_record(session.opaque_ref, _vmpp);
-            else
-                return new VMPP((Proxy_VMPP)session.proxy.vmpp_get_record(session.opaque_ref, _vmpp ?? "").parse());
->>>>>>> 45f35ef0
-        }
-
-        /// <summary>
-        /// Get a reference to the VMPP instance with the specified UUID.
-        /// First published in XenServer 5.6 FP1.
-        /// </summary>
-        /// <param name="session">The session</param>
-        /// <param name="_uuid">UUID of object to return</param>
-        public static XenRef<VMPP> get_by_uuid(Session session, string _uuid)
-        {
-            if (session.JsonRpcClient != null)
-<<<<<<< HEAD
-                return session.JsonRpcClient.vmpp_get_by_uuid(session.uuid, _uuid);
-            else
-                return XenRef<VMPP>.Create(session.proxy.vmpp_get_by_uuid(session.uuid, _uuid ?? "").parse());
-=======
-                return session.JsonRpcClient.vmpp_get_by_uuid(session.opaque_ref, _uuid);
-            else
-                return XenRef<VMPP>.Create(session.proxy.vmpp_get_by_uuid(session.opaque_ref, _uuid ?? "").parse());
->>>>>>> 45f35ef0
-        }
-
-        /// <summary>
-        /// Create a new VMPP instance, and return its handle.
-        /// First published in XenServer 5.6 FP1.
-        /// </summary>
-        /// <param name="session">The session</param>
-        /// <param name="_record">All constructor arguments</param>
-        public static XenRef<VMPP> create(Session session, VMPP _record)
-        {
-            if (session.JsonRpcClient != null)
-<<<<<<< HEAD
-                return session.JsonRpcClient.vmpp_create(session.uuid, _record);
-            else
-                return XenRef<VMPP>.Create(session.proxy.vmpp_create(session.uuid, _record.ToProxy()).parse());
-=======
-                return session.JsonRpcClient.vmpp_create(session.opaque_ref, _record);
-            else
-                return XenRef<VMPP>.Create(session.proxy.vmpp_create(session.opaque_ref, _record.ToProxy()).parse());
->>>>>>> 45f35ef0
-        }
-
-        /// <summary>
-        /// Create a new VMPP instance, and return its handle.
-        /// First published in XenServer 5.6 FP1.
-        /// </summary>
-        /// <param name="session">The session</param>
-        /// <param name="_record">All constructor arguments</param>
-        public static XenRef<Task> async_create(Session session, VMPP _record)
-        {
-          if (session.JsonRpcClient != null)
-<<<<<<< HEAD
-              return session.JsonRpcClient.async_vmpp_create(session.uuid, _record);
-          else
-              return XenRef<Task>.Create(session.proxy.async_vmpp_create(session.uuid, _record.ToProxy()).parse());
-=======
-              return session.JsonRpcClient.async_vmpp_create(session.opaque_ref, _record);
-          else
-              return XenRef<Task>.Create(session.proxy.async_vmpp_create(session.opaque_ref, _record.ToProxy()).parse());
->>>>>>> 45f35ef0
-        }
-
-        /// <summary>
-        /// Destroy the specified VMPP instance.
-        /// First published in XenServer 5.6 FP1.
-        /// </summary>
-        /// <param name="session">The session</param>
-        /// <param name="_vmpp">The opaque_ref of the given vmpp</param>
-        public static void destroy(Session session, string _vmpp)
-        {
-            if (session.JsonRpcClient != null)
-<<<<<<< HEAD
-                session.JsonRpcClient.vmpp_destroy(session.uuid, _vmpp);
-            else
-                session.proxy.vmpp_destroy(session.uuid, _vmpp ?? "").parse();
-=======
-                session.JsonRpcClient.vmpp_destroy(session.opaque_ref, _vmpp);
-            else
-                session.proxy.vmpp_destroy(session.opaque_ref, _vmpp ?? "").parse();
->>>>>>> 45f35ef0
-        }
-
-        /// <summary>
-        /// Destroy the specified VMPP instance.
-        /// First published in XenServer 5.6 FP1.
-        /// </summary>
-        /// <param name="session">The session</param>
-        /// <param name="_vmpp">The opaque_ref of the given vmpp</param>
-        public static XenRef<Task> async_destroy(Session session, string _vmpp)
-        {
-          if (session.JsonRpcClient != null)
-<<<<<<< HEAD
-              return session.JsonRpcClient.async_vmpp_destroy(session.uuid, _vmpp);
-          else
-              return XenRef<Task>.Create(session.proxy.async_vmpp_destroy(session.uuid, _vmpp ?? "").parse());
-=======
-              return session.JsonRpcClient.async_vmpp_destroy(session.opaque_ref, _vmpp);
-          else
-              return XenRef<Task>.Create(session.proxy.async_vmpp_destroy(session.opaque_ref, _vmpp ?? "").parse());
->>>>>>> 45f35ef0
-        }
-
-        /// <summary>
-        /// Get all the VMPP instances with the given label.
-        /// First published in XenServer 5.6 FP1.
-        /// </summary>
-        /// <param name="session">The session</param>
-        /// <param name="_label">label of object to return</param>
-        public static List<XenRef<VMPP>> get_by_name_label(Session session, string _label)
-        {
-            if (session.JsonRpcClient != null)
-<<<<<<< HEAD
-                return session.JsonRpcClient.vmpp_get_by_name_label(session.uuid, _label);
-            else
-                return XenRef<VMPP>.Create(session.proxy.vmpp_get_by_name_label(session.uuid, _label ?? "").parse());
-=======
-                return session.JsonRpcClient.vmpp_get_by_name_label(session.opaque_ref, _label);
-            else
-                return XenRef<VMPP>.Create(session.proxy.vmpp_get_by_name_label(session.opaque_ref, _label ?? "").parse());
->>>>>>> 45f35ef0
-        }
-
-        /// <summary>
-        /// Get the uuid field of the given VMPP.
-        /// First published in XenServer 5.6 FP1.
-        /// </summary>
-        /// <param name="session">The session</param>
-        /// <param name="_vmpp">The opaque_ref of the given vmpp</param>
-        public static string get_uuid(Session session, string _vmpp)
-        {
-            if (session.JsonRpcClient != null)
-<<<<<<< HEAD
-                return session.JsonRpcClient.vmpp_get_uuid(session.uuid, _vmpp);
-            else
-                return (string)session.proxy.vmpp_get_uuid(session.uuid, _vmpp ?? "").parse();
-=======
-                return session.JsonRpcClient.vmpp_get_uuid(session.opaque_ref, _vmpp);
-            else
-                return (string)session.proxy.vmpp_get_uuid(session.opaque_ref, _vmpp ?? "").parse();
->>>>>>> 45f35ef0
-        }
-
-        /// <summary>
-        /// Get the name/label field of the given VMPP.
-        /// First published in XenServer 5.6 FP1.
-        /// </summary>
-        /// <param name="session">The session</param>
-        /// <param name="_vmpp">The opaque_ref of the given vmpp</param>
-        public static string get_name_label(Session session, string _vmpp)
-        {
-            if (session.JsonRpcClient != null)
-<<<<<<< HEAD
-                return session.JsonRpcClient.vmpp_get_name_label(session.uuid, _vmpp);
-            else
-                return (string)session.proxy.vmpp_get_name_label(session.uuid, _vmpp ?? "").parse();
-=======
-                return session.JsonRpcClient.vmpp_get_name_label(session.opaque_ref, _vmpp);
-            else
-                return (string)session.proxy.vmpp_get_name_label(session.opaque_ref, _vmpp ?? "").parse();
->>>>>>> 45f35ef0
-        }
-
-        /// <summary>
-        /// Get the name/description field of the given VMPP.
-        /// First published in XenServer 5.6 FP1.
-        /// </summary>
-        /// <param name="session">The session</param>
-        /// <param name="_vmpp">The opaque_ref of the given vmpp</param>
-        public static string get_name_description(Session session, string _vmpp)
-        {
-            if (session.JsonRpcClient != null)
-<<<<<<< HEAD
-                return session.JsonRpcClient.vmpp_get_name_description(session.uuid, _vmpp);
-            else
-                return (string)session.proxy.vmpp_get_name_description(session.uuid, _vmpp ?? "").parse();
-=======
-                return session.JsonRpcClient.vmpp_get_name_description(session.opaque_ref, _vmpp);
-            else
-                return (string)session.proxy.vmpp_get_name_description(session.opaque_ref, _vmpp ?? "").parse();
->>>>>>> 45f35ef0
-        }
-
-        /// <summary>
-        /// Get the is_policy_enabled field of the given VMPP.
-        /// First published in XenServer 5.6 FP1.
-        /// </summary>
-        /// <param name="session">The session</param>
-        /// <param name="_vmpp">The opaque_ref of the given vmpp</param>
-        public static bool get_is_policy_enabled(Session session, string _vmpp)
-        {
-            if (session.JsonRpcClient != null)
-<<<<<<< HEAD
-                return session.JsonRpcClient.vmpp_get_is_policy_enabled(session.uuid, _vmpp);
-            else
-                return (bool)session.proxy.vmpp_get_is_policy_enabled(session.uuid, _vmpp ?? "").parse();
-=======
-                return session.JsonRpcClient.vmpp_get_is_policy_enabled(session.opaque_ref, _vmpp);
-            else
-                return (bool)session.proxy.vmpp_get_is_policy_enabled(session.opaque_ref, _vmpp ?? "").parse();
->>>>>>> 45f35ef0
-        }
-
-        /// <summary>
-        /// Get the backup_type field of the given VMPP.
-        /// First published in XenServer 5.6 FP1.
-        /// </summary>
-        /// <param name="session">The session</param>
-        /// <param name="_vmpp">The opaque_ref of the given vmpp</param>
-        public static vmpp_backup_type get_backup_type(Session session, string _vmpp)
-        {
-            if (session.JsonRpcClient != null)
-<<<<<<< HEAD
-                return session.JsonRpcClient.vmpp_get_backup_type(session.uuid, _vmpp);
-            else
-                return (vmpp_backup_type)Helper.EnumParseDefault(typeof(vmpp_backup_type), (string)session.proxy.vmpp_get_backup_type(session.uuid, _vmpp ?? "").parse());
-=======
-                return session.JsonRpcClient.vmpp_get_backup_type(session.opaque_ref, _vmpp);
-            else
-                return (vmpp_backup_type)Helper.EnumParseDefault(typeof(vmpp_backup_type), (string)session.proxy.vmpp_get_backup_type(session.opaque_ref, _vmpp ?? "").parse());
->>>>>>> 45f35ef0
-        }
-
-        /// <summary>
-        /// Get the backup_retention_value field of the given VMPP.
-        /// First published in XenServer 5.6 FP1.
-        /// </summary>
-        /// <param name="session">The session</param>
-        /// <param name="_vmpp">The opaque_ref of the given vmpp</param>
-        public static long get_backup_retention_value(Session session, string _vmpp)
-        {
-            if (session.JsonRpcClient != null)
-<<<<<<< HEAD
-                return session.JsonRpcClient.vmpp_get_backup_retention_value(session.uuid, _vmpp);
-            else
-                return long.Parse((string)session.proxy.vmpp_get_backup_retention_value(session.uuid, _vmpp ?? "").parse());
-=======
-                return session.JsonRpcClient.vmpp_get_backup_retention_value(session.opaque_ref, _vmpp);
-            else
-                return long.Parse((string)session.proxy.vmpp_get_backup_retention_value(session.opaque_ref, _vmpp ?? "").parse());
->>>>>>> 45f35ef0
-        }
-
-        /// <summary>
-        /// Get the backup_frequency field of the given VMPP.
-        /// First published in XenServer 5.6 FP1.
-        /// </summary>
-        /// <param name="session">The session</param>
-        /// <param name="_vmpp">The opaque_ref of the given vmpp</param>
-        public static vmpp_backup_frequency get_backup_frequency(Session session, string _vmpp)
-        {
-            if (session.JsonRpcClient != null)
-<<<<<<< HEAD
-                return session.JsonRpcClient.vmpp_get_backup_frequency(session.uuid, _vmpp);
-            else
-                return (vmpp_backup_frequency)Helper.EnumParseDefault(typeof(vmpp_backup_frequency), (string)session.proxy.vmpp_get_backup_frequency(session.uuid, _vmpp ?? "").parse());
-=======
-                return session.JsonRpcClient.vmpp_get_backup_frequency(session.opaque_ref, _vmpp);
-            else
-                return (vmpp_backup_frequency)Helper.EnumParseDefault(typeof(vmpp_backup_frequency), (string)session.proxy.vmpp_get_backup_frequency(session.opaque_ref, _vmpp ?? "").parse());
->>>>>>> 45f35ef0
-        }
-
-        /// <summary>
-        /// Get the backup_schedule field of the given VMPP.
-        /// First published in XenServer 5.6 FP1.
-        /// </summary>
-        /// <param name="session">The session</param>
-        /// <param name="_vmpp">The opaque_ref of the given vmpp</param>
-        public static Dictionary<string, string> get_backup_schedule(Session session, string _vmpp)
-        {
-            if (session.JsonRpcClient != null)
-<<<<<<< HEAD
-                return session.JsonRpcClient.vmpp_get_backup_schedule(session.uuid, _vmpp);
-            else
-                return Maps.convert_from_proxy_string_string(session.proxy.vmpp_get_backup_schedule(session.uuid, _vmpp ?? "").parse());
-=======
-                return session.JsonRpcClient.vmpp_get_backup_schedule(session.opaque_ref, _vmpp);
-            else
-                return Maps.convert_from_proxy_string_string(session.proxy.vmpp_get_backup_schedule(session.opaque_ref, _vmpp ?? "").parse());
->>>>>>> 45f35ef0
-        }
-
-        /// <summary>
-        /// Get the is_backup_running field of the given VMPP.
-        /// First published in XenServer 5.6 FP1.
-        /// </summary>
-        /// <param name="session">The session</param>
-        /// <param name="_vmpp">The opaque_ref of the given vmpp</param>
-        public static bool get_is_backup_running(Session session, string _vmpp)
-        {
-            if (session.JsonRpcClient != null)
-<<<<<<< HEAD
-                return session.JsonRpcClient.vmpp_get_is_backup_running(session.uuid, _vmpp);
-            else
-                return (bool)session.proxy.vmpp_get_is_backup_running(session.uuid, _vmpp ?? "").parse();
-=======
-                return session.JsonRpcClient.vmpp_get_is_backup_running(session.opaque_ref, _vmpp);
-            else
-                return (bool)session.proxy.vmpp_get_is_backup_running(session.opaque_ref, _vmpp ?? "").parse();
->>>>>>> 45f35ef0
-        }
-
-        /// <summary>
-        /// Get the backup_last_run_time field of the given VMPP.
-        /// First published in XenServer 5.6 FP1.
-        /// </summary>
-        /// <param name="session">The session</param>
-        /// <param name="_vmpp">The opaque_ref of the given vmpp</param>
-        public static DateTime get_backup_last_run_time(Session session, string _vmpp)
-        {
-            if (session.JsonRpcClient != null)
-<<<<<<< HEAD
-                return session.JsonRpcClient.vmpp_get_backup_last_run_time(session.uuid, _vmpp);
-            else
-                return session.proxy.vmpp_get_backup_last_run_time(session.uuid, _vmpp ?? "").parse();
-=======
-                return session.JsonRpcClient.vmpp_get_backup_last_run_time(session.opaque_ref, _vmpp);
-            else
-                return session.proxy.vmpp_get_backup_last_run_time(session.opaque_ref, _vmpp ?? "").parse();
->>>>>>> 45f35ef0
-        }
-
-        /// <summary>
-        /// Get the archive_target_type field of the given VMPP.
-        /// First published in XenServer 5.6 FP1.
-        /// </summary>
-        /// <param name="session">The session</param>
-        /// <param name="_vmpp">The opaque_ref of the given vmpp</param>
-        public static vmpp_archive_target_type get_archive_target_type(Session session, string _vmpp)
-        {
-            if (session.JsonRpcClient != null)
-<<<<<<< HEAD
-                return session.JsonRpcClient.vmpp_get_archive_target_type(session.uuid, _vmpp);
-            else
-                return (vmpp_archive_target_type)Helper.EnumParseDefault(typeof(vmpp_archive_target_type), (string)session.proxy.vmpp_get_archive_target_type(session.uuid, _vmpp ?? "").parse());
-=======
-                return session.JsonRpcClient.vmpp_get_archive_target_type(session.opaque_ref, _vmpp);
-            else
-                return (vmpp_archive_target_type)Helper.EnumParseDefault(typeof(vmpp_archive_target_type), (string)session.proxy.vmpp_get_archive_target_type(session.opaque_ref, _vmpp ?? "").parse());
->>>>>>> 45f35ef0
-        }
-
-        /// <summary>
-        /// Get the archive_target_config field of the given VMPP.
-        /// First published in XenServer 5.6 FP1.
-        /// </summary>
-        /// <param name="session">The session</param>
-        /// <param name="_vmpp">The opaque_ref of the given vmpp</param>
-        public static Dictionary<string, string> get_archive_target_config(Session session, string _vmpp)
-        {
-            if (session.JsonRpcClient != null)
-<<<<<<< HEAD
-                return session.JsonRpcClient.vmpp_get_archive_target_config(session.uuid, _vmpp);
-            else
-                return Maps.convert_from_proxy_string_string(session.proxy.vmpp_get_archive_target_config(session.uuid, _vmpp ?? "").parse());
-=======
-                return session.JsonRpcClient.vmpp_get_archive_target_config(session.opaque_ref, _vmpp);
-            else
-                return Maps.convert_from_proxy_string_string(session.proxy.vmpp_get_archive_target_config(session.opaque_ref, _vmpp ?? "").parse());
->>>>>>> 45f35ef0
-        }
-
-        /// <summary>
-        /// Get the archive_frequency field of the given VMPP.
-        /// First published in XenServer 5.6 FP1.
-        /// </summary>
-        /// <param name="session">The session</param>
-        /// <param name="_vmpp">The opaque_ref of the given vmpp</param>
-        public static vmpp_archive_frequency get_archive_frequency(Session session, string _vmpp)
-        {
-            if (session.JsonRpcClient != null)
-<<<<<<< HEAD
-                return session.JsonRpcClient.vmpp_get_archive_frequency(session.uuid, _vmpp);
-            else
-                return (vmpp_archive_frequency)Helper.EnumParseDefault(typeof(vmpp_archive_frequency), (string)session.proxy.vmpp_get_archive_frequency(session.uuid, _vmpp ?? "").parse());
-=======
-                return session.JsonRpcClient.vmpp_get_archive_frequency(session.opaque_ref, _vmpp);
-            else
-                return (vmpp_archive_frequency)Helper.EnumParseDefault(typeof(vmpp_archive_frequency), (string)session.proxy.vmpp_get_archive_frequency(session.opaque_ref, _vmpp ?? "").parse());
->>>>>>> 45f35ef0
-        }
-
-        /// <summary>
-        /// Get the archive_schedule field of the given VMPP.
-        /// First published in XenServer 5.6 FP1.
-        /// </summary>
-        /// <param name="session">The session</param>
-        /// <param name="_vmpp">The opaque_ref of the given vmpp</param>
-        public static Dictionary<string, string> get_archive_schedule(Session session, string _vmpp)
-        {
-            if (session.JsonRpcClient != null)
-<<<<<<< HEAD
-                return session.JsonRpcClient.vmpp_get_archive_schedule(session.uuid, _vmpp);
-            else
-                return Maps.convert_from_proxy_string_string(session.proxy.vmpp_get_archive_schedule(session.uuid, _vmpp ?? "").parse());
-=======
-                return session.JsonRpcClient.vmpp_get_archive_schedule(session.opaque_ref, _vmpp);
-            else
-                return Maps.convert_from_proxy_string_string(session.proxy.vmpp_get_archive_schedule(session.opaque_ref, _vmpp ?? "").parse());
->>>>>>> 45f35ef0
-        }
-
-        /// <summary>
-        /// Get the is_archive_running field of the given VMPP.
-        /// First published in XenServer 5.6 FP1.
-        /// </summary>
-        /// <param name="session">The session</param>
-        /// <param name="_vmpp">The opaque_ref of the given vmpp</param>
-        public static bool get_is_archive_running(Session session, string _vmpp)
-        {
-            if (session.JsonRpcClient != null)
-<<<<<<< HEAD
-                return session.JsonRpcClient.vmpp_get_is_archive_running(session.uuid, _vmpp);
-            else
-                return (bool)session.proxy.vmpp_get_is_archive_running(session.uuid, _vmpp ?? "").parse();
-=======
-                return session.JsonRpcClient.vmpp_get_is_archive_running(session.opaque_ref, _vmpp);
-            else
-                return (bool)session.proxy.vmpp_get_is_archive_running(session.opaque_ref, _vmpp ?? "").parse();
->>>>>>> 45f35ef0
-        }
-
-        /// <summary>
-        /// Get the archive_last_run_time field of the given VMPP.
-        /// First published in XenServer 5.6 FP1.
-        /// </summary>
-        /// <param name="session">The session</param>
-        /// <param name="_vmpp">The opaque_ref of the given vmpp</param>
-        public static DateTime get_archive_last_run_time(Session session, string _vmpp)
-        {
-            if (session.JsonRpcClient != null)
-<<<<<<< HEAD
-                return session.JsonRpcClient.vmpp_get_archive_last_run_time(session.uuid, _vmpp);
-            else
-                return session.proxy.vmpp_get_archive_last_run_time(session.uuid, _vmpp ?? "").parse();
-=======
-                return session.JsonRpcClient.vmpp_get_archive_last_run_time(session.opaque_ref, _vmpp);
-            else
-                return session.proxy.vmpp_get_archive_last_run_time(session.opaque_ref, _vmpp ?? "").parse();
->>>>>>> 45f35ef0
-        }
-
-        /// <summary>
-        /// Get the VMs field of the given VMPP.
-        /// First published in XenServer 5.6 FP1.
-        /// </summary>
-        /// <param name="session">The session</param>
-        /// <param name="_vmpp">The opaque_ref of the given vmpp</param>
-        public static List<XenRef<VM>> get_VMs(Session session, string _vmpp)
-        {
-            if (session.JsonRpcClient != null)
-<<<<<<< HEAD
-                return session.JsonRpcClient.vmpp_get_vms(session.uuid, _vmpp);
-            else
-                return XenRef<VM>.Create(session.proxy.vmpp_get_vms(session.uuid, _vmpp ?? "").parse());
-=======
-                return session.JsonRpcClient.vmpp_get_vms(session.opaque_ref, _vmpp);
-            else
-                return XenRef<VM>.Create(session.proxy.vmpp_get_vms(session.opaque_ref, _vmpp ?? "").parse());
->>>>>>> 45f35ef0
-        }
-
-        /// <summary>
-        /// Get the is_alarm_enabled field of the given VMPP.
-        /// First published in XenServer 5.6 FP1.
-        /// </summary>
-        /// <param name="session">The session</param>
-        /// <param name="_vmpp">The opaque_ref of the given vmpp</param>
-        public static bool get_is_alarm_enabled(Session session, string _vmpp)
-        {
-            if (session.JsonRpcClient != null)
-<<<<<<< HEAD
-                return session.JsonRpcClient.vmpp_get_is_alarm_enabled(session.uuid, _vmpp);
-            else
-                return (bool)session.proxy.vmpp_get_is_alarm_enabled(session.uuid, _vmpp ?? "").parse();
-=======
-                return session.JsonRpcClient.vmpp_get_is_alarm_enabled(session.opaque_ref, _vmpp);
-            else
-                return (bool)session.proxy.vmpp_get_is_alarm_enabled(session.opaque_ref, _vmpp ?? "").parse();
->>>>>>> 45f35ef0
-        }
-
-        /// <summary>
-        /// Get the alarm_config field of the given VMPP.
-        /// First published in XenServer 5.6 FP1.
-        /// </summary>
-        /// <param name="session">The session</param>
-        /// <param name="_vmpp">The opaque_ref of the given vmpp</param>
-        public static Dictionary<string, string> get_alarm_config(Session session, string _vmpp)
-        {
-            if (session.JsonRpcClient != null)
-<<<<<<< HEAD
-                return session.JsonRpcClient.vmpp_get_alarm_config(session.uuid, _vmpp);
-            else
-                return Maps.convert_from_proxy_string_string(session.proxy.vmpp_get_alarm_config(session.uuid, _vmpp ?? "").parse());
-=======
-                return session.JsonRpcClient.vmpp_get_alarm_config(session.opaque_ref, _vmpp);
-            else
-                return Maps.convert_from_proxy_string_string(session.proxy.vmpp_get_alarm_config(session.opaque_ref, _vmpp ?? "").parse());
->>>>>>> 45f35ef0
-        }
-
-        /// <summary>
-        /// Get the recent_alerts field of the given VMPP.
-        /// First published in XenServer 5.6 FP1.
-        /// </summary>
-        /// <param name="session">The session</param>
-        /// <param name="_vmpp">The opaque_ref of the given vmpp</param>
-        public static string[] get_recent_alerts(Session session, string _vmpp)
-        {
-            if (session.JsonRpcClient != null)
-<<<<<<< HEAD
-                return session.JsonRpcClient.vmpp_get_recent_alerts(session.uuid, _vmpp);
-            else
-                return (string [])session.proxy.vmpp_get_recent_alerts(session.uuid, _vmpp ?? "").parse();
-=======
-                return session.JsonRpcClient.vmpp_get_recent_alerts(session.opaque_ref, _vmpp);
-            else
-                return (string [])session.proxy.vmpp_get_recent_alerts(session.opaque_ref, _vmpp ?? "").parse();
->>>>>>> 45f35ef0
-        }
-
-        /// <summary>
-        /// Set the name/label field of the given VMPP.
-        /// First published in XenServer 5.6 FP1.
-        /// </summary>
-        /// <param name="session">The session</param>
-        /// <param name="_vmpp">The opaque_ref of the given vmpp</param>
-        /// <param name="_label">New value to set</param>
-        public static void set_name_label(Session session, string _vmpp, string _label)
-        {
-            if (session.JsonRpcClient != null)
-<<<<<<< HEAD
-                session.JsonRpcClient.vmpp_set_name_label(session.uuid, _vmpp, _label);
-            else
-                session.proxy.vmpp_set_name_label(session.uuid, _vmpp ?? "", _label ?? "").parse();
-=======
-                session.JsonRpcClient.vmpp_set_name_label(session.opaque_ref, _vmpp, _label);
-            else
-                session.proxy.vmpp_set_name_label(session.opaque_ref, _vmpp ?? "", _label ?? "").parse();
->>>>>>> 45f35ef0
-        }
-
-        /// <summary>
-        /// Set the name/description field of the given VMPP.
-        /// First published in XenServer 5.6 FP1.
-        /// </summary>
-        /// <param name="session">The session</param>
-        /// <param name="_vmpp">The opaque_ref of the given vmpp</param>
-        /// <param name="_description">New value to set</param>
-        public static void set_name_description(Session session, string _vmpp, string _description)
-        {
-            if (session.JsonRpcClient != null)
-<<<<<<< HEAD
-                session.JsonRpcClient.vmpp_set_name_description(session.uuid, _vmpp, _description);
-            else
-                session.proxy.vmpp_set_name_description(session.uuid, _vmpp ?? "", _description ?? "").parse();
-=======
-                session.JsonRpcClient.vmpp_set_name_description(session.opaque_ref, _vmpp, _description);
-            else
-                session.proxy.vmpp_set_name_description(session.opaque_ref, _vmpp ?? "", _description ?? "").parse();
->>>>>>> 45f35ef0
-        }
-
-        /// <summary>
-        /// Set the is_policy_enabled field of the given VMPP.
-        /// First published in XenServer 5.6 FP1.
-        /// </summary>
-        /// <param name="session">The session</param>
-        /// <param name="_vmpp">The opaque_ref of the given vmpp</param>
-        /// <param name="_is_policy_enabled">New value to set</param>
-        public static void set_is_policy_enabled(Session session, string _vmpp, bool _is_policy_enabled)
-        {
-            if (session.JsonRpcClient != null)
-<<<<<<< HEAD
-                session.JsonRpcClient.vmpp_set_is_policy_enabled(session.uuid, _vmpp, _is_policy_enabled);
-            else
-                session.proxy.vmpp_set_is_policy_enabled(session.uuid, _vmpp ?? "", _is_policy_enabled).parse();
-=======
-                session.JsonRpcClient.vmpp_set_is_policy_enabled(session.opaque_ref, _vmpp, _is_policy_enabled);
-            else
-                session.proxy.vmpp_set_is_policy_enabled(session.opaque_ref, _vmpp ?? "", _is_policy_enabled).parse();
->>>>>>> 45f35ef0
-        }
-
-        /// <summary>
-        /// Set the backup_type field of the given VMPP.
-        /// First published in XenServer 5.6 FP1.
-        /// </summary>
-        /// <param name="session">The session</param>
-        /// <param name="_vmpp">The opaque_ref of the given vmpp</param>
-        /// <param name="_backup_type">New value to set</param>
-        public static void set_backup_type(Session session, string _vmpp, vmpp_backup_type _backup_type)
-        {
-            if (session.JsonRpcClient != null)
-<<<<<<< HEAD
-                session.JsonRpcClient.vmpp_set_backup_type(session.uuid, _vmpp, _backup_type);
-            else
-                session.proxy.vmpp_set_backup_type(session.uuid, _vmpp ?? "", vmpp_backup_type_helper.ToString(_backup_type)).parse();
-=======
-                session.JsonRpcClient.vmpp_set_backup_type(session.opaque_ref, _vmpp, _backup_type);
-            else
-                session.proxy.vmpp_set_backup_type(session.opaque_ref, _vmpp ?? "", vmpp_backup_type_helper.ToString(_backup_type)).parse();
->>>>>>> 45f35ef0
-        }
-
-        /// <summary>
-        /// This call executes the protection policy immediately
-        /// First published in XenServer 5.6 FP1.
-        /// </summary>
-        /// <param name="session">The session</param>
-        /// <param name="_vmpp">The opaque_ref of the given vmpp</param>
-        public static string protect_now(Session session, string _vmpp)
-        {
-            if (session.JsonRpcClient != null)
-<<<<<<< HEAD
-                return session.JsonRpcClient.vmpp_protect_now(session.uuid, _vmpp);
-            else
-                return (string)session.proxy.vmpp_protect_now(session.uuid, _vmpp ?? "").parse();
-=======
-                return session.JsonRpcClient.vmpp_protect_now(session.opaque_ref, _vmpp);
-            else
-                return (string)session.proxy.vmpp_protect_now(session.opaque_ref, _vmpp ?? "").parse();
->>>>>>> 45f35ef0
-        }
-
-        /// <summary>
-        /// This call archives the snapshot provided as a parameter
-        /// First published in XenServer 5.6 FP1.
-        /// </summary>
-        /// <param name="session">The session</param>
-        /// <param name="_snapshot">The snapshot to archive</param>
-        public static string archive_now(Session session, string _snapshot)
-        {
-            if (session.JsonRpcClient != null)
-<<<<<<< HEAD
-                return session.JsonRpcClient.vmpp_archive_now(session.uuid, _snapshot);
-            else
-                return (string)session.proxy.vmpp_archive_now(session.uuid, _snapshot ?? "").parse();
-=======
-                return session.JsonRpcClient.vmpp_archive_now(session.opaque_ref, _snapshot);
-            else
-                return (string)session.proxy.vmpp_archive_now(session.opaque_ref, _snapshot ?? "").parse();
->>>>>>> 45f35ef0
-        }
-
-        /// <summary>
-        /// This call fetches a history of alerts for a given protection policy
-        /// First published in XenServer 5.6 FP1.
-        /// </summary>
-        /// <param name="session">The session</param>
-        /// <param name="_vmpp">The opaque_ref of the given vmpp</param>
-        /// <param name="_hours_from_now">how many hours in the past the oldest record to fetch is</param>
-        public static string[] get_alerts(Session session, string _vmpp, long _hours_from_now)
-        {
-            if (session.JsonRpcClient != null)
-<<<<<<< HEAD
-                return session.JsonRpcClient.vmpp_get_alerts(session.uuid, _vmpp, _hours_from_now);
-            else
-                return (string [])session.proxy.vmpp_get_alerts(session.uuid, _vmpp ?? "", _hours_from_now.ToString()).parse();
-=======
-                return session.JsonRpcClient.vmpp_get_alerts(session.opaque_ref, _vmpp, _hours_from_now);
-            else
-                return (string [])session.proxy.vmpp_get_alerts(session.opaque_ref, _vmpp ?? "", _hours_from_now.ToString()).parse();
->>>>>>> 45f35ef0
-        }
-
-        /// <summary>
-        /// 
-        /// First published in XenServer 5.6 FP1.
-        /// </summary>
-        /// <param name="session">The session</param>
-        /// <param name="_vmpp">The opaque_ref of the given vmpp</param>
-        /// <param name="_value">the value to set</param>
-        public static void set_backup_retention_value(Session session, string _vmpp, long _value)
-        {
-            if (session.JsonRpcClient != null)
-<<<<<<< HEAD
-                session.JsonRpcClient.vmpp_set_backup_retention_value(session.uuid, _vmpp, _value);
-            else
-                session.proxy.vmpp_set_backup_retention_value(session.uuid, _vmpp ?? "", _value.ToString()).parse();
-=======
-                session.JsonRpcClient.vmpp_set_backup_retention_value(session.opaque_ref, _vmpp, _value);
-            else
-                session.proxy.vmpp_set_backup_retention_value(session.opaque_ref, _vmpp ?? "", _value.ToString()).parse();
->>>>>>> 45f35ef0
-        }
-
-        /// <summary>
-        /// Set the value of the backup_frequency field
-        /// First published in XenServer 5.6 FP1.
-        /// </summary>
-        /// <param name="session">The session</param>
-        /// <param name="_vmpp">The opaque_ref of the given vmpp</param>
-        /// <param name="_value">the backup frequency</param>
-        public static void set_backup_frequency(Session session, string _vmpp, vmpp_backup_frequency _value)
-        {
-            if (session.JsonRpcClient != null)
-<<<<<<< HEAD
-                session.JsonRpcClient.vmpp_set_backup_frequency(session.uuid, _vmpp, _value);
-            else
-                session.proxy.vmpp_set_backup_frequency(session.uuid, _vmpp ?? "", vmpp_backup_frequency_helper.ToString(_value)).parse();
-=======
-                session.JsonRpcClient.vmpp_set_backup_frequency(session.opaque_ref, _vmpp, _value);
-            else
-                session.proxy.vmpp_set_backup_frequency(session.opaque_ref, _vmpp ?? "", vmpp_backup_frequency_helper.ToString(_value)).parse();
->>>>>>> 45f35ef0
-        }
-
-        /// <summary>
-        /// 
-        /// First published in XenServer 5.6 FP1.
-        /// </summary>
-        /// <param name="session">The session</param>
-        /// <param name="_vmpp">The opaque_ref of the given vmpp</param>
-        /// <param name="_value">the value to set</param>
-        public static void set_backup_schedule(Session session, string _vmpp, Dictionary<string, string> _value)
-        {
-            if (session.JsonRpcClient != null)
-<<<<<<< HEAD
-                session.JsonRpcClient.vmpp_set_backup_schedule(session.uuid, _vmpp, _value);
-            else
-                session.proxy.vmpp_set_backup_schedule(session.uuid, _vmpp ?? "", Maps.convert_to_proxy_string_string(_value)).parse();
-=======
-                session.JsonRpcClient.vmpp_set_backup_schedule(session.opaque_ref, _vmpp, _value);
-            else
-                session.proxy.vmpp_set_backup_schedule(session.opaque_ref, _vmpp ?? "", Maps.convert_to_proxy_string_string(_value)).parse();
->>>>>>> 45f35ef0
-        }
-
-        /// <summary>
-        /// Set the value of the archive_frequency field
-        /// First published in XenServer 5.6 FP1.
-        /// </summary>
-        /// <param name="session">The session</param>
-        /// <param name="_vmpp">The opaque_ref of the given vmpp</param>
-        /// <param name="_value">the archive frequency</param>
-        public static void set_archive_frequency(Session session, string _vmpp, vmpp_archive_frequency _value)
-        {
-            if (session.JsonRpcClient != null)
-<<<<<<< HEAD
-                session.JsonRpcClient.vmpp_set_archive_frequency(session.uuid, _vmpp, _value);
-            else
-                session.proxy.vmpp_set_archive_frequency(session.uuid, _vmpp ?? "", vmpp_archive_frequency_helper.ToString(_value)).parse();
-=======
-                session.JsonRpcClient.vmpp_set_archive_frequency(session.opaque_ref, _vmpp, _value);
-            else
-                session.proxy.vmpp_set_archive_frequency(session.opaque_ref, _vmpp ?? "", vmpp_archive_frequency_helper.ToString(_value)).parse();
->>>>>>> 45f35ef0
-        }
-
-        /// <summary>
-        /// 
-        /// First published in XenServer 5.6 FP1.
-        /// </summary>
-        /// <param name="session">The session</param>
-        /// <param name="_vmpp">The opaque_ref of the given vmpp</param>
-        /// <param name="_value">the value to set</param>
-        public static void set_archive_schedule(Session session, string _vmpp, Dictionary<string, string> _value)
-        {
-            if (session.JsonRpcClient != null)
-<<<<<<< HEAD
-                session.JsonRpcClient.vmpp_set_archive_schedule(session.uuid, _vmpp, _value);
-            else
-                session.proxy.vmpp_set_archive_schedule(session.uuid, _vmpp ?? "", Maps.convert_to_proxy_string_string(_value)).parse();
-=======
-                session.JsonRpcClient.vmpp_set_archive_schedule(session.opaque_ref, _vmpp, _value);
-            else
-                session.proxy.vmpp_set_archive_schedule(session.opaque_ref, _vmpp ?? "", Maps.convert_to_proxy_string_string(_value)).parse();
->>>>>>> 45f35ef0
-        }
-
-        /// <summary>
-        /// Set the value of the archive_target_config_type field
-        /// First published in XenServer 5.6 FP1.
-        /// </summary>
-        /// <param name="session">The session</param>
-        /// <param name="_vmpp">The opaque_ref of the given vmpp</param>
-        /// <param name="_value">the archive target config type</param>
-        public static void set_archive_target_type(Session session, string _vmpp, vmpp_archive_target_type _value)
-        {
-            if (session.JsonRpcClient != null)
-<<<<<<< HEAD
-                session.JsonRpcClient.vmpp_set_archive_target_type(session.uuid, _vmpp, _value);
-            else
-                session.proxy.vmpp_set_archive_target_type(session.uuid, _vmpp ?? "", vmpp_archive_target_type_helper.ToString(_value)).parse();
-=======
-                session.JsonRpcClient.vmpp_set_archive_target_type(session.opaque_ref, _vmpp, _value);
-            else
-                session.proxy.vmpp_set_archive_target_type(session.opaque_ref, _vmpp ?? "", vmpp_archive_target_type_helper.ToString(_value)).parse();
->>>>>>> 45f35ef0
-        }
-
-        /// <summary>
-        /// 
-        /// First published in XenServer 5.6 FP1.
-        /// </summary>
-        /// <param name="session">The session</param>
-        /// <param name="_vmpp">The opaque_ref of the given vmpp</param>
-        /// <param name="_value">the value to set</param>
-        public static void set_archive_target_config(Session session, string _vmpp, Dictionary<string, string> _value)
-        {
-            if (session.JsonRpcClient != null)
-<<<<<<< HEAD
-                session.JsonRpcClient.vmpp_set_archive_target_config(session.uuid, _vmpp, _value);
-            else
-                session.proxy.vmpp_set_archive_target_config(session.uuid, _vmpp ?? "", Maps.convert_to_proxy_string_string(_value)).parse();
-=======
-                session.JsonRpcClient.vmpp_set_archive_target_config(session.opaque_ref, _vmpp, _value);
-            else
-                session.proxy.vmpp_set_archive_target_config(session.opaque_ref, _vmpp ?? "", Maps.convert_to_proxy_string_string(_value)).parse();
->>>>>>> 45f35ef0
-        }
-
-        /// <summary>
-        /// Set the value of the is_alarm_enabled field
-        /// First published in XenServer 5.6 FP1.
-        /// </summary>
-        /// <param name="session">The session</param>
-        /// <param name="_vmpp">The opaque_ref of the given vmpp</param>
-        /// <param name="_value">true if alarm is enabled for this policy</param>
-        public static void set_is_alarm_enabled(Session session, string _vmpp, bool _value)
-        {
-            if (session.JsonRpcClient != null)
-<<<<<<< HEAD
-                session.JsonRpcClient.vmpp_set_is_alarm_enabled(session.uuid, _vmpp, _value);
-            else
-                session.proxy.vmpp_set_is_alarm_enabled(session.uuid, _vmpp ?? "", _value).parse();
-=======
-                session.JsonRpcClient.vmpp_set_is_alarm_enabled(session.opaque_ref, _vmpp, _value);
-            else
-                session.proxy.vmpp_set_is_alarm_enabled(session.opaque_ref, _vmpp ?? "", _value).parse();
->>>>>>> 45f35ef0
-        }
-
-        /// <summary>
-        /// 
-        /// First published in XenServer 5.6 FP1.
-        /// </summary>
-        /// <param name="session">The session</param>
-        /// <param name="_vmpp">The opaque_ref of the given vmpp</param>
-        /// <param name="_value">the value to set</param>
-        public static void set_alarm_config(Session session, string _vmpp, Dictionary<string, string> _value)
-        {
-            if (session.JsonRpcClient != null)
-<<<<<<< HEAD
-                session.JsonRpcClient.vmpp_set_alarm_config(session.uuid, _vmpp, _value);
-            else
-                session.proxy.vmpp_set_alarm_config(session.uuid, _vmpp ?? "", Maps.convert_to_proxy_string_string(_value)).parse();
-=======
-                session.JsonRpcClient.vmpp_set_alarm_config(session.opaque_ref, _vmpp, _value);
-            else
-                session.proxy.vmpp_set_alarm_config(session.opaque_ref, _vmpp ?? "", Maps.convert_to_proxy_string_string(_value)).parse();
->>>>>>> 45f35ef0
-        }
-
-        /// <summary>
-        /// 
-        /// First published in XenServer 5.6 FP1.
-        /// </summary>
-        /// <param name="session">The session</param>
-        /// <param name="_vmpp">The opaque_ref of the given vmpp</param>
-        /// <param name="_key">the key to add</param>
-        /// <param name="_value">the value to add</param>
-        public static void add_to_backup_schedule(Session session, string _vmpp, string _key, string _value)
-        {
-            if (session.JsonRpcClient != null)
-<<<<<<< HEAD
-                session.JsonRpcClient.vmpp_add_to_backup_schedule(session.uuid, _vmpp, _key, _value);
-            else
-                session.proxy.vmpp_add_to_backup_schedule(session.uuid, _vmpp ?? "", _key ?? "", _value ?? "").parse();
-=======
-                session.JsonRpcClient.vmpp_add_to_backup_schedule(session.opaque_ref, _vmpp, _key, _value);
-            else
-                session.proxy.vmpp_add_to_backup_schedule(session.opaque_ref, _vmpp ?? "", _key ?? "", _value ?? "").parse();
->>>>>>> 45f35ef0
-        }
-
-        /// <summary>
-        /// 
-        /// First published in XenServer 5.6 FP1.
-        /// </summary>
-        /// <param name="session">The session</param>
-        /// <param name="_vmpp">The opaque_ref of the given vmpp</param>
-        /// <param name="_key">the key to add</param>
-        /// <param name="_value">the value to add</param>
-        public static void add_to_archive_target_config(Session session, string _vmpp, string _key, string _value)
-        {
-            if (session.JsonRpcClient != null)
-<<<<<<< HEAD
-                session.JsonRpcClient.vmpp_add_to_archive_target_config(session.uuid, _vmpp, _key, _value);
-            else
-                session.proxy.vmpp_add_to_archive_target_config(session.uuid, _vmpp ?? "", _key ?? "", _value ?? "").parse();
-=======
-                session.JsonRpcClient.vmpp_add_to_archive_target_config(session.opaque_ref, _vmpp, _key, _value);
-            else
-                session.proxy.vmpp_add_to_archive_target_config(session.opaque_ref, _vmpp ?? "", _key ?? "", _value ?? "").parse();
->>>>>>> 45f35ef0
-        }
-
-        /// <summary>
-        /// 
-        /// First published in XenServer 5.6 FP1.
-        /// </summary>
-        /// <param name="session">The session</param>
-        /// <param name="_vmpp">The opaque_ref of the given vmpp</param>
-        /// <param name="_key">the key to add</param>
-        /// <param name="_value">the value to add</param>
-        public static void add_to_archive_schedule(Session session, string _vmpp, string _key, string _value)
-        {
-            if (session.JsonRpcClient != null)
-<<<<<<< HEAD
-                session.JsonRpcClient.vmpp_add_to_archive_schedule(session.uuid, _vmpp, _key, _value);
-            else
-                session.proxy.vmpp_add_to_archive_schedule(session.uuid, _vmpp ?? "", _key ?? "", _value ?? "").parse();
-=======
-                session.JsonRpcClient.vmpp_add_to_archive_schedule(session.opaque_ref, _vmpp, _key, _value);
-            else
-                session.proxy.vmpp_add_to_archive_schedule(session.opaque_ref, _vmpp ?? "", _key ?? "", _value ?? "").parse();
->>>>>>> 45f35ef0
-        }
-
-        /// <summary>
-        /// 
-        /// First published in XenServer 5.6 FP1.
-        /// </summary>
-        /// <param name="session">The session</param>
-        /// <param name="_vmpp">The opaque_ref of the given vmpp</param>
-        /// <param name="_key">the key to add</param>
-        /// <param name="_value">the value to add</param>
-        public static void add_to_alarm_config(Session session, string _vmpp, string _key, string _value)
-        {
-            if (session.JsonRpcClient != null)
-<<<<<<< HEAD
-                session.JsonRpcClient.vmpp_add_to_alarm_config(session.uuid, _vmpp, _key, _value);
-            else
-                session.proxy.vmpp_add_to_alarm_config(session.uuid, _vmpp ?? "", _key ?? "", _value ?? "").parse();
-=======
-                session.JsonRpcClient.vmpp_add_to_alarm_config(session.opaque_ref, _vmpp, _key, _value);
-            else
-                session.proxy.vmpp_add_to_alarm_config(session.opaque_ref, _vmpp ?? "", _key ?? "", _value ?? "").parse();
->>>>>>> 45f35ef0
-        }
-
-        /// <summary>
-        /// 
-        /// First published in XenServer 5.6 FP1.
-        /// </summary>
-        /// <param name="session">The session</param>
-        /// <param name="_vmpp">The opaque_ref of the given vmpp</param>
-        /// <param name="_key">the key to remove</param>
-        public static void remove_from_backup_schedule(Session session, string _vmpp, string _key)
-        {
-            if (session.JsonRpcClient != null)
-<<<<<<< HEAD
-                session.JsonRpcClient.vmpp_remove_from_backup_schedule(session.uuid, _vmpp, _key);
-            else
-                session.proxy.vmpp_remove_from_backup_schedule(session.uuid, _vmpp ?? "", _key ?? "").parse();
-=======
-                session.JsonRpcClient.vmpp_remove_from_backup_schedule(session.opaque_ref, _vmpp, _key);
-            else
-                session.proxy.vmpp_remove_from_backup_schedule(session.opaque_ref, _vmpp ?? "", _key ?? "").parse();
->>>>>>> 45f35ef0
-        }
-
-        /// <summary>
-        /// 
-        /// First published in XenServer 5.6 FP1.
-        /// </summary>
-        /// <param name="session">The session</param>
-        /// <param name="_vmpp">The opaque_ref of the given vmpp</param>
-        /// <param name="_key">the key to remove</param>
-        public static void remove_from_archive_target_config(Session session, string _vmpp, string _key)
-        {
-            if (session.JsonRpcClient != null)
-<<<<<<< HEAD
-                session.JsonRpcClient.vmpp_remove_from_archive_target_config(session.uuid, _vmpp, _key);
-            else
-                session.proxy.vmpp_remove_from_archive_target_config(session.uuid, _vmpp ?? "", _key ?? "").parse();
-=======
-                session.JsonRpcClient.vmpp_remove_from_archive_target_config(session.opaque_ref, _vmpp, _key);
-            else
-                session.proxy.vmpp_remove_from_archive_target_config(session.opaque_ref, _vmpp ?? "", _key ?? "").parse();
->>>>>>> 45f35ef0
-        }
-
-        /// <summary>
-        /// 
-        /// First published in XenServer 5.6 FP1.
-        /// </summary>
-        /// <param name="session">The session</param>
-        /// <param name="_vmpp">The opaque_ref of the given vmpp</param>
-        /// <param name="_key">the key to remove</param>
-        public static void remove_from_archive_schedule(Session session, string _vmpp, string _key)
-        {
-            if (session.JsonRpcClient != null)
-<<<<<<< HEAD
-                session.JsonRpcClient.vmpp_remove_from_archive_schedule(session.uuid, _vmpp, _key);
-            else
-                session.proxy.vmpp_remove_from_archive_schedule(session.uuid, _vmpp ?? "", _key ?? "").parse();
-=======
-                session.JsonRpcClient.vmpp_remove_from_archive_schedule(session.opaque_ref, _vmpp, _key);
-            else
-                session.proxy.vmpp_remove_from_archive_schedule(session.opaque_ref, _vmpp ?? "", _key ?? "").parse();
->>>>>>> 45f35ef0
-        }
-
-        /// <summary>
-        /// 
-        /// First published in XenServer 5.6 FP1.
-        /// </summary>
-        /// <param name="session">The session</param>
-        /// <param name="_vmpp">The opaque_ref of the given vmpp</param>
-        /// <param name="_key">the key to remove</param>
-        public static void remove_from_alarm_config(Session session, string _vmpp, string _key)
-        {
-            if (session.JsonRpcClient != null)
-<<<<<<< HEAD
-                session.JsonRpcClient.vmpp_remove_from_alarm_config(session.uuid, _vmpp, _key);
-            else
-                session.proxy.vmpp_remove_from_alarm_config(session.uuid, _vmpp ?? "", _key ?? "").parse();
-=======
-                session.JsonRpcClient.vmpp_remove_from_alarm_config(session.opaque_ref, _vmpp, _key);
-            else
-                session.proxy.vmpp_remove_from_alarm_config(session.opaque_ref, _vmpp ?? "", _key ?? "").parse();
->>>>>>> 45f35ef0
-        }
-
-        /// <summary>
-        /// 
-        /// First published in XenServer 5.6 FP1.
-        /// </summary>
-        /// <param name="session">The session</param>
-        /// <param name="_vmpp">The opaque_ref of the given vmpp</param>
-        /// <param name="_value">the value to set</param>
-        public static void set_backup_last_run_time(Session session, string _vmpp, DateTime _value)
-        {
-            if (session.JsonRpcClient != null)
-<<<<<<< HEAD
-                session.JsonRpcClient.vmpp_set_backup_last_run_time(session.uuid, _vmpp, _value);
-            else
-                session.proxy.vmpp_set_backup_last_run_time(session.uuid, _vmpp ?? "", _value).parse();
-=======
-                session.JsonRpcClient.vmpp_set_backup_last_run_time(session.opaque_ref, _vmpp, _value);
-            else
-                session.proxy.vmpp_set_backup_last_run_time(session.opaque_ref, _vmpp ?? "", _value).parse();
->>>>>>> 45f35ef0
-        }
-
-        /// <summary>
-        /// 
-        /// First published in XenServer 5.6 FP1.
-        /// </summary>
-        /// <param name="session">The session</param>
-        /// <param name="_vmpp">The opaque_ref of the given vmpp</param>
-        /// <param name="_value">the value to set</param>
-        public static void set_archive_last_run_time(Session session, string _vmpp, DateTime _value)
-        {
-            if (session.JsonRpcClient != null)
-<<<<<<< HEAD
-                session.JsonRpcClient.vmpp_set_archive_last_run_time(session.uuid, _vmpp, _value);
-            else
-                session.proxy.vmpp_set_archive_last_run_time(session.uuid, _vmpp ?? "", _value).parse();
-=======
-                session.JsonRpcClient.vmpp_set_archive_last_run_time(session.opaque_ref, _vmpp, _value);
-            else
-                session.proxy.vmpp_set_archive_last_run_time(session.opaque_ref, _vmpp ?? "", _value).parse();
->>>>>>> 45f35ef0
-        }
-
-        /// <summary>
-        /// Return a list of all the VMPPs known to the system.
-        /// First published in XenServer 5.6 FP1.
-        /// </summary>
-        /// <param name="session">The session</param>
-        public static List<XenRef<VMPP>> get_all(Session session)
-        {
-            if (session.JsonRpcClient != null)
-<<<<<<< HEAD
-                return session.JsonRpcClient.vmpp_get_all(session.uuid);
-            else
-                return XenRef<VMPP>.Create(session.proxy.vmpp_get_all(session.uuid).parse());
-=======
-                return session.JsonRpcClient.vmpp_get_all(session.opaque_ref);
-            else
-                return XenRef<VMPP>.Create(session.proxy.vmpp_get_all(session.opaque_ref).parse());
->>>>>>> 45f35ef0
-        }
-
-        /// <summary>
-        /// Get all the VMPP Records at once, in a single XML RPC call
-        /// First published in XenServer 5.6 FP1.
-        /// </summary>
-        /// <param name="session">The session</param>
-        public static Dictionary<XenRef<VMPP>, VMPP> get_all_records(Session session)
-        {
-            if (session.JsonRpcClient != null)
-<<<<<<< HEAD
-                return session.JsonRpcClient.vmpp_get_all_records(session.uuid);
-            else
-                return XenRef<VMPP>.Create<Proxy_VMPP>(session.proxy.vmpp_get_all_records(session.uuid).parse());
-=======
-                return session.JsonRpcClient.vmpp_get_all_records(session.opaque_ref);
-            else
-                return XenRef<VMPP>.Create<Proxy_VMPP>(session.proxy.vmpp_get_all_records(session.opaque_ref).parse());
->>>>>>> 45f35ef0
-        }
-
-        /// <summary>
-        /// Unique identifier/object reference
-        /// </summary>
-        public virtual string uuid
-        {
-            get { return _uuid; }
-            set
-            {
-                if (!Helper.AreEqual(value, _uuid))
-                {
-                    _uuid = value;
-                    Changed = true;
-                    NotifyPropertyChanged("uuid");
-                }
-            }
-        }
-        private string _uuid = "";
-
-        /// <summary>
-        /// a human-readable name
-        /// </summary>
-        public virtual string name_label
-        {
-            get { return _name_label; }
-            set
-            {
-                if (!Helper.AreEqual(value, _name_label))
-                {
-                    _name_label = value;
-                    Changed = true;
-                    NotifyPropertyChanged("name_label");
-                }
-            }
-        }
-        private string _name_label = "";
-
-        /// <summary>
-        /// a notes field containing human-readable description
-        /// </summary>
-        public virtual string name_description
-        {
-            get { return _name_description; }
-            set
-            {
-                if (!Helper.AreEqual(value, _name_description))
-                {
-                    _name_description = value;
-                    Changed = true;
-                    NotifyPropertyChanged("name_description");
-                }
-            }
-        }
-        private string _name_description = "";
-
-        /// <summary>
-        /// enable or disable this policy
-        /// </summary>
-        public virtual bool is_policy_enabled
-        {
-            get { return _is_policy_enabled; }
-            set
-            {
-                if (!Helper.AreEqual(value, _is_policy_enabled))
-                {
-                    _is_policy_enabled = value;
-                    Changed = true;
-                    NotifyPropertyChanged("is_policy_enabled");
-                }
-            }
-        }
-        private bool _is_policy_enabled = true;
-
-        /// <summary>
-        /// type of the backup sub-policy
-        /// </summary>
-        [JsonConverter(typeof(vmpp_backup_typeConverter))]
-        public virtual vmpp_backup_type backup_type
-        {
-            get { return _backup_type; }
-            set
-            {
-                if (!Helper.AreEqual(value, _backup_type))
-                {
-                    _backup_type = value;
-                    Changed = true;
-                    NotifyPropertyChanged("backup_type");
-                }
-            }
-        }
-        private vmpp_backup_type _backup_type = vmpp_backup_type.snapshot;
-
-        /// <summary>
-        /// maximum number of backups that should be stored at any time
-        /// </summary>
-        public virtual long backup_retention_value
-        {
-            get { return _backup_retention_value; }
-            set
-            {
-                if (!Helper.AreEqual(value, _backup_retention_value))
-                {
-                    _backup_retention_value = value;
-                    Changed = true;
-                    NotifyPropertyChanged("backup_retention_value");
-                }
-            }
-        }
-        private long _backup_retention_value = 7;
-
-        /// <summary>
-        /// frequency of the backup schedule
-        /// </summary>
-        [JsonConverter(typeof(vmpp_backup_frequencyConverter))]
-        public virtual vmpp_backup_frequency backup_frequency
-        {
-            get { return _backup_frequency; }
-            set
-            {
-                if (!Helper.AreEqual(value, _backup_frequency))
-                {
-                    _backup_frequency = value;
-                    Changed = true;
-                    NotifyPropertyChanged("backup_frequency");
-                }
-            }
-        }
-        private vmpp_backup_frequency _backup_frequency = vmpp_backup_frequency.daily;
-
-        /// <summary>
-        /// schedule of the backup containing 'hour', 'min', 'days'. Date/time-related information is in Local Timezone
-        /// </summary>
-        [JsonConverter(typeof(StringStringMapConverter))]
-        public virtual Dictionary<string, string> backup_schedule
-        {
-            get { return _backup_schedule; }
-            set
-            {
-                if (!Helper.AreEqual(value, _backup_schedule))
-                {
-                    _backup_schedule = value;
-                    Changed = true;
-                    NotifyPropertyChanged("backup_schedule");
-                }
-            }
-        }
-        private Dictionary<string, string> _backup_schedule = new Dictionary<string, string>() {};
-
-        /// <summary>
-        /// true if this protection policy's backup is running
-        /// </summary>
-        public virtual bool is_backup_running
-        {
-            get { return _is_backup_running; }
-            set
-            {
-                if (!Helper.AreEqual(value, _is_backup_running))
-                {
-                    _is_backup_running = value;
-                    Changed = true;
-                    NotifyPropertyChanged("is_backup_running");
-                }
-            }
-        }
-        private bool _is_backup_running;
-
-        /// <summary>
-        /// time of the last backup
-        /// </summary>
-        [JsonConverter(typeof(XenDateTimeConverter))]
-        public virtual DateTime backup_last_run_time
-        {
-            get { return _backup_last_run_time; }
-            set
-            {
-                if (!Helper.AreEqual(value, _backup_last_run_time))
-                {
-                    _backup_last_run_time = value;
-                    Changed = true;
-                    NotifyPropertyChanged("backup_last_run_time");
-                }
-            }
-        }
-        private DateTime _backup_last_run_time = DateTime.ParseExact("19700101T00:00:00Z", "yyyyMMddTHH:mm:ssZ", CultureInfo.InvariantCulture);
-
-        /// <summary>
-        /// type of the archive target config
-        /// </summary>
-        [JsonConverter(typeof(vmpp_archive_target_typeConverter))]
-        public virtual vmpp_archive_target_type archive_target_type
-        {
-            get { return _archive_target_type; }
-            set
-            {
-                if (!Helper.AreEqual(value, _archive_target_type))
-                {
-                    _archive_target_type = value;
-                    Changed = true;
-                    NotifyPropertyChanged("archive_target_type");
-                }
-            }
-        }
-        private vmpp_archive_target_type _archive_target_type = vmpp_archive_target_type.none;
-
-        /// <summary>
-        /// configuration for the archive, including its 'location', 'username', 'password'
-        /// </summary>
-        [JsonConverter(typeof(StringStringMapConverter))]
-        public virtual Dictionary<string, string> archive_target_config
-        {
-            get { return _archive_target_config; }
-            set
-            {
-                if (!Helper.AreEqual(value, _archive_target_config))
-                {
-                    _archive_target_config = value;
-                    Changed = true;
-                    NotifyPropertyChanged("archive_target_config");
-                }
-            }
-        }
-        private Dictionary<string, string> _archive_target_config = new Dictionary<string, string>() {};
-
-        /// <summary>
-        /// frequency of the archive schedule
-        /// </summary>
-        [JsonConverter(typeof(vmpp_archive_frequencyConverter))]
-        public virtual vmpp_archive_frequency archive_frequency
-        {
-            get { return _archive_frequency; }
-            set
-            {
-                if (!Helper.AreEqual(value, _archive_frequency))
-                {
-                    _archive_frequency = value;
-                    Changed = true;
-                    NotifyPropertyChanged("archive_frequency");
-                }
-            }
-        }
-        private vmpp_archive_frequency _archive_frequency = vmpp_archive_frequency.never;
-
-        /// <summary>
-        /// schedule of the archive containing 'hour', 'min', 'days'. Date/time-related information is in Local Timezone
-        /// </summary>
-        [JsonConverter(typeof(StringStringMapConverter))]
-        public virtual Dictionary<string, string> archive_schedule
-        {
-            get { return _archive_schedule; }
-            set
-            {
-                if (!Helper.AreEqual(value, _archive_schedule))
-                {
-                    _archive_schedule = value;
-                    Changed = true;
-                    NotifyPropertyChanged("archive_schedule");
-                }
-            }
-        }
-        private Dictionary<string, string> _archive_schedule = new Dictionary<string, string>() {};
-
-        /// <summary>
-        /// true if this protection policy's archive is running
-        /// </summary>
-        public virtual bool is_archive_running
-        {
-            get { return _is_archive_running; }
-            set
-            {
-                if (!Helper.AreEqual(value, _is_archive_running))
-                {
-                    _is_archive_running = value;
-                    Changed = true;
-                    NotifyPropertyChanged("is_archive_running");
-                }
-            }
-        }
-        private bool _is_archive_running;
-
-        /// <summary>
-        /// time of the last archive
-        /// </summary>
-        [JsonConverter(typeof(XenDateTimeConverter))]
-        public virtual DateTime archive_last_run_time
-        {
-            get { return _archive_last_run_time; }
-            set
-            {
-                if (!Helper.AreEqual(value, _archive_last_run_time))
-                {
-                    _archive_last_run_time = value;
-                    Changed = true;
-                    NotifyPropertyChanged("archive_last_run_time");
-                }
-            }
-        }
-        private DateTime _archive_last_run_time = DateTime.ParseExact("19700101T00:00:00Z", "yyyyMMddTHH:mm:ssZ", CultureInfo.InvariantCulture);
-
-        /// <summary>
-        /// all VMs attached to this protection policy
-        /// </summary>
-        [JsonConverter(typeof(XenRefListConverter<VM>))]
-        public virtual List<XenRef<VM>> VMs
-        {
-            get { return _VMs; }
-            set
-            {
-                if (!Helper.AreEqual(value, _VMs))
-                {
-                    _VMs = value;
-                    Changed = true;
-                    NotifyPropertyChanged("VMs");
-                }
-            }
-        }
-        private List<XenRef<VM>> _VMs = new List<XenRef<VM>>() {};
-
-        /// <summary>
-        /// true if alarm is enabled for this policy
-        /// </summary>
-        public virtual bool is_alarm_enabled
-        {
-            get { return _is_alarm_enabled; }
-            set
-            {
-                if (!Helper.AreEqual(value, _is_alarm_enabled))
-                {
-                    _is_alarm_enabled = value;
-                    Changed = true;
-                    NotifyPropertyChanged("is_alarm_enabled");
-                }
-            }
-        }
-        private bool _is_alarm_enabled = false;
-
-        /// <summary>
-        /// configuration for the alarm
-        /// </summary>
-        [JsonConverter(typeof(StringStringMapConverter))]
-        public virtual Dictionary<string, string> alarm_config
-        {
-            get { return _alarm_config; }
-            set
-            {
-                if (!Helper.AreEqual(value, _alarm_config))
-                {
-                    _alarm_config = value;
-                    Changed = true;
-                    NotifyPropertyChanged("alarm_config");
-                }
-            }
-        }
-        private Dictionary<string, string> _alarm_config = new Dictionary<string, string>() {};
-
-        /// <summary>
-        /// recent alerts
-        /// </summary>
-        public virtual string[] recent_alerts
-        {
-            get { return _recent_alerts; }
-            set
-            {
-                if (!Helper.AreEqual(value, _recent_alerts))
-                {
-                    _recent_alerts = value;
-                    Changed = true;
-                    NotifyPropertyChanged("recent_alerts");
-                }
-            }
-        }
-        private string[] _recent_alerts = {};
-    }
-}
+/*
+ * Copyright (c) Citrix Systems, Inc.
+ * All rights reserved.
+ *
+ * Redistribution and use in source and binary forms, with or without
+ * modification, are permitted provided that the following conditions
+ * are met:
+ *
+ *   1) Redistributions of source code must retain the above copyright
+ *      notice, this list of conditions and the following disclaimer.
+ *
+ *   2) Redistributions in binary form must reproduce the above
+ *      copyright notice, this list of conditions and the following
+ *      disclaimer in the documentation and/or other materials
+ *      provided with the distribution.
+ *
+ * THIS SOFTWARE IS PROVIDED BY THE COPYRIGHT HOLDERS AND CONTRIBUTORS
+ * "AS IS" AND ANY EXPRESS OR IMPLIED WARRANTIES, INCLUDING, BUT NOT
+ * LIMITED TO, THE IMPLIED WARRANTIES OF MERCHANTABILITY AND FITNESS
+ * FOR A PARTICULAR PURPOSE ARE DISCLAIMED. IN NO EVENT SHALL THE
+ * COPYRIGHT HOLDER OR CONTRIBUTORS BE LIABLE FOR ANY DIRECT,
+ * INDIRECT, INCIDENTAL, SPECIAL, EXEMPLARY, OR CONSEQUENTIAL DAMAGES
+ * (INCLUDING, BUT NOT LIMITED TO, PROCUREMENT OF SUBSTITUTE GOODS OR
+ * SERVICES; LOSS OF USE, DATA, OR PROFITS; OR BUSINESS INTERRUPTION)
+ * HOWEVER CAUSED AND ON ANY THEORY OF LIABILITY, WHETHER IN CONTRACT,
+ * STRICT LIABILITY, OR TORT (INCLUDING NEGLIGENCE OR OTHERWISE)
+ * ARISING IN ANY WAY OUT OF THE USE OF THIS SOFTWARE, EVEN IF ADVISED
+ * OF THE POSSIBILITY OF SUCH DAMAGE.
+ */
+
+
+using System;
+using System.Collections;
+using System.Collections.Generic;
+using System.ComponentModel;
+using System.Globalization;
+using Newtonsoft.Json;
+using Newtonsoft.Json.Converters;
+
+
+namespace XenAPI
+{
+    /// <summary>
+    /// VM Protection Policy
+    /// First published in XenServer 5.6 FP1.
+    /// </summary>
+    public partial class VMPP : XenObject<VMPP>
+    {
+        public VMPP()
+        {
+        }
+
+        public VMPP(string uuid,
+            string name_label,
+            string name_description,
+            bool is_policy_enabled,
+            vmpp_backup_type backup_type,
+            long backup_retention_value,
+            vmpp_backup_frequency backup_frequency,
+            Dictionary<string, string> backup_schedule,
+            bool is_backup_running,
+            DateTime backup_last_run_time,
+            vmpp_archive_target_type archive_target_type,
+            Dictionary<string, string> archive_target_config,
+            vmpp_archive_frequency archive_frequency,
+            Dictionary<string, string> archive_schedule,
+            bool is_archive_running,
+            DateTime archive_last_run_time,
+            List<XenRef<VM>> VMs,
+            bool is_alarm_enabled,
+            Dictionary<string, string> alarm_config,
+            string[] recent_alerts)
+        {
+            this.uuid = uuid;
+            this.name_label = name_label;
+            this.name_description = name_description;
+            this.is_policy_enabled = is_policy_enabled;
+            this.backup_type = backup_type;
+            this.backup_retention_value = backup_retention_value;
+            this.backup_frequency = backup_frequency;
+            this.backup_schedule = backup_schedule;
+            this.is_backup_running = is_backup_running;
+            this.backup_last_run_time = backup_last_run_time;
+            this.archive_target_type = archive_target_type;
+            this.archive_target_config = archive_target_config;
+            this.archive_frequency = archive_frequency;
+            this.archive_schedule = archive_schedule;
+            this.is_archive_running = is_archive_running;
+            this.archive_last_run_time = archive_last_run_time;
+            this.VMs = VMs;
+            this.is_alarm_enabled = is_alarm_enabled;
+            this.alarm_config = alarm_config;
+            this.recent_alerts = recent_alerts;
+        }
+
+        /// <summary>
+        /// Creates a new VMPP from a Proxy_VMPP.
+        /// </summary>
+        /// <param name="proxy"></param>
+        public VMPP(Proxy_VMPP proxy)
+        {
+            this.UpdateFromProxy(proxy);
+        }
+
+        /// <summary>
+        /// Updates each field of this instance with the value of
+        /// the corresponding field of a given VMPP.
+        /// </summary>
+        public override void UpdateFrom(VMPP update)
+        {
+            uuid = update.uuid;
+            name_label = update.name_label;
+            name_description = update.name_description;
+            is_policy_enabled = update.is_policy_enabled;
+            backup_type = update.backup_type;
+            backup_retention_value = update.backup_retention_value;
+            backup_frequency = update.backup_frequency;
+            backup_schedule = update.backup_schedule;
+            is_backup_running = update.is_backup_running;
+            backup_last_run_time = update.backup_last_run_time;
+            archive_target_type = update.archive_target_type;
+            archive_target_config = update.archive_target_config;
+            archive_frequency = update.archive_frequency;
+            archive_schedule = update.archive_schedule;
+            is_archive_running = update.is_archive_running;
+            archive_last_run_time = update.archive_last_run_time;
+            VMs = update.VMs;
+            is_alarm_enabled = update.is_alarm_enabled;
+            alarm_config = update.alarm_config;
+            recent_alerts = update.recent_alerts;
+        }
+
+        internal void UpdateFromProxy(Proxy_VMPP proxy)
+        {
+            uuid = proxy.uuid == null ? null : (string)proxy.uuid;
+            name_label = proxy.name_label == null ? null : (string)proxy.name_label;
+            name_description = proxy.name_description == null ? null : (string)proxy.name_description;
+            is_policy_enabled = (bool)proxy.is_policy_enabled;
+            backup_type = proxy.backup_type == null ? (vmpp_backup_type) 0 : (vmpp_backup_type)Helper.EnumParseDefault(typeof(vmpp_backup_type), (string)proxy.backup_type);
+            backup_retention_value = proxy.backup_retention_value == null ? 0 : long.Parse((string)proxy.backup_retention_value);
+            backup_frequency = proxy.backup_frequency == null ? (vmpp_backup_frequency) 0 : (vmpp_backup_frequency)Helper.EnumParseDefault(typeof(vmpp_backup_frequency), (string)proxy.backup_frequency);
+            backup_schedule = proxy.backup_schedule == null ? null : Maps.convert_from_proxy_string_string(proxy.backup_schedule);
+            is_backup_running = (bool)proxy.is_backup_running;
+            backup_last_run_time = proxy.backup_last_run_time;
+            archive_target_type = proxy.archive_target_type == null ? (vmpp_archive_target_type) 0 : (vmpp_archive_target_type)Helper.EnumParseDefault(typeof(vmpp_archive_target_type), (string)proxy.archive_target_type);
+            archive_target_config = proxy.archive_target_config == null ? null : Maps.convert_from_proxy_string_string(proxy.archive_target_config);
+            archive_frequency = proxy.archive_frequency == null ? (vmpp_archive_frequency) 0 : (vmpp_archive_frequency)Helper.EnumParseDefault(typeof(vmpp_archive_frequency), (string)proxy.archive_frequency);
+            archive_schedule = proxy.archive_schedule == null ? null : Maps.convert_from_proxy_string_string(proxy.archive_schedule);
+            is_archive_running = (bool)proxy.is_archive_running;
+            archive_last_run_time = proxy.archive_last_run_time;
+            VMs = proxy.VMs == null ? null : XenRef<VM>.Create(proxy.VMs);
+            is_alarm_enabled = (bool)proxy.is_alarm_enabled;
+            alarm_config = proxy.alarm_config == null ? null : Maps.convert_from_proxy_string_string(proxy.alarm_config);
+            recent_alerts = proxy.recent_alerts == null ? new string[] {} : (string [])proxy.recent_alerts;
+        }
+
+        public Proxy_VMPP ToProxy()
+        {
+            Proxy_VMPP result_ = new Proxy_VMPP();
+            result_.uuid = uuid ?? "";
+            result_.name_label = name_label ?? "";
+            result_.name_description = name_description ?? "";
+            result_.is_policy_enabled = is_policy_enabled;
+            result_.backup_type = vmpp_backup_type_helper.ToString(backup_type);
+            result_.backup_retention_value = backup_retention_value.ToString();
+            result_.backup_frequency = vmpp_backup_frequency_helper.ToString(backup_frequency);
+            result_.backup_schedule = Maps.convert_to_proxy_string_string(backup_schedule);
+            result_.is_backup_running = is_backup_running;
+            result_.backup_last_run_time = backup_last_run_time;
+            result_.archive_target_type = vmpp_archive_target_type_helper.ToString(archive_target_type);
+            result_.archive_target_config = Maps.convert_to_proxy_string_string(archive_target_config);
+            result_.archive_frequency = vmpp_archive_frequency_helper.ToString(archive_frequency);
+            result_.archive_schedule = Maps.convert_to_proxy_string_string(archive_schedule);
+            result_.is_archive_running = is_archive_running;
+            result_.archive_last_run_time = archive_last_run_time;
+            result_.VMs = (VMs != null) ? Helper.RefListToStringArray(VMs) : new string[] {};
+            result_.is_alarm_enabled = is_alarm_enabled;
+            result_.alarm_config = Maps.convert_to_proxy_string_string(alarm_config);
+            result_.recent_alerts = recent_alerts;
+            return result_;
+        }
+
+        /// <summary>
+        /// Creates a new VMPP from a Hashtable.
+        /// Note that the fields not contained in the Hashtable
+        /// will be created with their default values.
+        /// </summary>
+        /// <param name="table"></param>
+        public VMPP(Hashtable table) : this()
+        {
+            UpdateFrom(table);
+        }
+
+        /// <summary>
+        /// Given a Hashtable with field-value pairs, it updates the fields of this VMPP
+        /// with the values listed in the Hashtable. Note that only the fields contained
+        /// in the Hashtable will be updated and the rest will remain the same.
+        /// </summary>
+        /// <param name="table"></param>
+        public void UpdateFrom(Hashtable table)
+        {
+            if (table.ContainsKey("uuid"))
+                uuid = Marshalling.ParseString(table, "uuid");
+            if (table.ContainsKey("name_label"))
+                name_label = Marshalling.ParseString(table, "name_label");
+            if (table.ContainsKey("name_description"))
+                name_description = Marshalling.ParseString(table, "name_description");
+            if (table.ContainsKey("is_policy_enabled"))
+                is_policy_enabled = Marshalling.ParseBool(table, "is_policy_enabled");
+            if (table.ContainsKey("backup_type"))
+                backup_type = (vmpp_backup_type)Helper.EnumParseDefault(typeof(vmpp_backup_type), Marshalling.ParseString(table, "backup_type"));
+            if (table.ContainsKey("backup_retention_value"))
+                backup_retention_value = Marshalling.ParseLong(table, "backup_retention_value");
+            if (table.ContainsKey("backup_frequency"))
+                backup_frequency = (vmpp_backup_frequency)Helper.EnumParseDefault(typeof(vmpp_backup_frequency), Marshalling.ParseString(table, "backup_frequency"));
+            if (table.ContainsKey("backup_schedule"))
+                backup_schedule = Maps.convert_from_proxy_string_string(Marshalling.ParseHashTable(table, "backup_schedule"));
+            if (table.ContainsKey("is_backup_running"))
+                is_backup_running = Marshalling.ParseBool(table, "is_backup_running");
+            if (table.ContainsKey("backup_last_run_time"))
+                backup_last_run_time = Marshalling.ParseDateTime(table, "backup_last_run_time");
+            if (table.ContainsKey("archive_target_type"))
+                archive_target_type = (vmpp_archive_target_type)Helper.EnumParseDefault(typeof(vmpp_archive_target_type), Marshalling.ParseString(table, "archive_target_type"));
+            if (table.ContainsKey("archive_target_config"))
+                archive_target_config = Maps.convert_from_proxy_string_string(Marshalling.ParseHashTable(table, "archive_target_config"));
+            if (table.ContainsKey("archive_frequency"))
+                archive_frequency = (vmpp_archive_frequency)Helper.EnumParseDefault(typeof(vmpp_archive_frequency), Marshalling.ParseString(table, "archive_frequency"));
+            if (table.ContainsKey("archive_schedule"))
+                archive_schedule = Maps.convert_from_proxy_string_string(Marshalling.ParseHashTable(table, "archive_schedule"));
+            if (table.ContainsKey("is_archive_running"))
+                is_archive_running = Marshalling.ParseBool(table, "is_archive_running");
+            if (table.ContainsKey("archive_last_run_time"))
+                archive_last_run_time = Marshalling.ParseDateTime(table, "archive_last_run_time");
+            if (table.ContainsKey("VMs"))
+                VMs = Marshalling.ParseSetRef<VM>(table, "VMs");
+            if (table.ContainsKey("is_alarm_enabled"))
+                is_alarm_enabled = Marshalling.ParseBool(table, "is_alarm_enabled");
+            if (table.ContainsKey("alarm_config"))
+                alarm_config = Maps.convert_from_proxy_string_string(Marshalling.ParseHashTable(table, "alarm_config"));
+            if (table.ContainsKey("recent_alerts"))
+                recent_alerts = Marshalling.ParseStringArray(table, "recent_alerts");
+        }
+
+        public bool DeepEquals(VMPP other)
+        {
+            if (ReferenceEquals(null, other))
+                return false;
+            if (ReferenceEquals(this, other))
+                return true;
+
+            return Helper.AreEqual2(this._uuid, other._uuid) &&
+                Helper.AreEqual2(this._name_label, other._name_label) &&
+                Helper.AreEqual2(this._name_description, other._name_description) &&
+                Helper.AreEqual2(this._is_policy_enabled, other._is_policy_enabled) &&
+                Helper.AreEqual2(this._backup_type, other._backup_type) &&
+                Helper.AreEqual2(this._backup_retention_value, other._backup_retention_value) &&
+                Helper.AreEqual2(this._backup_frequency, other._backup_frequency) &&
+                Helper.AreEqual2(this._backup_schedule, other._backup_schedule) &&
+                Helper.AreEqual2(this._is_backup_running, other._is_backup_running) &&
+                Helper.AreEqual2(this._backup_last_run_time, other._backup_last_run_time) &&
+                Helper.AreEqual2(this._archive_target_type, other._archive_target_type) &&
+                Helper.AreEqual2(this._archive_target_config, other._archive_target_config) &&
+                Helper.AreEqual2(this._archive_frequency, other._archive_frequency) &&
+                Helper.AreEqual2(this._archive_schedule, other._archive_schedule) &&
+                Helper.AreEqual2(this._is_archive_running, other._is_archive_running) &&
+                Helper.AreEqual2(this._archive_last_run_time, other._archive_last_run_time) &&
+                Helper.AreEqual2(this._VMs, other._VMs) &&
+                Helper.AreEqual2(this._is_alarm_enabled, other._is_alarm_enabled) &&
+                Helper.AreEqual2(this._alarm_config, other._alarm_config) &&
+                Helper.AreEqual2(this._recent_alerts, other._recent_alerts);
+        }
+
+        internal static List<VMPP> ProxyArrayToObjectList(Proxy_VMPP[] input)
+        {
+            var result = new List<VMPP>();
+            foreach (var item in input)
+                result.Add(new VMPP(item));
+
+            return result;
+        }
+
+        public override string SaveChanges(Session session, string opaqueRef, VMPP server)
+        {
+            if (opaqueRef == null)
+            {
+                var reference = create(session, this);
+                return reference == null ? null : reference.opaque_ref;
+            }
+            else
+            {
+                if (!Helper.AreEqual2(_name_label, server._name_label))
+                {
+                    VMPP.set_name_label(session, opaqueRef, _name_label);
+                }
+                if (!Helper.AreEqual2(_name_description, server._name_description))
+                {
+                    VMPP.set_name_description(session, opaqueRef, _name_description);
+                }
+                if (!Helper.AreEqual2(_is_policy_enabled, server._is_policy_enabled))
+                {
+                    VMPP.set_is_policy_enabled(session, opaqueRef, _is_policy_enabled);
+                }
+                if (!Helper.AreEqual2(_backup_type, server._backup_type))
+                {
+                    VMPP.set_backup_type(session, opaqueRef, _backup_type);
+                }
+                if (!Helper.AreEqual2(_backup_retention_value, server._backup_retention_value))
+                {
+                    VMPP.set_backup_retention_value(session, opaqueRef, _backup_retention_value);
+                }
+                if (!Helper.AreEqual2(_backup_frequency, server._backup_frequency))
+                {
+                    VMPP.set_backup_frequency(session, opaqueRef, _backup_frequency);
+                }
+                if (!Helper.AreEqual2(_backup_schedule, server._backup_schedule))
+                {
+                    VMPP.set_backup_schedule(session, opaqueRef, _backup_schedule);
+                }
+                if (!Helper.AreEqual2(_archive_target_type, server._archive_target_type))
+                {
+                    VMPP.set_archive_target_type(session, opaqueRef, _archive_target_type);
+                }
+                if (!Helper.AreEqual2(_archive_target_config, server._archive_target_config))
+                {
+                    VMPP.set_archive_target_config(session, opaqueRef, _archive_target_config);
+                }
+                if (!Helper.AreEqual2(_archive_frequency, server._archive_frequency))
+                {
+                    VMPP.set_archive_frequency(session, opaqueRef, _archive_frequency);
+                }
+                if (!Helper.AreEqual2(_archive_schedule, server._archive_schedule))
+                {
+                    VMPP.set_archive_schedule(session, opaqueRef, _archive_schedule);
+                }
+                if (!Helper.AreEqual2(_is_alarm_enabled, server._is_alarm_enabled))
+                {
+                    VMPP.set_is_alarm_enabled(session, opaqueRef, _is_alarm_enabled);
+                }
+                if (!Helper.AreEqual2(_alarm_config, server._alarm_config))
+                {
+                    VMPP.set_alarm_config(session, opaqueRef, _alarm_config);
+                }
+
+                return null;
+            }
+        }
+        /// <summary>
+        /// Get a record containing the current state of the given VMPP.
+        /// First published in XenServer 5.6 FP1.
+        /// </summary>
+        /// <param name="session">The session</param>
+        /// <param name="_vmpp">The opaque_ref of the given vmpp</param>
+        public static VMPP get_record(Session session, string _vmpp)
+        {
+            if (session.JsonRpcClient != null)
+                return session.JsonRpcClient.vmpp_get_record(session.opaque_ref, _vmpp);
+            else
+                return new VMPP((Proxy_VMPP)session.proxy.vmpp_get_record(session.opaque_ref, _vmpp ?? "").parse());
+        }
+
+        /// <summary>
+        /// Get a reference to the VMPP instance with the specified UUID.
+        /// First published in XenServer 5.6 FP1.
+        /// </summary>
+        /// <param name="session">The session</param>
+        /// <param name="_uuid">UUID of object to return</param>
+        public static XenRef<VMPP> get_by_uuid(Session session, string _uuid)
+        {
+            if (session.JsonRpcClient != null)
+                return session.JsonRpcClient.vmpp_get_by_uuid(session.opaque_ref, _uuid);
+            else
+                return XenRef<VMPP>.Create(session.proxy.vmpp_get_by_uuid(session.opaque_ref, _uuid ?? "").parse());
+        }
+
+        /// <summary>
+        /// Create a new VMPP instance, and return its handle.
+        /// First published in XenServer 5.6 FP1.
+        /// </summary>
+        /// <param name="session">The session</param>
+        /// <param name="_record">All constructor arguments</param>
+        public static XenRef<VMPP> create(Session session, VMPP _record)
+        {
+            if (session.JsonRpcClient != null)
+                return session.JsonRpcClient.vmpp_create(session.opaque_ref, _record);
+            else
+                return XenRef<VMPP>.Create(session.proxy.vmpp_create(session.opaque_ref, _record.ToProxy()).parse());
+        }
+
+        /// <summary>
+        /// Create a new VMPP instance, and return its handle.
+        /// First published in XenServer 5.6 FP1.
+        /// </summary>
+        /// <param name="session">The session</param>
+        /// <param name="_record">All constructor arguments</param>
+        public static XenRef<Task> async_create(Session session, VMPP _record)
+        {
+          if (session.JsonRpcClient != null)
+              return session.JsonRpcClient.async_vmpp_create(session.opaque_ref, _record);
+          else
+              return XenRef<Task>.Create(session.proxy.async_vmpp_create(session.opaque_ref, _record.ToProxy()).parse());
+        }
+
+        /// <summary>
+        /// Destroy the specified VMPP instance.
+        /// First published in XenServer 5.6 FP1.
+        /// </summary>
+        /// <param name="session">The session</param>
+        /// <param name="_vmpp">The opaque_ref of the given vmpp</param>
+        public static void destroy(Session session, string _vmpp)
+        {
+            if (session.JsonRpcClient != null)
+                session.JsonRpcClient.vmpp_destroy(session.opaque_ref, _vmpp);
+            else
+                session.proxy.vmpp_destroy(session.opaque_ref, _vmpp ?? "").parse();
+        }
+
+        /// <summary>
+        /// Destroy the specified VMPP instance.
+        /// First published in XenServer 5.6 FP1.
+        /// </summary>
+        /// <param name="session">The session</param>
+        /// <param name="_vmpp">The opaque_ref of the given vmpp</param>
+        public static XenRef<Task> async_destroy(Session session, string _vmpp)
+        {
+          if (session.JsonRpcClient != null)
+              return session.JsonRpcClient.async_vmpp_destroy(session.opaque_ref, _vmpp);
+          else
+              return XenRef<Task>.Create(session.proxy.async_vmpp_destroy(session.opaque_ref, _vmpp ?? "").parse());
+        }
+
+        /// <summary>
+        /// Get all the VMPP instances with the given label.
+        /// First published in XenServer 5.6 FP1.
+        /// </summary>
+        /// <param name="session">The session</param>
+        /// <param name="_label">label of object to return</param>
+        public static List<XenRef<VMPP>> get_by_name_label(Session session, string _label)
+        {
+            if (session.JsonRpcClient != null)
+                return session.JsonRpcClient.vmpp_get_by_name_label(session.opaque_ref, _label);
+            else
+                return XenRef<VMPP>.Create(session.proxy.vmpp_get_by_name_label(session.opaque_ref, _label ?? "").parse());
+        }
+
+        /// <summary>
+        /// Get the uuid field of the given VMPP.
+        /// First published in XenServer 5.6 FP1.
+        /// </summary>
+        /// <param name="session">The session</param>
+        /// <param name="_vmpp">The opaque_ref of the given vmpp</param>
+        public static string get_uuid(Session session, string _vmpp)
+        {
+            if (session.JsonRpcClient != null)
+                return session.JsonRpcClient.vmpp_get_uuid(session.opaque_ref, _vmpp);
+            else
+                return (string)session.proxy.vmpp_get_uuid(session.opaque_ref, _vmpp ?? "").parse();
+        }
+
+        /// <summary>
+        /// Get the name/label field of the given VMPP.
+        /// First published in XenServer 5.6 FP1.
+        /// </summary>
+        /// <param name="session">The session</param>
+        /// <param name="_vmpp">The opaque_ref of the given vmpp</param>
+        public static string get_name_label(Session session, string _vmpp)
+        {
+            if (session.JsonRpcClient != null)
+                return session.JsonRpcClient.vmpp_get_name_label(session.opaque_ref, _vmpp);
+            else
+                return (string)session.proxy.vmpp_get_name_label(session.opaque_ref, _vmpp ?? "").parse();
+        }
+
+        /// <summary>
+        /// Get the name/description field of the given VMPP.
+        /// First published in XenServer 5.6 FP1.
+        /// </summary>
+        /// <param name="session">The session</param>
+        /// <param name="_vmpp">The opaque_ref of the given vmpp</param>
+        public static string get_name_description(Session session, string _vmpp)
+        {
+            if (session.JsonRpcClient != null)
+                return session.JsonRpcClient.vmpp_get_name_description(session.opaque_ref, _vmpp);
+            else
+                return (string)session.proxy.vmpp_get_name_description(session.opaque_ref, _vmpp ?? "").parse();
+        }
+
+        /// <summary>
+        /// Get the is_policy_enabled field of the given VMPP.
+        /// First published in XenServer 5.6 FP1.
+        /// </summary>
+        /// <param name="session">The session</param>
+        /// <param name="_vmpp">The opaque_ref of the given vmpp</param>
+        public static bool get_is_policy_enabled(Session session, string _vmpp)
+        {
+            if (session.JsonRpcClient != null)
+                return session.JsonRpcClient.vmpp_get_is_policy_enabled(session.opaque_ref, _vmpp);
+            else
+                return (bool)session.proxy.vmpp_get_is_policy_enabled(session.opaque_ref, _vmpp ?? "").parse();
+        }
+
+        /// <summary>
+        /// Get the backup_type field of the given VMPP.
+        /// First published in XenServer 5.6 FP1.
+        /// </summary>
+        /// <param name="session">The session</param>
+        /// <param name="_vmpp">The opaque_ref of the given vmpp</param>
+        public static vmpp_backup_type get_backup_type(Session session, string _vmpp)
+        {
+            if (session.JsonRpcClient != null)
+                return session.JsonRpcClient.vmpp_get_backup_type(session.opaque_ref, _vmpp);
+            else
+                return (vmpp_backup_type)Helper.EnumParseDefault(typeof(vmpp_backup_type), (string)session.proxy.vmpp_get_backup_type(session.opaque_ref, _vmpp ?? "").parse());
+        }
+
+        /// <summary>
+        /// Get the backup_retention_value field of the given VMPP.
+        /// First published in XenServer 5.6 FP1.
+        /// </summary>
+        /// <param name="session">The session</param>
+        /// <param name="_vmpp">The opaque_ref of the given vmpp</param>
+        public static long get_backup_retention_value(Session session, string _vmpp)
+        {
+            if (session.JsonRpcClient != null)
+                return session.JsonRpcClient.vmpp_get_backup_retention_value(session.opaque_ref, _vmpp);
+            else
+                return long.Parse((string)session.proxy.vmpp_get_backup_retention_value(session.opaque_ref, _vmpp ?? "").parse());
+        }
+
+        /// <summary>
+        /// Get the backup_frequency field of the given VMPP.
+        /// First published in XenServer 5.6 FP1.
+        /// </summary>
+        /// <param name="session">The session</param>
+        /// <param name="_vmpp">The opaque_ref of the given vmpp</param>
+        public static vmpp_backup_frequency get_backup_frequency(Session session, string _vmpp)
+        {
+            if (session.JsonRpcClient != null)
+                return session.JsonRpcClient.vmpp_get_backup_frequency(session.opaque_ref, _vmpp);
+            else
+                return (vmpp_backup_frequency)Helper.EnumParseDefault(typeof(vmpp_backup_frequency), (string)session.proxy.vmpp_get_backup_frequency(session.opaque_ref, _vmpp ?? "").parse());
+        }
+
+        /// <summary>
+        /// Get the backup_schedule field of the given VMPP.
+        /// First published in XenServer 5.6 FP1.
+        /// </summary>
+        /// <param name="session">The session</param>
+        /// <param name="_vmpp">The opaque_ref of the given vmpp</param>
+        public static Dictionary<string, string> get_backup_schedule(Session session, string _vmpp)
+        {
+            if (session.JsonRpcClient != null)
+                return session.JsonRpcClient.vmpp_get_backup_schedule(session.opaque_ref, _vmpp);
+            else
+                return Maps.convert_from_proxy_string_string(session.proxy.vmpp_get_backup_schedule(session.opaque_ref, _vmpp ?? "").parse());
+        }
+
+        /// <summary>
+        /// Get the is_backup_running field of the given VMPP.
+        /// First published in XenServer 5.6 FP1.
+        /// </summary>
+        /// <param name="session">The session</param>
+        /// <param name="_vmpp">The opaque_ref of the given vmpp</param>
+        public static bool get_is_backup_running(Session session, string _vmpp)
+        {
+            if (session.JsonRpcClient != null)
+                return session.JsonRpcClient.vmpp_get_is_backup_running(session.opaque_ref, _vmpp);
+            else
+                return (bool)session.proxy.vmpp_get_is_backup_running(session.opaque_ref, _vmpp ?? "").parse();
+        }
+
+        /// <summary>
+        /// Get the backup_last_run_time field of the given VMPP.
+        /// First published in XenServer 5.6 FP1.
+        /// </summary>
+        /// <param name="session">The session</param>
+        /// <param name="_vmpp">The opaque_ref of the given vmpp</param>
+        public static DateTime get_backup_last_run_time(Session session, string _vmpp)
+        {
+            if (session.JsonRpcClient != null)
+                return session.JsonRpcClient.vmpp_get_backup_last_run_time(session.opaque_ref, _vmpp);
+            else
+                return session.proxy.vmpp_get_backup_last_run_time(session.opaque_ref, _vmpp ?? "").parse();
+        }
+
+        /// <summary>
+        /// Get the archive_target_type field of the given VMPP.
+        /// First published in XenServer 5.6 FP1.
+        /// </summary>
+        /// <param name="session">The session</param>
+        /// <param name="_vmpp">The opaque_ref of the given vmpp</param>
+        public static vmpp_archive_target_type get_archive_target_type(Session session, string _vmpp)
+        {
+            if (session.JsonRpcClient != null)
+                return session.JsonRpcClient.vmpp_get_archive_target_type(session.opaque_ref, _vmpp);
+            else
+                return (vmpp_archive_target_type)Helper.EnumParseDefault(typeof(vmpp_archive_target_type), (string)session.proxy.vmpp_get_archive_target_type(session.opaque_ref, _vmpp ?? "").parse());
+        }
+
+        /// <summary>
+        /// Get the archive_target_config field of the given VMPP.
+        /// First published in XenServer 5.6 FP1.
+        /// </summary>
+        /// <param name="session">The session</param>
+        /// <param name="_vmpp">The opaque_ref of the given vmpp</param>
+        public static Dictionary<string, string> get_archive_target_config(Session session, string _vmpp)
+        {
+            if (session.JsonRpcClient != null)
+                return session.JsonRpcClient.vmpp_get_archive_target_config(session.opaque_ref, _vmpp);
+            else
+                return Maps.convert_from_proxy_string_string(session.proxy.vmpp_get_archive_target_config(session.opaque_ref, _vmpp ?? "").parse());
+        }
+
+        /// <summary>
+        /// Get the archive_frequency field of the given VMPP.
+        /// First published in XenServer 5.6 FP1.
+        /// </summary>
+        /// <param name="session">The session</param>
+        /// <param name="_vmpp">The opaque_ref of the given vmpp</param>
+        public static vmpp_archive_frequency get_archive_frequency(Session session, string _vmpp)
+        {
+            if (session.JsonRpcClient != null)
+                return session.JsonRpcClient.vmpp_get_archive_frequency(session.opaque_ref, _vmpp);
+            else
+                return (vmpp_archive_frequency)Helper.EnumParseDefault(typeof(vmpp_archive_frequency), (string)session.proxy.vmpp_get_archive_frequency(session.opaque_ref, _vmpp ?? "").parse());
+        }
+
+        /// <summary>
+        /// Get the archive_schedule field of the given VMPP.
+        /// First published in XenServer 5.6 FP1.
+        /// </summary>
+        /// <param name="session">The session</param>
+        /// <param name="_vmpp">The opaque_ref of the given vmpp</param>
+        public static Dictionary<string, string> get_archive_schedule(Session session, string _vmpp)
+        {
+            if (session.JsonRpcClient != null)
+                return session.JsonRpcClient.vmpp_get_archive_schedule(session.opaque_ref, _vmpp);
+            else
+                return Maps.convert_from_proxy_string_string(session.proxy.vmpp_get_archive_schedule(session.opaque_ref, _vmpp ?? "").parse());
+        }
+
+        /// <summary>
+        /// Get the is_archive_running field of the given VMPP.
+        /// First published in XenServer 5.6 FP1.
+        /// </summary>
+        /// <param name="session">The session</param>
+        /// <param name="_vmpp">The opaque_ref of the given vmpp</param>
+        public static bool get_is_archive_running(Session session, string _vmpp)
+        {
+            if (session.JsonRpcClient != null)
+                return session.JsonRpcClient.vmpp_get_is_archive_running(session.opaque_ref, _vmpp);
+            else
+                return (bool)session.proxy.vmpp_get_is_archive_running(session.opaque_ref, _vmpp ?? "").parse();
+        }
+
+        /// <summary>
+        /// Get the archive_last_run_time field of the given VMPP.
+        /// First published in XenServer 5.6 FP1.
+        /// </summary>
+        /// <param name="session">The session</param>
+        /// <param name="_vmpp">The opaque_ref of the given vmpp</param>
+        public static DateTime get_archive_last_run_time(Session session, string _vmpp)
+        {
+            if (session.JsonRpcClient != null)
+                return session.JsonRpcClient.vmpp_get_archive_last_run_time(session.opaque_ref, _vmpp);
+            else
+                return session.proxy.vmpp_get_archive_last_run_time(session.opaque_ref, _vmpp ?? "").parse();
+        }
+
+        /// <summary>
+        /// Get the VMs field of the given VMPP.
+        /// First published in XenServer 5.6 FP1.
+        /// </summary>
+        /// <param name="session">The session</param>
+        /// <param name="_vmpp">The opaque_ref of the given vmpp</param>
+        public static List<XenRef<VM>> get_VMs(Session session, string _vmpp)
+        {
+            if (session.JsonRpcClient != null)
+                return session.JsonRpcClient.vmpp_get_vms(session.opaque_ref, _vmpp);
+            else
+                return XenRef<VM>.Create(session.proxy.vmpp_get_vms(session.opaque_ref, _vmpp ?? "").parse());
+        }
+
+        /// <summary>
+        /// Get the is_alarm_enabled field of the given VMPP.
+        /// First published in XenServer 5.6 FP1.
+        /// </summary>
+        /// <param name="session">The session</param>
+        /// <param name="_vmpp">The opaque_ref of the given vmpp</param>
+        public static bool get_is_alarm_enabled(Session session, string _vmpp)
+        {
+            if (session.JsonRpcClient != null)
+                return session.JsonRpcClient.vmpp_get_is_alarm_enabled(session.opaque_ref, _vmpp);
+            else
+                return (bool)session.proxy.vmpp_get_is_alarm_enabled(session.opaque_ref, _vmpp ?? "").parse();
+        }
+
+        /// <summary>
+        /// Get the alarm_config field of the given VMPP.
+        /// First published in XenServer 5.6 FP1.
+        /// </summary>
+        /// <param name="session">The session</param>
+        /// <param name="_vmpp">The opaque_ref of the given vmpp</param>
+        public static Dictionary<string, string> get_alarm_config(Session session, string _vmpp)
+        {
+            if (session.JsonRpcClient != null)
+                return session.JsonRpcClient.vmpp_get_alarm_config(session.opaque_ref, _vmpp);
+            else
+                return Maps.convert_from_proxy_string_string(session.proxy.vmpp_get_alarm_config(session.opaque_ref, _vmpp ?? "").parse());
+        }
+
+        /// <summary>
+        /// Get the recent_alerts field of the given VMPP.
+        /// First published in XenServer 5.6 FP1.
+        /// </summary>
+        /// <param name="session">The session</param>
+        /// <param name="_vmpp">The opaque_ref of the given vmpp</param>
+        public static string[] get_recent_alerts(Session session, string _vmpp)
+        {
+            if (session.JsonRpcClient != null)
+                return session.JsonRpcClient.vmpp_get_recent_alerts(session.opaque_ref, _vmpp);
+            else
+                return (string [])session.proxy.vmpp_get_recent_alerts(session.opaque_ref, _vmpp ?? "").parse();
+        }
+
+        /// <summary>
+        /// Set the name/label field of the given VMPP.
+        /// First published in XenServer 5.6 FP1.
+        /// </summary>
+        /// <param name="session">The session</param>
+        /// <param name="_vmpp">The opaque_ref of the given vmpp</param>
+        /// <param name="_label">New value to set</param>
+        public static void set_name_label(Session session, string _vmpp, string _label)
+        {
+            if (session.JsonRpcClient != null)
+                session.JsonRpcClient.vmpp_set_name_label(session.opaque_ref, _vmpp, _label);
+            else
+                session.proxy.vmpp_set_name_label(session.opaque_ref, _vmpp ?? "", _label ?? "").parse();
+        }
+
+        /// <summary>
+        /// Set the name/description field of the given VMPP.
+        /// First published in XenServer 5.6 FP1.
+        /// </summary>
+        /// <param name="session">The session</param>
+        /// <param name="_vmpp">The opaque_ref of the given vmpp</param>
+        /// <param name="_description">New value to set</param>
+        public static void set_name_description(Session session, string _vmpp, string _description)
+        {
+            if (session.JsonRpcClient != null)
+                session.JsonRpcClient.vmpp_set_name_description(session.opaque_ref, _vmpp, _description);
+            else
+                session.proxy.vmpp_set_name_description(session.opaque_ref, _vmpp ?? "", _description ?? "").parse();
+        }
+
+        /// <summary>
+        /// Set the is_policy_enabled field of the given VMPP.
+        /// First published in XenServer 5.6 FP1.
+        /// </summary>
+        /// <param name="session">The session</param>
+        /// <param name="_vmpp">The opaque_ref of the given vmpp</param>
+        /// <param name="_is_policy_enabled">New value to set</param>
+        public static void set_is_policy_enabled(Session session, string _vmpp, bool _is_policy_enabled)
+        {
+            if (session.JsonRpcClient != null)
+                session.JsonRpcClient.vmpp_set_is_policy_enabled(session.opaque_ref, _vmpp, _is_policy_enabled);
+            else
+                session.proxy.vmpp_set_is_policy_enabled(session.opaque_ref, _vmpp ?? "", _is_policy_enabled).parse();
+        }
+
+        /// <summary>
+        /// Set the backup_type field of the given VMPP.
+        /// First published in XenServer 5.6 FP1.
+        /// </summary>
+        /// <param name="session">The session</param>
+        /// <param name="_vmpp">The opaque_ref of the given vmpp</param>
+        /// <param name="_backup_type">New value to set</param>
+        public static void set_backup_type(Session session, string _vmpp, vmpp_backup_type _backup_type)
+        {
+            if (session.JsonRpcClient != null)
+                session.JsonRpcClient.vmpp_set_backup_type(session.opaque_ref, _vmpp, _backup_type);
+            else
+                session.proxy.vmpp_set_backup_type(session.opaque_ref, _vmpp ?? "", vmpp_backup_type_helper.ToString(_backup_type)).parse();
+        }
+
+        /// <summary>
+        /// This call executes the protection policy immediately
+        /// First published in XenServer 5.6 FP1.
+        /// </summary>
+        /// <param name="session">The session</param>
+        /// <param name="_vmpp">The opaque_ref of the given vmpp</param>
+        public static string protect_now(Session session, string _vmpp)
+        {
+            if (session.JsonRpcClient != null)
+                return session.JsonRpcClient.vmpp_protect_now(session.opaque_ref, _vmpp);
+            else
+                return (string)session.proxy.vmpp_protect_now(session.opaque_ref, _vmpp ?? "").parse();
+        }
+
+        /// <summary>
+        /// This call archives the snapshot provided as a parameter
+        /// First published in XenServer 5.6 FP1.
+        /// </summary>
+        /// <param name="session">The session</param>
+        /// <param name="_snapshot">The snapshot to archive</param>
+        public static string archive_now(Session session, string _snapshot)
+        {
+            if (session.JsonRpcClient != null)
+                return session.JsonRpcClient.vmpp_archive_now(session.opaque_ref, _snapshot);
+            else
+                return (string)session.proxy.vmpp_archive_now(session.opaque_ref, _snapshot ?? "").parse();
+        }
+
+        /// <summary>
+        /// This call fetches a history of alerts for a given protection policy
+        /// First published in XenServer 5.6 FP1.
+        /// </summary>
+        /// <param name="session">The session</param>
+        /// <param name="_vmpp">The opaque_ref of the given vmpp</param>
+        /// <param name="_hours_from_now">how many hours in the past the oldest record to fetch is</param>
+        public static string[] get_alerts(Session session, string _vmpp, long _hours_from_now)
+        {
+            if (session.JsonRpcClient != null)
+                return session.JsonRpcClient.vmpp_get_alerts(session.opaque_ref, _vmpp, _hours_from_now);
+            else
+                return (string [])session.proxy.vmpp_get_alerts(session.opaque_ref, _vmpp ?? "", _hours_from_now.ToString()).parse();
+        }
+
+        /// <summary>
+        /// 
+        /// First published in XenServer 5.6 FP1.
+        /// </summary>
+        /// <param name="session">The session</param>
+        /// <param name="_vmpp">The opaque_ref of the given vmpp</param>
+        /// <param name="_value">the value to set</param>
+        public static void set_backup_retention_value(Session session, string _vmpp, long _value)
+        {
+            if (session.JsonRpcClient != null)
+                session.JsonRpcClient.vmpp_set_backup_retention_value(session.opaque_ref, _vmpp, _value);
+            else
+                session.proxy.vmpp_set_backup_retention_value(session.opaque_ref, _vmpp ?? "", _value.ToString()).parse();
+        }
+
+        /// <summary>
+        /// Set the value of the backup_frequency field
+        /// First published in XenServer 5.6 FP1.
+        /// </summary>
+        /// <param name="session">The session</param>
+        /// <param name="_vmpp">The opaque_ref of the given vmpp</param>
+        /// <param name="_value">the backup frequency</param>
+        public static void set_backup_frequency(Session session, string _vmpp, vmpp_backup_frequency _value)
+        {
+            if (session.JsonRpcClient != null)
+                session.JsonRpcClient.vmpp_set_backup_frequency(session.opaque_ref, _vmpp, _value);
+            else
+                session.proxy.vmpp_set_backup_frequency(session.opaque_ref, _vmpp ?? "", vmpp_backup_frequency_helper.ToString(_value)).parse();
+        }
+
+        /// <summary>
+        /// 
+        /// First published in XenServer 5.6 FP1.
+        /// </summary>
+        /// <param name="session">The session</param>
+        /// <param name="_vmpp">The opaque_ref of the given vmpp</param>
+        /// <param name="_value">the value to set</param>
+        public static void set_backup_schedule(Session session, string _vmpp, Dictionary<string, string> _value)
+        {
+            if (session.JsonRpcClient != null)
+                session.JsonRpcClient.vmpp_set_backup_schedule(session.opaque_ref, _vmpp, _value);
+            else
+                session.proxy.vmpp_set_backup_schedule(session.opaque_ref, _vmpp ?? "", Maps.convert_to_proxy_string_string(_value)).parse();
+        }
+
+        /// <summary>
+        /// Set the value of the archive_frequency field
+        /// First published in XenServer 5.6 FP1.
+        /// </summary>
+        /// <param name="session">The session</param>
+        /// <param name="_vmpp">The opaque_ref of the given vmpp</param>
+        /// <param name="_value">the archive frequency</param>
+        public static void set_archive_frequency(Session session, string _vmpp, vmpp_archive_frequency _value)
+        {
+            if (session.JsonRpcClient != null)
+                session.JsonRpcClient.vmpp_set_archive_frequency(session.opaque_ref, _vmpp, _value);
+            else
+                session.proxy.vmpp_set_archive_frequency(session.opaque_ref, _vmpp ?? "", vmpp_archive_frequency_helper.ToString(_value)).parse();
+        }
+
+        /// <summary>
+        /// 
+        /// First published in XenServer 5.6 FP1.
+        /// </summary>
+        /// <param name="session">The session</param>
+        /// <param name="_vmpp">The opaque_ref of the given vmpp</param>
+        /// <param name="_value">the value to set</param>
+        public static void set_archive_schedule(Session session, string _vmpp, Dictionary<string, string> _value)
+        {
+            if (session.JsonRpcClient != null)
+                session.JsonRpcClient.vmpp_set_archive_schedule(session.opaque_ref, _vmpp, _value);
+            else
+                session.proxy.vmpp_set_archive_schedule(session.opaque_ref, _vmpp ?? "", Maps.convert_to_proxy_string_string(_value)).parse();
+        }
+
+        /// <summary>
+        /// Set the value of the archive_target_config_type field
+        /// First published in XenServer 5.6 FP1.
+        /// </summary>
+        /// <param name="session">The session</param>
+        /// <param name="_vmpp">The opaque_ref of the given vmpp</param>
+        /// <param name="_value">the archive target config type</param>
+        public static void set_archive_target_type(Session session, string _vmpp, vmpp_archive_target_type _value)
+        {
+            if (session.JsonRpcClient != null)
+                session.JsonRpcClient.vmpp_set_archive_target_type(session.opaque_ref, _vmpp, _value);
+            else
+                session.proxy.vmpp_set_archive_target_type(session.opaque_ref, _vmpp ?? "", vmpp_archive_target_type_helper.ToString(_value)).parse();
+        }
+
+        /// <summary>
+        /// 
+        /// First published in XenServer 5.6 FP1.
+        /// </summary>
+        /// <param name="session">The session</param>
+        /// <param name="_vmpp">The opaque_ref of the given vmpp</param>
+        /// <param name="_value">the value to set</param>
+        public static void set_archive_target_config(Session session, string _vmpp, Dictionary<string, string> _value)
+        {
+            if (session.JsonRpcClient != null)
+                session.JsonRpcClient.vmpp_set_archive_target_config(session.opaque_ref, _vmpp, _value);
+            else
+                session.proxy.vmpp_set_archive_target_config(session.opaque_ref, _vmpp ?? "", Maps.convert_to_proxy_string_string(_value)).parse();
+        }
+
+        /// <summary>
+        /// Set the value of the is_alarm_enabled field
+        /// First published in XenServer 5.6 FP1.
+        /// </summary>
+        /// <param name="session">The session</param>
+        /// <param name="_vmpp">The opaque_ref of the given vmpp</param>
+        /// <param name="_value">true if alarm is enabled for this policy</param>
+        public static void set_is_alarm_enabled(Session session, string _vmpp, bool _value)
+        {
+            if (session.JsonRpcClient != null)
+                session.JsonRpcClient.vmpp_set_is_alarm_enabled(session.opaque_ref, _vmpp, _value);
+            else
+                session.proxy.vmpp_set_is_alarm_enabled(session.opaque_ref, _vmpp ?? "", _value).parse();
+        }
+
+        /// <summary>
+        /// 
+        /// First published in XenServer 5.6 FP1.
+        /// </summary>
+        /// <param name="session">The session</param>
+        /// <param name="_vmpp">The opaque_ref of the given vmpp</param>
+        /// <param name="_value">the value to set</param>
+        public static void set_alarm_config(Session session, string _vmpp, Dictionary<string, string> _value)
+        {
+            if (session.JsonRpcClient != null)
+                session.JsonRpcClient.vmpp_set_alarm_config(session.opaque_ref, _vmpp, _value);
+            else
+                session.proxy.vmpp_set_alarm_config(session.opaque_ref, _vmpp ?? "", Maps.convert_to_proxy_string_string(_value)).parse();
+        }
+
+        /// <summary>
+        /// 
+        /// First published in XenServer 5.6 FP1.
+        /// </summary>
+        /// <param name="session">The session</param>
+        /// <param name="_vmpp">The opaque_ref of the given vmpp</param>
+        /// <param name="_key">the key to add</param>
+        /// <param name="_value">the value to add</param>
+        public static void add_to_backup_schedule(Session session, string _vmpp, string _key, string _value)
+        {
+            if (session.JsonRpcClient != null)
+                session.JsonRpcClient.vmpp_add_to_backup_schedule(session.opaque_ref, _vmpp, _key, _value);
+            else
+                session.proxy.vmpp_add_to_backup_schedule(session.opaque_ref, _vmpp ?? "", _key ?? "", _value ?? "").parse();
+        }
+
+        /// <summary>
+        /// 
+        /// First published in XenServer 5.6 FP1.
+        /// </summary>
+        /// <param name="session">The session</param>
+        /// <param name="_vmpp">The opaque_ref of the given vmpp</param>
+        /// <param name="_key">the key to add</param>
+        /// <param name="_value">the value to add</param>
+        public static void add_to_archive_target_config(Session session, string _vmpp, string _key, string _value)
+        {
+            if (session.JsonRpcClient != null)
+                session.JsonRpcClient.vmpp_add_to_archive_target_config(session.opaque_ref, _vmpp, _key, _value);
+            else
+                session.proxy.vmpp_add_to_archive_target_config(session.opaque_ref, _vmpp ?? "", _key ?? "", _value ?? "").parse();
+        }
+
+        /// <summary>
+        /// 
+        /// First published in XenServer 5.6 FP1.
+        /// </summary>
+        /// <param name="session">The session</param>
+        /// <param name="_vmpp">The opaque_ref of the given vmpp</param>
+        /// <param name="_key">the key to add</param>
+        /// <param name="_value">the value to add</param>
+        public static void add_to_archive_schedule(Session session, string _vmpp, string _key, string _value)
+        {
+            if (session.JsonRpcClient != null)
+                session.JsonRpcClient.vmpp_add_to_archive_schedule(session.opaque_ref, _vmpp, _key, _value);
+            else
+                session.proxy.vmpp_add_to_archive_schedule(session.opaque_ref, _vmpp ?? "", _key ?? "", _value ?? "").parse();
+        }
+
+        /// <summary>
+        /// 
+        /// First published in XenServer 5.6 FP1.
+        /// </summary>
+        /// <param name="session">The session</param>
+        /// <param name="_vmpp">The opaque_ref of the given vmpp</param>
+        /// <param name="_key">the key to add</param>
+        /// <param name="_value">the value to add</param>
+        public static void add_to_alarm_config(Session session, string _vmpp, string _key, string _value)
+        {
+            if (session.JsonRpcClient != null)
+                session.JsonRpcClient.vmpp_add_to_alarm_config(session.opaque_ref, _vmpp, _key, _value);
+            else
+                session.proxy.vmpp_add_to_alarm_config(session.opaque_ref, _vmpp ?? "", _key ?? "", _value ?? "").parse();
+        }
+
+        /// <summary>
+        /// 
+        /// First published in XenServer 5.6 FP1.
+        /// </summary>
+        /// <param name="session">The session</param>
+        /// <param name="_vmpp">The opaque_ref of the given vmpp</param>
+        /// <param name="_key">the key to remove</param>
+        public static void remove_from_backup_schedule(Session session, string _vmpp, string _key)
+        {
+            if (session.JsonRpcClient != null)
+                session.JsonRpcClient.vmpp_remove_from_backup_schedule(session.opaque_ref, _vmpp, _key);
+            else
+                session.proxy.vmpp_remove_from_backup_schedule(session.opaque_ref, _vmpp ?? "", _key ?? "").parse();
+        }
+
+        /// <summary>
+        /// 
+        /// First published in XenServer 5.6 FP1.
+        /// </summary>
+        /// <param name="session">The session</param>
+        /// <param name="_vmpp">The opaque_ref of the given vmpp</param>
+        /// <param name="_key">the key to remove</param>
+        public static void remove_from_archive_target_config(Session session, string _vmpp, string _key)
+        {
+            if (session.JsonRpcClient != null)
+                session.JsonRpcClient.vmpp_remove_from_archive_target_config(session.opaque_ref, _vmpp, _key);
+            else
+                session.proxy.vmpp_remove_from_archive_target_config(session.opaque_ref, _vmpp ?? "", _key ?? "").parse();
+        }
+
+        /// <summary>
+        /// 
+        /// First published in XenServer 5.6 FP1.
+        /// </summary>
+        /// <param name="session">The session</param>
+        /// <param name="_vmpp">The opaque_ref of the given vmpp</param>
+        /// <param name="_key">the key to remove</param>
+        public static void remove_from_archive_schedule(Session session, string _vmpp, string _key)
+        {
+            if (session.JsonRpcClient != null)
+                session.JsonRpcClient.vmpp_remove_from_archive_schedule(session.opaque_ref, _vmpp, _key);
+            else
+                session.proxy.vmpp_remove_from_archive_schedule(session.opaque_ref, _vmpp ?? "", _key ?? "").parse();
+        }
+
+        /// <summary>
+        /// 
+        /// First published in XenServer 5.6 FP1.
+        /// </summary>
+        /// <param name="session">The session</param>
+        /// <param name="_vmpp">The opaque_ref of the given vmpp</param>
+        /// <param name="_key">the key to remove</param>
+        public static void remove_from_alarm_config(Session session, string _vmpp, string _key)
+        {
+            if (session.JsonRpcClient != null)
+                session.JsonRpcClient.vmpp_remove_from_alarm_config(session.opaque_ref, _vmpp, _key);
+            else
+                session.proxy.vmpp_remove_from_alarm_config(session.opaque_ref, _vmpp ?? "", _key ?? "").parse();
+        }
+
+        /// <summary>
+        /// 
+        /// First published in XenServer 5.6 FP1.
+        /// </summary>
+        /// <param name="session">The session</param>
+        /// <param name="_vmpp">The opaque_ref of the given vmpp</param>
+        /// <param name="_value">the value to set</param>
+        public static void set_backup_last_run_time(Session session, string _vmpp, DateTime _value)
+        {
+            if (session.JsonRpcClient != null)
+                session.JsonRpcClient.vmpp_set_backup_last_run_time(session.opaque_ref, _vmpp, _value);
+            else
+                session.proxy.vmpp_set_backup_last_run_time(session.opaque_ref, _vmpp ?? "", _value).parse();
+        }
+
+        /// <summary>
+        /// 
+        /// First published in XenServer 5.6 FP1.
+        /// </summary>
+        /// <param name="session">The session</param>
+        /// <param name="_vmpp">The opaque_ref of the given vmpp</param>
+        /// <param name="_value">the value to set</param>
+        public static void set_archive_last_run_time(Session session, string _vmpp, DateTime _value)
+        {
+            if (session.JsonRpcClient != null)
+                session.JsonRpcClient.vmpp_set_archive_last_run_time(session.opaque_ref, _vmpp, _value);
+            else
+                session.proxy.vmpp_set_archive_last_run_time(session.opaque_ref, _vmpp ?? "", _value).parse();
+        }
+
+        /// <summary>
+        /// Return a list of all the VMPPs known to the system.
+        /// First published in XenServer 5.6 FP1.
+        /// </summary>
+        /// <param name="session">The session</param>
+        public static List<XenRef<VMPP>> get_all(Session session)
+        {
+            if (session.JsonRpcClient != null)
+                return session.JsonRpcClient.vmpp_get_all(session.opaque_ref);
+            else
+                return XenRef<VMPP>.Create(session.proxy.vmpp_get_all(session.opaque_ref).parse());
+        }
+
+        /// <summary>
+        /// Get all the VMPP Records at once, in a single XML RPC call
+        /// First published in XenServer 5.6 FP1.
+        /// </summary>
+        /// <param name="session">The session</param>
+        public static Dictionary<XenRef<VMPP>, VMPP> get_all_records(Session session)
+        {
+            if (session.JsonRpcClient != null)
+                return session.JsonRpcClient.vmpp_get_all_records(session.opaque_ref);
+            else
+                return XenRef<VMPP>.Create<Proxy_VMPP>(session.proxy.vmpp_get_all_records(session.opaque_ref).parse());
+        }
+
+        /// <summary>
+        /// Unique identifier/object reference
+        /// </summary>
+        public virtual string uuid
+        {
+            get { return _uuid; }
+            set
+            {
+                if (!Helper.AreEqual(value, _uuid))
+                {
+                    _uuid = value;
+                    Changed = true;
+                    NotifyPropertyChanged("uuid");
+                }
+            }
+        }
+        private string _uuid = "";
+
+        /// <summary>
+        /// a human-readable name
+        /// </summary>
+        public virtual string name_label
+        {
+            get { return _name_label; }
+            set
+            {
+                if (!Helper.AreEqual(value, _name_label))
+                {
+                    _name_label = value;
+                    Changed = true;
+                    NotifyPropertyChanged("name_label");
+                }
+            }
+        }
+        private string _name_label = "";
+
+        /// <summary>
+        /// a notes field containing human-readable description
+        /// </summary>
+        public virtual string name_description
+        {
+            get { return _name_description; }
+            set
+            {
+                if (!Helper.AreEqual(value, _name_description))
+                {
+                    _name_description = value;
+                    Changed = true;
+                    NotifyPropertyChanged("name_description");
+                }
+            }
+        }
+        private string _name_description = "";
+
+        /// <summary>
+        /// enable or disable this policy
+        /// </summary>
+        public virtual bool is_policy_enabled
+        {
+            get { return _is_policy_enabled; }
+            set
+            {
+                if (!Helper.AreEqual(value, _is_policy_enabled))
+                {
+                    _is_policy_enabled = value;
+                    Changed = true;
+                    NotifyPropertyChanged("is_policy_enabled");
+                }
+            }
+        }
+        private bool _is_policy_enabled = true;
+
+        /// <summary>
+        /// type of the backup sub-policy
+        /// </summary>
+        [JsonConverter(typeof(vmpp_backup_typeConverter))]
+        public virtual vmpp_backup_type backup_type
+        {
+            get { return _backup_type; }
+            set
+            {
+                if (!Helper.AreEqual(value, _backup_type))
+                {
+                    _backup_type = value;
+                    Changed = true;
+                    NotifyPropertyChanged("backup_type");
+                }
+            }
+        }
+        private vmpp_backup_type _backup_type = vmpp_backup_type.snapshot;
+
+        /// <summary>
+        /// maximum number of backups that should be stored at any time
+        /// </summary>
+        public virtual long backup_retention_value
+        {
+            get { return _backup_retention_value; }
+            set
+            {
+                if (!Helper.AreEqual(value, _backup_retention_value))
+                {
+                    _backup_retention_value = value;
+                    Changed = true;
+                    NotifyPropertyChanged("backup_retention_value");
+                }
+            }
+        }
+        private long _backup_retention_value = 7;
+
+        /// <summary>
+        /// frequency of the backup schedule
+        /// </summary>
+        [JsonConverter(typeof(vmpp_backup_frequencyConverter))]
+        public virtual vmpp_backup_frequency backup_frequency
+        {
+            get { return _backup_frequency; }
+            set
+            {
+                if (!Helper.AreEqual(value, _backup_frequency))
+                {
+                    _backup_frequency = value;
+                    Changed = true;
+                    NotifyPropertyChanged("backup_frequency");
+                }
+            }
+        }
+        private vmpp_backup_frequency _backup_frequency = vmpp_backup_frequency.daily;
+
+        /// <summary>
+        /// schedule of the backup containing 'hour', 'min', 'days'. Date/time-related information is in Local Timezone
+        /// </summary>
+        [JsonConverter(typeof(StringStringMapConverter))]
+        public virtual Dictionary<string, string> backup_schedule
+        {
+            get { return _backup_schedule; }
+            set
+            {
+                if (!Helper.AreEqual(value, _backup_schedule))
+                {
+                    _backup_schedule = value;
+                    Changed = true;
+                    NotifyPropertyChanged("backup_schedule");
+                }
+            }
+        }
+        private Dictionary<string, string> _backup_schedule = new Dictionary<string, string>() {};
+
+        /// <summary>
+        /// true if this protection policy's backup is running
+        /// </summary>
+        public virtual bool is_backup_running
+        {
+            get { return _is_backup_running; }
+            set
+            {
+                if (!Helper.AreEqual(value, _is_backup_running))
+                {
+                    _is_backup_running = value;
+                    Changed = true;
+                    NotifyPropertyChanged("is_backup_running");
+                }
+            }
+        }
+        private bool _is_backup_running;
+
+        /// <summary>
+        /// time of the last backup
+        /// </summary>
+        [JsonConverter(typeof(XenDateTimeConverter))]
+        public virtual DateTime backup_last_run_time
+        {
+            get { return _backup_last_run_time; }
+            set
+            {
+                if (!Helper.AreEqual(value, _backup_last_run_time))
+                {
+                    _backup_last_run_time = value;
+                    Changed = true;
+                    NotifyPropertyChanged("backup_last_run_time");
+                }
+            }
+        }
+        private DateTime _backup_last_run_time = DateTime.ParseExact("19700101T00:00:00Z", "yyyyMMddTHH:mm:ssZ", CultureInfo.InvariantCulture);
+
+        /// <summary>
+        /// type of the archive target config
+        /// </summary>
+        [JsonConverter(typeof(vmpp_archive_target_typeConverter))]
+        public virtual vmpp_archive_target_type archive_target_type
+        {
+            get { return _archive_target_type; }
+            set
+            {
+                if (!Helper.AreEqual(value, _archive_target_type))
+                {
+                    _archive_target_type = value;
+                    Changed = true;
+                    NotifyPropertyChanged("archive_target_type");
+                }
+            }
+        }
+        private vmpp_archive_target_type _archive_target_type = vmpp_archive_target_type.none;
+
+        /// <summary>
+        /// configuration for the archive, including its 'location', 'username', 'password'
+        /// </summary>
+        [JsonConverter(typeof(StringStringMapConverter))]
+        public virtual Dictionary<string, string> archive_target_config
+        {
+            get { return _archive_target_config; }
+            set
+            {
+                if (!Helper.AreEqual(value, _archive_target_config))
+                {
+                    _archive_target_config = value;
+                    Changed = true;
+                    NotifyPropertyChanged("archive_target_config");
+                }
+            }
+        }
+        private Dictionary<string, string> _archive_target_config = new Dictionary<string, string>() {};
+
+        /// <summary>
+        /// frequency of the archive schedule
+        /// </summary>
+        [JsonConverter(typeof(vmpp_archive_frequencyConverter))]
+        public virtual vmpp_archive_frequency archive_frequency
+        {
+            get { return _archive_frequency; }
+            set
+            {
+                if (!Helper.AreEqual(value, _archive_frequency))
+                {
+                    _archive_frequency = value;
+                    Changed = true;
+                    NotifyPropertyChanged("archive_frequency");
+                }
+            }
+        }
+        private vmpp_archive_frequency _archive_frequency = vmpp_archive_frequency.never;
+
+        /// <summary>
+        /// schedule of the archive containing 'hour', 'min', 'days'. Date/time-related information is in Local Timezone
+        /// </summary>
+        [JsonConverter(typeof(StringStringMapConverter))]
+        public virtual Dictionary<string, string> archive_schedule
+        {
+            get { return _archive_schedule; }
+            set
+            {
+                if (!Helper.AreEqual(value, _archive_schedule))
+                {
+                    _archive_schedule = value;
+                    Changed = true;
+                    NotifyPropertyChanged("archive_schedule");
+                }
+            }
+        }
+        private Dictionary<string, string> _archive_schedule = new Dictionary<string, string>() {};
+
+        /// <summary>
+        /// true if this protection policy's archive is running
+        /// </summary>
+        public virtual bool is_archive_running
+        {
+            get { return _is_archive_running; }
+            set
+            {
+                if (!Helper.AreEqual(value, _is_archive_running))
+                {
+                    _is_archive_running = value;
+                    Changed = true;
+                    NotifyPropertyChanged("is_archive_running");
+                }
+            }
+        }
+        private bool _is_archive_running;
+
+        /// <summary>
+        /// time of the last archive
+        /// </summary>
+        [JsonConverter(typeof(XenDateTimeConverter))]
+        public virtual DateTime archive_last_run_time
+        {
+            get { return _archive_last_run_time; }
+            set
+            {
+                if (!Helper.AreEqual(value, _archive_last_run_time))
+                {
+                    _archive_last_run_time = value;
+                    Changed = true;
+                    NotifyPropertyChanged("archive_last_run_time");
+                }
+            }
+        }
+        private DateTime _archive_last_run_time = DateTime.ParseExact("19700101T00:00:00Z", "yyyyMMddTHH:mm:ssZ", CultureInfo.InvariantCulture);
+
+        /// <summary>
+        /// all VMs attached to this protection policy
+        /// </summary>
+        [JsonConverter(typeof(XenRefListConverter<VM>))]
+        public virtual List<XenRef<VM>> VMs
+        {
+            get { return _VMs; }
+            set
+            {
+                if (!Helper.AreEqual(value, _VMs))
+                {
+                    _VMs = value;
+                    Changed = true;
+                    NotifyPropertyChanged("VMs");
+                }
+            }
+        }
+        private List<XenRef<VM>> _VMs = new List<XenRef<VM>>() {};
+
+        /// <summary>
+        /// true if alarm is enabled for this policy
+        /// </summary>
+        public virtual bool is_alarm_enabled
+        {
+            get { return _is_alarm_enabled; }
+            set
+            {
+                if (!Helper.AreEqual(value, _is_alarm_enabled))
+                {
+                    _is_alarm_enabled = value;
+                    Changed = true;
+                    NotifyPropertyChanged("is_alarm_enabled");
+                }
+            }
+        }
+        private bool _is_alarm_enabled = false;
+
+        /// <summary>
+        /// configuration for the alarm
+        /// </summary>
+        [JsonConverter(typeof(StringStringMapConverter))]
+        public virtual Dictionary<string, string> alarm_config
+        {
+            get { return _alarm_config; }
+            set
+            {
+                if (!Helper.AreEqual(value, _alarm_config))
+                {
+                    _alarm_config = value;
+                    Changed = true;
+                    NotifyPropertyChanged("alarm_config");
+                }
+            }
+        }
+        private Dictionary<string, string> _alarm_config = new Dictionary<string, string>() {};
+
+        /// <summary>
+        /// recent alerts
+        /// </summary>
+        public virtual string[] recent_alerts
+        {
+            get { return _recent_alerts; }
+            set
+            {
+                if (!Helper.AreEqual(value, _recent_alerts))
+                {
+                    _recent_alerts = value;
+                    Changed = true;
+                    NotifyPropertyChanged("recent_alerts");
+                }
+            }
+        }
+        private string[] _recent_alerts = {};
+    }
+}