--- conflicted
+++ resolved
@@ -1,394 +1,340 @@
-/*
- * Copyright (c) Citrix Systems, Inc.
- * All rights reserved.
- *
- * Redistribution and use in source and binary forms, with or without
- * modification, are permitted provided that the following conditions
- * are met:
- *
- *   1) Redistributions of source code must retain the above copyright
- *      notice, this list of conditions and the following disclaimer.
- *
- *   2) Redistributions in binary form must reproduce the above
- *      copyright notice, this list of conditions and the following
- *      disclaimer in the documentation and/or other materials
- *      provided with the distribution.
- *
- * THIS SOFTWARE IS PROVIDED BY THE COPYRIGHT HOLDERS AND CONTRIBUTORS
- * "AS IS" AND ANY EXPRESS OR IMPLIED WARRANTIES, INCLUDING, BUT NOT
- * LIMITED TO, THE IMPLIED WARRANTIES OF MERCHANTABILITY AND FITNESS
- * FOR A PARTICULAR PURPOSE ARE DISCLAIMED. IN NO EVENT SHALL THE
- * COPYRIGHT HOLDER OR CONTRIBUTORS BE LIABLE FOR ANY DIRECT,
- * INDIRECT, INCIDENTAL, SPECIAL, EXEMPLARY, OR CONSEQUENTIAL DAMAGES
- * (INCLUDING, BUT NOT LIMITED TO, PROCUREMENT OF SUBSTITUTE GOODS OR
- * SERVICES; LOSS OF USE, DATA, OR PROFITS; OR BUSINESS INTERRUPTION)
- * HOWEVER CAUSED AND ON ANY THEORY OF LIABILITY, WHETHER IN CONTRACT,
- * STRICT LIABILITY, OR TORT (INCLUDING NEGLIGENCE OR OTHERWISE)
- * ARISING IN ANY WAY OUT OF THE USE OF THIS SOFTWARE, EVEN IF ADVISED
- * OF THE POSSIBILITY OF SUCH DAMAGE.
- */
-
-
-using System;
-using System.Collections;
-using System.Collections.Generic;
-using System.ComponentModel;
-using System.Globalization;
-using Newtonsoft.Json;
-using Newtonsoft.Json.Converters;
-
-
-namespace XenAPI
-{
-    /// <summary>
-    /// A virtual TPM device
-    /// First published in XenServer 4.0.
-    /// </summary>
-    public partial class VTPM : XenObject<VTPM>
-    {
-        public VTPM()
-        {
-        }
-
-        public VTPM(string uuid,
-            XenRef<VM> VM,
-            XenRef<VM> backend)
-        {
-            this.uuid = uuid;
-            this.VM = VM;
-            this.backend = backend;
-        }
-
-        /// <summary>
-        /// Creates a new VTPM from a Proxy_VTPM.
-        /// </summary>
-        /// <param name="proxy"></param>
-        public VTPM(Proxy_VTPM proxy)
-        {
-            this.UpdateFromProxy(proxy);
-        }
-
-        /// <summary>
-        /// Updates each field of this instance with the value of
-        /// the corresponding field of a given VTPM.
-        /// </summary>
-        public override void UpdateFrom(VTPM update)
-        {
-            uuid = update.uuid;
-            VM = update.VM;
-            backend = update.backend;
-        }
-
-        internal void UpdateFromProxy(Proxy_VTPM proxy)
-        {
-            uuid = proxy.uuid == null ? null : (string)proxy.uuid;
-            VM = proxy.VM == null ? null : XenRef<VM>.Create(proxy.VM);
-            backend = proxy.backend == null ? null : XenRef<VM>.Create(proxy.backend);
-        }
-
-        public Proxy_VTPM ToProxy()
-        {
-            Proxy_VTPM result_ = new Proxy_VTPM();
-            result_.uuid = uuid ?? "";
-            result_.VM = VM ?? "";
-            result_.backend = backend ?? "";
-            return result_;
-        }
-
-        /// <summary>
-        /// Creates a new VTPM from a Hashtable.
-        /// Note that the fields not contained in the Hashtable
-        /// will be created with their default values.
-        /// </summary>
-        /// <param name="table"></param>
-        public VTPM(Hashtable table) : this()
-        {
-            UpdateFrom(table);
-        }
-
-        /// <summary>
-        /// Given a Hashtable with field-value pairs, it updates the fields of this VTPM
-        /// with the values listed in the Hashtable. Note that only the fields contained
-        /// in the Hashtable will be updated and the rest will remain the same.
-        /// </summary>
-        /// <param name="table"></param>
-        public void UpdateFrom(Hashtable table)
-        {
-            if (table.ContainsKey("uuid"))
-                uuid = Marshalling.ParseString(table, "uuid");
-            if (table.ContainsKey("VM"))
-                VM = Marshalling.ParseRef<VM>(table, "VM");
-            if (table.ContainsKey("backend"))
-                backend = Marshalling.ParseRef<VM>(table, "backend");
-        }
-
-        public bool DeepEquals(VTPM other)
-        {
-            if (ReferenceEquals(null, other))
-                return false;
-            if (ReferenceEquals(this, other))
-                return true;
-
-            return Helper.AreEqual2(this._uuid, other._uuid) &&
-                Helper.AreEqual2(this._VM, other._VM) &&
-                Helper.AreEqual2(this._backend, other._backend);
-        }
-
-        internal static List<VTPM> ProxyArrayToObjectList(Proxy_VTPM[] input)
-        {
-            var result = new List<VTPM>();
-            foreach (var item in input)
-                result.Add(new VTPM(item));
-
-            return result;
-        }
-
-        public override string SaveChanges(Session session, string opaqueRef, VTPM server)
-        {
-            if (opaqueRef == null)
-            {
-                var reference = create(session, this);
-                return reference == null ? null : reference.opaque_ref;
-            }
-            else
-            {
-              throw new InvalidOperationException("This type has no read/write properties");
-            }
-        }
-        /// <summary>
-        /// Get a record containing the current state of the given VTPM.
-        /// First published in XenServer 4.0.
-        /// </summary>
-        /// <param name="session">The session</param>
-        /// <param name="_vtpm">The opaque_ref of the given vtpm</param>
-        public static VTPM get_record(Session session, string _vtpm)
-        {
-            if (session.JsonRpcClient != null)
-<<<<<<< HEAD
-                return session.JsonRpcClient.vtpm_get_record(session.uuid, _vtpm);
-            else
-                return new VTPM((Proxy_VTPM)session.proxy.vtpm_get_record(session.uuid, _vtpm ?? "").parse());
-=======
-                return session.JsonRpcClient.vtpm_get_record(session.opaque_ref, _vtpm);
-            else
-                return new VTPM((Proxy_VTPM)session.proxy.vtpm_get_record(session.opaque_ref, _vtpm ?? "").parse());
->>>>>>> 45f35ef0
-        }
-
-        /// <summary>
-        /// Get a reference to the VTPM instance with the specified UUID.
-        /// First published in XenServer 4.0.
-        /// </summary>
-        /// <param name="session">The session</param>
-        /// <param name="_uuid">UUID of object to return</param>
-        public static XenRef<VTPM> get_by_uuid(Session session, string _uuid)
-        {
-            if (session.JsonRpcClient != null)
-<<<<<<< HEAD
-                return session.JsonRpcClient.vtpm_get_by_uuid(session.uuid, _uuid);
-            else
-                return XenRef<VTPM>.Create(session.proxy.vtpm_get_by_uuid(session.uuid, _uuid ?? "").parse());
-=======
-                return session.JsonRpcClient.vtpm_get_by_uuid(session.opaque_ref, _uuid);
-            else
-                return XenRef<VTPM>.Create(session.proxy.vtpm_get_by_uuid(session.opaque_ref, _uuid ?? "").parse());
->>>>>>> 45f35ef0
-        }
-
-        /// <summary>
-        /// Create a new VTPM instance, and return its handle.
-        /// First published in XenServer 4.0.
-        /// </summary>
-        /// <param name="session">The session</param>
-        /// <param name="_record">All constructor arguments</param>
-        public static XenRef<VTPM> create(Session session, VTPM _record)
-        {
-            if (session.JsonRpcClient != null)
-<<<<<<< HEAD
-                return session.JsonRpcClient.vtpm_create(session.uuid, _record);
-            else
-                return XenRef<VTPM>.Create(session.proxy.vtpm_create(session.uuid, _record.ToProxy()).parse());
-=======
-                return session.JsonRpcClient.vtpm_create(session.opaque_ref, _record);
-            else
-                return XenRef<VTPM>.Create(session.proxy.vtpm_create(session.opaque_ref, _record.ToProxy()).parse());
->>>>>>> 45f35ef0
-        }
-
-        /// <summary>
-        /// Create a new VTPM instance, and return its handle.
-        /// First published in XenServer 4.0.
-        /// </summary>
-        /// <param name="session">The session</param>
-        /// <param name="_record">All constructor arguments</param>
-        public static XenRef<Task> async_create(Session session, VTPM _record)
-        {
-          if (session.JsonRpcClient != null)
-<<<<<<< HEAD
-              return session.JsonRpcClient.async_vtpm_create(session.uuid, _record);
-          else
-              return XenRef<Task>.Create(session.proxy.async_vtpm_create(session.uuid, _record.ToProxy()).parse());
-=======
-              return session.JsonRpcClient.async_vtpm_create(session.opaque_ref, _record);
-          else
-              return XenRef<Task>.Create(session.proxy.async_vtpm_create(session.opaque_ref, _record.ToProxy()).parse());
->>>>>>> 45f35ef0
-        }
-
-        /// <summary>
-        /// Destroy the specified VTPM instance.
-        /// First published in XenServer 4.0.
-        /// </summary>
-        /// <param name="session">The session</param>
-        /// <param name="_vtpm">The opaque_ref of the given vtpm</param>
-        public static void destroy(Session session, string _vtpm)
-        {
-            if (session.JsonRpcClient != null)
-<<<<<<< HEAD
-                session.JsonRpcClient.vtpm_destroy(session.uuid, _vtpm);
-            else
-                session.proxy.vtpm_destroy(session.uuid, _vtpm ?? "").parse();
-=======
-                session.JsonRpcClient.vtpm_destroy(session.opaque_ref, _vtpm);
-            else
-                session.proxy.vtpm_destroy(session.opaque_ref, _vtpm ?? "").parse();
->>>>>>> 45f35ef0
-        }
-
-        /// <summary>
-        /// Destroy the specified VTPM instance.
-        /// First published in XenServer 4.0.
-        /// </summary>
-        /// <param name="session">The session</param>
-        /// <param name="_vtpm">The opaque_ref of the given vtpm</param>
-        public static XenRef<Task> async_destroy(Session session, string _vtpm)
-        {
-          if (session.JsonRpcClient != null)
-<<<<<<< HEAD
-              return session.JsonRpcClient.async_vtpm_destroy(session.uuid, _vtpm);
-          else
-              return XenRef<Task>.Create(session.proxy.async_vtpm_destroy(session.uuid, _vtpm ?? "").parse());
-=======
-              return session.JsonRpcClient.async_vtpm_destroy(session.opaque_ref, _vtpm);
-          else
-              return XenRef<Task>.Create(session.proxy.async_vtpm_destroy(session.opaque_ref, _vtpm ?? "").parse());
->>>>>>> 45f35ef0
-        }
-
-        /// <summary>
-        /// Get the uuid field of the given VTPM.
-        /// First published in XenServer 4.0.
-        /// </summary>
-        /// <param name="session">The session</param>
-        /// <param name="_vtpm">The opaque_ref of the given vtpm</param>
-        public static string get_uuid(Session session, string _vtpm)
-        {
-            if (session.JsonRpcClient != null)
-<<<<<<< HEAD
-                return session.JsonRpcClient.vtpm_get_uuid(session.uuid, _vtpm);
-            else
-                return (string)session.proxy.vtpm_get_uuid(session.uuid, _vtpm ?? "").parse();
-=======
-                return session.JsonRpcClient.vtpm_get_uuid(session.opaque_ref, _vtpm);
-            else
-                return (string)session.proxy.vtpm_get_uuid(session.opaque_ref, _vtpm ?? "").parse();
->>>>>>> 45f35ef0
-        }
-
-        /// <summary>
-        /// Get the VM field of the given VTPM.
-        /// First published in XenServer 4.0.
-        /// </summary>
-        /// <param name="session">The session</param>
-        /// <param name="_vtpm">The opaque_ref of the given vtpm</param>
-        public static XenRef<VM> get_VM(Session session, string _vtpm)
-        {
-            if (session.JsonRpcClient != null)
-<<<<<<< HEAD
-                return session.JsonRpcClient.vtpm_get_vm(session.uuid, _vtpm);
-            else
-                return XenRef<VM>.Create(session.proxy.vtpm_get_vm(session.uuid, _vtpm ?? "").parse());
-=======
-                return session.JsonRpcClient.vtpm_get_vm(session.opaque_ref, _vtpm);
-            else
-                return XenRef<VM>.Create(session.proxy.vtpm_get_vm(session.opaque_ref, _vtpm ?? "").parse());
->>>>>>> 45f35ef0
-        }
-
-        /// <summary>
-        /// Get the backend field of the given VTPM.
-        /// First published in XenServer 4.0.
-        /// </summary>
-        /// <param name="session">The session</param>
-        /// <param name="_vtpm">The opaque_ref of the given vtpm</param>
-        public static XenRef<VM> get_backend(Session session, string _vtpm)
-        {
-            if (session.JsonRpcClient != null)
-<<<<<<< HEAD
-                return session.JsonRpcClient.vtpm_get_backend(session.uuid, _vtpm);
-            else
-                return XenRef<VM>.Create(session.proxy.vtpm_get_backend(session.uuid, _vtpm ?? "").parse());
-=======
-                return session.JsonRpcClient.vtpm_get_backend(session.opaque_ref, _vtpm);
-            else
-                return XenRef<VM>.Create(session.proxy.vtpm_get_backend(session.opaque_ref, _vtpm ?? "").parse());
->>>>>>> 45f35ef0
-        }
-
-        /// <summary>
-        /// Unique identifier/object reference
-        /// </summary>
-        public virtual string uuid
-        {
-            get { return _uuid; }
-            set
-            {
-                if (!Helper.AreEqual(value, _uuid))
-                {
-                    _uuid = value;
-                    Changed = true;
-                    NotifyPropertyChanged("uuid");
-                }
-            }
-        }
-        private string _uuid = "";
-
-        /// <summary>
-        /// the virtual machine
-        /// </summary>
-        [JsonConverter(typeof(XenRefConverter<VM>))]
-        public virtual XenRef<VM> VM
-        {
-            get { return _VM; }
-            set
-            {
-                if (!Helper.AreEqual(value, _VM))
-                {
-                    _VM = value;
-                    Changed = true;
-                    NotifyPropertyChanged("VM");
-                }
-            }
-        }
-        private XenRef<VM> _VM = new XenRef<VM>(Helper.NullOpaqueRef);
-
-        /// <summary>
-        /// the domain where the backend is located
-        /// </summary>
-        [JsonConverter(typeof(XenRefConverter<VM>))]
-        public virtual XenRef<VM> backend
-        {
-            get { return _backend; }
-            set
-            {
-                if (!Helper.AreEqual(value, _backend))
-                {
-                    _backend = value;
-                    Changed = true;
-                    NotifyPropertyChanged("backend");
-                }
-            }
-        }
-        private XenRef<VM> _backend = new XenRef<VM>(Helper.NullOpaqueRef);
-    }
-}
+/*
+ * Copyright (c) Citrix Systems, Inc.
+ * All rights reserved.
+ *
+ * Redistribution and use in source and binary forms, with or without
+ * modification, are permitted provided that the following conditions
+ * are met:
+ *
+ *   1) Redistributions of source code must retain the above copyright
+ *      notice, this list of conditions and the following disclaimer.
+ *
+ *   2) Redistributions in binary form must reproduce the above
+ *      copyright notice, this list of conditions and the following
+ *      disclaimer in the documentation and/or other materials
+ *      provided with the distribution.
+ *
+ * THIS SOFTWARE IS PROVIDED BY THE COPYRIGHT HOLDERS AND CONTRIBUTORS
+ * "AS IS" AND ANY EXPRESS OR IMPLIED WARRANTIES, INCLUDING, BUT NOT
+ * LIMITED TO, THE IMPLIED WARRANTIES OF MERCHANTABILITY AND FITNESS
+ * FOR A PARTICULAR PURPOSE ARE DISCLAIMED. IN NO EVENT SHALL THE
+ * COPYRIGHT HOLDER OR CONTRIBUTORS BE LIABLE FOR ANY DIRECT,
+ * INDIRECT, INCIDENTAL, SPECIAL, EXEMPLARY, OR CONSEQUENTIAL DAMAGES
+ * (INCLUDING, BUT NOT LIMITED TO, PROCUREMENT OF SUBSTITUTE GOODS OR
+ * SERVICES; LOSS OF USE, DATA, OR PROFITS; OR BUSINESS INTERRUPTION)
+ * HOWEVER CAUSED AND ON ANY THEORY OF LIABILITY, WHETHER IN CONTRACT,
+ * STRICT LIABILITY, OR TORT (INCLUDING NEGLIGENCE OR OTHERWISE)
+ * ARISING IN ANY WAY OUT OF THE USE OF THIS SOFTWARE, EVEN IF ADVISED
+ * OF THE POSSIBILITY OF SUCH DAMAGE.
+ */
+
+
+using System;
+using System.Collections;
+using System.Collections.Generic;
+using System.ComponentModel;
+using System.Globalization;
+using Newtonsoft.Json;
+using Newtonsoft.Json.Converters;
+
+
+namespace XenAPI
+{
+    /// <summary>
+    /// A virtual TPM device
+    /// First published in XenServer 4.0.
+    /// </summary>
+    public partial class VTPM : XenObject<VTPM>
+    {
+        public VTPM()
+        {
+        }
+
+        public VTPM(string uuid,
+            XenRef<VM> VM,
+            XenRef<VM> backend)
+        {
+            this.uuid = uuid;
+            this.VM = VM;
+            this.backend = backend;
+        }
+
+        /// <summary>
+        /// Creates a new VTPM from a Proxy_VTPM.
+        /// </summary>
+        /// <param name="proxy"></param>
+        public VTPM(Proxy_VTPM proxy)
+        {
+            this.UpdateFromProxy(proxy);
+        }
+
+        /// <summary>
+        /// Updates each field of this instance with the value of
+        /// the corresponding field of a given VTPM.
+        /// </summary>
+        public override void UpdateFrom(VTPM update)
+        {
+            uuid = update.uuid;
+            VM = update.VM;
+            backend = update.backend;
+        }
+
+        internal void UpdateFromProxy(Proxy_VTPM proxy)
+        {
+            uuid = proxy.uuid == null ? null : (string)proxy.uuid;
+            VM = proxy.VM == null ? null : XenRef<VM>.Create(proxy.VM);
+            backend = proxy.backend == null ? null : XenRef<VM>.Create(proxy.backend);
+        }
+
+        public Proxy_VTPM ToProxy()
+        {
+            Proxy_VTPM result_ = new Proxy_VTPM();
+            result_.uuid = uuid ?? "";
+            result_.VM = VM ?? "";
+            result_.backend = backend ?? "";
+            return result_;
+        }
+
+        /// <summary>
+        /// Creates a new VTPM from a Hashtable.
+        /// Note that the fields not contained in the Hashtable
+        /// will be created with their default values.
+        /// </summary>
+        /// <param name="table"></param>
+        public VTPM(Hashtable table) : this()
+        {
+            UpdateFrom(table);
+        }
+
+        /// <summary>
+        /// Given a Hashtable with field-value pairs, it updates the fields of this VTPM
+        /// with the values listed in the Hashtable. Note that only the fields contained
+        /// in the Hashtable will be updated and the rest will remain the same.
+        /// </summary>
+        /// <param name="table"></param>
+        public void UpdateFrom(Hashtable table)
+        {
+            if (table.ContainsKey("uuid"))
+                uuid = Marshalling.ParseString(table, "uuid");
+            if (table.ContainsKey("VM"))
+                VM = Marshalling.ParseRef<VM>(table, "VM");
+            if (table.ContainsKey("backend"))
+                backend = Marshalling.ParseRef<VM>(table, "backend");
+        }
+
+        public bool DeepEquals(VTPM other)
+        {
+            if (ReferenceEquals(null, other))
+                return false;
+            if (ReferenceEquals(this, other))
+                return true;
+
+            return Helper.AreEqual2(this._uuid, other._uuid) &&
+                Helper.AreEqual2(this._VM, other._VM) &&
+                Helper.AreEqual2(this._backend, other._backend);
+        }
+
+        internal static List<VTPM> ProxyArrayToObjectList(Proxy_VTPM[] input)
+        {
+            var result = new List<VTPM>();
+            foreach (var item in input)
+                result.Add(new VTPM(item));
+
+            return result;
+        }
+
+        public override string SaveChanges(Session session, string opaqueRef, VTPM server)
+        {
+            if (opaqueRef == null)
+            {
+                var reference = create(session, this);
+                return reference == null ? null : reference.opaque_ref;
+            }
+            else
+            {
+              throw new InvalidOperationException("This type has no read/write properties");
+            }
+        }
+        /// <summary>
+        /// Get a record containing the current state of the given VTPM.
+        /// First published in XenServer 4.0.
+        /// </summary>
+        /// <param name="session">The session</param>
+        /// <param name="_vtpm">The opaque_ref of the given vtpm</param>
+        public static VTPM get_record(Session session, string _vtpm)
+        {
+            if (session.JsonRpcClient != null)
+                return session.JsonRpcClient.vtpm_get_record(session.opaque_ref, _vtpm);
+            else
+                return new VTPM((Proxy_VTPM)session.proxy.vtpm_get_record(session.opaque_ref, _vtpm ?? "").parse());
+        }
+
+        /// <summary>
+        /// Get a reference to the VTPM instance with the specified UUID.
+        /// First published in XenServer 4.0.
+        /// </summary>
+        /// <param name="session">The session</param>
+        /// <param name="_uuid">UUID of object to return</param>
+        public static XenRef<VTPM> get_by_uuid(Session session, string _uuid)
+        {
+            if (session.JsonRpcClient != null)
+                return session.JsonRpcClient.vtpm_get_by_uuid(session.opaque_ref, _uuid);
+            else
+                return XenRef<VTPM>.Create(session.proxy.vtpm_get_by_uuid(session.opaque_ref, _uuid ?? "").parse());
+        }
+
+        /// <summary>
+        /// Create a new VTPM instance, and return its handle.
+        /// First published in XenServer 4.0.
+        /// </summary>
+        /// <param name="session">The session</param>
+        /// <param name="_record">All constructor arguments</param>
+        public static XenRef<VTPM> create(Session session, VTPM _record)
+        {
+            if (session.JsonRpcClient != null)
+                return session.JsonRpcClient.vtpm_create(session.opaque_ref, _record);
+            else
+                return XenRef<VTPM>.Create(session.proxy.vtpm_create(session.opaque_ref, _record.ToProxy()).parse());
+        }
+
+        /// <summary>
+        /// Create a new VTPM instance, and return its handle.
+        /// First published in XenServer 4.0.
+        /// </summary>
+        /// <param name="session">The session</param>
+        /// <param name="_record">All constructor arguments</param>
+        public static XenRef<Task> async_create(Session session, VTPM _record)
+        {
+          if (session.JsonRpcClient != null)
+              return session.JsonRpcClient.async_vtpm_create(session.opaque_ref, _record);
+          else
+              return XenRef<Task>.Create(session.proxy.async_vtpm_create(session.opaque_ref, _record.ToProxy()).parse());
+        }
+
+        /// <summary>
+        /// Destroy the specified VTPM instance.
+        /// First published in XenServer 4.0.
+        /// </summary>
+        /// <param name="session">The session</param>
+        /// <param name="_vtpm">The opaque_ref of the given vtpm</param>
+        public static void destroy(Session session, string _vtpm)
+        {
+            if (session.JsonRpcClient != null)
+                session.JsonRpcClient.vtpm_destroy(session.opaque_ref, _vtpm);
+            else
+                session.proxy.vtpm_destroy(session.opaque_ref, _vtpm ?? "").parse();
+        }
+
+        /// <summary>
+        /// Destroy the specified VTPM instance.
+        /// First published in XenServer 4.0.
+        /// </summary>
+        /// <param name="session">The session</param>
+        /// <param name="_vtpm">The opaque_ref of the given vtpm</param>
+        public static XenRef<Task> async_destroy(Session session, string _vtpm)
+        {
+          if (session.JsonRpcClient != null)
+              return session.JsonRpcClient.async_vtpm_destroy(session.opaque_ref, _vtpm);
+          else
+              return XenRef<Task>.Create(session.proxy.async_vtpm_destroy(session.opaque_ref, _vtpm ?? "").parse());
+        }
+
+        /// <summary>
+        /// Get the uuid field of the given VTPM.
+        /// First published in XenServer 4.0.
+        /// </summary>
+        /// <param name="session">The session</param>
+        /// <param name="_vtpm">The opaque_ref of the given vtpm</param>
+        public static string get_uuid(Session session, string _vtpm)
+        {
+            if (session.JsonRpcClient != null)
+                return session.JsonRpcClient.vtpm_get_uuid(session.opaque_ref, _vtpm);
+            else
+                return (string)session.proxy.vtpm_get_uuid(session.opaque_ref, _vtpm ?? "").parse();
+        }
+
+        /// <summary>
+        /// Get the VM field of the given VTPM.
+        /// First published in XenServer 4.0.
+        /// </summary>
+        /// <param name="session">The session</param>
+        /// <param name="_vtpm">The opaque_ref of the given vtpm</param>
+        public static XenRef<VM> get_VM(Session session, string _vtpm)
+        {
+            if (session.JsonRpcClient != null)
+                return session.JsonRpcClient.vtpm_get_vm(session.opaque_ref, _vtpm);
+            else
+                return XenRef<VM>.Create(session.proxy.vtpm_get_vm(session.opaque_ref, _vtpm ?? "").parse());
+        }
+
+        /// <summary>
+        /// Get the backend field of the given VTPM.
+        /// First published in XenServer 4.0.
+        /// </summary>
+        /// <param name="session">The session</param>
+        /// <param name="_vtpm">The opaque_ref of the given vtpm</param>
+        public static XenRef<VM> get_backend(Session session, string _vtpm)
+        {
+            if (session.JsonRpcClient != null)
+                return session.JsonRpcClient.vtpm_get_backend(session.opaque_ref, _vtpm);
+            else
+                return XenRef<VM>.Create(session.proxy.vtpm_get_backend(session.opaque_ref, _vtpm ?? "").parse());
+        }
+
+        /// <summary>
+        /// Unique identifier/object reference
+        /// </summary>
+        public virtual string uuid
+        {
+            get { return _uuid; }
+            set
+            {
+                if (!Helper.AreEqual(value, _uuid))
+                {
+                    _uuid = value;
+                    Changed = true;
+                    NotifyPropertyChanged("uuid");
+                }
+            }
+        }
+        private string _uuid = "";
+
+        /// <summary>
+        /// the virtual machine
+        /// </summary>
+        [JsonConverter(typeof(XenRefConverter<VM>))]
+        public virtual XenRef<VM> VM
+        {
+            get { return _VM; }
+            set
+            {
+                if (!Helper.AreEqual(value, _VM))
+                {
+                    _VM = value;
+                    Changed = true;
+                    NotifyPropertyChanged("VM");
+                }
+            }
+        }
+        private XenRef<VM> _VM = new XenRef<VM>(Helper.NullOpaqueRef);
+
+        /// <summary>
+        /// the domain where the backend is located
+        /// </summary>
+        [JsonConverter(typeof(XenRefConverter<VM>))]
+        public virtual XenRef<VM> backend
+        {
+            get { return _backend; }
+            set
+            {
+                if (!Helper.AreEqual(value, _backend))
+                {
+                    _backend = value;
+                    Changed = true;
+                    NotifyPropertyChanged("backend");
+                }
+            }
+        }
+        private XenRef<VM> _backend = new XenRef<VM>(Helper.NullOpaqueRef);
+    }
+}