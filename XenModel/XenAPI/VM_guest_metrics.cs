--- conflicted
+++ resolved
@@ -1,942 +1,816 @@
-/*
- * Copyright (c) Citrix Systems, Inc.
- * All rights reserved.
- *
- * Redistribution and use in source and binary forms, with or without
- * modification, are permitted provided that the following conditions
- * are met:
- *
- *   1) Redistributions of source code must retain the above copyright
- *      notice, this list of conditions and the following disclaimer.
- *
- *   2) Redistributions in binary form must reproduce the above
- *      copyright notice, this list of conditions and the following
- *      disclaimer in the documentation and/or other materials
- *      provided with the distribution.
- *
- * THIS SOFTWARE IS PROVIDED BY THE COPYRIGHT HOLDERS AND CONTRIBUTORS
- * "AS IS" AND ANY EXPRESS OR IMPLIED WARRANTIES, INCLUDING, BUT NOT
- * LIMITED TO, THE IMPLIED WARRANTIES OF MERCHANTABILITY AND FITNESS
- * FOR A PARTICULAR PURPOSE ARE DISCLAIMED. IN NO EVENT SHALL THE
- * COPYRIGHT HOLDER OR CONTRIBUTORS BE LIABLE FOR ANY DIRECT,
- * INDIRECT, INCIDENTAL, SPECIAL, EXEMPLARY, OR CONSEQUENTIAL DAMAGES
- * (INCLUDING, BUT NOT LIMITED TO, PROCUREMENT OF SUBSTITUTE GOODS OR
- * SERVICES; LOSS OF USE, DATA, OR PROFITS; OR BUSINESS INTERRUPTION)
- * HOWEVER CAUSED AND ON ANY THEORY OF LIABILITY, WHETHER IN CONTRACT,
- * STRICT LIABILITY, OR TORT (INCLUDING NEGLIGENCE OR OTHERWISE)
- * ARISING IN ANY WAY OUT OF THE USE OF THIS SOFTWARE, EVEN IF ADVISED
- * OF THE POSSIBILITY OF SUCH DAMAGE.
- */
-
-
-using System;
-using System.Collections;
-using System.Collections.Generic;
-using System.ComponentModel;
-using System.Globalization;
-using Newtonsoft.Json;
-using Newtonsoft.Json.Converters;
-
-
-namespace XenAPI
-{
-    /// <summary>
-    /// The metrics reported by the guest (as opposed to inferred from outside)
-    /// First published in XenServer 4.0.
-    /// </summary>
-    public partial class VM_guest_metrics : XenObject<VM_guest_metrics>
-    {
-        public VM_guest_metrics()
-        {
-        }
-
-        public VM_guest_metrics(string uuid,
-            Dictionary<string, string> os_version,
-            Dictionary<string, string> PV_drivers_version,
-            bool PV_drivers_up_to_date,
-            Dictionary<string, string> memory,
-            Dictionary<string, string> disks,
-            Dictionary<string, string> networks,
-            Dictionary<string, string> other,
-            DateTime last_updated,
-            Dictionary<string, string> other_config,
-            bool live,
-            tristate_type can_use_hotplug_vbd,
-            tristate_type can_use_hotplug_vif,
-            bool PV_drivers_detected)
-        {
-            this.uuid = uuid;
-            this.os_version = os_version;
-            this.PV_drivers_version = PV_drivers_version;
-            this.PV_drivers_up_to_date = PV_drivers_up_to_date;
-            this.memory = memory;
-            this.disks = disks;
-            this.networks = networks;
-            this.other = other;
-            this.last_updated = last_updated;
-            this.other_config = other_config;
-            this.live = live;
-            this.can_use_hotplug_vbd = can_use_hotplug_vbd;
-            this.can_use_hotplug_vif = can_use_hotplug_vif;
-            this.PV_drivers_detected = PV_drivers_detected;
-        }
-
-        /// <summary>
-        /// Creates a new VM_guest_metrics from a Proxy_VM_guest_metrics.
-        /// </summary>
-        /// <param name="proxy"></param>
-        public VM_guest_metrics(Proxy_VM_guest_metrics proxy)
-        {
-            this.UpdateFromProxy(proxy);
-        }
-
-        /// <summary>
-        /// Updates each field of this instance with the value of
-        /// the corresponding field of a given VM_guest_metrics.
-        /// </summary>
-        public override void UpdateFrom(VM_guest_metrics update)
-        {
-            uuid = update.uuid;
-            os_version = update.os_version;
-            PV_drivers_version = update.PV_drivers_version;
-            PV_drivers_up_to_date = update.PV_drivers_up_to_date;
-            memory = update.memory;
-            disks = update.disks;
-            networks = update.networks;
-            other = update.other;
-            last_updated = update.last_updated;
-            other_config = update.other_config;
-            live = update.live;
-            can_use_hotplug_vbd = update.can_use_hotplug_vbd;
-            can_use_hotplug_vif = update.can_use_hotplug_vif;
-            PV_drivers_detected = update.PV_drivers_detected;
-        }
-
-        internal void UpdateFromProxy(Proxy_VM_guest_metrics proxy)
-        {
-            uuid = proxy.uuid == null ? null : (string)proxy.uuid;
-            os_version = proxy.os_version == null ? null : Maps.convert_from_proxy_string_string(proxy.os_version);
-            PV_drivers_version = proxy.PV_drivers_version == null ? null : Maps.convert_from_proxy_string_string(proxy.PV_drivers_version);
-            PV_drivers_up_to_date = (bool)proxy.PV_drivers_up_to_date;
-            memory = proxy.memory == null ? null : Maps.convert_from_proxy_string_string(proxy.memory);
-            disks = proxy.disks == null ? null : Maps.convert_from_proxy_string_string(proxy.disks);
-            networks = proxy.networks == null ? null : Maps.convert_from_proxy_string_string(proxy.networks);
-            other = proxy.other == null ? null : Maps.convert_from_proxy_string_string(proxy.other);
-            last_updated = proxy.last_updated;
-            other_config = proxy.other_config == null ? null : Maps.convert_from_proxy_string_string(proxy.other_config);
-            live = (bool)proxy.live;
-            can_use_hotplug_vbd = proxy.can_use_hotplug_vbd == null ? (tristate_type) 0 : (tristate_type)Helper.EnumParseDefault(typeof(tristate_type), (string)proxy.can_use_hotplug_vbd);
-            can_use_hotplug_vif = proxy.can_use_hotplug_vif == null ? (tristate_type) 0 : (tristate_type)Helper.EnumParseDefault(typeof(tristate_type), (string)proxy.can_use_hotplug_vif);
-            PV_drivers_detected = (bool)proxy.PV_drivers_detected;
-        }
-
-        public Proxy_VM_guest_metrics ToProxy()
-        {
-            Proxy_VM_guest_metrics result_ = new Proxy_VM_guest_metrics();
-            result_.uuid = uuid ?? "";
-            result_.os_version = Maps.convert_to_proxy_string_string(os_version);
-            result_.PV_drivers_version = Maps.convert_to_proxy_string_string(PV_drivers_version);
-            result_.PV_drivers_up_to_date = PV_drivers_up_to_date;
-            result_.memory = Maps.convert_to_proxy_string_string(memory);
-            result_.disks = Maps.convert_to_proxy_string_string(disks);
-            result_.networks = Maps.convert_to_proxy_string_string(networks);
-            result_.other = Maps.convert_to_proxy_string_string(other);
-            result_.last_updated = last_updated;
-            result_.other_config = Maps.convert_to_proxy_string_string(other_config);
-            result_.live = live;
-            result_.can_use_hotplug_vbd = tristate_type_helper.ToString(can_use_hotplug_vbd);
-            result_.can_use_hotplug_vif = tristate_type_helper.ToString(can_use_hotplug_vif);
-            result_.PV_drivers_detected = PV_drivers_detected;
-            return result_;
-        }
-
-        /// <summary>
-        /// Creates a new VM_guest_metrics from a Hashtable.
-        /// Note that the fields not contained in the Hashtable
-        /// will be created with their default values.
-        /// </summary>
-        /// <param name="table"></param>
-        public VM_guest_metrics(Hashtable table) : this()
-        {
-            UpdateFrom(table);
-        }
-
-        /// <summary>
-        /// Given a Hashtable with field-value pairs, it updates the fields of this VM_guest_metrics
-        /// with the values listed in the Hashtable. Note that only the fields contained
-        /// in the Hashtable will be updated and the rest will remain the same.
-        /// </summary>
-        /// <param name="table"></param>
-        public void UpdateFrom(Hashtable table)
-        {
-            if (table.ContainsKey("uuid"))
-                uuid = Marshalling.ParseString(table, "uuid");
-            if (table.ContainsKey("os_version"))
-                os_version = Maps.convert_from_proxy_string_string(Marshalling.ParseHashTable(table, "os_version"));
-            if (table.ContainsKey("PV_drivers_version"))
-                PV_drivers_version = Maps.convert_from_proxy_string_string(Marshalling.ParseHashTable(table, "PV_drivers_version"));
-            if (table.ContainsKey("PV_drivers_up_to_date"))
-                PV_drivers_up_to_date = Marshalling.ParseBool(table, "PV_drivers_up_to_date");
-            if (table.ContainsKey("memory"))
-                memory = Maps.convert_from_proxy_string_string(Marshalling.ParseHashTable(table, "memory"));
-            if (table.ContainsKey("disks"))
-                disks = Maps.convert_from_proxy_string_string(Marshalling.ParseHashTable(table, "disks"));
-            if (table.ContainsKey("networks"))
-                networks = Maps.convert_from_proxy_string_string(Marshalling.ParseHashTable(table, "networks"));
-            if (table.ContainsKey("other"))
-                other = Maps.convert_from_proxy_string_string(Marshalling.ParseHashTable(table, "other"));
-            if (table.ContainsKey("last_updated"))
-                last_updated = Marshalling.ParseDateTime(table, "last_updated");
-            if (table.ContainsKey("other_config"))
-                other_config = Maps.convert_from_proxy_string_string(Marshalling.ParseHashTable(table, "other_config"));
-            if (table.ContainsKey("live"))
-                live = Marshalling.ParseBool(table, "live");
-            if (table.ContainsKey("can_use_hotplug_vbd"))
-                can_use_hotplug_vbd = (tristate_type)Helper.EnumParseDefault(typeof(tristate_type), Marshalling.ParseString(table, "can_use_hotplug_vbd"));
-            if (table.ContainsKey("can_use_hotplug_vif"))
-                can_use_hotplug_vif = (tristate_type)Helper.EnumParseDefault(typeof(tristate_type), Marshalling.ParseString(table, "can_use_hotplug_vif"));
-            if (table.ContainsKey("PV_drivers_detected"))
-                PV_drivers_detected = Marshalling.ParseBool(table, "PV_drivers_detected");
-        }
-
-        public bool DeepEquals(VM_guest_metrics other)
-        {
-            if (ReferenceEquals(null, other))
-                return false;
-            if (ReferenceEquals(this, other))
-                return true;
-
-            return Helper.AreEqual2(this._uuid, other._uuid) &&
-                Helper.AreEqual2(this._os_version, other._os_version) &&
-                Helper.AreEqual2(this._PV_drivers_version, other._PV_drivers_version) &&
-                Helper.AreEqual2(this._PV_drivers_up_to_date, other._PV_drivers_up_to_date) &&
-                Helper.AreEqual2(this._memory, other._memory) &&
-                Helper.AreEqual2(this._disks, other._disks) &&
-                Helper.AreEqual2(this._networks, other._networks) &&
-                Helper.AreEqual2(this._other, other._other) &&
-                Helper.AreEqual2(this._last_updated, other._last_updated) &&
-                Helper.AreEqual2(this._other_config, other._other_config) &&
-                Helper.AreEqual2(this._live, other._live) &&
-                Helper.AreEqual2(this._can_use_hotplug_vbd, other._can_use_hotplug_vbd) &&
-                Helper.AreEqual2(this._can_use_hotplug_vif, other._can_use_hotplug_vif) &&
-                Helper.AreEqual2(this._PV_drivers_detected, other._PV_drivers_detected);
-        }
-
-        internal static List<VM_guest_metrics> ProxyArrayToObjectList(Proxy_VM_guest_metrics[] input)
-        {
-            var result = new List<VM_guest_metrics>();
-            foreach (var item in input)
-                result.Add(new VM_guest_metrics(item));
-
-            return result;
-        }
-
-        public override string SaveChanges(Session session, string opaqueRef, VM_guest_metrics server)
-        {
-            if (opaqueRef == null)
-            {
-                System.Diagnostics.Debug.Assert(false, "Cannot create instances of this type on the server");
-                return "";
-            }
-            else
-            {
-                if (!Helper.AreEqual2(_other_config, server._other_config))
-                {
-                    VM_guest_metrics.set_other_config(session, opaqueRef, _other_config);
-                }
-
-                return null;
-            }
-        }
-        /// <summary>
-        /// Get a record containing the current state of the given VM_guest_metrics.
-        /// First published in XenServer 4.0.
-        /// </summary>
-        /// <param name="session">The session</param>
-        /// <param name="_vm_guest_metrics">The opaque_ref of the given vm_guest_metrics</param>
-        public static VM_guest_metrics get_record(Session session, string _vm_guest_metrics)
-        {
-            if (session.JsonRpcClient != null)
-<<<<<<< HEAD
-                return session.JsonRpcClient.vm_guest_metrics_get_record(session.uuid, _vm_guest_metrics);
-            else
-                return new VM_guest_metrics((Proxy_VM_guest_metrics)session.proxy.vm_guest_metrics_get_record(session.uuid, _vm_guest_metrics ?? "").parse());
-=======
-                return session.JsonRpcClient.vm_guest_metrics_get_record(session.opaque_ref, _vm_guest_metrics);
-            else
-                return new VM_guest_metrics((Proxy_VM_guest_metrics)session.proxy.vm_guest_metrics_get_record(session.opaque_ref, _vm_guest_metrics ?? "").parse());
->>>>>>> 45f35ef0
-        }
-
-        /// <summary>
-        /// Get a reference to the VM_guest_metrics instance with the specified UUID.
-        /// First published in XenServer 4.0.
-        /// </summary>
-        /// <param name="session">The session</param>
-        /// <param name="_uuid">UUID of object to return</param>
-        public static XenRef<VM_guest_metrics> get_by_uuid(Session session, string _uuid)
-        {
-            if (session.JsonRpcClient != null)
-<<<<<<< HEAD
-                return session.JsonRpcClient.vm_guest_metrics_get_by_uuid(session.uuid, _uuid);
-            else
-                return XenRef<VM_guest_metrics>.Create(session.proxy.vm_guest_metrics_get_by_uuid(session.uuid, _uuid ?? "").parse());
-=======
-                return session.JsonRpcClient.vm_guest_metrics_get_by_uuid(session.opaque_ref, _uuid);
-            else
-                return XenRef<VM_guest_metrics>.Create(session.proxy.vm_guest_metrics_get_by_uuid(session.opaque_ref, _uuid ?? "").parse());
->>>>>>> 45f35ef0
-        }
-
-        /// <summary>
-        /// Get the uuid field of the given VM_guest_metrics.
-        /// First published in XenServer 4.0.
-        /// </summary>
-        /// <param name="session">The session</param>
-        /// <param name="_vm_guest_metrics">The opaque_ref of the given vm_guest_metrics</param>
-        public static string get_uuid(Session session, string _vm_guest_metrics)
-        {
-            if (session.JsonRpcClient != null)
-<<<<<<< HEAD
-                return session.JsonRpcClient.vm_guest_metrics_get_uuid(session.uuid, _vm_guest_metrics);
-            else
-                return (string)session.proxy.vm_guest_metrics_get_uuid(session.uuid, _vm_guest_metrics ?? "").parse();
-=======
-                return session.JsonRpcClient.vm_guest_metrics_get_uuid(session.opaque_ref, _vm_guest_metrics);
-            else
-                return (string)session.proxy.vm_guest_metrics_get_uuid(session.opaque_ref, _vm_guest_metrics ?? "").parse();
->>>>>>> 45f35ef0
-        }
-
-        /// <summary>
-        /// Get the os_version field of the given VM_guest_metrics.
-        /// First published in XenServer 4.0.
-        /// </summary>
-        /// <param name="session">The session</param>
-        /// <param name="_vm_guest_metrics">The opaque_ref of the given vm_guest_metrics</param>
-        public static Dictionary<string, string> get_os_version(Session session, string _vm_guest_metrics)
-        {
-            if (session.JsonRpcClient != null)
-<<<<<<< HEAD
-                return session.JsonRpcClient.vm_guest_metrics_get_os_version(session.uuid, _vm_guest_metrics);
-            else
-                return Maps.convert_from_proxy_string_string(session.proxy.vm_guest_metrics_get_os_version(session.uuid, _vm_guest_metrics ?? "").parse());
-=======
-                return session.JsonRpcClient.vm_guest_metrics_get_os_version(session.opaque_ref, _vm_guest_metrics);
-            else
-                return Maps.convert_from_proxy_string_string(session.proxy.vm_guest_metrics_get_os_version(session.opaque_ref, _vm_guest_metrics ?? "").parse());
->>>>>>> 45f35ef0
-        }
-
-        /// <summary>
-        /// Get the PV_drivers_version field of the given VM_guest_metrics.
-        /// First published in XenServer 4.0.
-        /// </summary>
-        /// <param name="session">The session</param>
-        /// <param name="_vm_guest_metrics">The opaque_ref of the given vm_guest_metrics</param>
-        public static Dictionary<string, string> get_PV_drivers_version(Session session, string _vm_guest_metrics)
-        {
-            if (session.JsonRpcClient != null)
-<<<<<<< HEAD
-                return session.JsonRpcClient.vm_guest_metrics_get_pv_drivers_version(session.uuid, _vm_guest_metrics);
-            else
-                return Maps.convert_from_proxy_string_string(session.proxy.vm_guest_metrics_get_pv_drivers_version(session.uuid, _vm_guest_metrics ?? "").parse());
-=======
-                return session.JsonRpcClient.vm_guest_metrics_get_pv_drivers_version(session.opaque_ref, _vm_guest_metrics);
-            else
-                return Maps.convert_from_proxy_string_string(session.proxy.vm_guest_metrics_get_pv_drivers_version(session.opaque_ref, _vm_guest_metrics ?? "").parse());
->>>>>>> 45f35ef0
-        }
-
-        /// <summary>
-        /// Get the PV_drivers_up_to_date field of the given VM_guest_metrics.
-        /// First published in XenServer 4.0.
-        /// Deprecated since XenServer 7.0.
-        /// </summary>
-        /// <param name="session">The session</param>
-        /// <param name="_vm_guest_metrics">The opaque_ref of the given vm_guest_metrics</param>
-        [Deprecated("XenServer 7.0")]
-        public static bool get_PV_drivers_up_to_date(Session session, string _vm_guest_metrics)
-        {
-            if (session.JsonRpcClient != null)
-<<<<<<< HEAD
-                return session.JsonRpcClient.vm_guest_metrics_get_pv_drivers_up_to_date(session.uuid, _vm_guest_metrics);
-            else
-                return (bool)session.proxy.vm_guest_metrics_get_pv_drivers_up_to_date(session.uuid, _vm_guest_metrics ?? "").parse();
-=======
-                return session.JsonRpcClient.vm_guest_metrics_get_pv_drivers_up_to_date(session.opaque_ref, _vm_guest_metrics);
-            else
-                return (bool)session.proxy.vm_guest_metrics_get_pv_drivers_up_to_date(session.opaque_ref, _vm_guest_metrics ?? "").parse();
->>>>>>> 45f35ef0
-        }
-
-        /// <summary>
-        /// Get the memory field of the given VM_guest_metrics.
-        /// First published in XenServer 4.0.
-        /// </summary>
-        /// <param name="session">The session</param>
-        /// <param name="_vm_guest_metrics">The opaque_ref of the given vm_guest_metrics</param>
-        public static Dictionary<string, string> get_memory(Session session, string _vm_guest_metrics)
-        {
-            if (session.JsonRpcClient != null)
-<<<<<<< HEAD
-                return session.JsonRpcClient.vm_guest_metrics_get_memory(session.uuid, _vm_guest_metrics);
-            else
-                return Maps.convert_from_proxy_string_string(session.proxy.vm_guest_metrics_get_memory(session.uuid, _vm_guest_metrics ?? "").parse());
-=======
-                return session.JsonRpcClient.vm_guest_metrics_get_memory(session.opaque_ref, _vm_guest_metrics);
-            else
-                return Maps.convert_from_proxy_string_string(session.proxy.vm_guest_metrics_get_memory(session.opaque_ref, _vm_guest_metrics ?? "").parse());
->>>>>>> 45f35ef0
-        }
-
-        /// <summary>
-        /// Get the disks field of the given VM_guest_metrics.
-        /// First published in XenServer 4.0.
-        /// </summary>
-        /// <param name="session">The session</param>
-        /// <param name="_vm_guest_metrics">The opaque_ref of the given vm_guest_metrics</param>
-        public static Dictionary<string, string> get_disks(Session session, string _vm_guest_metrics)
-        {
-            if (session.JsonRpcClient != null)
-<<<<<<< HEAD
-                return session.JsonRpcClient.vm_guest_metrics_get_disks(session.uuid, _vm_guest_metrics);
-            else
-                return Maps.convert_from_proxy_string_string(session.proxy.vm_guest_metrics_get_disks(session.uuid, _vm_guest_metrics ?? "").parse());
-=======
-                return session.JsonRpcClient.vm_guest_metrics_get_disks(session.opaque_ref, _vm_guest_metrics);
-            else
-                return Maps.convert_from_proxy_string_string(session.proxy.vm_guest_metrics_get_disks(session.opaque_ref, _vm_guest_metrics ?? "").parse());
->>>>>>> 45f35ef0
-        }
-
-        /// <summary>
-        /// Get the networks field of the given VM_guest_metrics.
-        /// First published in XenServer 4.0.
-        /// </summary>
-        /// <param name="session">The session</param>
-        /// <param name="_vm_guest_metrics">The opaque_ref of the given vm_guest_metrics</param>
-        public static Dictionary<string, string> get_networks(Session session, string _vm_guest_metrics)
-        {
-            if (session.JsonRpcClient != null)
-<<<<<<< HEAD
-                return session.JsonRpcClient.vm_guest_metrics_get_networks(session.uuid, _vm_guest_metrics);
-            else
-                return Maps.convert_from_proxy_string_string(session.proxy.vm_guest_metrics_get_networks(session.uuid, _vm_guest_metrics ?? "").parse());
-=======
-                return session.JsonRpcClient.vm_guest_metrics_get_networks(session.opaque_ref, _vm_guest_metrics);
-            else
-                return Maps.convert_from_proxy_string_string(session.proxy.vm_guest_metrics_get_networks(session.opaque_ref, _vm_guest_metrics ?? "").parse());
->>>>>>> 45f35ef0
-        }
-
-        /// <summary>
-        /// Get the other field of the given VM_guest_metrics.
-        /// First published in XenServer 4.0.
-        /// </summary>
-        /// <param name="session">The session</param>
-        /// <param name="_vm_guest_metrics">The opaque_ref of the given vm_guest_metrics</param>
-        public static Dictionary<string, string> get_other(Session session, string _vm_guest_metrics)
-        {
-            if (session.JsonRpcClient != null)
-<<<<<<< HEAD
-                return session.JsonRpcClient.vm_guest_metrics_get_other(session.uuid, _vm_guest_metrics);
-            else
-                return Maps.convert_from_proxy_string_string(session.proxy.vm_guest_metrics_get_other(session.uuid, _vm_guest_metrics ?? "").parse());
-=======
-                return session.JsonRpcClient.vm_guest_metrics_get_other(session.opaque_ref, _vm_guest_metrics);
-            else
-                return Maps.convert_from_proxy_string_string(session.proxy.vm_guest_metrics_get_other(session.opaque_ref, _vm_guest_metrics ?? "").parse());
->>>>>>> 45f35ef0
-        }
-
-        /// <summary>
-        /// Get the last_updated field of the given VM_guest_metrics.
-        /// First published in XenServer 4.0.
-        /// </summary>
-        /// <param name="session">The session</param>
-        /// <param name="_vm_guest_metrics">The opaque_ref of the given vm_guest_metrics</param>
-        public static DateTime get_last_updated(Session session, string _vm_guest_metrics)
-        {
-            if (session.JsonRpcClient != null)
-<<<<<<< HEAD
-                return session.JsonRpcClient.vm_guest_metrics_get_last_updated(session.uuid, _vm_guest_metrics);
-            else
-                return session.proxy.vm_guest_metrics_get_last_updated(session.uuid, _vm_guest_metrics ?? "").parse();
-=======
-                return session.JsonRpcClient.vm_guest_metrics_get_last_updated(session.opaque_ref, _vm_guest_metrics);
-            else
-                return session.proxy.vm_guest_metrics_get_last_updated(session.opaque_ref, _vm_guest_metrics ?? "").parse();
->>>>>>> 45f35ef0
-        }
-
-        /// <summary>
-        /// Get the other_config field of the given VM_guest_metrics.
-        /// First published in XenServer 5.0.
-        /// </summary>
-        /// <param name="session">The session</param>
-        /// <param name="_vm_guest_metrics">The opaque_ref of the given vm_guest_metrics</param>
-        public static Dictionary<string, string> get_other_config(Session session, string _vm_guest_metrics)
-        {
-            if (session.JsonRpcClient != null)
-<<<<<<< HEAD
-                return session.JsonRpcClient.vm_guest_metrics_get_other_config(session.uuid, _vm_guest_metrics);
-            else
-                return Maps.convert_from_proxy_string_string(session.proxy.vm_guest_metrics_get_other_config(session.uuid, _vm_guest_metrics ?? "").parse());
-=======
-                return session.JsonRpcClient.vm_guest_metrics_get_other_config(session.opaque_ref, _vm_guest_metrics);
-            else
-                return Maps.convert_from_proxy_string_string(session.proxy.vm_guest_metrics_get_other_config(session.opaque_ref, _vm_guest_metrics ?? "").parse());
->>>>>>> 45f35ef0
-        }
-
-        /// <summary>
-        /// Get the live field of the given VM_guest_metrics.
-        /// First published in XenServer 5.0.
-        /// </summary>
-        /// <param name="session">The session</param>
-        /// <param name="_vm_guest_metrics">The opaque_ref of the given vm_guest_metrics</param>
-        public static bool get_live(Session session, string _vm_guest_metrics)
-        {
-            if (session.JsonRpcClient != null)
-<<<<<<< HEAD
-                return session.JsonRpcClient.vm_guest_metrics_get_live(session.uuid, _vm_guest_metrics);
-            else
-                return (bool)session.proxy.vm_guest_metrics_get_live(session.uuid, _vm_guest_metrics ?? "").parse();
-=======
-                return session.JsonRpcClient.vm_guest_metrics_get_live(session.opaque_ref, _vm_guest_metrics);
-            else
-                return (bool)session.proxy.vm_guest_metrics_get_live(session.opaque_ref, _vm_guest_metrics ?? "").parse();
->>>>>>> 45f35ef0
-        }
-
-        /// <summary>
-        /// Get the can_use_hotplug_vbd field of the given VM_guest_metrics.
-        /// First published in XenServer 7.0.
-        /// </summary>
-        /// <param name="session">The session</param>
-        /// <param name="_vm_guest_metrics">The opaque_ref of the given vm_guest_metrics</param>
-        public static tristate_type get_can_use_hotplug_vbd(Session session, string _vm_guest_metrics)
-        {
-            if (session.JsonRpcClient != null)
-<<<<<<< HEAD
-                return session.JsonRpcClient.vm_guest_metrics_get_can_use_hotplug_vbd(session.uuid, _vm_guest_metrics);
-            else
-                return (tristate_type)Helper.EnumParseDefault(typeof(tristate_type), (string)session.proxy.vm_guest_metrics_get_can_use_hotplug_vbd(session.uuid, _vm_guest_metrics ?? "").parse());
-=======
-                return session.JsonRpcClient.vm_guest_metrics_get_can_use_hotplug_vbd(session.opaque_ref, _vm_guest_metrics);
-            else
-                return (tristate_type)Helper.EnumParseDefault(typeof(tristate_type), (string)session.proxy.vm_guest_metrics_get_can_use_hotplug_vbd(session.opaque_ref, _vm_guest_metrics ?? "").parse());
->>>>>>> 45f35ef0
-        }
-
-        /// <summary>
-        /// Get the can_use_hotplug_vif field of the given VM_guest_metrics.
-        /// First published in XenServer 7.0.
-        /// </summary>
-        /// <param name="session">The session</param>
-        /// <param name="_vm_guest_metrics">The opaque_ref of the given vm_guest_metrics</param>
-        public static tristate_type get_can_use_hotplug_vif(Session session, string _vm_guest_metrics)
-        {
-            if (session.JsonRpcClient != null)
-<<<<<<< HEAD
-                return session.JsonRpcClient.vm_guest_metrics_get_can_use_hotplug_vif(session.uuid, _vm_guest_metrics);
-            else
-                return (tristate_type)Helper.EnumParseDefault(typeof(tristate_type), (string)session.proxy.vm_guest_metrics_get_can_use_hotplug_vif(session.uuid, _vm_guest_metrics ?? "").parse());
-=======
-                return session.JsonRpcClient.vm_guest_metrics_get_can_use_hotplug_vif(session.opaque_ref, _vm_guest_metrics);
-            else
-                return (tristate_type)Helper.EnumParseDefault(typeof(tristate_type), (string)session.proxy.vm_guest_metrics_get_can_use_hotplug_vif(session.opaque_ref, _vm_guest_metrics ?? "").parse());
->>>>>>> 45f35ef0
-        }
-
-        /// <summary>
-        /// Get the PV_drivers_detected field of the given VM_guest_metrics.
-        /// First published in XenServer 7.0.
-        /// </summary>
-        /// <param name="session">The session</param>
-        /// <param name="_vm_guest_metrics">The opaque_ref of the given vm_guest_metrics</param>
-        public static bool get_PV_drivers_detected(Session session, string _vm_guest_metrics)
-        {
-            if (session.JsonRpcClient != null)
-<<<<<<< HEAD
-                return session.JsonRpcClient.vm_guest_metrics_get_pv_drivers_detected(session.uuid, _vm_guest_metrics);
-            else
-                return (bool)session.proxy.vm_guest_metrics_get_pv_drivers_detected(session.uuid, _vm_guest_metrics ?? "").parse();
-=======
-                return session.JsonRpcClient.vm_guest_metrics_get_pv_drivers_detected(session.opaque_ref, _vm_guest_metrics);
-            else
-                return (bool)session.proxy.vm_guest_metrics_get_pv_drivers_detected(session.opaque_ref, _vm_guest_metrics ?? "").parse();
->>>>>>> 45f35ef0
-        }
-
-        /// <summary>
-        /// Set the other_config field of the given VM_guest_metrics.
-        /// First published in XenServer 5.0.
-        /// </summary>
-        /// <param name="session">The session</param>
-        /// <param name="_vm_guest_metrics">The opaque_ref of the given vm_guest_metrics</param>
-        /// <param name="_other_config">New value to set</param>
-        public static void set_other_config(Session session, string _vm_guest_metrics, Dictionary<string, string> _other_config)
-        {
-            if (session.JsonRpcClient != null)
-<<<<<<< HEAD
-                session.JsonRpcClient.vm_guest_metrics_set_other_config(session.uuid, _vm_guest_metrics, _other_config);
-            else
-                session.proxy.vm_guest_metrics_set_other_config(session.uuid, _vm_guest_metrics ?? "", Maps.convert_to_proxy_string_string(_other_config)).parse();
-=======
-                session.JsonRpcClient.vm_guest_metrics_set_other_config(session.opaque_ref, _vm_guest_metrics, _other_config);
-            else
-                session.proxy.vm_guest_metrics_set_other_config(session.opaque_ref, _vm_guest_metrics ?? "", Maps.convert_to_proxy_string_string(_other_config)).parse();
->>>>>>> 45f35ef0
-        }
-
-        /// <summary>
-        /// Add the given key-value pair to the other_config field of the given VM_guest_metrics.
-        /// First published in XenServer 5.0.
-        /// </summary>
-        /// <param name="session">The session</param>
-        /// <param name="_vm_guest_metrics">The opaque_ref of the given vm_guest_metrics</param>
-        /// <param name="_key">Key to add</param>
-        /// <param name="_value">Value to add</param>
-        public static void add_to_other_config(Session session, string _vm_guest_metrics, string _key, string _value)
-        {
-            if (session.JsonRpcClient != null)
-<<<<<<< HEAD
-                session.JsonRpcClient.vm_guest_metrics_add_to_other_config(session.uuid, _vm_guest_metrics, _key, _value);
-            else
-                session.proxy.vm_guest_metrics_add_to_other_config(session.uuid, _vm_guest_metrics ?? "", _key ?? "", _value ?? "").parse();
-=======
-                session.JsonRpcClient.vm_guest_metrics_add_to_other_config(session.opaque_ref, _vm_guest_metrics, _key, _value);
-            else
-                session.proxy.vm_guest_metrics_add_to_other_config(session.opaque_ref, _vm_guest_metrics ?? "", _key ?? "", _value ?? "").parse();
->>>>>>> 45f35ef0
-        }
-
-        /// <summary>
-        /// Remove the given key and its corresponding value from the other_config field of the given VM_guest_metrics.  If the key is not in that Map, then do nothing.
-        /// First published in XenServer 5.0.
-        /// </summary>
-        /// <param name="session">The session</param>
-        /// <param name="_vm_guest_metrics">The opaque_ref of the given vm_guest_metrics</param>
-        /// <param name="_key">Key to remove</param>
-        public static void remove_from_other_config(Session session, string _vm_guest_metrics, string _key)
-        {
-            if (session.JsonRpcClient != null)
-<<<<<<< HEAD
-                session.JsonRpcClient.vm_guest_metrics_remove_from_other_config(session.uuid, _vm_guest_metrics, _key);
-            else
-                session.proxy.vm_guest_metrics_remove_from_other_config(session.uuid, _vm_guest_metrics ?? "", _key ?? "").parse();
-=======
-                session.JsonRpcClient.vm_guest_metrics_remove_from_other_config(session.opaque_ref, _vm_guest_metrics, _key);
-            else
-                session.proxy.vm_guest_metrics_remove_from_other_config(session.opaque_ref, _vm_guest_metrics ?? "", _key ?? "").parse();
->>>>>>> 45f35ef0
-        }
-
-        /// <summary>
-        /// Return a list of all the VM_guest_metrics instances known to the system.
-        /// First published in XenServer 4.0.
-        /// </summary>
-        /// <param name="session">The session</param>
-        public static List<XenRef<VM_guest_metrics>> get_all(Session session)
-        {
-            if (session.JsonRpcClient != null)
-<<<<<<< HEAD
-                return session.JsonRpcClient.vm_guest_metrics_get_all(session.uuid);
-            else
-                return XenRef<VM_guest_metrics>.Create(session.proxy.vm_guest_metrics_get_all(session.uuid).parse());
-=======
-                return session.JsonRpcClient.vm_guest_metrics_get_all(session.opaque_ref);
-            else
-                return XenRef<VM_guest_metrics>.Create(session.proxy.vm_guest_metrics_get_all(session.opaque_ref).parse());
->>>>>>> 45f35ef0
-        }
-
-        /// <summary>
-        /// Get all the VM_guest_metrics Records at once, in a single XML RPC call
-        /// First published in XenServer 4.0.
-        /// </summary>
-        /// <param name="session">The session</param>
-        public static Dictionary<XenRef<VM_guest_metrics>, VM_guest_metrics> get_all_records(Session session)
-        {
-            if (session.JsonRpcClient != null)
-<<<<<<< HEAD
-                return session.JsonRpcClient.vm_guest_metrics_get_all_records(session.uuid);
-            else
-                return XenRef<VM_guest_metrics>.Create<Proxy_VM_guest_metrics>(session.proxy.vm_guest_metrics_get_all_records(session.uuid).parse());
-=======
-                return session.JsonRpcClient.vm_guest_metrics_get_all_records(session.opaque_ref);
-            else
-                return XenRef<VM_guest_metrics>.Create<Proxy_VM_guest_metrics>(session.proxy.vm_guest_metrics_get_all_records(session.opaque_ref).parse());
->>>>>>> 45f35ef0
-        }
-
-        /// <summary>
-        /// Unique identifier/object reference
-        /// </summary>
-        public virtual string uuid
-        {
-            get { return _uuid; }
-            set
-            {
-                if (!Helper.AreEqual(value, _uuid))
-                {
-                    _uuid = value;
-                    Changed = true;
-                    NotifyPropertyChanged("uuid");
-                }
-            }
-        }
-        private string _uuid = "";
-
-        /// <summary>
-        /// version of the OS
-        /// </summary>
-        [JsonConverter(typeof(StringStringMapConverter))]
-        public virtual Dictionary<string, string> os_version
-        {
-            get { return _os_version; }
-            set
-            {
-                if (!Helper.AreEqual(value, _os_version))
-                {
-                    _os_version = value;
-                    Changed = true;
-                    NotifyPropertyChanged("os_version");
-                }
-            }
-        }
-        private Dictionary<string, string> _os_version = new Dictionary<string, string>() {};
-
-        /// <summary>
-        /// version of the PV drivers
-        /// </summary>
-        [JsonConverter(typeof(StringStringMapConverter))]
-        public virtual Dictionary<string, string> PV_drivers_version
-        {
-            get { return _PV_drivers_version; }
-            set
-            {
-                if (!Helper.AreEqual(value, _PV_drivers_version))
-                {
-                    _PV_drivers_version = value;
-                    Changed = true;
-                    NotifyPropertyChanged("PV_drivers_version");
-                }
-            }
-        }
-        private Dictionary<string, string> _PV_drivers_version = new Dictionary<string, string>() {};
-
-        /// <summary>
-        /// Logically equivalent to PV_drivers_detected
-        /// </summary>
-        public virtual bool PV_drivers_up_to_date
-        {
-            get { return _PV_drivers_up_to_date; }
-            set
-            {
-                if (!Helper.AreEqual(value, _PV_drivers_up_to_date))
-                {
-                    _PV_drivers_up_to_date = value;
-                    Changed = true;
-                    NotifyPropertyChanged("PV_drivers_up_to_date");
-                }
-            }
-        }
-        private bool _PV_drivers_up_to_date;
-
-        /// <summary>
-        /// This field exists but has no data. Use the memory and memory_internal_free RRD data-sources instead.
-        /// </summary>
-        [JsonConverter(typeof(StringStringMapConverter))]
-        public virtual Dictionary<string, string> memory
-        {
-            get { return _memory; }
-            set
-            {
-                if (!Helper.AreEqual(value, _memory))
-                {
-                    _memory = value;
-                    Changed = true;
-                    NotifyPropertyChanged("memory");
-                }
-            }
-        }
-        private Dictionary<string, string> _memory = new Dictionary<string, string>() {};
-
-        /// <summary>
-        /// This field exists but has no data.
-        /// </summary>
-        [JsonConverter(typeof(StringStringMapConverter))]
-        public virtual Dictionary<string, string> disks
-        {
-            get { return _disks; }
-            set
-            {
-                if (!Helper.AreEqual(value, _disks))
-                {
-                    _disks = value;
-                    Changed = true;
-                    NotifyPropertyChanged("disks");
-                }
-            }
-        }
-        private Dictionary<string, string> _disks = new Dictionary<string, string>() {};
-
-        /// <summary>
-        /// network configuration
-        /// </summary>
-        [JsonConverter(typeof(StringStringMapConverter))]
-        public virtual Dictionary<string, string> networks
-        {
-            get { return _networks; }
-            set
-            {
-                if (!Helper.AreEqual(value, _networks))
-                {
-                    _networks = value;
-                    Changed = true;
-                    NotifyPropertyChanged("networks");
-                }
-            }
-        }
-        private Dictionary<string, string> _networks = new Dictionary<string, string>() {};
-
-        /// <summary>
-        /// anything else
-        /// </summary>
-        [JsonConverter(typeof(StringStringMapConverter))]
-        public virtual Dictionary<string, string> other
-        {
-            get { return _other; }
-            set
-            {
-                if (!Helper.AreEqual(value, _other))
-                {
-                    _other = value;
-                    Changed = true;
-                    NotifyPropertyChanged("other");
-                }
-            }
-        }
-        private Dictionary<string, string> _other = new Dictionary<string, string>() {};
-
-        /// <summary>
-        /// Time at which this information was last updated
-        /// </summary>
-        [JsonConverter(typeof(XenDateTimeConverter))]
-        public virtual DateTime last_updated
-        {
-            get { return _last_updated; }
-            set
-            {
-                if (!Helper.AreEqual(value, _last_updated))
-                {
-                    _last_updated = value;
-                    Changed = true;
-                    NotifyPropertyChanged("last_updated");
-                }
-            }
-        }
-        private DateTime _last_updated;
-
-        /// <summary>
-        /// additional configuration
-        /// First published in XenServer 5.0.
-        /// </summary>
-        [JsonConverter(typeof(StringStringMapConverter))]
-        public virtual Dictionary<string, string> other_config
-        {
-            get { return _other_config; }
-            set
-            {
-                if (!Helper.AreEqual(value, _other_config))
-                {
-                    _other_config = value;
-                    Changed = true;
-                    NotifyPropertyChanged("other_config");
-                }
-            }
-        }
-        private Dictionary<string, string> _other_config = new Dictionary<string, string>() {};
-
-        /// <summary>
-        /// True if the guest is sending heartbeat messages via the guest agent
-        /// First published in XenServer 5.0.
-        /// </summary>
-        public virtual bool live
-        {
-            get { return _live; }
-            set
-            {
-                if (!Helper.AreEqual(value, _live))
-                {
-                    _live = value;
-                    Changed = true;
-                    NotifyPropertyChanged("live");
-                }
-            }
-        }
-        private bool _live = false;
-
-        /// <summary>
-        /// The guest's statement of whether it supports VBD hotplug, i.e. whether it is capable of responding immediately to instantiation of a new VBD by bringing online a new PV block device. If the guest states that it is not capable, then the VBD plug and unplug operations will not be allowed while the guest is running.
-        /// First published in XenServer 7.0.
-        /// </summary>
-        [JsonConverter(typeof(tristate_typeConverter))]
-        public virtual tristate_type can_use_hotplug_vbd
-        {
-            get { return _can_use_hotplug_vbd; }
-            set
-            {
-                if (!Helper.AreEqual(value, _can_use_hotplug_vbd))
-                {
-                    _can_use_hotplug_vbd = value;
-                    Changed = true;
-                    NotifyPropertyChanged("can_use_hotplug_vbd");
-                }
-            }
-        }
-        private tristate_type _can_use_hotplug_vbd = tristate_type.unspecified;
-
-        /// <summary>
-        /// The guest's statement of whether it supports VIF hotplug, i.e. whether it is capable of responding immediately to instantiation of a new VIF by bringing online a new PV network device. If the guest states that it is not capable, then the VIF plug and unplug operations will not be allowed while the guest is running.
-        /// First published in XenServer 7.0.
-        /// </summary>
-        [JsonConverter(typeof(tristate_typeConverter))]
-        public virtual tristate_type can_use_hotplug_vif
-        {
-            get { return _can_use_hotplug_vif; }
-            set
-            {
-                if (!Helper.AreEqual(value, _can_use_hotplug_vif))
-                {
-                    _can_use_hotplug_vif = value;
-                    Changed = true;
-                    NotifyPropertyChanged("can_use_hotplug_vif");
-                }
-            }
-        }
-        private tristate_type _can_use_hotplug_vif = tristate_type.unspecified;
-
-        /// <summary>
-        /// At least one of the guest's devices has successfully connected to the backend.
-        /// First published in XenServer 7.0.
-        /// </summary>
-        public virtual bool PV_drivers_detected
-        {
-            get { return _PV_drivers_detected; }
-            set
-            {
-                if (!Helper.AreEqual(value, _PV_drivers_detected))
-                {
-                    _PV_drivers_detected = value;
-                    Changed = true;
-                    NotifyPropertyChanged("PV_drivers_detected");
-                }
-            }
-        }
-        private bool _PV_drivers_detected = false;
-    }
-}
+/*
+ * Copyright (c) Citrix Systems, Inc.
+ * All rights reserved.
+ *
+ * Redistribution and use in source and binary forms, with or without
+ * modification, are permitted provided that the following conditions
+ * are met:
+ *
+ *   1) Redistributions of source code must retain the above copyright
+ *      notice, this list of conditions and the following disclaimer.
+ *
+ *   2) Redistributions in binary form must reproduce the above
+ *      copyright notice, this list of conditions and the following
+ *      disclaimer in the documentation and/or other materials
+ *      provided with the distribution.
+ *
+ * THIS SOFTWARE IS PROVIDED BY THE COPYRIGHT HOLDERS AND CONTRIBUTORS
+ * "AS IS" AND ANY EXPRESS OR IMPLIED WARRANTIES, INCLUDING, BUT NOT
+ * LIMITED TO, THE IMPLIED WARRANTIES OF MERCHANTABILITY AND FITNESS
+ * FOR A PARTICULAR PURPOSE ARE DISCLAIMED. IN NO EVENT SHALL THE
+ * COPYRIGHT HOLDER OR CONTRIBUTORS BE LIABLE FOR ANY DIRECT,
+ * INDIRECT, INCIDENTAL, SPECIAL, EXEMPLARY, OR CONSEQUENTIAL DAMAGES
+ * (INCLUDING, BUT NOT LIMITED TO, PROCUREMENT OF SUBSTITUTE GOODS OR
+ * SERVICES; LOSS OF USE, DATA, OR PROFITS; OR BUSINESS INTERRUPTION)
+ * HOWEVER CAUSED AND ON ANY THEORY OF LIABILITY, WHETHER IN CONTRACT,
+ * STRICT LIABILITY, OR TORT (INCLUDING NEGLIGENCE OR OTHERWISE)
+ * ARISING IN ANY WAY OUT OF THE USE OF THIS SOFTWARE, EVEN IF ADVISED
+ * OF THE POSSIBILITY OF SUCH DAMAGE.
+ */
+
+
+using System;
+using System.Collections;
+using System.Collections.Generic;
+using System.ComponentModel;
+using System.Globalization;
+using Newtonsoft.Json;
+using Newtonsoft.Json.Converters;
+
+
+namespace XenAPI
+{
+    /// <summary>
+    /// The metrics reported by the guest (as opposed to inferred from outside)
+    /// First published in XenServer 4.0.
+    /// </summary>
+    public partial class VM_guest_metrics : XenObject<VM_guest_metrics>
+    {
+        public VM_guest_metrics()
+        {
+        }
+
+        public VM_guest_metrics(string uuid,
+            Dictionary<string, string> os_version,
+            Dictionary<string, string> PV_drivers_version,
+            bool PV_drivers_up_to_date,
+            Dictionary<string, string> memory,
+            Dictionary<string, string> disks,
+            Dictionary<string, string> networks,
+            Dictionary<string, string> other,
+            DateTime last_updated,
+            Dictionary<string, string> other_config,
+            bool live,
+            tristate_type can_use_hotplug_vbd,
+            tristate_type can_use_hotplug_vif,
+            bool PV_drivers_detected)
+        {
+            this.uuid = uuid;
+            this.os_version = os_version;
+            this.PV_drivers_version = PV_drivers_version;
+            this.PV_drivers_up_to_date = PV_drivers_up_to_date;
+            this.memory = memory;
+            this.disks = disks;
+            this.networks = networks;
+            this.other = other;
+            this.last_updated = last_updated;
+            this.other_config = other_config;
+            this.live = live;
+            this.can_use_hotplug_vbd = can_use_hotplug_vbd;
+            this.can_use_hotplug_vif = can_use_hotplug_vif;
+            this.PV_drivers_detected = PV_drivers_detected;
+        }
+
+        /// <summary>
+        /// Creates a new VM_guest_metrics from a Proxy_VM_guest_metrics.
+        /// </summary>
+        /// <param name="proxy"></param>
+        public VM_guest_metrics(Proxy_VM_guest_metrics proxy)
+        {
+            this.UpdateFromProxy(proxy);
+        }
+
+        /// <summary>
+        /// Updates each field of this instance with the value of
+        /// the corresponding field of a given VM_guest_metrics.
+        /// </summary>
+        public override void UpdateFrom(VM_guest_metrics update)
+        {
+            uuid = update.uuid;
+            os_version = update.os_version;
+            PV_drivers_version = update.PV_drivers_version;
+            PV_drivers_up_to_date = update.PV_drivers_up_to_date;
+            memory = update.memory;
+            disks = update.disks;
+            networks = update.networks;
+            other = update.other;
+            last_updated = update.last_updated;
+            other_config = update.other_config;
+            live = update.live;
+            can_use_hotplug_vbd = update.can_use_hotplug_vbd;
+            can_use_hotplug_vif = update.can_use_hotplug_vif;
+            PV_drivers_detected = update.PV_drivers_detected;
+        }
+
+        internal void UpdateFromProxy(Proxy_VM_guest_metrics proxy)
+        {
+            uuid = proxy.uuid == null ? null : (string)proxy.uuid;
+            os_version = proxy.os_version == null ? null : Maps.convert_from_proxy_string_string(proxy.os_version);
+            PV_drivers_version = proxy.PV_drivers_version == null ? null : Maps.convert_from_proxy_string_string(proxy.PV_drivers_version);
+            PV_drivers_up_to_date = (bool)proxy.PV_drivers_up_to_date;
+            memory = proxy.memory == null ? null : Maps.convert_from_proxy_string_string(proxy.memory);
+            disks = proxy.disks == null ? null : Maps.convert_from_proxy_string_string(proxy.disks);
+            networks = proxy.networks == null ? null : Maps.convert_from_proxy_string_string(proxy.networks);
+            other = proxy.other == null ? null : Maps.convert_from_proxy_string_string(proxy.other);
+            last_updated = proxy.last_updated;
+            other_config = proxy.other_config == null ? null : Maps.convert_from_proxy_string_string(proxy.other_config);
+            live = (bool)proxy.live;
+            can_use_hotplug_vbd = proxy.can_use_hotplug_vbd == null ? (tristate_type) 0 : (tristate_type)Helper.EnumParseDefault(typeof(tristate_type), (string)proxy.can_use_hotplug_vbd);
+            can_use_hotplug_vif = proxy.can_use_hotplug_vif == null ? (tristate_type) 0 : (tristate_type)Helper.EnumParseDefault(typeof(tristate_type), (string)proxy.can_use_hotplug_vif);
+            PV_drivers_detected = (bool)proxy.PV_drivers_detected;
+        }
+
+        public Proxy_VM_guest_metrics ToProxy()
+        {
+            Proxy_VM_guest_metrics result_ = new Proxy_VM_guest_metrics();
+            result_.uuid = uuid ?? "";
+            result_.os_version = Maps.convert_to_proxy_string_string(os_version);
+            result_.PV_drivers_version = Maps.convert_to_proxy_string_string(PV_drivers_version);
+            result_.PV_drivers_up_to_date = PV_drivers_up_to_date;
+            result_.memory = Maps.convert_to_proxy_string_string(memory);
+            result_.disks = Maps.convert_to_proxy_string_string(disks);
+            result_.networks = Maps.convert_to_proxy_string_string(networks);
+            result_.other = Maps.convert_to_proxy_string_string(other);
+            result_.last_updated = last_updated;
+            result_.other_config = Maps.convert_to_proxy_string_string(other_config);
+            result_.live = live;
+            result_.can_use_hotplug_vbd = tristate_type_helper.ToString(can_use_hotplug_vbd);
+            result_.can_use_hotplug_vif = tristate_type_helper.ToString(can_use_hotplug_vif);
+            result_.PV_drivers_detected = PV_drivers_detected;
+            return result_;
+        }
+
+        /// <summary>
+        /// Creates a new VM_guest_metrics from a Hashtable.
+        /// Note that the fields not contained in the Hashtable
+        /// will be created with their default values.
+        /// </summary>
+        /// <param name="table"></param>
+        public VM_guest_metrics(Hashtable table) : this()
+        {
+            UpdateFrom(table);
+        }
+
+        /// <summary>
+        /// Given a Hashtable with field-value pairs, it updates the fields of this VM_guest_metrics
+        /// with the values listed in the Hashtable. Note that only the fields contained
+        /// in the Hashtable will be updated and the rest will remain the same.
+        /// </summary>
+        /// <param name="table"></param>
+        public void UpdateFrom(Hashtable table)
+        {
+            if (table.ContainsKey("uuid"))
+                uuid = Marshalling.ParseString(table, "uuid");
+            if (table.ContainsKey("os_version"))
+                os_version = Maps.convert_from_proxy_string_string(Marshalling.ParseHashTable(table, "os_version"));
+            if (table.ContainsKey("PV_drivers_version"))
+                PV_drivers_version = Maps.convert_from_proxy_string_string(Marshalling.ParseHashTable(table, "PV_drivers_version"));
+            if (table.ContainsKey("PV_drivers_up_to_date"))
+                PV_drivers_up_to_date = Marshalling.ParseBool(table, "PV_drivers_up_to_date");
+            if (table.ContainsKey("memory"))
+                memory = Maps.convert_from_proxy_string_string(Marshalling.ParseHashTable(table, "memory"));
+            if (table.ContainsKey("disks"))
+                disks = Maps.convert_from_proxy_string_string(Marshalling.ParseHashTable(table, "disks"));
+            if (table.ContainsKey("networks"))
+                networks = Maps.convert_from_proxy_string_string(Marshalling.ParseHashTable(table, "networks"));
+            if (table.ContainsKey("other"))
+                other = Maps.convert_from_proxy_string_string(Marshalling.ParseHashTable(table, "other"));
+            if (table.ContainsKey("last_updated"))
+                last_updated = Marshalling.ParseDateTime(table, "last_updated");
+            if (table.ContainsKey("other_config"))
+                other_config = Maps.convert_from_proxy_string_string(Marshalling.ParseHashTable(table, "other_config"));
+            if (table.ContainsKey("live"))
+                live = Marshalling.ParseBool(table, "live");
+            if (table.ContainsKey("can_use_hotplug_vbd"))
+                can_use_hotplug_vbd = (tristate_type)Helper.EnumParseDefault(typeof(tristate_type), Marshalling.ParseString(table, "can_use_hotplug_vbd"));
+            if (table.ContainsKey("can_use_hotplug_vif"))
+                can_use_hotplug_vif = (tristate_type)Helper.EnumParseDefault(typeof(tristate_type), Marshalling.ParseString(table, "can_use_hotplug_vif"));
+            if (table.ContainsKey("PV_drivers_detected"))
+                PV_drivers_detected = Marshalling.ParseBool(table, "PV_drivers_detected");
+        }
+
+        public bool DeepEquals(VM_guest_metrics other)
+        {
+            if (ReferenceEquals(null, other))
+                return false;
+            if (ReferenceEquals(this, other))
+                return true;
+
+            return Helper.AreEqual2(this._uuid, other._uuid) &&
+                Helper.AreEqual2(this._os_version, other._os_version) &&
+                Helper.AreEqual2(this._PV_drivers_version, other._PV_drivers_version) &&
+                Helper.AreEqual2(this._PV_drivers_up_to_date, other._PV_drivers_up_to_date) &&
+                Helper.AreEqual2(this._memory, other._memory) &&
+                Helper.AreEqual2(this._disks, other._disks) &&
+                Helper.AreEqual2(this._networks, other._networks) &&
+                Helper.AreEqual2(this._other, other._other) &&
+                Helper.AreEqual2(this._last_updated, other._last_updated) &&
+                Helper.AreEqual2(this._other_config, other._other_config) &&
+                Helper.AreEqual2(this._live, other._live) &&
+                Helper.AreEqual2(this._can_use_hotplug_vbd, other._can_use_hotplug_vbd) &&
+                Helper.AreEqual2(this._can_use_hotplug_vif, other._can_use_hotplug_vif) &&
+                Helper.AreEqual2(this._PV_drivers_detected, other._PV_drivers_detected);
+        }
+
+        internal static List<VM_guest_metrics> ProxyArrayToObjectList(Proxy_VM_guest_metrics[] input)
+        {
+            var result = new List<VM_guest_metrics>();
+            foreach (var item in input)
+                result.Add(new VM_guest_metrics(item));
+
+            return result;
+        }
+
+        public override string SaveChanges(Session session, string opaqueRef, VM_guest_metrics server)
+        {
+            if (opaqueRef == null)
+            {
+                System.Diagnostics.Debug.Assert(false, "Cannot create instances of this type on the server");
+                return "";
+            }
+            else
+            {
+                if (!Helper.AreEqual2(_other_config, server._other_config))
+                {
+                    VM_guest_metrics.set_other_config(session, opaqueRef, _other_config);
+                }
+
+                return null;
+            }
+        }
+        /// <summary>
+        /// Get a record containing the current state of the given VM_guest_metrics.
+        /// First published in XenServer 4.0.
+        /// </summary>
+        /// <param name="session">The session</param>
+        /// <param name="_vm_guest_metrics">The opaque_ref of the given vm_guest_metrics</param>
+        public static VM_guest_metrics get_record(Session session, string _vm_guest_metrics)
+        {
+            if (session.JsonRpcClient != null)
+                return session.JsonRpcClient.vm_guest_metrics_get_record(session.opaque_ref, _vm_guest_metrics);
+            else
+                return new VM_guest_metrics((Proxy_VM_guest_metrics)session.proxy.vm_guest_metrics_get_record(session.opaque_ref, _vm_guest_metrics ?? "").parse());
+        }
+
+        /// <summary>
+        /// Get a reference to the VM_guest_metrics instance with the specified UUID.
+        /// First published in XenServer 4.0.
+        /// </summary>
+        /// <param name="session">The session</param>
+        /// <param name="_uuid">UUID of object to return</param>
+        public static XenRef<VM_guest_metrics> get_by_uuid(Session session, string _uuid)
+        {
+            if (session.JsonRpcClient != null)
+                return session.JsonRpcClient.vm_guest_metrics_get_by_uuid(session.opaque_ref, _uuid);
+            else
+                return XenRef<VM_guest_metrics>.Create(session.proxy.vm_guest_metrics_get_by_uuid(session.opaque_ref, _uuid ?? "").parse());
+        }
+
+        /// <summary>
+        /// Get the uuid field of the given VM_guest_metrics.
+        /// First published in XenServer 4.0.
+        /// </summary>
+        /// <param name="session">The session</param>
+        /// <param name="_vm_guest_metrics">The opaque_ref of the given vm_guest_metrics</param>
+        public static string get_uuid(Session session, string _vm_guest_metrics)
+        {
+            if (session.JsonRpcClient != null)
+                return session.JsonRpcClient.vm_guest_metrics_get_uuid(session.opaque_ref, _vm_guest_metrics);
+            else
+                return (string)session.proxy.vm_guest_metrics_get_uuid(session.opaque_ref, _vm_guest_metrics ?? "").parse();
+        }
+
+        /// <summary>
+        /// Get the os_version field of the given VM_guest_metrics.
+        /// First published in XenServer 4.0.
+        /// </summary>
+        /// <param name="session">The session</param>
+        /// <param name="_vm_guest_metrics">The opaque_ref of the given vm_guest_metrics</param>
+        public static Dictionary<string, string> get_os_version(Session session, string _vm_guest_metrics)
+        {
+            if (session.JsonRpcClient != null)
+                return session.JsonRpcClient.vm_guest_metrics_get_os_version(session.opaque_ref, _vm_guest_metrics);
+            else
+                return Maps.convert_from_proxy_string_string(session.proxy.vm_guest_metrics_get_os_version(session.opaque_ref, _vm_guest_metrics ?? "").parse());
+        }
+
+        /// <summary>
+        /// Get the PV_drivers_version field of the given VM_guest_metrics.
+        /// First published in XenServer 4.0.
+        /// </summary>
+        /// <param name="session">The session</param>
+        /// <param name="_vm_guest_metrics">The opaque_ref of the given vm_guest_metrics</param>
+        public static Dictionary<string, string> get_PV_drivers_version(Session session, string _vm_guest_metrics)
+        {
+            if (session.JsonRpcClient != null)
+                return session.JsonRpcClient.vm_guest_metrics_get_pv_drivers_version(session.opaque_ref, _vm_guest_metrics);
+            else
+                return Maps.convert_from_proxy_string_string(session.proxy.vm_guest_metrics_get_pv_drivers_version(session.opaque_ref, _vm_guest_metrics ?? "").parse());
+        }
+
+        /// <summary>
+        /// Get the PV_drivers_up_to_date field of the given VM_guest_metrics.
+        /// First published in XenServer 4.0.
+        /// Deprecated since XenServer 7.0.
+        /// </summary>
+        /// <param name="session">The session</param>
+        /// <param name="_vm_guest_metrics">The opaque_ref of the given vm_guest_metrics</param>
+        [Deprecated("XenServer 7.0")]
+        public static bool get_PV_drivers_up_to_date(Session session, string _vm_guest_metrics)
+        {
+            if (session.JsonRpcClient != null)
+                return session.JsonRpcClient.vm_guest_metrics_get_pv_drivers_up_to_date(session.opaque_ref, _vm_guest_metrics);
+            else
+                return (bool)session.proxy.vm_guest_metrics_get_pv_drivers_up_to_date(session.opaque_ref, _vm_guest_metrics ?? "").parse();
+        }
+
+        /// <summary>
+        /// Get the memory field of the given VM_guest_metrics.
+        /// First published in XenServer 4.0.
+        /// </summary>
+        /// <param name="session">The session</param>
+        /// <param name="_vm_guest_metrics">The opaque_ref of the given vm_guest_metrics</param>
+        public static Dictionary<string, string> get_memory(Session session, string _vm_guest_metrics)
+        {
+            if (session.JsonRpcClient != null)
+                return session.JsonRpcClient.vm_guest_metrics_get_memory(session.opaque_ref, _vm_guest_metrics);
+            else
+                return Maps.convert_from_proxy_string_string(session.proxy.vm_guest_metrics_get_memory(session.opaque_ref, _vm_guest_metrics ?? "").parse());
+        }
+
+        /// <summary>
+        /// Get the disks field of the given VM_guest_metrics.
+        /// First published in XenServer 4.0.
+        /// </summary>
+        /// <param name="session">The session</param>
+        /// <param name="_vm_guest_metrics">The opaque_ref of the given vm_guest_metrics</param>
+        public static Dictionary<string, string> get_disks(Session session, string _vm_guest_metrics)
+        {
+            if (session.JsonRpcClient != null)
+                return session.JsonRpcClient.vm_guest_metrics_get_disks(session.opaque_ref, _vm_guest_metrics);
+            else
+                return Maps.convert_from_proxy_string_string(session.proxy.vm_guest_metrics_get_disks(session.opaque_ref, _vm_guest_metrics ?? "").parse());
+        }
+
+        /// <summary>
+        /// Get the networks field of the given VM_guest_metrics.
+        /// First published in XenServer 4.0.
+        /// </summary>
+        /// <param name="session">The session</param>
+        /// <param name="_vm_guest_metrics">The opaque_ref of the given vm_guest_metrics</param>
+        public static Dictionary<string, string> get_networks(Session session, string _vm_guest_metrics)
+        {
+            if (session.JsonRpcClient != null)
+                return session.JsonRpcClient.vm_guest_metrics_get_networks(session.opaque_ref, _vm_guest_metrics);
+            else
+                return Maps.convert_from_proxy_string_string(session.proxy.vm_guest_metrics_get_networks(session.opaque_ref, _vm_guest_metrics ?? "").parse());
+        }
+
+        /// <summary>
+        /// Get the other field of the given VM_guest_metrics.
+        /// First published in XenServer 4.0.
+        /// </summary>
+        /// <param name="session">The session</param>
+        /// <param name="_vm_guest_metrics">The opaque_ref of the given vm_guest_metrics</param>
+        public static Dictionary<string, string> get_other(Session session, string _vm_guest_metrics)
+        {
+            if (session.JsonRpcClient != null)
+                return session.JsonRpcClient.vm_guest_metrics_get_other(session.opaque_ref, _vm_guest_metrics);
+            else
+                return Maps.convert_from_proxy_string_string(session.proxy.vm_guest_metrics_get_other(session.opaque_ref, _vm_guest_metrics ?? "").parse());
+        }
+
+        /// <summary>
+        /// Get the last_updated field of the given VM_guest_metrics.
+        /// First published in XenServer 4.0.
+        /// </summary>
+        /// <param name="session">The session</param>
+        /// <param name="_vm_guest_metrics">The opaque_ref of the given vm_guest_metrics</param>
+        public static DateTime get_last_updated(Session session, string _vm_guest_metrics)
+        {
+            if (session.JsonRpcClient != null)
+                return session.JsonRpcClient.vm_guest_metrics_get_last_updated(session.opaque_ref, _vm_guest_metrics);
+            else
+                return session.proxy.vm_guest_metrics_get_last_updated(session.opaque_ref, _vm_guest_metrics ?? "").parse();
+        }
+
+        /// <summary>
+        /// Get the other_config field of the given VM_guest_metrics.
+        /// First published in XenServer 5.0.
+        /// </summary>
+        /// <param name="session">The session</param>
+        /// <param name="_vm_guest_metrics">The opaque_ref of the given vm_guest_metrics</param>
+        public static Dictionary<string, string> get_other_config(Session session, string _vm_guest_metrics)
+        {
+            if (session.JsonRpcClient != null)
+                return session.JsonRpcClient.vm_guest_metrics_get_other_config(session.opaque_ref, _vm_guest_metrics);
+            else
+                return Maps.convert_from_proxy_string_string(session.proxy.vm_guest_metrics_get_other_config(session.opaque_ref, _vm_guest_metrics ?? "").parse());
+        }
+
+        /// <summary>
+        /// Get the live field of the given VM_guest_metrics.
+        /// First published in XenServer 5.0.
+        /// </summary>
+        /// <param name="session">The session</param>
+        /// <param name="_vm_guest_metrics">The opaque_ref of the given vm_guest_metrics</param>
+        public static bool get_live(Session session, string _vm_guest_metrics)
+        {
+            if (session.JsonRpcClient != null)
+                return session.JsonRpcClient.vm_guest_metrics_get_live(session.opaque_ref, _vm_guest_metrics);
+            else
+                return (bool)session.proxy.vm_guest_metrics_get_live(session.opaque_ref, _vm_guest_metrics ?? "").parse();
+        }
+
+        /// <summary>
+        /// Get the can_use_hotplug_vbd field of the given VM_guest_metrics.
+        /// First published in XenServer 7.0.
+        /// </summary>
+        /// <param name="session">The session</param>
+        /// <param name="_vm_guest_metrics">The opaque_ref of the given vm_guest_metrics</param>
+        public static tristate_type get_can_use_hotplug_vbd(Session session, string _vm_guest_metrics)
+        {
+            if (session.JsonRpcClient != null)
+                return session.JsonRpcClient.vm_guest_metrics_get_can_use_hotplug_vbd(session.opaque_ref, _vm_guest_metrics);
+            else
+                return (tristate_type)Helper.EnumParseDefault(typeof(tristate_type), (string)session.proxy.vm_guest_metrics_get_can_use_hotplug_vbd(session.opaque_ref, _vm_guest_metrics ?? "").parse());
+        }
+
+        /// <summary>
+        /// Get the can_use_hotplug_vif field of the given VM_guest_metrics.
+        /// First published in XenServer 7.0.
+        /// </summary>
+        /// <param name="session">The session</param>
+        /// <param name="_vm_guest_metrics">The opaque_ref of the given vm_guest_metrics</param>
+        public static tristate_type get_can_use_hotplug_vif(Session session, string _vm_guest_metrics)
+        {
+            if (session.JsonRpcClient != null)
+                return session.JsonRpcClient.vm_guest_metrics_get_can_use_hotplug_vif(session.opaque_ref, _vm_guest_metrics);
+            else
+                return (tristate_type)Helper.EnumParseDefault(typeof(tristate_type), (string)session.proxy.vm_guest_metrics_get_can_use_hotplug_vif(session.opaque_ref, _vm_guest_metrics ?? "").parse());
+        }
+
+        /// <summary>
+        /// Get the PV_drivers_detected field of the given VM_guest_metrics.
+        /// First published in XenServer 7.0.
+        /// </summary>
+        /// <param name="session">The session</param>
+        /// <param name="_vm_guest_metrics">The opaque_ref of the given vm_guest_metrics</param>
+        public static bool get_PV_drivers_detected(Session session, string _vm_guest_metrics)
+        {
+            if (session.JsonRpcClient != null)
+                return session.JsonRpcClient.vm_guest_metrics_get_pv_drivers_detected(session.opaque_ref, _vm_guest_metrics);
+            else
+                return (bool)session.proxy.vm_guest_metrics_get_pv_drivers_detected(session.opaque_ref, _vm_guest_metrics ?? "").parse();
+        }
+
+        /// <summary>
+        /// Set the other_config field of the given VM_guest_metrics.
+        /// First published in XenServer 5.0.
+        /// </summary>
+        /// <param name="session">The session</param>
+        /// <param name="_vm_guest_metrics">The opaque_ref of the given vm_guest_metrics</param>
+        /// <param name="_other_config">New value to set</param>
+        public static void set_other_config(Session session, string _vm_guest_metrics, Dictionary<string, string> _other_config)
+        {
+            if (session.JsonRpcClient != null)
+                session.JsonRpcClient.vm_guest_metrics_set_other_config(session.opaque_ref, _vm_guest_metrics, _other_config);
+            else
+                session.proxy.vm_guest_metrics_set_other_config(session.opaque_ref, _vm_guest_metrics ?? "", Maps.convert_to_proxy_string_string(_other_config)).parse();
+        }
+
+        /// <summary>
+        /// Add the given key-value pair to the other_config field of the given VM_guest_metrics.
+        /// First published in XenServer 5.0.
+        /// </summary>
+        /// <param name="session">The session</param>
+        /// <param name="_vm_guest_metrics">The opaque_ref of the given vm_guest_metrics</param>
+        /// <param name="_key">Key to add</param>
+        /// <param name="_value">Value to add</param>
+        public static void add_to_other_config(Session session, string _vm_guest_metrics, string _key, string _value)
+        {
+            if (session.JsonRpcClient != null)
+                session.JsonRpcClient.vm_guest_metrics_add_to_other_config(session.opaque_ref, _vm_guest_metrics, _key, _value);
+            else
+                session.proxy.vm_guest_metrics_add_to_other_config(session.opaque_ref, _vm_guest_metrics ?? "", _key ?? "", _value ?? "").parse();
+        }
+
+        /// <summary>
+        /// Remove the given key and its corresponding value from the other_config field of the given VM_guest_metrics.  If the key is not in that Map, then do nothing.
+        /// First published in XenServer 5.0.
+        /// </summary>
+        /// <param name="session">The session</param>
+        /// <param name="_vm_guest_metrics">The opaque_ref of the given vm_guest_metrics</param>
+        /// <param name="_key">Key to remove</param>
+        public static void remove_from_other_config(Session session, string _vm_guest_metrics, string _key)
+        {
+            if (session.JsonRpcClient != null)
+                session.JsonRpcClient.vm_guest_metrics_remove_from_other_config(session.opaque_ref, _vm_guest_metrics, _key);
+            else
+                session.proxy.vm_guest_metrics_remove_from_other_config(session.opaque_ref, _vm_guest_metrics ?? "", _key ?? "").parse();
+        }
+
+        /// <summary>
+        /// Return a list of all the VM_guest_metrics instances known to the system.
+        /// First published in XenServer 4.0.
+        /// </summary>
+        /// <param name="session">The session</param>
+        public static List<XenRef<VM_guest_metrics>> get_all(Session session)
+        {
+            if (session.JsonRpcClient != null)
+                return session.JsonRpcClient.vm_guest_metrics_get_all(session.opaque_ref);
+            else
+                return XenRef<VM_guest_metrics>.Create(session.proxy.vm_guest_metrics_get_all(session.opaque_ref).parse());
+        }
+
+        /// <summary>
+        /// Get all the VM_guest_metrics Records at once, in a single XML RPC call
+        /// First published in XenServer 4.0.
+        /// </summary>
+        /// <param name="session">The session</param>
+        public static Dictionary<XenRef<VM_guest_metrics>, VM_guest_metrics> get_all_records(Session session)
+        {
+            if (session.JsonRpcClient != null)
+                return session.JsonRpcClient.vm_guest_metrics_get_all_records(session.opaque_ref);
+            else
+                return XenRef<VM_guest_metrics>.Create<Proxy_VM_guest_metrics>(session.proxy.vm_guest_metrics_get_all_records(session.opaque_ref).parse());
+        }
+
+        /// <summary>
+        /// Unique identifier/object reference
+        /// </summary>
+        public virtual string uuid
+        {
+            get { return _uuid; }
+            set
+            {
+                if (!Helper.AreEqual(value, _uuid))
+                {
+                    _uuid = value;
+                    Changed = true;
+                    NotifyPropertyChanged("uuid");
+                }
+            }
+        }
+        private string _uuid = "";
+
+        /// <summary>
+        /// version of the OS
+        /// </summary>
+        [JsonConverter(typeof(StringStringMapConverter))]
+        public virtual Dictionary<string, string> os_version
+        {
+            get { return _os_version; }
+            set
+            {
+                if (!Helper.AreEqual(value, _os_version))
+                {
+                    _os_version = value;
+                    Changed = true;
+                    NotifyPropertyChanged("os_version");
+                }
+            }
+        }
+        private Dictionary<string, string> _os_version = new Dictionary<string, string>() {};
+
+        /// <summary>
+        /// version of the PV drivers
+        /// </summary>
+        [JsonConverter(typeof(StringStringMapConverter))]
+        public virtual Dictionary<string, string> PV_drivers_version
+        {
+            get { return _PV_drivers_version; }
+            set
+            {
+                if (!Helper.AreEqual(value, _PV_drivers_version))
+                {
+                    _PV_drivers_version = value;
+                    Changed = true;
+                    NotifyPropertyChanged("PV_drivers_version");
+                }
+            }
+        }
+        private Dictionary<string, string> _PV_drivers_version = new Dictionary<string, string>() {};
+
+        /// <summary>
+        /// Logically equivalent to PV_drivers_detected
+        /// </summary>
+        public virtual bool PV_drivers_up_to_date
+        {
+            get { return _PV_drivers_up_to_date; }
+            set
+            {
+                if (!Helper.AreEqual(value, _PV_drivers_up_to_date))
+                {
+                    _PV_drivers_up_to_date = value;
+                    Changed = true;
+                    NotifyPropertyChanged("PV_drivers_up_to_date");
+                }
+            }
+        }
+        private bool _PV_drivers_up_to_date;
+
+        /// <summary>
+        /// This field exists but has no data. Use the memory and memory_internal_free RRD data-sources instead.
+        /// </summary>
+        [JsonConverter(typeof(StringStringMapConverter))]
+        public virtual Dictionary<string, string> memory
+        {
+            get { return _memory; }
+            set
+            {
+                if (!Helper.AreEqual(value, _memory))
+                {
+                    _memory = value;
+                    Changed = true;
+                    NotifyPropertyChanged("memory");
+                }
+            }
+        }
+        private Dictionary<string, string> _memory = new Dictionary<string, string>() {};
+
+        /// <summary>
+        /// This field exists but has no data.
+        /// </summary>
+        [JsonConverter(typeof(StringStringMapConverter))]
+        public virtual Dictionary<string, string> disks
+        {
+            get { return _disks; }
+            set
+            {
+                if (!Helper.AreEqual(value, _disks))
+                {
+                    _disks = value;
+                    Changed = true;
+                    NotifyPropertyChanged("disks");
+                }
+            }
+        }
+        private Dictionary<string, string> _disks = new Dictionary<string, string>() {};
+
+        /// <summary>
+        /// network configuration
+        /// </summary>
+        [JsonConverter(typeof(StringStringMapConverter))]
+        public virtual Dictionary<string, string> networks
+        {
+            get { return _networks; }
+            set
+            {
+                if (!Helper.AreEqual(value, _networks))
+                {
+                    _networks = value;
+                    Changed = true;
+                    NotifyPropertyChanged("networks");
+                }
+            }
+        }
+        private Dictionary<string, string> _networks = new Dictionary<string, string>() {};
+
+        /// <summary>
+        /// anything else
+        /// </summary>
+        [JsonConverter(typeof(StringStringMapConverter))]
+        public virtual Dictionary<string, string> other
+        {
+            get { return _other; }
+            set
+            {
+                if (!Helper.AreEqual(value, _other))
+                {
+                    _other = value;
+                    Changed = true;
+                    NotifyPropertyChanged("other");
+                }
+            }
+        }
+        private Dictionary<string, string> _other = new Dictionary<string, string>() {};
+
+        /// <summary>
+        /// Time at which this information was last updated
+        /// </summary>
+        [JsonConverter(typeof(XenDateTimeConverter))]
+        public virtual DateTime last_updated
+        {
+            get { return _last_updated; }
+            set
+            {
+                if (!Helper.AreEqual(value, _last_updated))
+                {
+                    _last_updated = value;
+                    Changed = true;
+                    NotifyPropertyChanged("last_updated");
+                }
+            }
+        }
+        private DateTime _last_updated;
+
+        /// <summary>
+        /// additional configuration
+        /// First published in XenServer 5.0.
+        /// </summary>
+        [JsonConverter(typeof(StringStringMapConverter))]
+        public virtual Dictionary<string, string> other_config
+        {
+            get { return _other_config; }
+            set
+            {
+                if (!Helper.AreEqual(value, _other_config))
+                {
+                    _other_config = value;
+                    Changed = true;
+                    NotifyPropertyChanged("other_config");
+                }
+            }
+        }
+        private Dictionary<string, string> _other_config = new Dictionary<string, string>() {};
+
+        /// <summary>
+        /// True if the guest is sending heartbeat messages via the guest agent
+        /// First published in XenServer 5.0.
+        /// </summary>
+        public virtual bool live
+        {
+            get { return _live; }
+            set
+            {
+                if (!Helper.AreEqual(value, _live))
+                {
+                    _live = value;
+                    Changed = true;
+                    NotifyPropertyChanged("live");
+                }
+            }
+        }
+        private bool _live = false;
+
+        /// <summary>
+        /// The guest's statement of whether it supports VBD hotplug, i.e. whether it is capable of responding immediately to instantiation of a new VBD by bringing online a new PV block device. If the guest states that it is not capable, then the VBD plug and unplug operations will not be allowed while the guest is running.
+        /// First published in XenServer 7.0.
+        /// </summary>
+        [JsonConverter(typeof(tristate_typeConverter))]
+        public virtual tristate_type can_use_hotplug_vbd
+        {
+            get { return _can_use_hotplug_vbd; }
+            set
+            {
+                if (!Helper.AreEqual(value, _can_use_hotplug_vbd))
+                {
+                    _can_use_hotplug_vbd = value;
+                    Changed = true;
+                    NotifyPropertyChanged("can_use_hotplug_vbd");
+                }
+            }
+        }
+        private tristate_type _can_use_hotplug_vbd = tristate_type.unspecified;
+
+        /// <summary>
+        /// The guest's statement of whether it supports VIF hotplug, i.e. whether it is capable of responding immediately to instantiation of a new VIF by bringing online a new PV network device. If the guest states that it is not capable, then the VIF plug and unplug operations will not be allowed while the guest is running.
+        /// First published in XenServer 7.0.
+        /// </summary>
+        [JsonConverter(typeof(tristate_typeConverter))]
+        public virtual tristate_type can_use_hotplug_vif
+        {
+            get { return _can_use_hotplug_vif; }
+            set
+            {
+                if (!Helper.AreEqual(value, _can_use_hotplug_vif))
+                {
+                    _can_use_hotplug_vif = value;
+                    Changed = true;
+                    NotifyPropertyChanged("can_use_hotplug_vif");
+                }
+            }
+        }
+        private tristate_type _can_use_hotplug_vif = tristate_type.unspecified;
+
+        /// <summary>
+        /// At least one of the guest's devices has successfully connected to the backend.
+        /// First published in XenServer 7.0.
+        /// </summary>
+        public virtual bool PV_drivers_detected
+        {
+            get { return _PV_drivers_detected; }
+            set
+            {
+                if (!Helper.AreEqual(value, _PV_drivers_detected))
+                {
+                    _PV_drivers_detected = value;
+                    Changed = true;
+                    NotifyPropertyChanged("PV_drivers_detected");
+                }
+            }
+        }
+        private bool _PV_drivers_detected = false;
+    }
+}