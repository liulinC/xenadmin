/*
 * Copyright (c) Citrix Systems, Inc.
 * All rights reserved.
 *
 * Redistribution and use in source and binary forms, with or without
 * modification, are permitted provided that the following conditions
 * are met:
 *
 *   1) Redistributions of source code must retain the above copyright
 *      notice, this list of conditions and the following disclaimer.
 *
 *   2) Redistributions in binary form must reproduce the above
 *      copyright notice, this list of conditions and the following
 *      disclaimer in the documentation and/or other materials
 *      provided with the distribution.
 *
 * THIS SOFTWARE IS PROVIDED BY THE COPYRIGHT HOLDERS AND CONTRIBUTORS
 * "AS IS" AND ANY EXPRESS OR IMPLIED WARRANTIES, INCLUDING, BUT NOT
 * LIMITED TO, THE IMPLIED WARRANTIES OF MERCHANTABILITY AND FITNESS
 * FOR A PARTICULAR PURPOSE ARE DISCLAIMED. IN NO EVENT SHALL THE
 * COPYRIGHT HOLDER OR CONTRIBUTORS BE LIABLE FOR ANY DIRECT,
 * INDIRECT, INCIDENTAL, SPECIAL, EXEMPLARY, OR CONSEQUENTIAL DAMAGES
 * (INCLUDING, BUT NOT LIMITED TO, PROCUREMENT OF SUBSTITUTE GOODS OR
 * SERVICES; LOSS OF USE, DATA, OR PROFITS; OR BUSINESS INTERRUPTION)
 * HOWEVER CAUSED AND ON ANY THEORY OF LIABILITY, WHETHER IN CONTRACT,
 * STRICT LIABILITY, OR TORT (INCLUDING NEGLIGENCE OR OTHERWISE)
 * ARISING IN ANY WAY OUT OF THE USE OF THIS SOFTWARE, EVEN IF ADVISED
 * OF THE POSSIBILITY OF SUCH DAMAGE.
 */


using System;
using System.Collections;
using System.Collections.Generic;
using System.ComponentModel;
using System.Globalization;
using Newtonsoft.Json;
using Newtonsoft.Json.Converters;


namespace XenAPI
{
    /// <summary>
    /// VM appliance
    /// First published in XenServer 6.0.
    /// </summary>
    public partial class VM_appliance : XenObject<VM_appliance>
    {
        public VM_appliance()
        {
        }

        public VM_appliance(string uuid,
            string name_label,
            string name_description,
            List<vm_appliance_operation> allowed_operations,
            Dictionary<string, vm_appliance_operation> current_operations,
            List<XenRef<VM>> VMs)
        {
            this.uuid = uuid;
            this.name_label = name_label;
            this.name_description = name_description;
            this.allowed_operations = allowed_operations;
            this.current_operations = current_operations;
            this.VMs = VMs;
        }

        /// <summary>
        /// Creates a new VM_appliance from a Proxy_VM_appliance.
        /// </summary>
        /// <param name="proxy"></param>
        public VM_appliance(Proxy_VM_appliance proxy)
        {
            this.UpdateFromProxy(proxy);
        }

        /// <summary>
        /// Updates each field of this instance with the value of
        /// the corresponding field of a given VM_appliance.
        /// </summary>
        public override void UpdateFrom(VM_appliance update)
        {
            uuid = update.uuid;
            name_label = update.name_label;
            name_description = update.name_description;
            allowed_operations = update.allowed_operations;
            current_operations = update.current_operations;
            VMs = update.VMs;
        }

        internal void UpdateFromProxy(Proxy_VM_appliance proxy)
        {
            uuid = proxy.uuid == null ? null : (string)proxy.uuid;
            name_label = proxy.name_label == null ? null : (string)proxy.name_label;
            name_description = proxy.name_description == null ? null : (string)proxy.name_description;
            allowed_operations = proxy.allowed_operations == null ? null : Helper.StringArrayToEnumList<vm_appliance_operation>(proxy.allowed_operations);
            current_operations = proxy.current_operations == null ? null : Maps.convert_from_proxy_string_vm_appliance_operation(proxy.current_operations);
            VMs = proxy.VMs == null ? null : XenRef<VM>.Create(proxy.VMs);
        }

        public Proxy_VM_appliance ToProxy()
        {
            Proxy_VM_appliance result_ = new Proxy_VM_appliance();
            result_.uuid = uuid ?? "";
            result_.name_label = name_label ?? "";
            result_.name_description = name_description ?? "";
            result_.allowed_operations = (allowed_operations != null) ? Helper.ObjectListToStringArray(allowed_operations) : new string[] {};
            result_.current_operations = Maps.convert_to_proxy_string_vm_appliance_operation(current_operations);
            result_.VMs = (VMs != null) ? Helper.RefListToStringArray(VMs) : new string[] {};
            return result_;
        }

        /// <summary>
        /// Creates a new VM_appliance from a Hashtable.
        /// Note that the fields not contained in the Hashtable
        /// will be created with their default values.
        /// </summary>
        /// <param name="table"></param>
        public VM_appliance(Hashtable table) : this()
        {
            UpdateFrom(table);
        }

        /// <summary>
        /// Given a Hashtable with field-value pairs, it updates the fields of this VM_appliance
        /// with the values listed in the Hashtable. Note that only the fields contained
        /// in the Hashtable will be updated and the rest will remain the same.
        /// </summary>
        /// <param name="table"></param>
        public void UpdateFrom(Hashtable table)
        {
            if (table.ContainsKey("uuid"))
                uuid = Marshalling.ParseString(table, "uuid");
            if (table.ContainsKey("name_label"))
                name_label = Marshalling.ParseString(table, "name_label");
            if (table.ContainsKey("name_description"))
                name_description = Marshalling.ParseString(table, "name_description");
            if (table.ContainsKey("allowed_operations"))
                allowed_operations = Helper.StringArrayToEnumList<vm_appliance_operation>(Marshalling.ParseStringArray(table, "allowed_operations"));
            if (table.ContainsKey("current_operations"))
                current_operations = Maps.convert_from_proxy_string_vm_appliance_operation(Marshalling.ParseHashTable(table, "current_operations"));
            if (table.ContainsKey("VMs"))
                VMs = Marshalling.ParseSetRef<VM>(table, "VMs");
        }

        public bool DeepEquals(VM_appliance other, bool ignoreCurrentOperations)
        {
            if (ReferenceEquals(null, other))
                return false;
            if (ReferenceEquals(this, other))
                return true;

            if (!ignoreCurrentOperations && !Helper.AreEqual2(this.current_operations, other.current_operations))
                return false;

            return Helper.AreEqual2(this._uuid, other._uuid) &&
                Helper.AreEqual2(this._name_label, other._name_label) &&
                Helper.AreEqual2(this._name_description, other._name_description) &&
                Helper.AreEqual2(this._allowed_operations, other._allowed_operations) &&
                Helper.AreEqual2(this._VMs, other._VMs);
        }

        internal static List<VM_appliance> ProxyArrayToObjectList(Proxy_VM_appliance[] input)
        {
            var result = new List<VM_appliance>();
            foreach (var item in input)
                result.Add(new VM_appliance(item));

            return result;
        }

        public override string SaveChanges(Session session, string opaqueRef, VM_appliance server)
        {
            if (opaqueRef == null)
            {
                var reference = create(session, this);
                return reference == null ? null : reference.opaque_ref;
            }
            else
            {
                if (!Helper.AreEqual2(_name_label, server._name_label))
                {
                    VM_appliance.set_name_label(session, opaqueRef, _name_label);
                }
                if (!Helper.AreEqual2(_name_description, server._name_description))
                {
                    VM_appliance.set_name_description(session, opaqueRef, _name_description);
                }

                return null;
            }
        }
        /// <summary>
        /// Get a record containing the current state of the given VM_appliance.
        /// First published in XenServer 6.0.
        /// </summary>
        /// <param name="session">The session</param>
        /// <param name="_vm_appliance">The opaque_ref of the given vm_appliance</param>
        public static VM_appliance get_record(Session session, string _vm_appliance)
        {
            if (session.JsonRpcClient != null)
<<<<<<< HEAD
                return session.JsonRpcClient.vm_appliance_get_record(session.uuid, _vm_appliance);
            else
                return new VM_appliance((Proxy_VM_appliance)session.proxy.vm_appliance_get_record(session.uuid, _vm_appliance ?? "").parse());
=======
                return session.JsonRpcClient.vm_appliance_get_record(session.opaque_ref, _vm_appliance);
            else
                return new VM_appliance((Proxy_VM_appliance)session.proxy.vm_appliance_get_record(session.opaque_ref, _vm_appliance ?? "").parse());
>>>>>>> 45f35ef0
        }

        /// <summary>
        /// Get a reference to the VM_appliance instance with the specified UUID.
        /// First published in XenServer 6.0.
        /// </summary>
        /// <param name="session">The session</param>
        /// <param name="_uuid">UUID of object to return</param>
        public static XenRef<VM_appliance> get_by_uuid(Session session, string _uuid)
        {
            if (session.JsonRpcClient != null)
<<<<<<< HEAD
                return session.JsonRpcClient.vm_appliance_get_by_uuid(session.uuid, _uuid);
            else
                return XenRef<VM_appliance>.Create(session.proxy.vm_appliance_get_by_uuid(session.uuid, _uuid ?? "").parse());
=======
                return session.JsonRpcClient.vm_appliance_get_by_uuid(session.opaque_ref, _uuid);
            else
                return XenRef<VM_appliance>.Create(session.proxy.vm_appliance_get_by_uuid(session.opaque_ref, _uuid ?? "").parse());
>>>>>>> 45f35ef0
        }

        /// <summary>
        /// Create a new VM_appliance instance, and return its handle.
        /// First published in XenServer 6.0.
        /// </summary>
        /// <param name="session">The session</param>
        /// <param name="_record">All constructor arguments</param>
        public static XenRef<VM_appliance> create(Session session, VM_appliance _record)
        {
            if (session.JsonRpcClient != null)
<<<<<<< HEAD
                return session.JsonRpcClient.vm_appliance_create(session.uuid, _record);
            else
                return XenRef<VM_appliance>.Create(session.proxy.vm_appliance_create(session.uuid, _record.ToProxy()).parse());
=======
                return session.JsonRpcClient.vm_appliance_create(session.opaque_ref, _record);
            else
                return XenRef<VM_appliance>.Create(session.proxy.vm_appliance_create(session.opaque_ref, _record.ToProxy()).parse());
>>>>>>> 45f35ef0
        }

        /// <summary>
        /// Create a new VM_appliance instance, and return its handle.
        /// First published in XenServer 6.0.
        /// </summary>
        /// <param name="session">The session</param>
        /// <param name="_record">All constructor arguments</param>
        public static XenRef<Task> async_create(Session session, VM_appliance _record)
        {
          if (session.JsonRpcClient != null)
<<<<<<< HEAD
              return session.JsonRpcClient.async_vm_appliance_create(session.uuid, _record);
          else
              return XenRef<Task>.Create(session.proxy.async_vm_appliance_create(session.uuid, _record.ToProxy()).parse());
=======
              return session.JsonRpcClient.async_vm_appliance_create(session.opaque_ref, _record);
          else
              return XenRef<Task>.Create(session.proxy.async_vm_appliance_create(session.opaque_ref, _record.ToProxy()).parse());
>>>>>>> 45f35ef0
        }

        /// <summary>
        /// Destroy the specified VM_appliance instance.
        /// First published in XenServer 6.0.
        /// </summary>
        /// <param name="session">The session</param>
        /// <param name="_vm_appliance">The opaque_ref of the given vm_appliance</param>
        public static void destroy(Session session, string _vm_appliance)
        {
            if (session.JsonRpcClient != null)
<<<<<<< HEAD
                session.JsonRpcClient.vm_appliance_destroy(session.uuid, _vm_appliance);
            else
                session.proxy.vm_appliance_destroy(session.uuid, _vm_appliance ?? "").parse();
=======
                session.JsonRpcClient.vm_appliance_destroy(session.opaque_ref, _vm_appliance);
            else
                session.proxy.vm_appliance_destroy(session.opaque_ref, _vm_appliance ?? "").parse();
>>>>>>> 45f35ef0
        }

        /// <summary>
        /// Destroy the specified VM_appliance instance.
        /// First published in XenServer 6.0.
        /// </summary>
        /// <param name="session">The session</param>
        /// <param name="_vm_appliance">The opaque_ref of the given vm_appliance</param>
        public static XenRef<Task> async_destroy(Session session, string _vm_appliance)
        {
          if (session.JsonRpcClient != null)
<<<<<<< HEAD
              return session.JsonRpcClient.async_vm_appliance_destroy(session.uuid, _vm_appliance);
          else
              return XenRef<Task>.Create(session.proxy.async_vm_appliance_destroy(session.uuid, _vm_appliance ?? "").parse());
=======
              return session.JsonRpcClient.async_vm_appliance_destroy(session.opaque_ref, _vm_appliance);
          else
              return XenRef<Task>.Create(session.proxy.async_vm_appliance_destroy(session.opaque_ref, _vm_appliance ?? "").parse());
>>>>>>> 45f35ef0
        }

        /// <summary>
        /// Get all the VM_appliance instances with the given label.
        /// First published in XenServer 6.0.
        /// </summary>
        /// <param name="session">The session</param>
        /// <param name="_label">label of object to return</param>
        public static List<XenRef<VM_appliance>> get_by_name_label(Session session, string _label)
        {
            if (session.JsonRpcClient != null)
<<<<<<< HEAD
                return session.JsonRpcClient.vm_appliance_get_by_name_label(session.uuid, _label);
            else
                return XenRef<VM_appliance>.Create(session.proxy.vm_appliance_get_by_name_label(session.uuid, _label ?? "").parse());
=======
                return session.JsonRpcClient.vm_appliance_get_by_name_label(session.opaque_ref, _label);
            else
                return XenRef<VM_appliance>.Create(session.proxy.vm_appliance_get_by_name_label(session.opaque_ref, _label ?? "").parse());
>>>>>>> 45f35ef0
        }

        /// <summary>
        /// Get the uuid field of the given VM_appliance.
        /// First published in XenServer 6.0.
        /// </summary>
        /// <param name="session">The session</param>
        /// <param name="_vm_appliance">The opaque_ref of the given vm_appliance</param>
        public static string get_uuid(Session session, string _vm_appliance)
        {
            if (session.JsonRpcClient != null)
<<<<<<< HEAD
                return session.JsonRpcClient.vm_appliance_get_uuid(session.uuid, _vm_appliance);
            else
                return (string)session.proxy.vm_appliance_get_uuid(session.uuid, _vm_appliance ?? "").parse();
=======
                return session.JsonRpcClient.vm_appliance_get_uuid(session.opaque_ref, _vm_appliance);
            else
                return (string)session.proxy.vm_appliance_get_uuid(session.opaque_ref, _vm_appliance ?? "").parse();
>>>>>>> 45f35ef0
        }

        /// <summary>
        /// Get the name/label field of the given VM_appliance.
        /// First published in XenServer 6.0.
        /// </summary>
        /// <param name="session">The session</param>
        /// <param name="_vm_appliance">The opaque_ref of the given vm_appliance</param>
        public static string get_name_label(Session session, string _vm_appliance)
        {
            if (session.JsonRpcClient != null)
<<<<<<< HEAD
                return session.JsonRpcClient.vm_appliance_get_name_label(session.uuid, _vm_appliance);
            else
                return (string)session.proxy.vm_appliance_get_name_label(session.uuid, _vm_appliance ?? "").parse();
=======
                return session.JsonRpcClient.vm_appliance_get_name_label(session.opaque_ref, _vm_appliance);
            else
                return (string)session.proxy.vm_appliance_get_name_label(session.opaque_ref, _vm_appliance ?? "").parse();
>>>>>>> 45f35ef0
        }

        /// <summary>
        /// Get the name/description field of the given VM_appliance.
        /// First published in XenServer 6.0.
        /// </summary>
        /// <param name="session">The session</param>
        /// <param name="_vm_appliance">The opaque_ref of the given vm_appliance</param>
        public static string get_name_description(Session session, string _vm_appliance)
        {
            if (session.JsonRpcClient != null)
<<<<<<< HEAD
                return session.JsonRpcClient.vm_appliance_get_name_description(session.uuid, _vm_appliance);
            else
                return (string)session.proxy.vm_appliance_get_name_description(session.uuid, _vm_appliance ?? "").parse();
=======
                return session.JsonRpcClient.vm_appliance_get_name_description(session.opaque_ref, _vm_appliance);
            else
                return (string)session.proxy.vm_appliance_get_name_description(session.opaque_ref, _vm_appliance ?? "").parse();
>>>>>>> 45f35ef0
        }

        /// <summary>
        /// Get the allowed_operations field of the given VM_appliance.
        /// First published in XenServer 6.0.
        /// </summary>
        /// <param name="session">The session</param>
        /// <param name="_vm_appliance">The opaque_ref of the given vm_appliance</param>
        public static List<vm_appliance_operation> get_allowed_operations(Session session, string _vm_appliance)
        {
            if (session.JsonRpcClient != null)
<<<<<<< HEAD
                return session.JsonRpcClient.vm_appliance_get_allowed_operations(session.uuid, _vm_appliance);
            else
                return Helper.StringArrayToEnumList<vm_appliance_operation>(session.proxy.vm_appliance_get_allowed_operations(session.uuid, _vm_appliance ?? "").parse());
=======
                return session.JsonRpcClient.vm_appliance_get_allowed_operations(session.opaque_ref, _vm_appliance);
            else
                return Helper.StringArrayToEnumList<vm_appliance_operation>(session.proxy.vm_appliance_get_allowed_operations(session.opaque_ref, _vm_appliance ?? "").parse());
>>>>>>> 45f35ef0
        }

        /// <summary>
        /// Get the current_operations field of the given VM_appliance.
        /// First published in XenServer 6.0.
        /// </summary>
        /// <param name="session">The session</param>
        /// <param name="_vm_appliance">The opaque_ref of the given vm_appliance</param>
        public static Dictionary<string, vm_appliance_operation> get_current_operations(Session session, string _vm_appliance)
        {
            if (session.JsonRpcClient != null)
<<<<<<< HEAD
                return session.JsonRpcClient.vm_appliance_get_current_operations(session.uuid, _vm_appliance);
            else
                return Maps.convert_from_proxy_string_vm_appliance_operation(session.proxy.vm_appliance_get_current_operations(session.uuid, _vm_appliance ?? "").parse());
=======
                return session.JsonRpcClient.vm_appliance_get_current_operations(session.opaque_ref, _vm_appliance);
            else
                return Maps.convert_from_proxy_string_vm_appliance_operation(session.proxy.vm_appliance_get_current_operations(session.opaque_ref, _vm_appliance ?? "").parse());
>>>>>>> 45f35ef0
        }

        /// <summary>
        /// Get the VMs field of the given VM_appliance.
        /// First published in XenServer 6.0.
        /// </summary>
        /// <param name="session">The session</param>
        /// <param name="_vm_appliance">The opaque_ref of the given vm_appliance</param>
        public static List<XenRef<VM>> get_VMs(Session session, string _vm_appliance)
        {
            if (session.JsonRpcClient != null)
<<<<<<< HEAD
                return session.JsonRpcClient.vm_appliance_get_vms(session.uuid, _vm_appliance);
            else
                return XenRef<VM>.Create(session.proxy.vm_appliance_get_vms(session.uuid, _vm_appliance ?? "").parse());
=======
                return session.JsonRpcClient.vm_appliance_get_vms(session.opaque_ref, _vm_appliance);
            else
                return XenRef<VM>.Create(session.proxy.vm_appliance_get_vms(session.opaque_ref, _vm_appliance ?? "").parse());
>>>>>>> 45f35ef0
        }

        /// <summary>
        /// Set the name/label field of the given VM_appliance.
        /// First published in XenServer 6.0.
        /// </summary>
        /// <param name="session">The session</param>
        /// <param name="_vm_appliance">The opaque_ref of the given vm_appliance</param>
        /// <param name="_label">New value to set</param>
        public static void set_name_label(Session session, string _vm_appliance, string _label)
        {
            if (session.JsonRpcClient != null)
<<<<<<< HEAD
                session.JsonRpcClient.vm_appliance_set_name_label(session.uuid, _vm_appliance, _label);
            else
                session.proxy.vm_appliance_set_name_label(session.uuid, _vm_appliance ?? "", _label ?? "").parse();
=======
                session.JsonRpcClient.vm_appliance_set_name_label(session.opaque_ref, _vm_appliance, _label);
            else
                session.proxy.vm_appliance_set_name_label(session.opaque_ref, _vm_appliance ?? "", _label ?? "").parse();
>>>>>>> 45f35ef0
        }

        /// <summary>
        /// Set the name/description field of the given VM_appliance.
        /// First published in XenServer 6.0.
        /// </summary>
        /// <param name="session">The session</param>
        /// <param name="_vm_appliance">The opaque_ref of the given vm_appliance</param>
        /// <param name="_description">New value to set</param>
        public static void set_name_description(Session session, string _vm_appliance, string _description)
        {
            if (session.JsonRpcClient != null)
<<<<<<< HEAD
                session.JsonRpcClient.vm_appliance_set_name_description(session.uuid, _vm_appliance, _description);
            else
                session.proxy.vm_appliance_set_name_description(session.uuid, _vm_appliance ?? "", _description ?? "").parse();
=======
                session.JsonRpcClient.vm_appliance_set_name_description(session.opaque_ref, _vm_appliance, _description);
            else
                session.proxy.vm_appliance_set_name_description(session.opaque_ref, _vm_appliance ?? "", _description ?? "").parse();
>>>>>>> 45f35ef0
        }

        /// <summary>
        /// Start all VMs in the appliance
        /// First published in XenServer 6.0.
        /// </summary>
        /// <param name="session">The session</param>
        /// <param name="_vm_appliance">The opaque_ref of the given vm_appliance</param>
        /// <param name="_paused">Instantiate all VMs belonging to this appliance in paused state if set to true.</param>
        public static void start(Session session, string _vm_appliance, bool _paused)
        {
            if (session.JsonRpcClient != null)
<<<<<<< HEAD
                session.JsonRpcClient.vm_appliance_start(session.uuid, _vm_appliance, _paused);
            else
                session.proxy.vm_appliance_start(session.uuid, _vm_appliance ?? "", _paused).parse();
=======
                session.JsonRpcClient.vm_appliance_start(session.opaque_ref, _vm_appliance, _paused);
            else
                session.proxy.vm_appliance_start(session.opaque_ref, _vm_appliance ?? "", _paused).parse();
>>>>>>> 45f35ef0
        }

        /// <summary>
        /// Start all VMs in the appliance
        /// First published in XenServer 6.0.
        /// </summary>
        /// <param name="session">The session</param>
        /// <param name="_vm_appliance">The opaque_ref of the given vm_appliance</param>
        /// <param name="_paused">Instantiate all VMs belonging to this appliance in paused state if set to true.</param>
        public static XenRef<Task> async_start(Session session, string _vm_appliance, bool _paused)
        {
          if (session.JsonRpcClient != null)
<<<<<<< HEAD
              return session.JsonRpcClient.async_vm_appliance_start(session.uuid, _vm_appliance, _paused);
          else
              return XenRef<Task>.Create(session.proxy.async_vm_appliance_start(session.uuid, _vm_appliance ?? "", _paused).parse());
=======
              return session.JsonRpcClient.async_vm_appliance_start(session.opaque_ref, _vm_appliance, _paused);
          else
              return XenRef<Task>.Create(session.proxy.async_vm_appliance_start(session.opaque_ref, _vm_appliance ?? "", _paused).parse());
>>>>>>> 45f35ef0
        }

        /// <summary>
        /// Perform a clean shutdown of all the VMs in the appliance
        /// First published in XenServer 6.0.
        /// </summary>
        /// <param name="session">The session</param>
        /// <param name="_vm_appliance">The opaque_ref of the given vm_appliance</param>
        public static void clean_shutdown(Session session, string _vm_appliance)
        {
            if (session.JsonRpcClient != null)
<<<<<<< HEAD
                session.JsonRpcClient.vm_appliance_clean_shutdown(session.uuid, _vm_appliance);
            else
                session.proxy.vm_appliance_clean_shutdown(session.uuid, _vm_appliance ?? "").parse();
=======
                session.JsonRpcClient.vm_appliance_clean_shutdown(session.opaque_ref, _vm_appliance);
            else
                session.proxy.vm_appliance_clean_shutdown(session.opaque_ref, _vm_appliance ?? "").parse();
>>>>>>> 45f35ef0
        }

        /// <summary>
        /// Perform a clean shutdown of all the VMs in the appliance
        /// First published in XenServer 6.0.
        /// </summary>
        /// <param name="session">The session</param>
        /// <param name="_vm_appliance">The opaque_ref of the given vm_appliance</param>
        public static XenRef<Task> async_clean_shutdown(Session session, string _vm_appliance)
        {
          if (session.JsonRpcClient != null)
<<<<<<< HEAD
              return session.JsonRpcClient.async_vm_appliance_clean_shutdown(session.uuid, _vm_appliance);
          else
              return XenRef<Task>.Create(session.proxy.async_vm_appliance_clean_shutdown(session.uuid, _vm_appliance ?? "").parse());
=======
              return session.JsonRpcClient.async_vm_appliance_clean_shutdown(session.opaque_ref, _vm_appliance);
          else
              return XenRef<Task>.Create(session.proxy.async_vm_appliance_clean_shutdown(session.opaque_ref, _vm_appliance ?? "").parse());
>>>>>>> 45f35ef0
        }

        /// <summary>
        /// Perform a hard shutdown of all the VMs in the appliance
        /// First published in XenServer 6.0.
        /// </summary>
        /// <param name="session">The session</param>
        /// <param name="_vm_appliance">The opaque_ref of the given vm_appliance</param>
        public static void hard_shutdown(Session session, string _vm_appliance)
        {
            if (session.JsonRpcClient != null)
<<<<<<< HEAD
                session.JsonRpcClient.vm_appliance_hard_shutdown(session.uuid, _vm_appliance);
            else
                session.proxy.vm_appliance_hard_shutdown(session.uuid, _vm_appliance ?? "").parse();
=======
                session.JsonRpcClient.vm_appliance_hard_shutdown(session.opaque_ref, _vm_appliance);
            else
                session.proxy.vm_appliance_hard_shutdown(session.opaque_ref, _vm_appliance ?? "").parse();
>>>>>>> 45f35ef0
        }

        /// <summary>
        /// Perform a hard shutdown of all the VMs in the appliance
        /// First published in XenServer 6.0.
        /// </summary>
        /// <param name="session">The session</param>
        /// <param name="_vm_appliance">The opaque_ref of the given vm_appliance</param>
        public static XenRef<Task> async_hard_shutdown(Session session, string _vm_appliance)
        {
          if (session.JsonRpcClient != null)
<<<<<<< HEAD
              return session.JsonRpcClient.async_vm_appliance_hard_shutdown(session.uuid, _vm_appliance);
          else
              return XenRef<Task>.Create(session.proxy.async_vm_appliance_hard_shutdown(session.uuid, _vm_appliance ?? "").parse());
=======
              return session.JsonRpcClient.async_vm_appliance_hard_shutdown(session.opaque_ref, _vm_appliance);
          else
              return XenRef<Task>.Create(session.proxy.async_vm_appliance_hard_shutdown(session.opaque_ref, _vm_appliance ?? "").parse());
>>>>>>> 45f35ef0
        }

        /// <summary>
        /// For each VM in the appliance, try to shut it down cleanly. If this fails, perform a hard shutdown of the VM.
        /// First published in XenServer 6.0.
        /// </summary>
        /// <param name="session">The session</param>
        /// <param name="_vm_appliance">The opaque_ref of the given vm_appliance</param>
        public static void shutdown(Session session, string _vm_appliance)
        {
            if (session.JsonRpcClient != null)
<<<<<<< HEAD
                session.JsonRpcClient.vm_appliance_shutdown(session.uuid, _vm_appliance);
            else
                session.proxy.vm_appliance_shutdown(session.uuid, _vm_appliance ?? "").parse();
=======
                session.JsonRpcClient.vm_appliance_shutdown(session.opaque_ref, _vm_appliance);
            else
                session.proxy.vm_appliance_shutdown(session.opaque_ref, _vm_appliance ?? "").parse();
>>>>>>> 45f35ef0
        }

        /// <summary>
        /// For each VM in the appliance, try to shut it down cleanly. If this fails, perform a hard shutdown of the VM.
        /// First published in XenServer 6.0.
        /// </summary>
        /// <param name="session">The session</param>
        /// <param name="_vm_appliance">The opaque_ref of the given vm_appliance</param>
        public static XenRef<Task> async_shutdown(Session session, string _vm_appliance)
        {
          if (session.JsonRpcClient != null)
<<<<<<< HEAD
              return session.JsonRpcClient.async_vm_appliance_shutdown(session.uuid, _vm_appliance);
          else
              return XenRef<Task>.Create(session.proxy.async_vm_appliance_shutdown(session.uuid, _vm_appliance ?? "").parse());
=======
              return session.JsonRpcClient.async_vm_appliance_shutdown(session.opaque_ref, _vm_appliance);
          else
              return XenRef<Task>.Create(session.proxy.async_vm_appliance_shutdown(session.opaque_ref, _vm_appliance ?? "").parse());
>>>>>>> 45f35ef0
        }

        /// <summary>
        /// Assert whether all SRs required to recover this VM appliance are available.
        /// First published in XenServer 6.0.
        /// </summary>
        /// <param name="session">The session</param>
        /// <param name="_vm_appliance">The opaque_ref of the given vm_appliance</param>
        /// <param name="_session_to">The session to which the VM appliance is to be recovered.</param>
        public static void assert_can_be_recovered(Session session, string _vm_appliance, string _session_to)
        {
            if (session.JsonRpcClient != null)
<<<<<<< HEAD
                session.JsonRpcClient.vm_appliance_assert_can_be_recovered(session.uuid, _vm_appliance, _session_to);
            else
                session.proxy.vm_appliance_assert_can_be_recovered(session.uuid, _vm_appliance ?? "", _session_to ?? "").parse();
=======
                session.JsonRpcClient.vm_appliance_assert_can_be_recovered(session.opaque_ref, _vm_appliance, _session_to);
            else
                session.proxy.vm_appliance_assert_can_be_recovered(session.opaque_ref, _vm_appliance ?? "", _session_to ?? "").parse();
>>>>>>> 45f35ef0
        }

        /// <summary>
        /// Assert whether all SRs required to recover this VM appliance are available.
        /// First published in XenServer 6.0.
        /// </summary>
        /// <param name="session">The session</param>
        /// <param name="_vm_appliance">The opaque_ref of the given vm_appliance</param>
        /// <param name="_session_to">The session to which the VM appliance is to be recovered.</param>
        public static XenRef<Task> async_assert_can_be_recovered(Session session, string _vm_appliance, string _session_to)
        {
          if (session.JsonRpcClient != null)
<<<<<<< HEAD
              return session.JsonRpcClient.async_vm_appliance_assert_can_be_recovered(session.uuid, _vm_appliance, _session_to);
          else
              return XenRef<Task>.Create(session.proxy.async_vm_appliance_assert_can_be_recovered(session.uuid, _vm_appliance ?? "", _session_to ?? "").parse());
=======
              return session.JsonRpcClient.async_vm_appliance_assert_can_be_recovered(session.opaque_ref, _vm_appliance, _session_to);
          else
              return XenRef<Task>.Create(session.proxy.async_vm_appliance_assert_can_be_recovered(session.opaque_ref, _vm_appliance ?? "", _session_to ?? "").parse());
>>>>>>> 45f35ef0
        }

        /// <summary>
        /// Get the list of SRs required by the VM appliance to recover.
        /// First published in XenServer 6.5.
        /// </summary>
        /// <param name="session">The session</param>
        /// <param name="_vm_appliance">The opaque_ref of the given vm_appliance</param>
        /// <param name="_session_to">The session to which the list of SRs have to be recovered .</param>
        public static List<XenRef<SR>> get_SRs_required_for_recovery(Session session, string _vm_appliance, string _session_to)
        {
            if (session.JsonRpcClient != null)
<<<<<<< HEAD
                return session.JsonRpcClient.vm_appliance_get_srs_required_for_recovery(session.uuid, _vm_appliance, _session_to);
            else
                return XenRef<SR>.Create(session.proxy.vm_appliance_get_srs_required_for_recovery(session.uuid, _vm_appliance ?? "", _session_to ?? "").parse());
=======
                return session.JsonRpcClient.vm_appliance_get_srs_required_for_recovery(session.opaque_ref, _vm_appliance, _session_to);
            else
                return XenRef<SR>.Create(session.proxy.vm_appliance_get_srs_required_for_recovery(session.opaque_ref, _vm_appliance ?? "", _session_to ?? "").parse());
>>>>>>> 45f35ef0
        }

        /// <summary>
        /// Get the list of SRs required by the VM appliance to recover.
        /// First published in XenServer 6.5.
        /// </summary>
        /// <param name="session">The session</param>
        /// <param name="_vm_appliance">The opaque_ref of the given vm_appliance</param>
        /// <param name="_session_to">The session to which the list of SRs have to be recovered .</param>
        public static XenRef<Task> async_get_SRs_required_for_recovery(Session session, string _vm_appliance, string _session_to)
        {
          if (session.JsonRpcClient != null)
<<<<<<< HEAD
              return session.JsonRpcClient.async_vm_appliance_get_srs_required_for_recovery(session.uuid, _vm_appliance, _session_to);
          else
              return XenRef<Task>.Create(session.proxy.async_vm_appliance_get_srs_required_for_recovery(session.uuid, _vm_appliance ?? "", _session_to ?? "").parse());
=======
              return session.JsonRpcClient.async_vm_appliance_get_srs_required_for_recovery(session.opaque_ref, _vm_appliance, _session_to);
          else
              return XenRef<Task>.Create(session.proxy.async_vm_appliance_get_srs_required_for_recovery(session.opaque_ref, _vm_appliance ?? "", _session_to ?? "").parse());
>>>>>>> 45f35ef0
        }

        /// <summary>
        /// Recover the VM appliance
        /// First published in XenServer 6.0.
        /// </summary>
        /// <param name="session">The session</param>
        /// <param name="_vm_appliance">The opaque_ref of the given vm_appliance</param>
        /// <param name="_session_to">The session to which the VM appliance is to be recovered.</param>
        /// <param name="_force">Whether the VMs should replace newer versions of themselves.</param>
        public static void recover(Session session, string _vm_appliance, string _session_to, bool _force)
        {
            if (session.JsonRpcClient != null)
<<<<<<< HEAD
                session.JsonRpcClient.vm_appliance_recover(session.uuid, _vm_appliance, _session_to, _force);
            else
                session.proxy.vm_appliance_recover(session.uuid, _vm_appliance ?? "", _session_to ?? "", _force).parse();
=======
                session.JsonRpcClient.vm_appliance_recover(session.opaque_ref, _vm_appliance, _session_to, _force);
            else
                session.proxy.vm_appliance_recover(session.opaque_ref, _vm_appliance ?? "", _session_to ?? "", _force).parse();
>>>>>>> 45f35ef0
        }

        /// <summary>
        /// Recover the VM appliance
        /// First published in XenServer 6.0.
        /// </summary>
        /// <param name="session">The session</param>
        /// <param name="_vm_appliance">The opaque_ref of the given vm_appliance</param>
        /// <param name="_session_to">The session to which the VM appliance is to be recovered.</param>
        /// <param name="_force">Whether the VMs should replace newer versions of themselves.</param>
        public static XenRef<Task> async_recover(Session session, string _vm_appliance, string _session_to, bool _force)
        {
          if (session.JsonRpcClient != null)
<<<<<<< HEAD
              return session.JsonRpcClient.async_vm_appliance_recover(session.uuid, _vm_appliance, _session_to, _force);
          else
              return XenRef<Task>.Create(session.proxy.async_vm_appliance_recover(session.uuid, _vm_appliance ?? "", _session_to ?? "", _force).parse());
=======
              return session.JsonRpcClient.async_vm_appliance_recover(session.opaque_ref, _vm_appliance, _session_to, _force);
          else
              return XenRef<Task>.Create(session.proxy.async_vm_appliance_recover(session.opaque_ref, _vm_appliance ?? "", _session_to ?? "", _force).parse());
>>>>>>> 45f35ef0
        }

        /// <summary>
        /// Return a list of all the VM_appliances known to the system.
        /// First published in XenServer 6.0.
        /// </summary>
        /// <param name="session">The session</param>
        public static List<XenRef<VM_appliance>> get_all(Session session)
        {
            if (session.JsonRpcClient != null)
<<<<<<< HEAD
                return session.JsonRpcClient.vm_appliance_get_all(session.uuid);
            else
                return XenRef<VM_appliance>.Create(session.proxy.vm_appliance_get_all(session.uuid).parse());
=======
                return session.JsonRpcClient.vm_appliance_get_all(session.opaque_ref);
            else
                return XenRef<VM_appliance>.Create(session.proxy.vm_appliance_get_all(session.opaque_ref).parse());
>>>>>>> 45f35ef0
        }

        /// <summary>
        /// Get all the VM_appliance Records at once, in a single XML RPC call
        /// First published in XenServer 6.0.
        /// </summary>
        /// <param name="session">The session</param>
        public static Dictionary<XenRef<VM_appliance>, VM_appliance> get_all_records(Session session)
        {
            if (session.JsonRpcClient != null)
<<<<<<< HEAD
                return session.JsonRpcClient.vm_appliance_get_all_records(session.uuid);
            else
                return XenRef<VM_appliance>.Create<Proxy_VM_appliance>(session.proxy.vm_appliance_get_all_records(session.uuid).parse());
=======
                return session.JsonRpcClient.vm_appliance_get_all_records(session.opaque_ref);
            else
                return XenRef<VM_appliance>.Create<Proxy_VM_appliance>(session.proxy.vm_appliance_get_all_records(session.opaque_ref).parse());
>>>>>>> 45f35ef0
        }

        /// <summary>
        /// Unique identifier/object reference
        /// </summary>
        public virtual string uuid
        {
            get { return _uuid; }
            set
            {
                if (!Helper.AreEqual(value, _uuid))
                {
                    _uuid = value;
                    Changed = true;
                    NotifyPropertyChanged("uuid");
                }
            }
        }
        private string _uuid = "";

        /// <summary>
        /// a human-readable name
        /// </summary>
        public virtual string name_label
        {
            get { return _name_label; }
            set
            {
                if (!Helper.AreEqual(value, _name_label))
                {
                    _name_label = value;
                    Changed = true;
                    NotifyPropertyChanged("name_label");
                }
            }
        }
        private string _name_label = "";

        /// <summary>
        /// a notes field containing human-readable description
        /// </summary>
        public virtual string name_description
        {
            get { return _name_description; }
            set
            {
                if (!Helper.AreEqual(value, _name_description))
                {
                    _name_description = value;
                    Changed = true;
                    NotifyPropertyChanged("name_description");
                }
            }
        }
        private string _name_description = "";

        /// <summary>
        /// list of the operations allowed in this state. This list is advisory only and the server state may have changed by the time this field is read by a client.
        /// </summary>
        public virtual List<vm_appliance_operation> allowed_operations
        {
            get { return _allowed_operations; }
            set
            {
                if (!Helper.AreEqual(value, _allowed_operations))
                {
                    _allowed_operations = value;
                    Changed = true;
                    NotifyPropertyChanged("allowed_operations");
                }
            }
        }
        private List<vm_appliance_operation> _allowed_operations = new List<vm_appliance_operation>() {};

        /// <summary>
        /// links each of the running tasks using this object (by reference) to a current_operation enum which describes the nature of the task.
        /// </summary>
        public virtual Dictionary<string, vm_appliance_operation> current_operations
        {
            get { return _current_operations; }
            set
            {
                if (!Helper.AreEqual(value, _current_operations))
                {
                    _current_operations = value;
                    Changed = true;
                    NotifyPropertyChanged("current_operations");
                }
            }
        }
        private Dictionary<string, vm_appliance_operation> _current_operations = new Dictionary<string, vm_appliance_operation>() {};

        /// <summary>
        /// all VMs in this appliance
        /// </summary>
        [JsonConverter(typeof(XenRefListConverter<VM>))]
        public virtual List<XenRef<VM>> VMs
        {
            get { return _VMs; }
            set
            {
                if (!Helper.AreEqual(value, _VMs))
                {
                    _VMs = value;
                    Changed = true;
                    NotifyPropertyChanged("VMs");
                }
            }
        }
        private List<XenRef<VM>> _VMs = new List<XenRef<VM>>() {};
    }
}
<|MERGE_RESOLUTION|>--- conflicted
+++ resolved
@@ -1,932 +1,746 @@
-/*
- * Copyright (c) Citrix Systems, Inc.
- * All rights reserved.
- *
- * Redistribution and use in source and binary forms, with or without
- * modification, are permitted provided that the following conditions
- * are met:
- *
- *   1) Redistributions of source code must retain the above copyright
- *      notice, this list of conditions and the following disclaimer.
- *
- *   2) Redistributions in binary form must reproduce the above
- *      copyright notice, this list of conditions and the following
- *      disclaimer in the documentation and/or other materials
- *      provided with the distribution.
- *
- * THIS SOFTWARE IS PROVIDED BY THE COPYRIGHT HOLDERS AND CONTRIBUTORS
- * "AS IS" AND ANY EXPRESS OR IMPLIED WARRANTIES, INCLUDING, BUT NOT
- * LIMITED TO, THE IMPLIED WARRANTIES OF MERCHANTABILITY AND FITNESS
- * FOR A PARTICULAR PURPOSE ARE DISCLAIMED. IN NO EVENT SHALL THE
- * COPYRIGHT HOLDER OR CONTRIBUTORS BE LIABLE FOR ANY DIRECT,
- * INDIRECT, INCIDENTAL, SPECIAL, EXEMPLARY, OR CONSEQUENTIAL DAMAGES
- * (INCLUDING, BUT NOT LIMITED TO, PROCUREMENT OF SUBSTITUTE GOODS OR
- * SERVICES; LOSS OF USE, DATA, OR PROFITS; OR BUSINESS INTERRUPTION)
- * HOWEVER CAUSED AND ON ANY THEORY OF LIABILITY, WHETHER IN CONTRACT,
- * STRICT LIABILITY, OR TORT (INCLUDING NEGLIGENCE OR OTHERWISE)
- * ARISING IN ANY WAY OUT OF THE USE OF THIS SOFTWARE, EVEN IF ADVISED
- * OF THE POSSIBILITY OF SUCH DAMAGE.
- */
-
-
-using System;
-using System.Collections;
-using System.Collections.Generic;
-using System.ComponentModel;
-using System.Globalization;
-using Newtonsoft.Json;
-using Newtonsoft.Json.Converters;
-
-
-namespace XenAPI
-{
-    /// <summary>
-    /// VM appliance
-    /// First published in XenServer 6.0.
-    /// </summary>
-    public partial class VM_appliance : XenObject<VM_appliance>
-    {
-        public VM_appliance()
-        {
-        }
-
-        public VM_appliance(string uuid,
-            string name_label,
-            string name_description,
-            List<vm_appliance_operation> allowed_operations,
-            Dictionary<string, vm_appliance_operation> current_operations,
-            List<XenRef<VM>> VMs)
-        {
-            this.uuid = uuid;
-            this.name_label = name_label;
-            this.name_description = name_description;
-            this.allowed_operations = allowed_operations;
-            this.current_operations = current_operations;
-            this.VMs = VMs;
-        }
-
-        /// <summary>
-        /// Creates a new VM_appliance from a Proxy_VM_appliance.
-        /// </summary>
-        /// <param name="proxy"></param>
-        public VM_appliance(Proxy_VM_appliance proxy)
-        {
-            this.UpdateFromProxy(proxy);
-        }
-
-        /// <summary>
-        /// Updates each field of this instance with the value of
-        /// the corresponding field of a given VM_appliance.
-        /// </summary>
-        public override void UpdateFrom(VM_appliance update)
-        {
-            uuid = update.uuid;
-            name_label = update.name_label;
-            name_description = update.name_description;
-            allowed_operations = update.allowed_operations;
-            current_operations = update.current_operations;
-            VMs = update.VMs;
-        }
-
-        internal void UpdateFromProxy(Proxy_VM_appliance proxy)
-        {
-            uuid = proxy.uuid == null ? null : (string)proxy.uuid;
-            name_label = proxy.name_label == null ? null : (string)proxy.name_label;
-            name_description = proxy.name_description == null ? null : (string)proxy.name_description;
-            allowed_operations = proxy.allowed_operations == null ? null : Helper.StringArrayToEnumList<vm_appliance_operation>(proxy.allowed_operations);
-            current_operations = proxy.current_operations == null ? null : Maps.convert_from_proxy_string_vm_appliance_operation(proxy.current_operations);
-            VMs = proxy.VMs == null ? null : XenRef<VM>.Create(proxy.VMs);
-        }
-
-        public Proxy_VM_appliance ToProxy()
-        {
-            Proxy_VM_appliance result_ = new Proxy_VM_appliance();
-            result_.uuid = uuid ?? "";
-            result_.name_label = name_label ?? "";
-            result_.name_description = name_description ?? "";
-            result_.allowed_operations = (allowed_operations != null) ? Helper.ObjectListToStringArray(allowed_operations) : new string[] {};
-            result_.current_operations = Maps.convert_to_proxy_string_vm_appliance_operation(current_operations);
-            result_.VMs = (VMs != null) ? Helper.RefListToStringArray(VMs) : new string[] {};
-            return result_;
-        }
-
-        /// <summary>
-        /// Creates a new VM_appliance from a Hashtable.
-        /// Note that the fields not contained in the Hashtable
-        /// will be created with their default values.
-        /// </summary>
-        /// <param name="table"></param>
-        public VM_appliance(Hashtable table) : this()
-        {
-            UpdateFrom(table);
-        }
-
-        /// <summary>
-        /// Given a Hashtable with field-value pairs, it updates the fields of this VM_appliance
-        /// with the values listed in the Hashtable. Note that only the fields contained
-        /// in the Hashtable will be updated and the rest will remain the same.
-        /// </summary>
-        /// <param name="table"></param>
-        public void UpdateFrom(Hashtable table)
-        {
-            if (table.ContainsKey("uuid"))
-                uuid = Marshalling.ParseString(table, "uuid");
-            if (table.ContainsKey("name_label"))
-                name_label = Marshalling.ParseString(table, "name_label");
-            if (table.ContainsKey("name_description"))
-                name_description = Marshalling.ParseString(table, "name_description");
-            if (table.ContainsKey("allowed_operations"))
-                allowed_operations = Helper.StringArrayToEnumList<vm_appliance_operation>(Marshalling.ParseStringArray(table, "allowed_operations"));
-            if (table.ContainsKey("current_operations"))
-                current_operations = Maps.convert_from_proxy_string_vm_appliance_operation(Marshalling.ParseHashTable(table, "current_operations"));
-            if (table.ContainsKey("VMs"))
-                VMs = Marshalling.ParseSetRef<VM>(table, "VMs");
-        }
-
-        public bool DeepEquals(VM_appliance other, bool ignoreCurrentOperations)
-        {
-            if (ReferenceEquals(null, other))
-                return false;
-            if (ReferenceEquals(this, other))
-                return true;
-
-            if (!ignoreCurrentOperations && !Helper.AreEqual2(this.current_operations, other.current_operations))
-                return false;
-
-            return Helper.AreEqual2(this._uuid, other._uuid) &&
-                Helper.AreEqual2(this._name_label, other._name_label) &&
-                Helper.AreEqual2(this._name_description, other._name_description) &&
-                Helper.AreEqual2(this._allowed_operations, other._allowed_operations) &&
-                Helper.AreEqual2(this._VMs, other._VMs);
-        }
-
-        internal static List<VM_appliance> ProxyArrayToObjectList(Proxy_VM_appliance[] input)
-        {
-            var result = new List<VM_appliance>();
-            foreach (var item in input)
-                result.Add(new VM_appliance(item));
-
-            return result;
-        }
-
-        public override string SaveChanges(Session session, string opaqueRef, VM_appliance server)
-        {
-            if (opaqueRef == null)
-            {
-                var reference = create(session, this);
-                return reference == null ? null : reference.opaque_ref;
-            }
-            else
-            {
-                if (!Helper.AreEqual2(_name_label, server._name_label))
-                {
-                    VM_appliance.set_name_label(session, opaqueRef, _name_label);
-                }
-                if (!Helper.AreEqual2(_name_description, server._name_description))
-                {
-                    VM_appliance.set_name_description(session, opaqueRef, _name_description);
-                }
-
-                return null;
-            }
-        }
-        /// <summary>
-        /// Get a record containing the current state of the given VM_appliance.
-        /// First published in XenServer 6.0.
-        /// </summary>
-        /// <param name="session">The session</param>
-        /// <param name="_vm_appliance">The opaque_ref of the given vm_appliance</param>
-        public static VM_appliance get_record(Session session, string _vm_appliance)
-        {
-            if (session.JsonRpcClient != null)
-<<<<<<< HEAD
-                return session.JsonRpcClient.vm_appliance_get_record(session.uuid, _vm_appliance);
-            else
-                return new VM_appliance((Proxy_VM_appliance)session.proxy.vm_appliance_get_record(session.uuid, _vm_appliance ?? "").parse());
-=======
-                return session.JsonRpcClient.vm_appliance_get_record(session.opaque_ref, _vm_appliance);
-            else
-                return new VM_appliance((Proxy_VM_appliance)session.proxy.vm_appliance_get_record(session.opaque_ref, _vm_appliance ?? "").parse());
->>>>>>> 45f35ef0
-        }
-
-        /// <summary>
-        /// Get a reference to the VM_appliance instance with the specified UUID.
-        /// First published in XenServer 6.0.
-        /// </summary>
-        /// <param name="session">The session</param>
-        /// <param name="_uuid">UUID of object to return</param>
-        public static XenRef<VM_appliance> get_by_uuid(Session session, string _uuid)
-        {
-            if (session.JsonRpcClient != null)
-<<<<<<< HEAD
-                return session.JsonRpcClient.vm_appliance_get_by_uuid(session.uuid, _uuid);
-            else
-                return XenRef<VM_appliance>.Create(session.proxy.vm_appliance_get_by_uuid(session.uuid, _uuid ?? "").parse());
-=======
-                return session.JsonRpcClient.vm_appliance_get_by_uuid(session.opaque_ref, _uuid);
-            else
-                return XenRef<VM_appliance>.Create(session.proxy.vm_appliance_get_by_uuid(session.opaque_ref, _uuid ?? "").parse());
->>>>>>> 45f35ef0
-        }
-
-        /// <summary>
-        /// Create a new VM_appliance instance, and return its handle.
-        /// First published in XenServer 6.0.
-        /// </summary>
-        /// <param name="session">The session</param>
-        /// <param name="_record">All constructor arguments</param>
-        public static XenRef<VM_appliance> create(Session session, VM_appliance _record)
-        {
-            if (session.JsonRpcClient != null)
-<<<<<<< HEAD
-                return session.JsonRpcClient.vm_appliance_create(session.uuid, _record);
-            else
-                return XenRef<VM_appliance>.Create(session.proxy.vm_appliance_create(session.uuid, _record.ToProxy()).parse());
-=======
-                return session.JsonRpcClient.vm_appliance_create(session.opaque_ref, _record);
-            else
-                return XenRef<VM_appliance>.Create(session.proxy.vm_appliance_create(session.opaque_ref, _record.ToProxy()).parse());
->>>>>>> 45f35ef0
-        }
-
-        /// <summary>
-        /// Create a new VM_appliance instance, and return its handle.
-        /// First published in XenServer 6.0.
-        /// </summary>
-        /// <param name="session">The session</param>
-        /// <param name="_record">All constructor arguments</param>
-        public static XenRef<Task> async_create(Session session, VM_appliance _record)
-        {
-          if (session.JsonRpcClient != null)
-<<<<<<< HEAD
-              return session.JsonRpcClient.async_vm_appliance_create(session.uuid, _record);
-          else
-              return XenRef<Task>.Create(session.proxy.async_vm_appliance_create(session.uuid, _record.ToProxy()).parse());
-=======
-              return session.JsonRpcClient.async_vm_appliance_create(session.opaque_ref, _record);
-          else
-              return XenRef<Task>.Create(session.proxy.async_vm_appliance_create(session.opaque_ref, _record.ToProxy()).parse());
->>>>>>> 45f35ef0
-        }
-
-        /// <summary>
-        /// Destroy the specified VM_appliance instance.
-        /// First published in XenServer 6.0.
-        /// </summary>
-        /// <param name="session">The session</param>
-        /// <param name="_vm_appliance">The opaque_ref of the given vm_appliance</param>
-        public static void destroy(Session session, string _vm_appliance)
-        {
-            if (session.JsonRpcClient != null)
-<<<<<<< HEAD
-                session.JsonRpcClient.vm_appliance_destroy(session.uuid, _vm_appliance);
-            else
-                session.proxy.vm_appliance_destroy(session.uuid, _vm_appliance ?? "").parse();
-=======
-                session.JsonRpcClient.vm_appliance_destroy(session.opaque_ref, _vm_appliance);
-            else
-                session.proxy.vm_appliance_destroy(session.opaque_ref, _vm_appliance ?? "").parse();
->>>>>>> 45f35ef0
-        }
-
-        /// <summary>
-        /// Destroy the specified VM_appliance instance.
-        /// First published in XenServer 6.0.
-        /// </summary>
-        /// <param name="session">The session</param>
-        /// <param name="_vm_appliance">The opaque_ref of the given vm_appliance</param>
-        public static XenRef<Task> async_destroy(Session session, string _vm_appliance)
-        {
-          if (session.JsonRpcClient != null)
-<<<<<<< HEAD
-              return session.JsonRpcClient.async_vm_appliance_destroy(session.uuid, _vm_appliance);
-          else
-              return XenRef<Task>.Create(session.proxy.async_vm_appliance_destroy(session.uuid, _vm_appliance ?? "").parse());
-=======
-              return session.JsonRpcClient.async_vm_appliance_destroy(session.opaque_ref, _vm_appliance);
-          else
-              return XenRef<Task>.Create(session.proxy.async_vm_appliance_destroy(session.opaque_ref, _vm_appliance ?? "").parse());
->>>>>>> 45f35ef0
-        }
-
-        /// <summary>
-        /// Get all the VM_appliance instances with the given label.
-        /// First published in XenServer 6.0.
-        /// </summary>
-        /// <param name="session">The session</param>
-        /// <param name="_label">label of object to return</param>
-        public static List<XenRef<VM_appliance>> get_by_name_label(Session session, string _label)
-        {
-            if (session.JsonRpcClient != null)
-<<<<<<< HEAD
-                return session.JsonRpcClient.vm_appliance_get_by_name_label(session.uuid, _label);
-            else
-                return XenRef<VM_appliance>.Create(session.proxy.vm_appliance_get_by_name_label(session.uuid, _label ?? "").parse());
-=======
-                return session.JsonRpcClient.vm_appliance_get_by_name_label(session.opaque_ref, _label);
-            else
-                return XenRef<VM_appliance>.Create(session.proxy.vm_appliance_get_by_name_label(session.opaque_ref, _label ?? "").parse());
->>>>>>> 45f35ef0
-        }
-
-        /// <summary>
-        /// Get the uuid field of the given VM_appliance.
-        /// First published in XenServer 6.0.
-        /// </summary>
-        /// <param name="session">The session</param>
-        /// <param name="_vm_appliance">The opaque_ref of the given vm_appliance</param>
-        public static string get_uuid(Session session, string _vm_appliance)
-        {
-            if (session.JsonRpcClient != null)
-<<<<<<< HEAD
-                return session.JsonRpcClient.vm_appliance_get_uuid(session.uuid, _vm_appliance);
-            else
-                return (string)session.proxy.vm_appliance_get_uuid(session.uuid, _vm_appliance ?? "").parse();
-=======
-                return session.JsonRpcClient.vm_appliance_get_uuid(session.opaque_ref, _vm_appliance);
-            else
-                return (string)session.proxy.vm_appliance_get_uuid(session.opaque_ref, _vm_appliance ?? "").parse();
->>>>>>> 45f35ef0
-        }
-
-        /// <summary>
-        /// Get the name/label field of the given VM_appliance.
-        /// First published in XenServer 6.0.
-        /// </summary>
-        /// <param name="session">The session</param>
-        /// <param name="_vm_appliance">The opaque_ref of the given vm_appliance</param>
-        public static string get_name_label(Session session, string _vm_appliance)
-        {
-            if (session.JsonRpcClient != null)
-<<<<<<< HEAD
-                return session.JsonRpcClient.vm_appliance_get_name_label(session.uuid, _vm_appliance);
-            else
-                return (string)session.proxy.vm_appliance_get_name_label(session.uuid, _vm_appliance ?? "").parse();
-=======
-                return session.JsonRpcClient.vm_appliance_get_name_label(session.opaque_ref, _vm_appliance);
-            else
-                return (string)session.proxy.vm_appliance_get_name_label(session.opaque_ref, _vm_appliance ?? "").parse();
->>>>>>> 45f35ef0
-        }
-
-        /// <summary>
-        /// Get the name/description field of the given VM_appliance.
-        /// First published in XenServer 6.0.
-        /// </summary>
-        /// <param name="session">The session</param>
-        /// <param name="_vm_appliance">The opaque_ref of the given vm_appliance</param>
-        public static string get_name_description(Session session, string _vm_appliance)
-        {
-            if (session.JsonRpcClient != null)
-<<<<<<< HEAD
-                return session.JsonRpcClient.vm_appliance_get_name_description(session.uuid, _vm_appliance);
-            else
-                return (string)session.proxy.vm_appliance_get_name_description(session.uuid, _vm_appliance ?? "").parse();
-=======
-                return session.JsonRpcClient.vm_appliance_get_name_description(session.opaque_ref, _vm_appliance);
-            else
-                return (string)session.proxy.vm_appliance_get_name_description(session.opaque_ref, _vm_appliance ?? "").parse();
->>>>>>> 45f35ef0
-        }
-
-        /// <summary>
-        /// Get the allowed_operations field of the given VM_appliance.
-        /// First published in XenServer 6.0.
-        /// </summary>
-        /// <param name="session">The session</param>
-        /// <param name="_vm_appliance">The opaque_ref of the given vm_appliance</param>
-        public static List<vm_appliance_operation> get_allowed_operations(Session session, string _vm_appliance)
-        {
-            if (session.JsonRpcClient != null)
-<<<<<<< HEAD
-                return session.JsonRpcClient.vm_appliance_get_allowed_operations(session.uuid, _vm_appliance);
-            else
-                return Helper.StringArrayToEnumList<vm_appliance_operation>(session.proxy.vm_appliance_get_allowed_operations(session.uuid, _vm_appliance ?? "").parse());
-=======
-                return session.JsonRpcClient.vm_appliance_get_allowed_operations(session.opaque_ref, _vm_appliance);
-            else
-                return Helper.StringArrayToEnumList<vm_appliance_operation>(session.proxy.vm_appliance_get_allowed_operations(session.opaque_ref, _vm_appliance ?? "").parse());
->>>>>>> 45f35ef0
-        }
-
-        /// <summary>
-        /// Get the current_operations field of the given VM_appliance.
-        /// First published in XenServer 6.0.
-        /// </summary>
-        /// <param name="session">The session</param>
-        /// <param name="_vm_appliance">The opaque_ref of the given vm_appliance</param>
-        public static Dictionary<string, vm_appliance_operation> get_current_operations(Session session, string _vm_appliance)
-        {
-            if (session.JsonRpcClient != null)
-<<<<<<< HEAD
-                return session.JsonRpcClient.vm_appliance_get_current_operations(session.uuid, _vm_appliance);
-            else
-                return Maps.convert_from_proxy_string_vm_appliance_operation(session.proxy.vm_appliance_get_current_operations(session.uuid, _vm_appliance ?? "").parse());
-=======
-                return session.JsonRpcClient.vm_appliance_get_current_operations(session.opaque_ref, _vm_appliance);
-            else
-                return Maps.convert_from_proxy_string_vm_appliance_operation(session.proxy.vm_appliance_get_current_operations(session.opaque_ref, _vm_appliance ?? "").parse());
->>>>>>> 45f35ef0
-        }
-
-        /// <summary>
-        /// Get the VMs field of the given VM_appliance.
-        /// First published in XenServer 6.0.
-        /// </summary>
-        /// <param name="session">The session</param>
-        /// <param name="_vm_appliance">The opaque_ref of the given vm_appliance</param>
-        public static List<XenRef<VM>> get_VMs(Session session, string _vm_appliance)
-        {
-            if (session.JsonRpcClient != null)
-<<<<<<< HEAD
-                return session.JsonRpcClient.vm_appliance_get_vms(session.uuid, _vm_appliance);
-            else
-                return XenRef<VM>.Create(session.proxy.vm_appliance_get_vms(session.uuid, _vm_appliance ?? "").parse());
-=======
-                return session.JsonRpcClient.vm_appliance_get_vms(session.opaque_ref, _vm_appliance);
-            else
-                return XenRef<VM>.Create(session.proxy.vm_appliance_get_vms(session.opaque_ref, _vm_appliance ?? "").parse());
->>>>>>> 45f35ef0
-        }
-
-        /// <summary>
-        /// Set the name/label field of the given VM_appliance.
-        /// First published in XenServer 6.0.
-        /// </summary>
-        /// <param name="session">The session</param>
-        /// <param name="_vm_appliance">The opaque_ref of the given vm_appliance</param>
-        /// <param name="_label">New value to set</param>
-        public static void set_name_label(Session session, string _vm_appliance, string _label)
-        {
-            if (session.JsonRpcClient != null)
-<<<<<<< HEAD
-                session.JsonRpcClient.vm_appliance_set_name_label(session.uuid, _vm_appliance, _label);
-            else
-                session.proxy.vm_appliance_set_name_label(session.uuid, _vm_appliance ?? "", _label ?? "").parse();
-=======
-                session.JsonRpcClient.vm_appliance_set_name_label(session.opaque_ref, _vm_appliance, _label);
-            else
-                session.proxy.vm_appliance_set_name_label(session.opaque_ref, _vm_appliance ?? "", _label ?? "").parse();
->>>>>>> 45f35ef0
-        }
-
-        /// <summary>
-        /// Set the name/description field of the given VM_appliance.
-        /// First published in XenServer 6.0.
-        /// </summary>
-        /// <param name="session">The session</param>
-        /// <param name="_vm_appliance">The opaque_ref of the given vm_appliance</param>
-        /// <param name="_description">New value to set</param>
-        public static void set_name_description(Session session, string _vm_appliance, string _description)
-        {
-            if (session.JsonRpcClient != null)
-<<<<<<< HEAD
-                session.JsonRpcClient.vm_appliance_set_name_description(session.uuid, _vm_appliance, _description);
-            else
-                session.proxy.vm_appliance_set_name_description(session.uuid, _vm_appliance ?? "", _description ?? "").parse();
-=======
-                session.JsonRpcClient.vm_appliance_set_name_description(session.opaque_ref, _vm_appliance, _description);
-            else
-                session.proxy.vm_appliance_set_name_description(session.opaque_ref, _vm_appliance ?? "", _description ?? "").parse();
->>>>>>> 45f35ef0
-        }
-
-        /// <summary>
-        /// Start all VMs in the appliance
-        /// First published in XenServer 6.0.
-        /// </summary>
-        /// <param name="session">The session</param>
-        /// <param name="_vm_appliance">The opaque_ref of the given vm_appliance</param>
-        /// <param name="_paused">Instantiate all VMs belonging to this appliance in paused state if set to true.</param>
-        public static void start(Session session, string _vm_appliance, bool _paused)
-        {
-            if (session.JsonRpcClient != null)
-<<<<<<< HEAD
-                session.JsonRpcClient.vm_appliance_start(session.uuid, _vm_appliance, _paused);
-            else
-                session.proxy.vm_appliance_start(session.uuid, _vm_appliance ?? "", _paused).parse();
-=======
-                session.JsonRpcClient.vm_appliance_start(session.opaque_ref, _vm_appliance, _paused);
-            else
-                session.proxy.vm_appliance_start(session.opaque_ref, _vm_appliance ?? "", _paused).parse();
->>>>>>> 45f35ef0
-        }
-
-        /// <summary>
-        /// Start all VMs in the appliance
-        /// First published in XenServer 6.0.
-        /// </summary>
-        /// <param name="session">The session</param>
-        /// <param name="_vm_appliance">The opaque_ref of the given vm_appliance</param>
-        /// <param name="_paused">Instantiate all VMs belonging to this appliance in paused state if set to true.</param>
-        public static XenRef<Task> async_start(Session session, string _vm_appliance, bool _paused)
-        {
-          if (session.JsonRpcClient != null)
-<<<<<<< HEAD
-              return session.JsonRpcClient.async_vm_appliance_start(session.uuid, _vm_appliance, _paused);
-          else
-              return XenRef<Task>.Create(session.proxy.async_vm_appliance_start(session.uuid, _vm_appliance ?? "", _paused).parse());
-=======
-              return session.JsonRpcClient.async_vm_appliance_start(session.opaque_ref, _vm_appliance, _paused);
-          else
-              return XenRef<Task>.Create(session.proxy.async_vm_appliance_start(session.opaque_ref, _vm_appliance ?? "", _paused).parse());
->>>>>>> 45f35ef0
-        }
-
-        /// <summary>
-        /// Perform a clean shutdown of all the VMs in the appliance
-        /// First published in XenServer 6.0.
-        /// </summary>
-        /// <param name="session">The session</param>
-        /// <param name="_vm_appliance">The opaque_ref of the given vm_appliance</param>
-        public static void clean_shutdown(Session session, string _vm_appliance)
-        {
-            if (session.JsonRpcClient != null)
-<<<<<<< HEAD
-                session.JsonRpcClient.vm_appliance_clean_shutdown(session.uuid, _vm_appliance);
-            else
-                session.proxy.vm_appliance_clean_shutdown(session.uuid, _vm_appliance ?? "").parse();
-=======
-                session.JsonRpcClient.vm_appliance_clean_shutdown(session.opaque_ref, _vm_appliance);
-            else
-                session.proxy.vm_appliance_clean_shutdown(session.opaque_ref, _vm_appliance ?? "").parse();
->>>>>>> 45f35ef0
-        }
-
-        /// <summary>
-        /// Perform a clean shutdown of all the VMs in the appliance
-        /// First published in XenServer 6.0.
-        /// </summary>
-        /// <param name="session">The session</param>
-        /// <param name="_vm_appliance">The opaque_ref of the given vm_appliance</param>
-        public static XenRef<Task> async_clean_shutdown(Session session, string _vm_appliance)
-        {
-          if (session.JsonRpcClient != null)
-<<<<<<< HEAD
-              return session.JsonRpcClient.async_vm_appliance_clean_shutdown(session.uuid, _vm_appliance);
-          else
-              return XenRef<Task>.Create(session.proxy.async_vm_appliance_clean_shutdown(session.uuid, _vm_appliance ?? "").parse());
-=======
-              return session.JsonRpcClient.async_vm_appliance_clean_shutdown(session.opaque_ref, _vm_appliance);
-          else
-              return XenRef<Task>.Create(session.proxy.async_vm_appliance_clean_shutdown(session.opaque_ref, _vm_appliance ?? "").parse());
->>>>>>> 45f35ef0
-        }
-
-        /// <summary>
-        /// Perform a hard shutdown of all the VMs in the appliance
-        /// First published in XenServer 6.0.
-        /// </summary>
-        /// <param name="session">The session</param>
-        /// <param name="_vm_appliance">The opaque_ref of the given vm_appliance</param>
-        public static void hard_shutdown(Session session, string _vm_appliance)
-        {
-            if (session.JsonRpcClient != null)
-<<<<<<< HEAD
-                session.JsonRpcClient.vm_appliance_hard_shutdown(session.uuid, _vm_appliance);
-            else
-                session.proxy.vm_appliance_hard_shutdown(session.uuid, _vm_appliance ?? "").parse();
-=======
-                session.JsonRpcClient.vm_appliance_hard_shutdown(session.opaque_ref, _vm_appliance);
-            else
-                session.proxy.vm_appliance_hard_shutdown(session.opaque_ref, _vm_appliance ?? "").parse();
->>>>>>> 45f35ef0
-        }
-
-        /// <summary>
-        /// Perform a hard shutdown of all the VMs in the appliance
-        /// First published in XenServer 6.0.
-        /// </summary>
-        /// <param name="session">The session</param>
-        /// <param name="_vm_appliance">The opaque_ref of the given vm_appliance</param>
-        public static XenRef<Task> async_hard_shutdown(Session session, string _vm_appliance)
-        {
-          if (session.JsonRpcClient != null)
-<<<<<<< HEAD
-              return session.JsonRpcClient.async_vm_appliance_hard_shutdown(session.uuid, _vm_appliance);
-          else
-              return XenRef<Task>.Create(session.proxy.async_vm_appliance_hard_shutdown(session.uuid, _vm_appliance ?? "").parse());
-=======
-              return session.JsonRpcClient.async_vm_appliance_hard_shutdown(session.opaque_ref, _vm_appliance);
-          else
-              return XenRef<Task>.Create(session.proxy.async_vm_appliance_hard_shutdown(session.opaque_ref, _vm_appliance ?? "").parse());
->>>>>>> 45f35ef0
-        }
-
-        /// <summary>
-        /// For each VM in the appliance, try to shut it down cleanly. If this fails, perform a hard shutdown of the VM.
-        /// First published in XenServer 6.0.
-        /// </summary>
-        /// <param name="session">The session</param>
-        /// <param name="_vm_appliance">The opaque_ref of the given vm_appliance</param>
-        public static void shutdown(Session session, string _vm_appliance)
-        {
-            if (session.JsonRpcClient != null)
-<<<<<<< HEAD
-                session.JsonRpcClient.vm_appliance_shutdown(session.uuid, _vm_appliance);
-            else
-                session.proxy.vm_appliance_shutdown(session.uuid, _vm_appliance ?? "").parse();
-=======
-                session.JsonRpcClient.vm_appliance_shutdown(session.opaque_ref, _vm_appliance);
-            else
-                session.proxy.vm_appliance_shutdown(session.opaque_ref, _vm_appliance ?? "").parse();
->>>>>>> 45f35ef0
-        }
-
-        /// <summary>
-        /// For each VM in the appliance, try to shut it down cleanly. If this fails, perform a hard shutdown of the VM.
-        /// First published in XenServer 6.0.
-        /// </summary>
-        /// <param name="session">The session</param>
-        /// <param name="_vm_appliance">The opaque_ref of the given vm_appliance</param>
-        public static XenRef<Task> async_shutdown(Session session, string _vm_appliance)
-        {
-          if (session.JsonRpcClient != null)
-<<<<<<< HEAD
-              return session.JsonRpcClient.async_vm_appliance_shutdown(session.uuid, _vm_appliance);
-          else
-              return XenRef<Task>.Create(session.proxy.async_vm_appliance_shutdown(session.uuid, _vm_appliance ?? "").parse());
-=======
-              return session.JsonRpcClient.async_vm_appliance_shutdown(session.opaque_ref, _vm_appliance);
-          else
-              return XenRef<Task>.Create(session.proxy.async_vm_appliance_shutdown(session.opaque_ref, _vm_appliance ?? "").parse());
->>>>>>> 45f35ef0
-        }
-
-        /// <summary>
-        /// Assert whether all SRs required to recover this VM appliance are available.
-        /// First published in XenServer 6.0.
-        /// </summary>
-        /// <param name="session">The session</param>
-        /// <param name="_vm_appliance">The opaque_ref of the given vm_appliance</param>
-        /// <param name="_session_to">The session to which the VM appliance is to be recovered.</param>
-        public static void assert_can_be_recovered(Session session, string _vm_appliance, string _session_to)
-        {
-            if (session.JsonRpcClient != null)
-<<<<<<< HEAD
-                session.JsonRpcClient.vm_appliance_assert_can_be_recovered(session.uuid, _vm_appliance, _session_to);
-            else
-                session.proxy.vm_appliance_assert_can_be_recovered(session.uuid, _vm_appliance ?? "", _session_to ?? "").parse();
-=======
-                session.JsonRpcClient.vm_appliance_assert_can_be_recovered(session.opaque_ref, _vm_appliance, _session_to);
-            else
-                session.proxy.vm_appliance_assert_can_be_recovered(session.opaque_ref, _vm_appliance ?? "", _session_to ?? "").parse();
->>>>>>> 45f35ef0
-        }
-
-        /// <summary>
-        /// Assert whether all SRs required to recover this VM appliance are available.
-        /// First published in XenServer 6.0.
-        /// </summary>
-        /// <param name="session">The session</param>
-        /// <param name="_vm_appliance">The opaque_ref of the given vm_appliance</param>
-        /// <param name="_session_to">The session to which the VM appliance is to be recovered.</param>
-        public static XenRef<Task> async_assert_can_be_recovered(Session session, string _vm_appliance, string _session_to)
-        {
-          if (session.JsonRpcClient != null)
-<<<<<<< HEAD
-              return session.JsonRpcClient.async_vm_appliance_assert_can_be_recovered(session.uuid, _vm_appliance, _session_to);
-          else
-              return XenRef<Task>.Create(session.proxy.async_vm_appliance_assert_can_be_recovered(session.uuid, _vm_appliance ?? "", _session_to ?? "").parse());
-=======
-              return session.JsonRpcClient.async_vm_appliance_assert_can_be_recovered(session.opaque_ref, _vm_appliance, _session_to);
-          else
-              return XenRef<Task>.Create(session.proxy.async_vm_appliance_assert_can_be_recovered(session.opaque_ref, _vm_appliance ?? "", _session_to ?? "").parse());
->>>>>>> 45f35ef0
-        }
-
-        /// <summary>
-        /// Get the list of SRs required by the VM appliance to recover.
-        /// First published in XenServer 6.5.
-        /// </summary>
-        /// <param name="session">The session</param>
-        /// <param name="_vm_appliance">The opaque_ref of the given vm_appliance</param>
-        /// <param name="_session_to">The session to which the list of SRs have to be recovered .</param>
-        public static List<XenRef<SR>> get_SRs_required_for_recovery(Session session, string _vm_appliance, string _session_to)
-        {
-            if (session.JsonRpcClient != null)
-<<<<<<< HEAD
-                return session.JsonRpcClient.vm_appliance_get_srs_required_for_recovery(session.uuid, _vm_appliance, _session_to);
-            else
-                return XenRef<SR>.Create(session.proxy.vm_appliance_get_srs_required_for_recovery(session.uuid, _vm_appliance ?? "", _session_to ?? "").parse());
-=======
-                return session.JsonRpcClient.vm_appliance_get_srs_required_for_recovery(session.opaque_ref, _vm_appliance, _session_to);
-            else
-                return XenRef<SR>.Create(session.proxy.vm_appliance_get_srs_required_for_recovery(session.opaque_ref, _vm_appliance ?? "", _session_to ?? "").parse());
->>>>>>> 45f35ef0
-        }
-
-        /// <summary>
-        /// Get the list of SRs required by the VM appliance to recover.
-        /// First published in XenServer 6.5.
-        /// </summary>
-        /// <param name="session">The session</param>
-        /// <param name="_vm_appliance">The opaque_ref of the given vm_appliance</param>
-        /// <param name="_session_to">The session to which the list of SRs have to be recovered .</param>
-        public static XenRef<Task> async_get_SRs_required_for_recovery(Session session, string _vm_appliance, string _session_to)
-        {
-          if (session.JsonRpcClient != null)
-<<<<<<< HEAD
-              return session.JsonRpcClient.async_vm_appliance_get_srs_required_for_recovery(session.uuid, _vm_appliance, _session_to);
-          else
-              return XenRef<Task>.Create(session.proxy.async_vm_appliance_get_srs_required_for_recovery(session.uuid, _vm_appliance ?? "", _session_to ?? "").parse());
-=======
-              return session.JsonRpcClient.async_vm_appliance_get_srs_required_for_recovery(session.opaque_ref, _vm_appliance, _session_to);
-          else
-              return XenRef<Task>.Create(session.proxy.async_vm_appliance_get_srs_required_for_recovery(session.opaque_ref, _vm_appliance ?? "", _session_to ?? "").parse());
->>>>>>> 45f35ef0
-        }
-
-        /// <summary>
-        /// Recover the VM appliance
-        /// First published in XenServer 6.0.
-        /// </summary>
-        /// <param name="session">The session</param>
-        /// <param name="_vm_appliance">The opaque_ref of the given vm_appliance</param>
-        /// <param name="_session_to">The session to which the VM appliance is to be recovered.</param>
-        /// <param name="_force">Whether the VMs should replace newer versions of themselves.</param>
-        public static void recover(Session session, string _vm_appliance, string _session_to, bool _force)
-        {
-            if (session.JsonRpcClient != null)
-<<<<<<< HEAD
-                session.JsonRpcClient.vm_appliance_recover(session.uuid, _vm_appliance, _session_to, _force);
-            else
-                session.proxy.vm_appliance_recover(session.uuid, _vm_appliance ?? "", _session_to ?? "", _force).parse();
-=======
-                session.JsonRpcClient.vm_appliance_recover(session.opaque_ref, _vm_appliance, _session_to, _force);
-            else
-                session.proxy.vm_appliance_recover(session.opaque_ref, _vm_appliance ?? "", _session_to ?? "", _force).parse();
->>>>>>> 45f35ef0
-        }
-
-        /// <summary>
-        /// Recover the VM appliance
-        /// First published in XenServer 6.0.
-        /// </summary>
-        /// <param name="session">The session</param>
-        /// <param name="_vm_appliance">The opaque_ref of the given vm_appliance</param>
-        /// <param name="_session_to">The session to which the VM appliance is to be recovered.</param>
-        /// <param name="_force">Whether the VMs should replace newer versions of themselves.</param>
-        public static XenRef<Task> async_recover(Session session, string _vm_appliance, string _session_to, bool _force)
-        {
-          if (session.JsonRpcClient != null)
-<<<<<<< HEAD
-              return session.JsonRpcClient.async_vm_appliance_recover(session.uuid, _vm_appliance, _session_to, _force);
-          else
-              return XenRef<Task>.Create(session.proxy.async_vm_appliance_recover(session.uuid, _vm_appliance ?? "", _session_to ?? "", _force).parse());
-=======
-              return session.JsonRpcClient.async_vm_appliance_recover(session.opaque_ref, _vm_appliance, _session_to, _force);
-          else
-              return XenRef<Task>.Create(session.proxy.async_vm_appliance_recover(session.opaque_ref, _vm_appliance ?? "", _session_to ?? "", _force).parse());
->>>>>>> 45f35ef0
-        }
-
-        /// <summary>
-        /// Return a list of all the VM_appliances known to the system.
-        /// First published in XenServer 6.0.
-        /// </summary>
-        /// <param name="session">The session</param>
-        public static List<XenRef<VM_appliance>> get_all(Session session)
-        {
-            if (session.JsonRpcClient != null)
-<<<<<<< HEAD
-                return session.JsonRpcClient.vm_appliance_get_all(session.uuid);
-            else
-                return XenRef<VM_appliance>.Create(session.proxy.vm_appliance_get_all(session.uuid).parse());
-=======
-                return session.JsonRpcClient.vm_appliance_get_all(session.opaque_ref);
-            else
-                return XenRef<VM_appliance>.Create(session.proxy.vm_appliance_get_all(session.opaque_ref).parse());
->>>>>>> 45f35ef0
-        }
-
-        /// <summary>
-        /// Get all the VM_appliance Records at once, in a single XML RPC call
-        /// First published in XenServer 6.0.
-        /// </summary>
-        /// <param name="session">The session</param>
-        public static Dictionary<XenRef<VM_appliance>, VM_appliance> get_all_records(Session session)
-        {
-            if (session.JsonRpcClient != null)
-<<<<<<< HEAD
-                return session.JsonRpcClient.vm_appliance_get_all_records(session.uuid);
-            else
-                return XenRef<VM_appliance>.Create<Proxy_VM_appliance>(session.proxy.vm_appliance_get_all_records(session.uuid).parse());
-=======
-                return session.JsonRpcClient.vm_appliance_get_all_records(session.opaque_ref);
-            else
-                return XenRef<VM_appliance>.Create<Proxy_VM_appliance>(session.proxy.vm_appliance_get_all_records(session.opaque_ref).parse());
->>>>>>> 45f35ef0
-        }
-
-        /// <summary>
-        /// Unique identifier/object reference
-        /// </summary>
-        public virtual string uuid
-        {
-            get { return _uuid; }
-            set
-            {
-                if (!Helper.AreEqual(value, _uuid))
-                {
-                    _uuid = value;
-                    Changed = true;
-                    NotifyPropertyChanged("uuid");
-                }
-            }
-        }
-        private string _uuid = "";
-
-        /// <summary>
-        /// a human-readable name
-        /// </summary>
-        public virtual string name_label
-        {
-            get { return _name_label; }
-            set
-            {
-                if (!Helper.AreEqual(value, _name_label))
-                {
-                    _name_label = value;
-                    Changed = true;
-                    NotifyPropertyChanged("name_label");
-                }
-            }
-        }
-        private string _name_label = "";
-
-        /// <summary>
-        /// a notes field containing human-readable description
-        /// </summary>
-        public virtual string name_description
-        {
-            get { return _name_description; }
-            set
-            {
-                if (!Helper.AreEqual(value, _name_description))
-                {
-                    _name_description = value;
-                    Changed = true;
-                    NotifyPropertyChanged("name_description");
-                }
-            }
-        }
-        private string _name_description = "";
-
-        /// <summary>
-        /// list of the operations allowed in this state. This list is advisory only and the server state may have changed by the time this field is read by a client.
-        /// </summary>
-        public virtual List<vm_appliance_operation> allowed_operations
-        {
-            get { return _allowed_operations; }
-            set
-            {
-                if (!Helper.AreEqual(value, _allowed_operations))
-                {
-                    _allowed_operations = value;
-                    Changed = true;
-                    NotifyPropertyChanged("allowed_operations");
-                }
-            }
-        }
-        private List<vm_appliance_operation> _allowed_operations = new List<vm_appliance_operation>() {};
-
-        /// <summary>
-        /// links each of the running tasks using this object (by reference) to a current_operation enum which describes the nature of the task.
-        /// </summary>
-        public virtual Dictionary<string, vm_appliance_operation> current_operations
-        {
-            get { return _current_operations; }
-            set
-            {
-                if (!Helper.AreEqual(value, _current_operations))
-                {
-                    _current_operations = value;
-                    Changed = true;
-                    NotifyPropertyChanged("current_operations");
-                }
-            }
-        }
-        private Dictionary<string, vm_appliance_operation> _current_operations = new Dictionary<string, vm_appliance_operation>() {};
-
-        /// <summary>
-        /// all VMs in this appliance
-        /// </summary>
-        [JsonConverter(typeof(XenRefListConverter<VM>))]
-        public virtual List<XenRef<VM>> VMs
-        {
-            get { return _VMs; }
-            set
-            {
-                if (!Helper.AreEqual(value, _VMs))
-                {
-                    _VMs = value;
-                    Changed = true;
-                    NotifyPropertyChanged("VMs");
-                }
-            }
-        }
-        private List<XenRef<VM>> _VMs = new List<XenRef<VM>>() {};
-    }
-}
+/*
+ * Copyright (c) Citrix Systems, Inc.
+ * All rights reserved.
+ *
+ * Redistribution and use in source and binary forms, with or without
+ * modification, are permitted provided that the following conditions
+ * are met:
+ *
+ *   1) Redistributions of source code must retain the above copyright
+ *      notice, this list of conditions and the following disclaimer.
+ *
+ *   2) Redistributions in binary form must reproduce the above
+ *      copyright notice, this list of conditions and the following
+ *      disclaimer in the documentation and/or other materials
+ *      provided with the distribution.
+ *
+ * THIS SOFTWARE IS PROVIDED BY THE COPYRIGHT HOLDERS AND CONTRIBUTORS
+ * "AS IS" AND ANY EXPRESS OR IMPLIED WARRANTIES, INCLUDING, BUT NOT
+ * LIMITED TO, THE IMPLIED WARRANTIES OF MERCHANTABILITY AND FITNESS
+ * FOR A PARTICULAR PURPOSE ARE DISCLAIMED. IN NO EVENT SHALL THE
+ * COPYRIGHT HOLDER OR CONTRIBUTORS BE LIABLE FOR ANY DIRECT,
+ * INDIRECT, INCIDENTAL, SPECIAL, EXEMPLARY, OR CONSEQUENTIAL DAMAGES
+ * (INCLUDING, BUT NOT LIMITED TO, PROCUREMENT OF SUBSTITUTE GOODS OR
+ * SERVICES; LOSS OF USE, DATA, OR PROFITS; OR BUSINESS INTERRUPTION)
+ * HOWEVER CAUSED AND ON ANY THEORY OF LIABILITY, WHETHER IN CONTRACT,
+ * STRICT LIABILITY, OR TORT (INCLUDING NEGLIGENCE OR OTHERWISE)
+ * ARISING IN ANY WAY OUT OF THE USE OF THIS SOFTWARE, EVEN IF ADVISED
+ * OF THE POSSIBILITY OF SUCH DAMAGE.
+ */
+
+
+using System;
+using System.Collections;
+using System.Collections.Generic;
+using System.ComponentModel;
+using System.Globalization;
+using Newtonsoft.Json;
+using Newtonsoft.Json.Converters;
+
+
+namespace XenAPI
+{
+    /// <summary>
+    /// VM appliance
+    /// First published in XenServer 6.0.
+    /// </summary>
+    public partial class VM_appliance : XenObject<VM_appliance>
+    {
+        public VM_appliance()
+        {
+        }
+
+        public VM_appliance(string uuid,
+            string name_label,
+            string name_description,
+            List<vm_appliance_operation> allowed_operations,
+            Dictionary<string, vm_appliance_operation> current_operations,
+            List<XenRef<VM>> VMs)
+        {
+            this.uuid = uuid;
+            this.name_label = name_label;
+            this.name_description = name_description;
+            this.allowed_operations = allowed_operations;
+            this.current_operations = current_operations;
+            this.VMs = VMs;
+        }
+
+        /// <summary>
+        /// Creates a new VM_appliance from a Proxy_VM_appliance.
+        /// </summary>
+        /// <param name="proxy"></param>
+        public VM_appliance(Proxy_VM_appliance proxy)
+        {
+            this.UpdateFromProxy(proxy);
+        }
+
+        /// <summary>
+        /// Updates each field of this instance with the value of
+        /// the corresponding field of a given VM_appliance.
+        /// </summary>
+        public override void UpdateFrom(VM_appliance update)
+        {
+            uuid = update.uuid;
+            name_label = update.name_label;
+            name_description = update.name_description;
+            allowed_operations = update.allowed_operations;
+            current_operations = update.current_operations;
+            VMs = update.VMs;
+        }
+
+        internal void UpdateFromProxy(Proxy_VM_appliance proxy)
+        {
+            uuid = proxy.uuid == null ? null : (string)proxy.uuid;
+            name_label = proxy.name_label == null ? null : (string)proxy.name_label;
+            name_description = proxy.name_description == null ? null : (string)proxy.name_description;
+            allowed_operations = proxy.allowed_operations == null ? null : Helper.StringArrayToEnumList<vm_appliance_operation>(proxy.allowed_operations);
+            current_operations = proxy.current_operations == null ? null : Maps.convert_from_proxy_string_vm_appliance_operation(proxy.current_operations);
+            VMs = proxy.VMs == null ? null : XenRef<VM>.Create(proxy.VMs);
+        }
+
+        public Proxy_VM_appliance ToProxy()
+        {
+            Proxy_VM_appliance result_ = new Proxy_VM_appliance();
+            result_.uuid = uuid ?? "";
+            result_.name_label = name_label ?? "";
+            result_.name_description = name_description ?? "";
+            result_.allowed_operations = (allowed_operations != null) ? Helper.ObjectListToStringArray(allowed_operations) : new string[] {};
+            result_.current_operations = Maps.convert_to_proxy_string_vm_appliance_operation(current_operations);
+            result_.VMs = (VMs != null) ? Helper.RefListToStringArray(VMs) : new string[] {};
+            return result_;
+        }
+
+        /// <summary>
+        /// Creates a new VM_appliance from a Hashtable.
+        /// Note that the fields not contained in the Hashtable
+        /// will be created with their default values.
+        /// </summary>
+        /// <param name="table"></param>
+        public VM_appliance(Hashtable table) : this()
+        {
+            UpdateFrom(table);
+        }
+
+        /// <summary>
+        /// Given a Hashtable with field-value pairs, it updates the fields of this VM_appliance
+        /// with the values listed in the Hashtable. Note that only the fields contained
+        /// in the Hashtable will be updated and the rest will remain the same.
+        /// </summary>
+        /// <param name="table"></param>
+        public void UpdateFrom(Hashtable table)
+        {
+            if (table.ContainsKey("uuid"))
+                uuid = Marshalling.ParseString(table, "uuid");
+            if (table.ContainsKey("name_label"))
+                name_label = Marshalling.ParseString(table, "name_label");
+            if (table.ContainsKey("name_description"))
+                name_description = Marshalling.ParseString(table, "name_description");
+            if (table.ContainsKey("allowed_operations"))
+                allowed_operations = Helper.StringArrayToEnumList<vm_appliance_operation>(Marshalling.ParseStringArray(table, "allowed_operations"));
+            if (table.ContainsKey("current_operations"))
+                current_operations = Maps.convert_from_proxy_string_vm_appliance_operation(Marshalling.ParseHashTable(table, "current_operations"));
+            if (table.ContainsKey("VMs"))
+                VMs = Marshalling.ParseSetRef<VM>(table, "VMs");
+        }
+
+        public bool DeepEquals(VM_appliance other, bool ignoreCurrentOperations)
+        {
+            if (ReferenceEquals(null, other))
+                return false;
+            if (ReferenceEquals(this, other))
+                return true;
+
+            if (!ignoreCurrentOperations && !Helper.AreEqual2(this.current_operations, other.current_operations))
+                return false;
+
+            return Helper.AreEqual2(this._uuid, other._uuid) &&
+                Helper.AreEqual2(this._name_label, other._name_label) &&
+                Helper.AreEqual2(this._name_description, other._name_description) &&
+                Helper.AreEqual2(this._allowed_operations, other._allowed_operations) &&
+                Helper.AreEqual2(this._VMs, other._VMs);
+        }
+
+        internal static List<VM_appliance> ProxyArrayToObjectList(Proxy_VM_appliance[] input)
+        {
+            var result = new List<VM_appliance>();
+            foreach (var item in input)
+                result.Add(new VM_appliance(item));
+
+            return result;
+        }
+
+        public override string SaveChanges(Session session, string opaqueRef, VM_appliance server)
+        {
+            if (opaqueRef == null)
+            {
+                var reference = create(session, this);
+                return reference == null ? null : reference.opaque_ref;
+            }
+            else
+            {
+                if (!Helper.AreEqual2(_name_label, server._name_label))
+                {
+                    VM_appliance.set_name_label(session, opaqueRef, _name_label);
+                }
+                if (!Helper.AreEqual2(_name_description, server._name_description))
+                {
+                    VM_appliance.set_name_description(session, opaqueRef, _name_description);
+                }
+
+                return null;
+            }
+        }
+        /// <summary>
+        /// Get a record containing the current state of the given VM_appliance.
+        /// First published in XenServer 6.0.
+        /// </summary>
+        /// <param name="session">The session</param>
+        /// <param name="_vm_appliance">The opaque_ref of the given vm_appliance</param>
+        public static VM_appliance get_record(Session session, string _vm_appliance)
+        {
+            if (session.JsonRpcClient != null)
+                return session.JsonRpcClient.vm_appliance_get_record(session.opaque_ref, _vm_appliance);
+            else
+                return new VM_appliance((Proxy_VM_appliance)session.proxy.vm_appliance_get_record(session.opaque_ref, _vm_appliance ?? "").parse());
+        }
+
+        /// <summary>
+        /// Get a reference to the VM_appliance instance with the specified UUID.
+        /// First published in XenServer 6.0.
+        /// </summary>
+        /// <param name="session">The session</param>
+        /// <param name="_uuid">UUID of object to return</param>
+        public static XenRef<VM_appliance> get_by_uuid(Session session, string _uuid)
+        {
+            if (session.JsonRpcClient != null)
+                return session.JsonRpcClient.vm_appliance_get_by_uuid(session.opaque_ref, _uuid);
+            else
+                return XenRef<VM_appliance>.Create(session.proxy.vm_appliance_get_by_uuid(session.opaque_ref, _uuid ?? "").parse());
+        }
+
+        /// <summary>
+        /// Create a new VM_appliance instance, and return its handle.
+        /// First published in XenServer 6.0.
+        /// </summary>
+        /// <param name="session">The session</param>
+        /// <param name="_record">All constructor arguments</param>
+        public static XenRef<VM_appliance> create(Session session, VM_appliance _record)
+        {
+            if (session.JsonRpcClient != null)
+                return session.JsonRpcClient.vm_appliance_create(session.opaque_ref, _record);
+            else
+                return XenRef<VM_appliance>.Create(session.proxy.vm_appliance_create(session.opaque_ref, _record.ToProxy()).parse());
+        }
+
+        /// <summary>
+        /// Create a new VM_appliance instance, and return its handle.
+        /// First published in XenServer 6.0.
+        /// </summary>
+        /// <param name="session">The session</param>
+        /// <param name="_record">All constructor arguments</param>
+        public static XenRef<Task> async_create(Session session, VM_appliance _record)
+        {
+          if (session.JsonRpcClient != null)
+              return session.JsonRpcClient.async_vm_appliance_create(session.opaque_ref, _record);
+          else
+              return XenRef<Task>.Create(session.proxy.async_vm_appliance_create(session.opaque_ref, _record.ToProxy()).parse());
+        }
+
+        /// <summary>
+        /// Destroy the specified VM_appliance instance.
+        /// First published in XenServer 6.0.
+        /// </summary>
+        /// <param name="session">The session</param>
+        /// <param name="_vm_appliance">The opaque_ref of the given vm_appliance</param>
+        public static void destroy(Session session, string _vm_appliance)
+        {
+            if (session.JsonRpcClient != null)
+                session.JsonRpcClient.vm_appliance_destroy(session.opaque_ref, _vm_appliance);
+            else
+                session.proxy.vm_appliance_destroy(session.opaque_ref, _vm_appliance ?? "").parse();
+        }
+
+        /// <summary>
+        /// Destroy the specified VM_appliance instance.
+        /// First published in XenServer 6.0.
+        /// </summary>
+        /// <param name="session">The session</param>
+        /// <param name="_vm_appliance">The opaque_ref of the given vm_appliance</param>
+        public static XenRef<Task> async_destroy(Session session, string _vm_appliance)
+        {
+          if (session.JsonRpcClient != null)
+              return session.JsonRpcClient.async_vm_appliance_destroy(session.opaque_ref, _vm_appliance);
+          else
+              return XenRef<Task>.Create(session.proxy.async_vm_appliance_destroy(session.opaque_ref, _vm_appliance ?? "").parse());
+        }
+
+        /// <summary>
+        /// Get all the VM_appliance instances with the given label.
+        /// First published in XenServer 6.0.
+        /// </summary>
+        /// <param name="session">The session</param>
+        /// <param name="_label">label of object to return</param>
+        public static List<XenRef<VM_appliance>> get_by_name_label(Session session, string _label)
+        {
+            if (session.JsonRpcClient != null)
+                return session.JsonRpcClient.vm_appliance_get_by_name_label(session.opaque_ref, _label);
+            else
+                return XenRef<VM_appliance>.Create(session.proxy.vm_appliance_get_by_name_label(session.opaque_ref, _label ?? "").parse());
+        }
+
+        /// <summary>
+        /// Get the uuid field of the given VM_appliance.
+        /// First published in XenServer 6.0.
+        /// </summary>
+        /// <param name="session">The session</param>
+        /// <param name="_vm_appliance">The opaque_ref of the given vm_appliance</param>
+        public static string get_uuid(Session session, string _vm_appliance)
+        {
+            if (session.JsonRpcClient != null)
+                return session.JsonRpcClient.vm_appliance_get_uuid(session.opaque_ref, _vm_appliance);
+            else
+                return (string)session.proxy.vm_appliance_get_uuid(session.opaque_ref, _vm_appliance ?? "").parse();
+        }
+
+        /// <summary>
+        /// Get the name/label field of the given VM_appliance.
+        /// First published in XenServer 6.0.
+        /// </summary>
+        /// <param name="session">The session</param>
+        /// <param name="_vm_appliance">The opaque_ref of the given vm_appliance</param>
+        public static string get_name_label(Session session, string _vm_appliance)
+        {
+            if (session.JsonRpcClient != null)
+                return session.JsonRpcClient.vm_appliance_get_name_label(session.opaque_ref, _vm_appliance);
+            else
+                return (string)session.proxy.vm_appliance_get_name_label(session.opaque_ref, _vm_appliance ?? "").parse();
+        }
+
+        /// <summary>
+        /// Get the name/description field of the given VM_appliance.
+        /// First published in XenServer 6.0.
+        /// </summary>
+        /// <param name="session">The session</param>
+        /// <param name="_vm_appliance">The opaque_ref of the given vm_appliance</param>
+        public static string get_name_description(Session session, string _vm_appliance)
+        {
+            if (session.JsonRpcClient != null)
+                return session.JsonRpcClient.vm_appliance_get_name_description(session.opaque_ref, _vm_appliance);
+            else
+                return (string)session.proxy.vm_appliance_get_name_description(session.opaque_ref, _vm_appliance ?? "").parse();
+        }
+
+        /// <summary>
+        /// Get the allowed_operations field of the given VM_appliance.
+        /// First published in XenServer 6.0.
+        /// </summary>
+        /// <param name="session">The session</param>
+        /// <param name="_vm_appliance">The opaque_ref of the given vm_appliance</param>
+        public static List<vm_appliance_operation> get_allowed_operations(Session session, string _vm_appliance)
+        {
+            if (session.JsonRpcClient != null)
+                return session.JsonRpcClient.vm_appliance_get_allowed_operations(session.opaque_ref, _vm_appliance);
+            else
+                return Helper.StringArrayToEnumList<vm_appliance_operation>(session.proxy.vm_appliance_get_allowed_operations(session.opaque_ref, _vm_appliance ?? "").parse());
+        }
+
+        /// <summary>
+        /// Get the current_operations field of the given VM_appliance.
+        /// First published in XenServer 6.0.
+        /// </summary>
+        /// <param name="session">The session</param>
+        /// <param name="_vm_appliance">The opaque_ref of the given vm_appliance</param>
+        public static Dictionary<string, vm_appliance_operation> get_current_operations(Session session, string _vm_appliance)
+        {
+            if (session.JsonRpcClient != null)
+                return session.JsonRpcClient.vm_appliance_get_current_operations(session.opaque_ref, _vm_appliance);
+            else
+                return Maps.convert_from_proxy_string_vm_appliance_operation(session.proxy.vm_appliance_get_current_operations(session.opaque_ref, _vm_appliance ?? "").parse());
+        }
+
+        /// <summary>
+        /// Get the VMs field of the given VM_appliance.
+        /// First published in XenServer 6.0.
+        /// </summary>
+        /// <param name="session">The session</param>
+        /// <param name="_vm_appliance">The opaque_ref of the given vm_appliance</param>
+        public static List<XenRef<VM>> get_VMs(Session session, string _vm_appliance)
+        {
+            if (session.JsonRpcClient != null)
+                return session.JsonRpcClient.vm_appliance_get_vms(session.opaque_ref, _vm_appliance);
+            else
+                return XenRef<VM>.Create(session.proxy.vm_appliance_get_vms(session.opaque_ref, _vm_appliance ?? "").parse());
+        }
+
+        /// <summary>
+        /// Set the name/label field of the given VM_appliance.
+        /// First published in XenServer 6.0.
+        /// </summary>
+        /// <param name="session">The session</param>
+        /// <param name="_vm_appliance">The opaque_ref of the given vm_appliance</param>
+        /// <param name="_label">New value to set</param>
+        public static void set_name_label(Session session, string _vm_appliance, string _label)
+        {
+            if (session.JsonRpcClient != null)
+                session.JsonRpcClient.vm_appliance_set_name_label(session.opaque_ref, _vm_appliance, _label);
+            else
+                session.proxy.vm_appliance_set_name_label(session.opaque_ref, _vm_appliance ?? "", _label ?? "").parse();
+        }
+
+        /// <summary>
+        /// Set the name/description field of the given VM_appliance.
+        /// First published in XenServer 6.0.
+        /// </summary>
+        /// <param name="session">The session</param>
+        /// <param name="_vm_appliance">The opaque_ref of the given vm_appliance</param>
+        /// <param name="_description">New value to set</param>
+        public static void set_name_description(Session session, string _vm_appliance, string _description)
+        {
+            if (session.JsonRpcClient != null)
+                session.JsonRpcClient.vm_appliance_set_name_description(session.opaque_ref, _vm_appliance, _description);
+            else
+                session.proxy.vm_appliance_set_name_description(session.opaque_ref, _vm_appliance ?? "", _description ?? "").parse();
+        }
+
+        /// <summary>
+        /// Start all VMs in the appliance
+        /// First published in XenServer 6.0.
+        /// </summary>
+        /// <param name="session">The session</param>
+        /// <param name="_vm_appliance">The opaque_ref of the given vm_appliance</param>
+        /// <param name="_paused">Instantiate all VMs belonging to this appliance in paused state if set to true.</param>
+        public static void start(Session session, string _vm_appliance, bool _paused)
+        {
+            if (session.JsonRpcClient != null)
+                session.JsonRpcClient.vm_appliance_start(session.opaque_ref, _vm_appliance, _paused);
+            else
+                session.proxy.vm_appliance_start(session.opaque_ref, _vm_appliance ?? "", _paused).parse();
+        }
+
+        /// <summary>
+        /// Start all VMs in the appliance
+        /// First published in XenServer 6.0.
+        /// </summary>
+        /// <param name="session">The session</param>
+        /// <param name="_vm_appliance">The opaque_ref of the given vm_appliance</param>
+        /// <param name="_paused">Instantiate all VMs belonging to this appliance in paused state if set to true.</param>
+        public static XenRef<Task> async_start(Session session, string _vm_appliance, bool _paused)
+        {
+          if (session.JsonRpcClient != null)
+              return session.JsonRpcClient.async_vm_appliance_start(session.opaque_ref, _vm_appliance, _paused);
+          else
+              return XenRef<Task>.Create(session.proxy.async_vm_appliance_start(session.opaque_ref, _vm_appliance ?? "", _paused).parse());
+        }
+
+        /// <summary>
+        /// Perform a clean shutdown of all the VMs in the appliance
+        /// First published in XenServer 6.0.
+        /// </summary>
+        /// <param name="session">The session</param>
+        /// <param name="_vm_appliance">The opaque_ref of the given vm_appliance</param>
+        public static void clean_shutdown(Session session, string _vm_appliance)
+        {
+            if (session.JsonRpcClient != null)
+                session.JsonRpcClient.vm_appliance_clean_shutdown(session.opaque_ref, _vm_appliance);
+            else
+                session.proxy.vm_appliance_clean_shutdown(session.opaque_ref, _vm_appliance ?? "").parse();
+        }
+
+        /// <summary>
+        /// Perform a clean shutdown of all the VMs in the appliance
+        /// First published in XenServer 6.0.
+        /// </summary>
+        /// <param name="session">The session</param>
+        /// <param name="_vm_appliance">The opaque_ref of the given vm_appliance</param>
+        public static XenRef<Task> async_clean_shutdown(Session session, string _vm_appliance)
+        {
+          if (session.JsonRpcClient != null)
+              return session.JsonRpcClient.async_vm_appliance_clean_shutdown(session.opaque_ref, _vm_appliance);
+          else
+              return XenRef<Task>.Create(session.proxy.async_vm_appliance_clean_shutdown(session.opaque_ref, _vm_appliance ?? "").parse());
+        }
+
+        /// <summary>
+        /// Perform a hard shutdown of all the VMs in the appliance
+        /// First published in XenServer 6.0.
+        /// </summary>
+        /// <param name="session">The session</param>
+        /// <param name="_vm_appliance">The opaque_ref of the given vm_appliance</param>
+        public static void hard_shutdown(Session session, string _vm_appliance)
+        {
+            if (session.JsonRpcClient != null)
+                session.JsonRpcClient.vm_appliance_hard_shutdown(session.opaque_ref, _vm_appliance);
+            else
+                session.proxy.vm_appliance_hard_shutdown(session.opaque_ref, _vm_appliance ?? "").parse();
+        }
+
+        /// <summary>
+        /// Perform a hard shutdown of all the VMs in the appliance
+        /// First published in XenServer 6.0.
+        /// </summary>
+        /// <param name="session">The session</param>
+        /// <param name="_vm_appliance">The opaque_ref of the given vm_appliance</param>
+        public static XenRef<Task> async_hard_shutdown(Session session, string _vm_appliance)
+        {
+          if (session.JsonRpcClient != null)
+              return session.JsonRpcClient.async_vm_appliance_hard_shutdown(session.opaque_ref, _vm_appliance);
+          else
+              return XenRef<Task>.Create(session.proxy.async_vm_appliance_hard_shutdown(session.opaque_ref, _vm_appliance ?? "").parse());
+        }
+
+        /// <summary>
+        /// For each VM in the appliance, try to shut it down cleanly. If this fails, perform a hard shutdown of the VM.
+        /// First published in XenServer 6.0.
+        /// </summary>
+        /// <param name="session">The session</param>
+        /// <param name="_vm_appliance">The opaque_ref of the given vm_appliance</param>
+        public static void shutdown(Session session, string _vm_appliance)
+        {
+            if (session.JsonRpcClient != null)
+                session.JsonRpcClient.vm_appliance_shutdown(session.opaque_ref, _vm_appliance);
+            else
+                session.proxy.vm_appliance_shutdown(session.opaque_ref, _vm_appliance ?? "").parse();
+        }
+
+        /// <summary>
+        /// For each VM in the appliance, try to shut it down cleanly. If this fails, perform a hard shutdown of the VM.
+        /// First published in XenServer 6.0.
+        /// </summary>
+        /// <param name="session">The session</param>
+        /// <param name="_vm_appliance">The opaque_ref of the given vm_appliance</param>
+        public static XenRef<Task> async_shutdown(Session session, string _vm_appliance)
+        {
+          if (session.JsonRpcClient != null)
+              return session.JsonRpcClient.async_vm_appliance_shutdown(session.opaque_ref, _vm_appliance);
+          else
+              return XenRef<Task>.Create(session.proxy.async_vm_appliance_shutdown(session.opaque_ref, _vm_appliance ?? "").parse());
+        }
+
+        /// <summary>
+        /// Assert whether all SRs required to recover this VM appliance are available.
+        /// First published in XenServer 6.0.
+        /// </summary>
+        /// <param name="session">The session</param>
+        /// <param name="_vm_appliance">The opaque_ref of the given vm_appliance</param>
+        /// <param name="_session_to">The session to which the VM appliance is to be recovered.</param>
+        public static void assert_can_be_recovered(Session session, string _vm_appliance, string _session_to)
+        {
+            if (session.JsonRpcClient != null)
+                session.JsonRpcClient.vm_appliance_assert_can_be_recovered(session.opaque_ref, _vm_appliance, _session_to);
+            else
+                session.proxy.vm_appliance_assert_can_be_recovered(session.opaque_ref, _vm_appliance ?? "", _session_to ?? "").parse();
+        }
+
+        /// <summary>
+        /// Assert whether all SRs required to recover this VM appliance are available.
+        /// First published in XenServer 6.0.
+        /// </summary>
+        /// <param name="session">The session</param>
+        /// <param name="_vm_appliance">The opaque_ref of the given vm_appliance</param>
+        /// <param name="_session_to">The session to which the VM appliance is to be recovered.</param>
+        public static XenRef<Task> async_assert_can_be_recovered(Session session, string _vm_appliance, string _session_to)
+        {
+          if (session.JsonRpcClient != null)
+              return session.JsonRpcClient.async_vm_appliance_assert_can_be_recovered(session.opaque_ref, _vm_appliance, _session_to);
+          else
+              return XenRef<Task>.Create(session.proxy.async_vm_appliance_assert_can_be_recovered(session.opaque_ref, _vm_appliance ?? "", _session_to ?? "").parse());
+        }
+
+        /// <summary>
+        /// Get the list of SRs required by the VM appliance to recover.
+        /// First published in XenServer 6.5.
+        /// </summary>
+        /// <param name="session">The session</param>
+        /// <param name="_vm_appliance">The opaque_ref of the given vm_appliance</param>
+        /// <param name="_session_to">The session to which the list of SRs have to be recovered .</param>
+        public static List<XenRef<SR>> get_SRs_required_for_recovery(Session session, string _vm_appliance, string _session_to)
+        {
+            if (session.JsonRpcClient != null)
+                return session.JsonRpcClient.vm_appliance_get_srs_required_for_recovery(session.opaque_ref, _vm_appliance, _session_to);
+            else
+                return XenRef<SR>.Create(session.proxy.vm_appliance_get_srs_required_for_recovery(session.opaque_ref, _vm_appliance ?? "", _session_to ?? "").parse());
+        }
+
+        /// <summary>
+        /// Get the list of SRs required by the VM appliance to recover.
+        /// First published in XenServer 6.5.
+        /// </summary>
+        /// <param name="session">The session</param>
+        /// <param name="_vm_appliance">The opaque_ref of the given vm_appliance</param>
+        /// <param name="_session_to">The session to which the list of SRs have to be recovered .</param>
+        public static XenRef<Task> async_get_SRs_required_for_recovery(Session session, string _vm_appliance, string _session_to)
+        {
+          if (session.JsonRpcClient != null)
+              return session.JsonRpcClient.async_vm_appliance_get_srs_required_for_recovery(session.opaque_ref, _vm_appliance, _session_to);
+          else
+              return XenRef<Task>.Create(session.proxy.async_vm_appliance_get_srs_required_for_recovery(session.opaque_ref, _vm_appliance ?? "", _session_to ?? "").parse());
+        }
+
+        /// <summary>
+        /// Recover the VM appliance
+        /// First published in XenServer 6.0.
+        /// </summary>
+        /// <param name="session">The session</param>
+        /// <param name="_vm_appliance">The opaque_ref of the given vm_appliance</param>
+        /// <param name="_session_to">The session to which the VM appliance is to be recovered.</param>
+        /// <param name="_force">Whether the VMs should replace newer versions of themselves.</param>
+        public static void recover(Session session, string _vm_appliance, string _session_to, bool _force)
+        {
+            if (session.JsonRpcClient != null)
+                session.JsonRpcClient.vm_appliance_recover(session.opaque_ref, _vm_appliance, _session_to, _force);
+            else
+                session.proxy.vm_appliance_recover(session.opaque_ref, _vm_appliance ?? "", _session_to ?? "", _force).parse();
+        }
+
+        /// <summary>
+        /// Recover the VM appliance
+        /// First published in XenServer 6.0.
+        /// </summary>
+        /// <param name="session">The session</param>
+        /// <param name="_vm_appliance">The opaque_ref of the given vm_appliance</param>
+        /// <param name="_session_to">The session to which the VM appliance is to be recovered.</param>
+        /// <param name="_force">Whether the VMs should replace newer versions of themselves.</param>
+        public static XenRef<Task> async_recover(Session session, string _vm_appliance, string _session_to, bool _force)
+        {
+          if (session.JsonRpcClient != null)
+              return session.JsonRpcClient.async_vm_appliance_recover(session.opaque_ref, _vm_appliance, _session_to, _force);
+          else
+              return XenRef<Task>.Create(session.proxy.async_vm_appliance_recover(session.opaque_ref, _vm_appliance ?? "", _session_to ?? "", _force).parse());
+        }
+
+        /// <summary>
+        /// Return a list of all the VM_appliances known to the system.
+        /// First published in XenServer 6.0.
+        /// </summary>
+        /// <param name="session">The session</param>
+        public static List<XenRef<VM_appliance>> get_all(Session session)
+        {
+            if (session.JsonRpcClient != null)
+                return session.JsonRpcClient.vm_appliance_get_all(session.opaque_ref);
+            else
+                return XenRef<VM_appliance>.Create(session.proxy.vm_appliance_get_all(session.opaque_ref).parse());
+        }
+
+        /// <summary>
+        /// Get all the VM_appliance Records at once, in a single XML RPC call
+        /// First published in XenServer 6.0.
+        /// </summary>
+        /// <param name="session">The session</param>
+        public static Dictionary<XenRef<VM_appliance>, VM_appliance> get_all_records(Session session)
+        {
+            if (session.JsonRpcClient != null)
+                return session.JsonRpcClient.vm_appliance_get_all_records(session.opaque_ref);
+            else
+                return XenRef<VM_appliance>.Create<Proxy_VM_appliance>(session.proxy.vm_appliance_get_all_records(session.opaque_ref).parse());
+        }
+
+        /// <summary>
+        /// Unique identifier/object reference
+        /// </summary>
+        public virtual string uuid
+        {
+            get { return _uuid; }
+            set
+            {
+                if (!Helper.AreEqual(value, _uuid))
+                {
+                    _uuid = value;
+                    Changed = true;
+                    NotifyPropertyChanged("uuid");
+                }
+            }
+        }
+        private string _uuid = "";
+
+        /// <summary>
+        /// a human-readable name
+        /// </summary>
+        public virtual string name_label
+        {
+            get { return _name_label; }
+            set
+            {
+                if (!Helper.AreEqual(value, _name_label))
+                {
+                    _name_label = value;
+                    Changed = true;
+                    NotifyPropertyChanged("name_label");
+                }
+            }
+        }
+        private string _name_label = "";
+
+        /// <summary>
+        /// a notes field containing human-readable description
+        /// </summary>
+        public virtual string name_description
+        {
+            get { return _name_description; }
+            set
+            {
+                if (!Helper.AreEqual(value, _name_description))
+                {
+                    _name_description = value;
+                    Changed = true;
+                    NotifyPropertyChanged("name_description");
+                }
+            }
+        }
+        private string _name_description = "";
+
+        /// <summary>
+        /// list of the operations allowed in this state. This list is advisory only and the server state may have changed by the time this field is read by a client.
+        /// </summary>
+        public virtual List<vm_appliance_operation> allowed_operations
+        {
+            get { return _allowed_operations; }
+            set
+            {
+                if (!Helper.AreEqual(value, _allowed_operations))
+                {
+                    _allowed_operations = value;
+                    Changed = true;
+                    NotifyPropertyChanged("allowed_operations");
+                }
+            }
+        }
+        private List<vm_appliance_operation> _allowed_operations = new List<vm_appliance_operation>() {};
+
+        /// <summary>
+        /// links each of the running tasks using this object (by reference) to a current_operation enum which describes the nature of the task.
+        /// </summary>
+        public virtual Dictionary<string, vm_appliance_operation> current_operations
+        {
+            get { return _current_operations; }
+            set
+            {
+                if (!Helper.AreEqual(value, _current_operations))
+                {
+                    _current_operations = value;
+                    Changed = true;
+                    NotifyPropertyChanged("current_operations");
+                }
+            }
+        }
+        private Dictionary<string, vm_appliance_operation> _current_operations = new Dictionary<string, vm_appliance_operation>() {};
+
+        /// <summary>
+        /// all VMs in this appliance
+        /// </summary>
+        [JsonConverter(typeof(XenRefListConverter<VM>))]
+        public virtual List<XenRef<VM>> VMs
+        {
+            get { return _VMs; }
+            set
+            {
+                if (!Helper.AreEqual(value, _VMs))
+                {
+                    _VMs = value;
+                    Changed = true;
+                    NotifyPropertyChanged("VMs");
+                }
+            }
+        }
+        private List<XenRef<VM>> _VMs = new List<XenRef<VM>>() {};
+    }
+}