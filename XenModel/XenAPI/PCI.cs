/*
 * Copyright (c) Citrix Systems, Inc.
 * All rights reserved.
 *
 * Redistribution and use in source and binary forms, with or without
 * modification, are permitted provided that the following conditions
 * are met:
 *
 *   1) Redistributions of source code must retain the above copyright
 *      notice, this list of conditions and the following disclaimer.
 *
 *   2) Redistributions in binary form must reproduce the above
 *      copyright notice, this list of conditions and the following
 *      disclaimer in the documentation and/or other materials
 *      provided with the distribution.
 *
 * THIS SOFTWARE IS PROVIDED BY THE COPYRIGHT HOLDERS AND CONTRIBUTORS
 * "AS IS" AND ANY EXPRESS OR IMPLIED WARRANTIES, INCLUDING, BUT NOT
 * LIMITED TO, THE IMPLIED WARRANTIES OF MERCHANTABILITY AND FITNESS
 * FOR A PARTICULAR PURPOSE ARE DISCLAIMED. IN NO EVENT SHALL THE
 * COPYRIGHT HOLDER OR CONTRIBUTORS BE LIABLE FOR ANY DIRECT,
 * INDIRECT, INCIDENTAL, SPECIAL, EXEMPLARY, OR CONSEQUENTIAL DAMAGES
 * (INCLUDING, BUT NOT LIMITED TO, PROCUREMENT OF SUBSTITUTE GOODS OR
 * SERVICES; LOSS OF USE, DATA, OR PROFITS; OR BUSINESS INTERRUPTION)
 * HOWEVER CAUSED AND ON ANY THEORY OF LIABILITY, WHETHER IN CONTRACT,
 * STRICT LIABILITY, OR TORT (INCLUDING NEGLIGENCE OR OTHERWISE)
 * ARISING IN ANY WAY OUT OF THE USE OF THIS SOFTWARE, EVEN IF ADVISED
 * OF THE POSSIBILITY OF SUCH DAMAGE.
 */


using System;
using System.Collections;
using System.Collections.Generic;
using System.ComponentModel;
using System.Globalization;
using Newtonsoft.Json;
using Newtonsoft.Json.Converters;


namespace XenAPI
{
    /// <summary>
    /// A PCI device
    /// First published in XenServer 6.0.
    /// </summary>
    public partial class PCI : XenObject<PCI>
    {
        public PCI()
        {
        }

        public PCI(string uuid,
            string class_name,
            string vendor_name,
            string device_name,
            XenRef<Host> host,
            string pci_id,
            List<XenRef<PCI>> dependencies,
            Dictionary<string, string> other_config,
            string subsystem_vendor_name,
            string subsystem_device_name,
            string driver_name)
        {
            this.uuid = uuid;
            this.class_name = class_name;
            this.vendor_name = vendor_name;
            this.device_name = device_name;
            this.host = host;
            this.pci_id = pci_id;
            this.dependencies = dependencies;
            this.other_config = other_config;
            this.subsystem_vendor_name = subsystem_vendor_name;
            this.subsystem_device_name = subsystem_device_name;
            this.driver_name = driver_name;
        }

        /// <summary>
        /// Creates a new PCI from a Proxy_PCI.
        /// </summary>
        /// <param name="proxy"></param>
        public PCI(Proxy_PCI proxy)
        {
            this.UpdateFromProxy(proxy);
        }

        /// <summary>
        /// Updates each field of this instance with the value of
        /// the corresponding field of a given PCI.
        /// </summary>
        public override void UpdateFrom(PCI update)
        {
            uuid = update.uuid;
            class_name = update.class_name;
            vendor_name = update.vendor_name;
            device_name = update.device_name;
            host = update.host;
            pci_id = update.pci_id;
            dependencies = update.dependencies;
            other_config = update.other_config;
            subsystem_vendor_name = update.subsystem_vendor_name;
            subsystem_device_name = update.subsystem_device_name;
            driver_name = update.driver_name;
        }

        internal void UpdateFromProxy(Proxy_PCI proxy)
        {
            uuid = proxy.uuid == null ? null : proxy.uuid;
            class_name = proxy.class_name == null ? null : proxy.class_name;
            vendor_name = proxy.vendor_name == null ? null : proxy.vendor_name;
            device_name = proxy.device_name == null ? null : proxy.device_name;
            host = proxy.host == null ? null : XenRef<Host>.Create(proxy.host);
            pci_id = proxy.pci_id == null ? null : proxy.pci_id;
            dependencies = proxy.dependencies == null ? null : XenRef<PCI>.Create(proxy.dependencies);
            other_config = proxy.other_config == null ? null : Maps.convert_from_proxy_string_string(proxy.other_config);
<<<<<<< HEAD
            subsystem_vendor_name = proxy.subsystem_vendor_name == null ? null : (string)proxy.subsystem_vendor_name;
            subsystem_device_name = proxy.subsystem_device_name == null ? null : (string)proxy.subsystem_device_name;
            driver_name = proxy.driver_name == null ? null : (string)proxy.driver_name;
=======
            subsystem_vendor_name = proxy.subsystem_vendor_name == null ? null : proxy.subsystem_vendor_name;
            subsystem_device_name = proxy.subsystem_device_name == null ? null : proxy.subsystem_device_name;
>>>>>>> 5d4a9270
        }

        public Proxy_PCI ToProxy()
        {
            Proxy_PCI result_ = new Proxy_PCI();
            result_.uuid = uuid ?? "";
            result_.class_name = class_name ?? "";
            result_.vendor_name = vendor_name ?? "";
            result_.device_name = device_name ?? "";
            result_.host = host ?? "";
            result_.pci_id = pci_id ?? "";
            result_.dependencies = dependencies == null ? new string[] {} : Helper.RefListToStringArray(dependencies);
            result_.other_config = Maps.convert_to_proxy_string_string(other_config);
            result_.subsystem_vendor_name = subsystem_vendor_name ?? "";
            result_.subsystem_device_name = subsystem_device_name ?? "";
            result_.driver_name = driver_name ?? "";
            return result_;
        }

        /// <summary>
        /// Creates a new PCI from a Hashtable.
        /// Note that the fields not contained in the Hashtable
        /// will be created with their default values.
        /// </summary>
        /// <param name="table"></param>
        public PCI(Hashtable table) : this()
        {
            UpdateFrom(table);
        }

        /// <summary>
        /// Given a Hashtable with field-value pairs, it updates the fields of this PCI
        /// with the values listed in the Hashtable. Note that only the fields contained
        /// in the Hashtable will be updated and the rest will remain the same.
        /// </summary>
        /// <param name="table"></param>
        public void UpdateFrom(Hashtable table)
        {
            if (table.ContainsKey("uuid"))
                uuid = Marshalling.ParseString(table, "uuid");
            if (table.ContainsKey("class_name"))
                class_name = Marshalling.ParseString(table, "class_name");
            if (table.ContainsKey("vendor_name"))
                vendor_name = Marshalling.ParseString(table, "vendor_name");
            if (table.ContainsKey("device_name"))
                device_name = Marshalling.ParseString(table, "device_name");
            if (table.ContainsKey("host"))
                host = Marshalling.ParseRef<Host>(table, "host");
            if (table.ContainsKey("pci_id"))
                pci_id = Marshalling.ParseString(table, "pci_id");
            if (table.ContainsKey("dependencies"))
                dependencies = Marshalling.ParseSetRef<PCI>(table, "dependencies");
            if (table.ContainsKey("other_config"))
                other_config = Maps.convert_from_proxy_string_string(Marshalling.ParseHashTable(table, "other_config"));
            if (table.ContainsKey("subsystem_vendor_name"))
                subsystem_vendor_name = Marshalling.ParseString(table, "subsystem_vendor_name");
            if (table.ContainsKey("subsystem_device_name"))
                subsystem_device_name = Marshalling.ParseString(table, "subsystem_device_name");
            if (table.ContainsKey("driver_name"))
                driver_name = Marshalling.ParseString(table, "driver_name");
        }

        public bool DeepEquals(PCI other)
        {
            if (ReferenceEquals(null, other))
                return false;
            if (ReferenceEquals(this, other))
                return true;

            return Helper.AreEqual2(this._uuid, other._uuid) &&
                Helper.AreEqual2(this._class_name, other._class_name) &&
                Helper.AreEqual2(this._vendor_name, other._vendor_name) &&
                Helper.AreEqual2(this._device_name, other._device_name) &&
                Helper.AreEqual2(this._host, other._host) &&
                Helper.AreEqual2(this._pci_id, other._pci_id) &&
                Helper.AreEqual2(this._dependencies, other._dependencies) &&
                Helper.AreEqual2(this._other_config, other._other_config) &&
                Helper.AreEqual2(this._subsystem_vendor_name, other._subsystem_vendor_name) &&
                Helper.AreEqual2(this._subsystem_device_name, other._subsystem_device_name) &&
                Helper.AreEqual2(this._driver_name, other._driver_name);
        }

        internal static List<PCI> ProxyArrayToObjectList(Proxy_PCI[] input)
        {
            var result = new List<PCI>();
            foreach (var item in input)
                result.Add(new PCI(item));

            return result;
        }

        public override string SaveChanges(Session session, string opaqueRef, PCI server)
        {
            if (opaqueRef == null)
            {
                System.Diagnostics.Debug.Assert(false, "Cannot create instances of this type on the server");
                return "";
            }
            else
            {
                if (!Helper.AreEqual2(_other_config, server._other_config))
                {
                    PCI.set_other_config(session, opaqueRef, _other_config);
                }

                return null;
            }
        }
        /// <summary>
        /// Get a record containing the current state of the given PCI.
        /// First published in XenServer 6.0.
        /// </summary>
        /// <param name="session">The session</param>
        /// <param name="_pci">The opaque_ref of the given pci</param>
        public static PCI get_record(Session session, string _pci)
        {
            if (session.JsonRpcClient != null)
                return session.JsonRpcClient.pci_get_record(session.opaque_ref, _pci);
            else
                return new PCI((Proxy_PCI)session.proxy.pci_get_record(session.opaque_ref, _pci ?? "").parse());
        }

        /// <summary>
        /// Get a reference to the PCI instance with the specified UUID.
        /// First published in XenServer 6.0.
        /// </summary>
        /// <param name="session">The session</param>
        /// <param name="_uuid">UUID of object to return</param>
        public static XenRef<PCI> get_by_uuid(Session session, string _uuid)
        {
            if (session.JsonRpcClient != null)
                return session.JsonRpcClient.pci_get_by_uuid(session.opaque_ref, _uuid);
            else
                return XenRef<PCI>.Create(session.proxy.pci_get_by_uuid(session.opaque_ref, _uuid ?? "").parse());
        }

        /// <summary>
        /// Get the uuid field of the given PCI.
        /// First published in XenServer 6.0.
        /// </summary>
        /// <param name="session">The session</param>
        /// <param name="_pci">The opaque_ref of the given pci</param>
        public static string get_uuid(Session session, string _pci)
        {
            if (session.JsonRpcClient != null)
                return session.JsonRpcClient.pci_get_uuid(session.opaque_ref, _pci);
            else
                return session.proxy.pci_get_uuid(session.opaque_ref, _pci ?? "").parse();
        }

        /// <summary>
        /// Get the class_name field of the given PCI.
        /// First published in XenServer 6.0.
        /// </summary>
        /// <param name="session">The session</param>
        /// <param name="_pci">The opaque_ref of the given pci</param>
        public static string get_class_name(Session session, string _pci)
        {
            if (session.JsonRpcClient != null)
                return session.JsonRpcClient.pci_get_class_name(session.opaque_ref, _pci);
            else
                return session.proxy.pci_get_class_name(session.opaque_ref, _pci ?? "").parse();
        }

        /// <summary>
        /// Get the vendor_name field of the given PCI.
        /// First published in XenServer 6.0.
        /// </summary>
        /// <param name="session">The session</param>
        /// <param name="_pci">The opaque_ref of the given pci</param>
        public static string get_vendor_name(Session session, string _pci)
        {
            if (session.JsonRpcClient != null)
                return session.JsonRpcClient.pci_get_vendor_name(session.opaque_ref, _pci);
            else
                return session.proxy.pci_get_vendor_name(session.opaque_ref, _pci ?? "").parse();
        }

        /// <summary>
        /// Get the device_name field of the given PCI.
        /// First published in XenServer 6.0.
        /// </summary>
        /// <param name="session">The session</param>
        /// <param name="_pci">The opaque_ref of the given pci</param>
        public static string get_device_name(Session session, string _pci)
        {
            if (session.JsonRpcClient != null)
                return session.JsonRpcClient.pci_get_device_name(session.opaque_ref, _pci);
            else
                return session.proxy.pci_get_device_name(session.opaque_ref, _pci ?? "").parse();
        }

        /// <summary>
        /// Get the host field of the given PCI.
        /// First published in XenServer 6.0.
        /// </summary>
        /// <param name="session">The session</param>
        /// <param name="_pci">The opaque_ref of the given pci</param>
        public static XenRef<Host> get_host(Session session, string _pci)
        {
            if (session.JsonRpcClient != null)
                return session.JsonRpcClient.pci_get_host(session.opaque_ref, _pci);
            else
                return XenRef<Host>.Create(session.proxy.pci_get_host(session.opaque_ref, _pci ?? "").parse());
        }

        /// <summary>
        /// Get the pci_id field of the given PCI.
        /// First published in XenServer 6.0.
        /// </summary>
        /// <param name="session">The session</param>
        /// <param name="_pci">The opaque_ref of the given pci</param>
        public static string get_pci_id(Session session, string _pci)
        {
            if (session.JsonRpcClient != null)
                return session.JsonRpcClient.pci_get_pci_id(session.opaque_ref, _pci);
            else
                return session.proxy.pci_get_pci_id(session.opaque_ref, _pci ?? "").parse();
        }

        /// <summary>
        /// Get the dependencies field of the given PCI.
        /// First published in XenServer 6.0.
        /// </summary>
        /// <param name="session">The session</param>
        /// <param name="_pci">The opaque_ref of the given pci</param>
        public static List<XenRef<PCI>> get_dependencies(Session session, string _pci)
        {
            if (session.JsonRpcClient != null)
                return session.JsonRpcClient.pci_get_dependencies(session.opaque_ref, _pci);
            else
                return XenRef<PCI>.Create(session.proxy.pci_get_dependencies(session.opaque_ref, _pci ?? "").parse());
        }

        /// <summary>
        /// Get the other_config field of the given PCI.
        /// First published in XenServer 6.0.
        /// </summary>
        /// <param name="session">The session</param>
        /// <param name="_pci">The opaque_ref of the given pci</param>
        public static Dictionary<string, string> get_other_config(Session session, string _pci)
        {
            if (session.JsonRpcClient != null)
                return session.JsonRpcClient.pci_get_other_config(session.opaque_ref, _pci);
            else
                return Maps.convert_from_proxy_string_string(session.proxy.pci_get_other_config(session.opaque_ref, _pci ?? "").parse());
        }

        /// <summary>
        /// Get the subsystem_vendor_name field of the given PCI.
        /// First published in XenServer 6.2 SP1 Hotfix 11.
        /// </summary>
        /// <param name="session">The session</param>
        /// <param name="_pci">The opaque_ref of the given pci</param>
        public static string get_subsystem_vendor_name(Session session, string _pci)
        {
            if (session.JsonRpcClient != null)
                return session.JsonRpcClient.pci_get_subsystem_vendor_name(session.opaque_ref, _pci);
            else
                return session.proxy.pci_get_subsystem_vendor_name(session.opaque_ref, _pci ?? "").parse();
        }

        /// <summary>
        /// Get the subsystem_device_name field of the given PCI.
        /// First published in XenServer 6.2 SP1 Hotfix 11.
        /// </summary>
        /// <param name="session">The session</param>
        /// <param name="_pci">The opaque_ref of the given pci</param>
        public static string get_subsystem_device_name(Session session, string _pci)
        {
            if (session.JsonRpcClient != null)
                return session.JsonRpcClient.pci_get_subsystem_device_name(session.opaque_ref, _pci);
            else
                return session.proxy.pci_get_subsystem_device_name(session.opaque_ref, _pci ?? "").parse();
        }

        /// <summary>
        /// Get the driver_name field of the given PCI.
        /// First published in Unreleased.
        /// </summary>
        /// <param name="session">The session</param>
        /// <param name="_pci">The opaque_ref of the given pci</param>
        public static string get_driver_name(Session session, string _pci)
        {
            if (session.JsonRpcClient != null)
                return session.JsonRpcClient.pci_get_driver_name(session.opaque_ref, _pci);
            else
                return (string)session.proxy.pci_get_driver_name(session.opaque_ref, _pci ?? "").parse();
        }

        /// <summary>
        /// Set the other_config field of the given PCI.
        /// First published in XenServer 6.0.
        /// </summary>
        /// <param name="session">The session</param>
        /// <param name="_pci">The opaque_ref of the given pci</param>
        /// <param name="_other_config">New value to set</param>
        public static void set_other_config(Session session, string _pci, Dictionary<string, string> _other_config)
        {
            if (session.JsonRpcClient != null)
                session.JsonRpcClient.pci_set_other_config(session.opaque_ref, _pci, _other_config);
            else
                session.proxy.pci_set_other_config(session.opaque_ref, _pci ?? "", Maps.convert_to_proxy_string_string(_other_config)).parse();
        }

        /// <summary>
        /// Add the given key-value pair to the other_config field of the given PCI.
        /// First published in XenServer 6.0.
        /// </summary>
        /// <param name="session">The session</param>
        /// <param name="_pci">The opaque_ref of the given pci</param>
        /// <param name="_key">Key to add</param>
        /// <param name="_value">Value to add</param>
        public static void add_to_other_config(Session session, string _pci, string _key, string _value)
        {
            if (session.JsonRpcClient != null)
                session.JsonRpcClient.pci_add_to_other_config(session.opaque_ref, _pci, _key, _value);
            else
                session.proxy.pci_add_to_other_config(session.opaque_ref, _pci ?? "", _key ?? "", _value ?? "").parse();
        }

        /// <summary>
        /// Remove the given key and its corresponding value from the other_config field of the given PCI.  If the key is not in that Map, then do nothing.
        /// First published in XenServer 6.0.
        /// </summary>
        /// <param name="session">The session</param>
        /// <param name="_pci">The opaque_ref of the given pci</param>
        /// <param name="_key">Key to remove</param>
        public static void remove_from_other_config(Session session, string _pci, string _key)
        {
            if (session.JsonRpcClient != null)
                session.JsonRpcClient.pci_remove_from_other_config(session.opaque_ref, _pci, _key);
            else
                session.proxy.pci_remove_from_other_config(session.opaque_ref, _pci ?? "", _key ?? "").parse();
        }

        /// <summary>
        /// Return a list of all the PCIs known to the system.
        /// First published in XenServer 6.0.
        /// </summary>
        /// <param name="session">The session</param>
        public static List<XenRef<PCI>> get_all(Session session)
        {
            if (session.JsonRpcClient != null)
                return session.JsonRpcClient.pci_get_all(session.opaque_ref);
            else
                return XenRef<PCI>.Create(session.proxy.pci_get_all(session.opaque_ref).parse());
        }

        /// <summary>
        /// Get all the PCI Records at once, in a single XML RPC call
        /// First published in XenServer 6.0.
        /// </summary>
        /// <param name="session">The session</param>
        public static Dictionary<XenRef<PCI>, PCI> get_all_records(Session session)
        {
            if (session.JsonRpcClient != null)
                return session.JsonRpcClient.pci_get_all_records(session.opaque_ref);
            else
                return XenRef<PCI>.Create<Proxy_PCI>(session.proxy.pci_get_all_records(session.opaque_ref).parse());
        }

        /// <summary>
        /// Unique identifier/object reference
        /// </summary>
        public virtual string uuid
        {
            get { return _uuid; }
            set
            {
                if (!Helper.AreEqual(value, _uuid))
                {
                    _uuid = value;
                    Changed = true;
                    NotifyPropertyChanged("uuid");
                }
            }
        }
        private string _uuid = "";

        /// <summary>
        /// PCI class name
        /// </summary>
        public virtual string class_name
        {
            get { return _class_name; }
            set
            {
                if (!Helper.AreEqual(value, _class_name))
                {
                    _class_name = value;
                    Changed = true;
                    NotifyPropertyChanged("class_name");
                }
            }
        }
        private string _class_name = "";

        /// <summary>
        /// Vendor name
        /// </summary>
        public virtual string vendor_name
        {
            get { return _vendor_name; }
            set
            {
                if (!Helper.AreEqual(value, _vendor_name))
                {
                    _vendor_name = value;
                    Changed = true;
                    NotifyPropertyChanged("vendor_name");
                }
            }
        }
        private string _vendor_name = "";

        /// <summary>
        /// Device name
        /// </summary>
        public virtual string device_name
        {
            get { return _device_name; }
            set
            {
                if (!Helper.AreEqual(value, _device_name))
                {
                    _device_name = value;
                    Changed = true;
                    NotifyPropertyChanged("device_name");
                }
            }
        }
        private string _device_name = "";

        /// <summary>
        /// Physical machine that owns the PCI device
        /// </summary>
        [JsonConverter(typeof(XenRefConverter<Host>))]
        public virtual XenRef<Host> host
        {
            get { return _host; }
            set
            {
                if (!Helper.AreEqual(value, _host))
                {
                    _host = value;
                    Changed = true;
                    NotifyPropertyChanged("host");
                }
            }
        }
        private XenRef<Host> _host = new XenRef<Host>("OpaqueRef:NULL");

        /// <summary>
        /// PCI ID of the physical device
        /// </summary>
        public virtual string pci_id
        {
            get { return _pci_id; }
            set
            {
                if (!Helper.AreEqual(value, _pci_id))
                {
                    _pci_id = value;
                    Changed = true;
                    NotifyPropertyChanged("pci_id");
                }
            }
        }
        private string _pci_id = "";

        /// <summary>
        /// List of dependent PCI devices
        /// </summary>
        [JsonConverter(typeof(XenRefListConverter<PCI>))]
        public virtual List<XenRef<PCI>> dependencies
        {
            get { return _dependencies; }
            set
            {
                if (!Helper.AreEqual(value, _dependencies))
                {
                    _dependencies = value;
                    Changed = true;
                    NotifyPropertyChanged("dependencies");
                }
            }
        }
        private List<XenRef<PCI>> _dependencies = new List<XenRef<PCI>>() {};

        /// <summary>
        /// Additional configuration
        /// </summary>
        [JsonConverter(typeof(StringStringMapConverter))]
        public virtual Dictionary<string, string> other_config
        {
            get { return _other_config; }
            set
            {
                if (!Helper.AreEqual(value, _other_config))
                {
                    _other_config = value;
                    Changed = true;
                    NotifyPropertyChanged("other_config");
                }
            }
        }
        private Dictionary<string, string> _other_config = new Dictionary<string, string>() {};

        /// <summary>
        /// Subsystem vendor name
        /// First published in XenServer 6.2 SP1 Hotfix 11.
        /// </summary>
        public virtual string subsystem_vendor_name
        {
            get { return _subsystem_vendor_name; }
            set
            {
                if (!Helper.AreEqual(value, _subsystem_vendor_name))
                {
                    _subsystem_vendor_name = value;
                    Changed = true;
                    NotifyPropertyChanged("subsystem_vendor_name");
                }
            }
        }
        private string _subsystem_vendor_name = "";

        /// <summary>
        /// Subsystem device name
        /// First published in XenServer 6.2 SP1 Hotfix 11.
        /// </summary>
        public virtual string subsystem_device_name
        {
            get { return _subsystem_device_name; }
            set
            {
                if (!Helper.AreEqual(value, _subsystem_device_name))
                {
                    _subsystem_device_name = value;
                    Changed = true;
                    NotifyPropertyChanged("subsystem_device_name");
                }
            }
        }
        private string _subsystem_device_name = "";

        /// <summary>
        /// Driver name
        /// First published in Unreleased.
        /// </summary>
        public virtual string driver_name
        {
            get { return _driver_name; }
            set
            {
                if (!Helper.AreEqual(value, _driver_name))
                {
                    _driver_name = value;
                    Changed = true;
                    NotifyPropertyChanged("driver_name");
                }
            }
        }
        private string _driver_name = "";
    }
}
<|MERGE_RESOLUTION|>--- conflicted
+++ resolved
@@ -1,690 +1,685 @@
-/*
- * Copyright (c) Citrix Systems, Inc.
- * All rights reserved.
- *
- * Redistribution and use in source and binary forms, with or without
- * modification, are permitted provided that the following conditions
- * are met:
- *
- *   1) Redistributions of source code must retain the above copyright
- *      notice, this list of conditions and the following disclaimer.
- *
- *   2) Redistributions in binary form must reproduce the above
- *      copyright notice, this list of conditions and the following
- *      disclaimer in the documentation and/or other materials
- *      provided with the distribution.
- *
- * THIS SOFTWARE IS PROVIDED BY THE COPYRIGHT HOLDERS AND CONTRIBUTORS
- * "AS IS" AND ANY EXPRESS OR IMPLIED WARRANTIES, INCLUDING, BUT NOT
- * LIMITED TO, THE IMPLIED WARRANTIES OF MERCHANTABILITY AND FITNESS
- * FOR A PARTICULAR PURPOSE ARE DISCLAIMED. IN NO EVENT SHALL THE
- * COPYRIGHT HOLDER OR CONTRIBUTORS BE LIABLE FOR ANY DIRECT,
- * INDIRECT, INCIDENTAL, SPECIAL, EXEMPLARY, OR CONSEQUENTIAL DAMAGES
- * (INCLUDING, BUT NOT LIMITED TO, PROCUREMENT OF SUBSTITUTE GOODS OR
- * SERVICES; LOSS OF USE, DATA, OR PROFITS; OR BUSINESS INTERRUPTION)
- * HOWEVER CAUSED AND ON ANY THEORY OF LIABILITY, WHETHER IN CONTRACT,
- * STRICT LIABILITY, OR TORT (INCLUDING NEGLIGENCE OR OTHERWISE)
- * ARISING IN ANY WAY OUT OF THE USE OF THIS SOFTWARE, EVEN IF ADVISED
- * OF THE POSSIBILITY OF SUCH DAMAGE.
- */
-
-
-using System;
-using System.Collections;
-using System.Collections.Generic;
-using System.ComponentModel;
-using System.Globalization;
-using Newtonsoft.Json;
-using Newtonsoft.Json.Converters;
-
-
-namespace XenAPI
-{
-    /// <summary>
-    /// A PCI device
-    /// First published in XenServer 6.0.
-    /// </summary>
-    public partial class PCI : XenObject<PCI>
-    {
-        public PCI()
-        {
-        }
-
-        public PCI(string uuid,
-            string class_name,
-            string vendor_name,
-            string device_name,
-            XenRef<Host> host,
-            string pci_id,
-            List<XenRef<PCI>> dependencies,
-            Dictionary<string, string> other_config,
-            string subsystem_vendor_name,
-            string subsystem_device_name,
-            string driver_name)
-        {
-            this.uuid = uuid;
-            this.class_name = class_name;
-            this.vendor_name = vendor_name;
-            this.device_name = device_name;
-            this.host = host;
-            this.pci_id = pci_id;
-            this.dependencies = dependencies;
-            this.other_config = other_config;
-            this.subsystem_vendor_name = subsystem_vendor_name;
-            this.subsystem_device_name = subsystem_device_name;
-            this.driver_name = driver_name;
-        }
-
-        /// <summary>
-        /// Creates a new PCI from a Proxy_PCI.
-        /// </summary>
-        /// <param name="proxy"></param>
-        public PCI(Proxy_PCI proxy)
-        {
-            this.UpdateFromProxy(proxy);
-        }
-
-        /// <summary>
-        /// Updates each field of this instance with the value of
-        /// the corresponding field of a given PCI.
-        /// </summary>
-        public override void UpdateFrom(PCI update)
-        {
-            uuid = update.uuid;
-            class_name = update.class_name;
-            vendor_name = update.vendor_name;
-            device_name = update.device_name;
-            host = update.host;
-            pci_id = update.pci_id;
-            dependencies = update.dependencies;
-            other_config = update.other_config;
-            subsystem_vendor_name = update.subsystem_vendor_name;
-            subsystem_device_name = update.subsystem_device_name;
-            driver_name = update.driver_name;
-        }
-
-        internal void UpdateFromProxy(Proxy_PCI proxy)
-        {
-            uuid = proxy.uuid == null ? null : proxy.uuid;
-            class_name = proxy.class_name == null ? null : proxy.class_name;
-            vendor_name = proxy.vendor_name == null ? null : proxy.vendor_name;
-            device_name = proxy.device_name == null ? null : proxy.device_name;
-            host = proxy.host == null ? null : XenRef<Host>.Create(proxy.host);
-            pci_id = proxy.pci_id == null ? null : proxy.pci_id;
-            dependencies = proxy.dependencies == null ? null : XenRef<PCI>.Create(proxy.dependencies);
-            other_config = proxy.other_config == null ? null : Maps.convert_from_proxy_string_string(proxy.other_config);
-<<<<<<< HEAD
-            subsystem_vendor_name = proxy.subsystem_vendor_name == null ? null : (string)proxy.subsystem_vendor_name;
-            subsystem_device_name = proxy.subsystem_device_name == null ? null : (string)proxy.subsystem_device_name;
-            driver_name = proxy.driver_name == null ? null : (string)proxy.driver_name;
-=======
-            subsystem_vendor_name = proxy.subsystem_vendor_name == null ? null : proxy.subsystem_vendor_name;
-            subsystem_device_name = proxy.subsystem_device_name == null ? null : proxy.subsystem_device_name;
->>>>>>> 5d4a9270
-        }
-
-        public Proxy_PCI ToProxy()
-        {
-            Proxy_PCI result_ = new Proxy_PCI();
-            result_.uuid = uuid ?? "";
-            result_.class_name = class_name ?? "";
-            result_.vendor_name = vendor_name ?? "";
-            result_.device_name = device_name ?? "";
-            result_.host = host ?? "";
-            result_.pci_id = pci_id ?? "";
-            result_.dependencies = dependencies == null ? new string[] {} : Helper.RefListToStringArray(dependencies);
-            result_.other_config = Maps.convert_to_proxy_string_string(other_config);
-            result_.subsystem_vendor_name = subsystem_vendor_name ?? "";
-            result_.subsystem_device_name = subsystem_device_name ?? "";
-            result_.driver_name = driver_name ?? "";
-            return result_;
-        }
-
-        /// <summary>
-        /// Creates a new PCI from a Hashtable.
-        /// Note that the fields not contained in the Hashtable
-        /// will be created with their default values.
-        /// </summary>
-        /// <param name="table"></param>
-        public PCI(Hashtable table) : this()
-        {
-            UpdateFrom(table);
-        }
-
-        /// <summary>
-        /// Given a Hashtable with field-value pairs, it updates the fields of this PCI
-        /// with the values listed in the Hashtable. Note that only the fields contained
-        /// in the Hashtable will be updated and the rest will remain the same.
-        /// </summary>
-        /// <param name="table"></param>
-        public void UpdateFrom(Hashtable table)
-        {
-            if (table.ContainsKey("uuid"))
-                uuid = Marshalling.ParseString(table, "uuid");
-            if (table.ContainsKey("class_name"))
-                class_name = Marshalling.ParseString(table, "class_name");
-            if (table.ContainsKey("vendor_name"))
-                vendor_name = Marshalling.ParseString(table, "vendor_name");
-            if (table.ContainsKey("device_name"))
-                device_name = Marshalling.ParseString(table, "device_name");
-            if (table.ContainsKey("host"))
-                host = Marshalling.ParseRef<Host>(table, "host");
-            if (table.ContainsKey("pci_id"))
-                pci_id = Marshalling.ParseString(table, "pci_id");
-            if (table.ContainsKey("dependencies"))
-                dependencies = Marshalling.ParseSetRef<PCI>(table, "dependencies");
-            if (table.ContainsKey("other_config"))
-                other_config = Maps.convert_from_proxy_string_string(Marshalling.ParseHashTable(table, "other_config"));
-            if (table.ContainsKey("subsystem_vendor_name"))
-                subsystem_vendor_name = Marshalling.ParseString(table, "subsystem_vendor_name");
-            if (table.ContainsKey("subsystem_device_name"))
-                subsystem_device_name = Marshalling.ParseString(table, "subsystem_device_name");
-            if (table.ContainsKey("driver_name"))
-                driver_name = Marshalling.ParseString(table, "driver_name");
-        }
-
-        public bool DeepEquals(PCI other)
-        {
-            if (ReferenceEquals(null, other))
-                return false;
-            if (ReferenceEquals(this, other))
-                return true;
-
-            return Helper.AreEqual2(this._uuid, other._uuid) &&
-                Helper.AreEqual2(this._class_name, other._class_name) &&
-                Helper.AreEqual2(this._vendor_name, other._vendor_name) &&
-                Helper.AreEqual2(this._device_name, other._device_name) &&
-                Helper.AreEqual2(this._host, other._host) &&
-                Helper.AreEqual2(this._pci_id, other._pci_id) &&
-                Helper.AreEqual2(this._dependencies, other._dependencies) &&
-                Helper.AreEqual2(this._other_config, other._other_config) &&
-                Helper.AreEqual2(this._subsystem_vendor_name, other._subsystem_vendor_name) &&
-                Helper.AreEqual2(this._subsystem_device_name, other._subsystem_device_name) &&
-                Helper.AreEqual2(this._driver_name, other._driver_name);
-        }
-
-        internal static List<PCI> ProxyArrayToObjectList(Proxy_PCI[] input)
-        {
-            var result = new List<PCI>();
-            foreach (var item in input)
-                result.Add(new PCI(item));
-
-            return result;
-        }
-
-        public override string SaveChanges(Session session, string opaqueRef, PCI server)
-        {
-            if (opaqueRef == null)
-            {
-                System.Diagnostics.Debug.Assert(false, "Cannot create instances of this type on the server");
-                return "";
-            }
-            else
-            {
-                if (!Helper.AreEqual2(_other_config, server._other_config))
-                {
-                    PCI.set_other_config(session, opaqueRef, _other_config);
-                }
-
-                return null;
-            }
-        }
-        /// <summary>
-        /// Get a record containing the current state of the given PCI.
-        /// First published in XenServer 6.0.
-        /// </summary>
-        /// <param name="session">The session</param>
-        /// <param name="_pci">The opaque_ref of the given pci</param>
-        public static PCI get_record(Session session, string _pci)
-        {
-            if (session.JsonRpcClient != null)
-                return session.JsonRpcClient.pci_get_record(session.opaque_ref, _pci);
-            else
-                return new PCI((Proxy_PCI)session.proxy.pci_get_record(session.opaque_ref, _pci ?? "").parse());
-        }
-
-        /// <summary>
-        /// Get a reference to the PCI instance with the specified UUID.
-        /// First published in XenServer 6.0.
-        /// </summary>
-        /// <param name="session">The session</param>
-        /// <param name="_uuid">UUID of object to return</param>
-        public static XenRef<PCI> get_by_uuid(Session session, string _uuid)
-        {
-            if (session.JsonRpcClient != null)
-                return session.JsonRpcClient.pci_get_by_uuid(session.opaque_ref, _uuid);
-            else
-                return XenRef<PCI>.Create(session.proxy.pci_get_by_uuid(session.opaque_ref, _uuid ?? "").parse());
-        }
-
-        /// <summary>
-        /// Get the uuid field of the given PCI.
-        /// First published in XenServer 6.0.
-        /// </summary>
-        /// <param name="session">The session</param>
-        /// <param name="_pci">The opaque_ref of the given pci</param>
-        public static string get_uuid(Session session, string _pci)
-        {
-            if (session.JsonRpcClient != null)
-                return session.JsonRpcClient.pci_get_uuid(session.opaque_ref, _pci);
-            else
-                return session.proxy.pci_get_uuid(session.opaque_ref, _pci ?? "").parse();
-        }
-
-        /// <summary>
-        /// Get the class_name field of the given PCI.
-        /// First published in XenServer 6.0.
-        /// </summary>
-        /// <param name="session">The session</param>
-        /// <param name="_pci">The opaque_ref of the given pci</param>
-        public static string get_class_name(Session session, string _pci)
-        {
-            if (session.JsonRpcClient != null)
-                return session.JsonRpcClient.pci_get_class_name(session.opaque_ref, _pci);
-            else
-                return session.proxy.pci_get_class_name(session.opaque_ref, _pci ?? "").parse();
-        }
-
-        /// <summary>
-        /// Get the vendor_name field of the given PCI.
-        /// First published in XenServer 6.0.
-        /// </summary>
-        /// <param name="session">The session</param>
-        /// <param name="_pci">The opaque_ref of the given pci</param>
-        public static string get_vendor_name(Session session, string _pci)
-        {
-            if (session.JsonRpcClient != null)
-                return session.JsonRpcClient.pci_get_vendor_name(session.opaque_ref, _pci);
-            else
-                return session.proxy.pci_get_vendor_name(session.opaque_ref, _pci ?? "").parse();
-        }
-
-        /// <summary>
-        /// Get the device_name field of the given PCI.
-        /// First published in XenServer 6.0.
-        /// </summary>
-        /// <param name="session">The session</param>
-        /// <param name="_pci">The opaque_ref of the given pci</param>
-        public static string get_device_name(Session session, string _pci)
-        {
-            if (session.JsonRpcClient != null)
-                return session.JsonRpcClient.pci_get_device_name(session.opaque_ref, _pci);
-            else
-                return session.proxy.pci_get_device_name(session.opaque_ref, _pci ?? "").parse();
-        }
-
-        /// <summary>
-        /// Get the host field of the given PCI.
-        /// First published in XenServer 6.0.
-        /// </summary>
-        /// <param name="session">The session</param>
-        /// <param name="_pci">The opaque_ref of the given pci</param>
-        public static XenRef<Host> get_host(Session session, string _pci)
-        {
-            if (session.JsonRpcClient != null)
-                return session.JsonRpcClient.pci_get_host(session.opaque_ref, _pci);
-            else
-                return XenRef<Host>.Create(session.proxy.pci_get_host(session.opaque_ref, _pci ?? "").parse());
-        }
-
-        /// <summary>
-        /// Get the pci_id field of the given PCI.
-        /// First published in XenServer 6.0.
-        /// </summary>
-        /// <param name="session">The session</param>
-        /// <param name="_pci">The opaque_ref of the given pci</param>
-        public static string get_pci_id(Session session, string _pci)
-        {
-            if (session.JsonRpcClient != null)
-                return session.JsonRpcClient.pci_get_pci_id(session.opaque_ref, _pci);
-            else
-                return session.proxy.pci_get_pci_id(session.opaque_ref, _pci ?? "").parse();
-        }
-
-        /// <summary>
-        /// Get the dependencies field of the given PCI.
-        /// First published in XenServer 6.0.
-        /// </summary>
-        /// <param name="session">The session</param>
-        /// <param name="_pci">The opaque_ref of the given pci</param>
-        public static List<XenRef<PCI>> get_dependencies(Session session, string _pci)
-        {
-            if (session.JsonRpcClient != null)
-                return session.JsonRpcClient.pci_get_dependencies(session.opaque_ref, _pci);
-            else
-                return XenRef<PCI>.Create(session.proxy.pci_get_dependencies(session.opaque_ref, _pci ?? "").parse());
-        }
-
-        /// <summary>
-        /// Get the other_config field of the given PCI.
-        /// First published in XenServer 6.0.
-        /// </summary>
-        /// <param name="session">The session</param>
-        /// <param name="_pci">The opaque_ref of the given pci</param>
-        public static Dictionary<string, string> get_other_config(Session session, string _pci)
-        {
-            if (session.JsonRpcClient != null)
-                return session.JsonRpcClient.pci_get_other_config(session.opaque_ref, _pci);
-            else
-                return Maps.convert_from_proxy_string_string(session.proxy.pci_get_other_config(session.opaque_ref, _pci ?? "").parse());
-        }
-
-        /// <summary>
-        /// Get the subsystem_vendor_name field of the given PCI.
-        /// First published in XenServer 6.2 SP1 Hotfix 11.
-        /// </summary>
-        /// <param name="session">The session</param>
-        /// <param name="_pci">The opaque_ref of the given pci</param>
-        public static string get_subsystem_vendor_name(Session session, string _pci)
-        {
-            if (session.JsonRpcClient != null)
-                return session.JsonRpcClient.pci_get_subsystem_vendor_name(session.opaque_ref, _pci);
-            else
-                return session.proxy.pci_get_subsystem_vendor_name(session.opaque_ref, _pci ?? "").parse();
-        }
-
-        /// <summary>
-        /// Get the subsystem_device_name field of the given PCI.
-        /// First published in XenServer 6.2 SP1 Hotfix 11.
-        /// </summary>
-        /// <param name="session">The session</param>
-        /// <param name="_pci">The opaque_ref of the given pci</param>
-        public static string get_subsystem_device_name(Session session, string _pci)
-        {
-            if (session.JsonRpcClient != null)
-                return session.JsonRpcClient.pci_get_subsystem_device_name(session.opaque_ref, _pci);
-            else
-                return session.proxy.pci_get_subsystem_device_name(session.opaque_ref, _pci ?? "").parse();
-        }
-
-        /// <summary>
-        /// Get the driver_name field of the given PCI.
-        /// First published in Unreleased.
-        /// </summary>
-        /// <param name="session">The session</param>
-        /// <param name="_pci">The opaque_ref of the given pci</param>
-        public static string get_driver_name(Session session, string _pci)
-        {
-            if (session.JsonRpcClient != null)
-                return session.JsonRpcClient.pci_get_driver_name(session.opaque_ref, _pci);
-            else
-                return (string)session.proxy.pci_get_driver_name(session.opaque_ref, _pci ?? "").parse();
-        }
-
-        /// <summary>
-        /// Set the other_config field of the given PCI.
-        /// First published in XenServer 6.0.
-        /// </summary>
-        /// <param name="session">The session</param>
-        /// <param name="_pci">The opaque_ref of the given pci</param>
-        /// <param name="_other_config">New value to set</param>
-        public static void set_other_config(Session session, string _pci, Dictionary<string, string> _other_config)
-        {
-            if (session.JsonRpcClient != null)
-                session.JsonRpcClient.pci_set_other_config(session.opaque_ref, _pci, _other_config);
-            else
-                session.proxy.pci_set_other_config(session.opaque_ref, _pci ?? "", Maps.convert_to_proxy_string_string(_other_config)).parse();
-        }
-
-        /// <summary>
-        /// Add the given key-value pair to the other_config field of the given PCI.
-        /// First published in XenServer 6.0.
-        /// </summary>
-        /// <param name="session">The session</param>
-        /// <param name="_pci">The opaque_ref of the given pci</param>
-        /// <param name="_key">Key to add</param>
-        /// <param name="_value">Value to add</param>
-        public static void add_to_other_config(Session session, string _pci, string _key, string _value)
-        {
-            if (session.JsonRpcClient != null)
-                session.JsonRpcClient.pci_add_to_other_config(session.opaque_ref, _pci, _key, _value);
-            else
-                session.proxy.pci_add_to_other_config(session.opaque_ref, _pci ?? "", _key ?? "", _value ?? "").parse();
-        }
-
-        /// <summary>
-        /// Remove the given key and its corresponding value from the other_config field of the given PCI.  If the key is not in that Map, then do nothing.
-        /// First published in XenServer 6.0.
-        /// </summary>
-        /// <param name="session">The session</param>
-        /// <param name="_pci">The opaque_ref of the given pci</param>
-        /// <param name="_key">Key to remove</param>
-        public static void remove_from_other_config(Session session, string _pci, string _key)
-        {
-            if (session.JsonRpcClient != null)
-                session.JsonRpcClient.pci_remove_from_other_config(session.opaque_ref, _pci, _key);
-            else
-                session.proxy.pci_remove_from_other_config(session.opaque_ref, _pci ?? "", _key ?? "").parse();
-        }
-
-        /// <summary>
-        /// Return a list of all the PCIs known to the system.
-        /// First published in XenServer 6.0.
-        /// </summary>
-        /// <param name="session">The session</param>
-        public static List<XenRef<PCI>> get_all(Session session)
-        {
-            if (session.JsonRpcClient != null)
-                return session.JsonRpcClient.pci_get_all(session.opaque_ref);
-            else
-                return XenRef<PCI>.Create(session.proxy.pci_get_all(session.opaque_ref).parse());
-        }
-
-        /// <summary>
-        /// Get all the PCI Records at once, in a single XML RPC call
-        /// First published in XenServer 6.0.
-        /// </summary>
-        /// <param name="session">The session</param>
-        public static Dictionary<XenRef<PCI>, PCI> get_all_records(Session session)
-        {
-            if (session.JsonRpcClient != null)
-                return session.JsonRpcClient.pci_get_all_records(session.opaque_ref);
-            else
-                return XenRef<PCI>.Create<Proxy_PCI>(session.proxy.pci_get_all_records(session.opaque_ref).parse());
-        }
-
-        /// <summary>
-        /// Unique identifier/object reference
-        /// </summary>
-        public virtual string uuid
-        {
-            get { return _uuid; }
-            set
-            {
-                if (!Helper.AreEqual(value, _uuid))
-                {
-                    _uuid = value;
-                    Changed = true;
-                    NotifyPropertyChanged("uuid");
-                }
-            }
-        }
-        private string _uuid = "";
-
-        /// <summary>
-        /// PCI class name
-        /// </summary>
-        public virtual string class_name
-        {
-            get { return _class_name; }
-            set
-            {
-                if (!Helper.AreEqual(value, _class_name))
-                {
-                    _class_name = value;
-                    Changed = true;
-                    NotifyPropertyChanged("class_name");
-                }
-            }
-        }
-        private string _class_name = "";
-
-        /// <summary>
-        /// Vendor name
-        /// </summary>
-        public virtual string vendor_name
-        {
-            get { return _vendor_name; }
-            set
-            {
-                if (!Helper.AreEqual(value, _vendor_name))
-                {
-                    _vendor_name = value;
-                    Changed = true;
-                    NotifyPropertyChanged("vendor_name");
-                }
-            }
-        }
-        private string _vendor_name = "";
-
-        /// <summary>
-        /// Device name
-        /// </summary>
-        public virtual string device_name
-        {
-            get { return _device_name; }
-            set
-            {
-                if (!Helper.AreEqual(value, _device_name))
-                {
-                    _device_name = value;
-                    Changed = true;
-                    NotifyPropertyChanged("device_name");
-                }
-            }
-        }
-        private string _device_name = "";
-
-        /// <summary>
-        /// Physical machine that owns the PCI device
-        /// </summary>
-        [JsonConverter(typeof(XenRefConverter<Host>))]
-        public virtual XenRef<Host> host
-        {
-            get { return _host; }
-            set
-            {
-                if (!Helper.AreEqual(value, _host))
-                {
-                    _host = value;
-                    Changed = true;
-                    NotifyPropertyChanged("host");
-                }
-            }
-        }
-        private XenRef<Host> _host = new XenRef<Host>("OpaqueRef:NULL");
-
-        /// <summary>
-        /// PCI ID of the physical device
-        /// </summary>
-        public virtual string pci_id
-        {
-            get { return _pci_id; }
-            set
-            {
-                if (!Helper.AreEqual(value, _pci_id))
-                {
-                    _pci_id = value;
-                    Changed = true;
-                    NotifyPropertyChanged("pci_id");
-                }
-            }
-        }
-        private string _pci_id = "";
-
-        /// <summary>
-        /// List of dependent PCI devices
-        /// </summary>
-        [JsonConverter(typeof(XenRefListConverter<PCI>))]
-        public virtual List<XenRef<PCI>> dependencies
-        {
-            get { return _dependencies; }
-            set
-            {
-                if (!Helper.AreEqual(value, _dependencies))
-                {
-                    _dependencies = value;
-                    Changed = true;
-                    NotifyPropertyChanged("dependencies");
-                }
-            }
-        }
-        private List<XenRef<PCI>> _dependencies = new List<XenRef<PCI>>() {};
-
-        /// <summary>
-        /// Additional configuration
-        /// </summary>
-        [JsonConverter(typeof(StringStringMapConverter))]
-        public virtual Dictionary<string, string> other_config
-        {
-            get { return _other_config; }
-            set
-            {
-                if (!Helper.AreEqual(value, _other_config))
-                {
-                    _other_config = value;
-                    Changed = true;
-                    NotifyPropertyChanged("other_config");
-                }
-            }
-        }
-        private Dictionary<string, string> _other_config = new Dictionary<string, string>() {};
-
-        /// <summary>
-        /// Subsystem vendor name
-        /// First published in XenServer 6.2 SP1 Hotfix 11.
-        /// </summary>
-        public virtual string subsystem_vendor_name
-        {
-            get { return _subsystem_vendor_name; }
-            set
-            {
-                if (!Helper.AreEqual(value, _subsystem_vendor_name))
-                {
-                    _subsystem_vendor_name = value;
-                    Changed = true;
-                    NotifyPropertyChanged("subsystem_vendor_name");
-                }
-            }
-        }
-        private string _subsystem_vendor_name = "";
-
-        /// <summary>
-        /// Subsystem device name
-        /// First published in XenServer 6.2 SP1 Hotfix 11.
-        /// </summary>
-        public virtual string subsystem_device_name
-        {
-            get { return _subsystem_device_name; }
-            set
-            {
-                if (!Helper.AreEqual(value, _subsystem_device_name))
-                {
-                    _subsystem_device_name = value;
-                    Changed = true;
-                    NotifyPropertyChanged("subsystem_device_name");
-                }
-            }
-        }
-        private string _subsystem_device_name = "";
-
-        /// <summary>
-        /// Driver name
-        /// First published in Unreleased.
-        /// </summary>
-        public virtual string driver_name
-        {
-            get { return _driver_name; }
-            set
-            {
-                if (!Helper.AreEqual(value, _driver_name))
-                {
-                    _driver_name = value;
-                    Changed = true;
-                    NotifyPropertyChanged("driver_name");
-                }
-            }
-        }
-        private string _driver_name = "";
-    }
-}
+/*
+ * Copyright (c) Citrix Systems, Inc.
+ * All rights reserved.
+ *
+ * Redistribution and use in source and binary forms, with or without
+ * modification, are permitted provided that the following conditions
+ * are met:
+ *
+ *   1) Redistributions of source code must retain the above copyright
+ *      notice, this list of conditions and the following disclaimer.
+ *
+ *   2) Redistributions in binary form must reproduce the above
+ *      copyright notice, this list of conditions and the following
+ *      disclaimer in the documentation and/or other materials
+ *      provided with the distribution.
+ *
+ * THIS SOFTWARE IS PROVIDED BY THE COPYRIGHT HOLDERS AND CONTRIBUTORS
+ * "AS IS" AND ANY EXPRESS OR IMPLIED WARRANTIES, INCLUDING, BUT NOT
+ * LIMITED TO, THE IMPLIED WARRANTIES OF MERCHANTABILITY AND FITNESS
+ * FOR A PARTICULAR PURPOSE ARE DISCLAIMED. IN NO EVENT SHALL THE
+ * COPYRIGHT HOLDER OR CONTRIBUTORS BE LIABLE FOR ANY DIRECT,
+ * INDIRECT, INCIDENTAL, SPECIAL, EXEMPLARY, OR CONSEQUENTIAL DAMAGES
+ * (INCLUDING, BUT NOT LIMITED TO, PROCUREMENT OF SUBSTITUTE GOODS OR
+ * SERVICES; LOSS OF USE, DATA, OR PROFITS; OR BUSINESS INTERRUPTION)
+ * HOWEVER CAUSED AND ON ANY THEORY OF LIABILITY, WHETHER IN CONTRACT,
+ * STRICT LIABILITY, OR TORT (INCLUDING NEGLIGENCE OR OTHERWISE)
+ * ARISING IN ANY WAY OUT OF THE USE OF THIS SOFTWARE, EVEN IF ADVISED
+ * OF THE POSSIBILITY OF SUCH DAMAGE.
+ */
+
+
+using System;
+using System.Collections;
+using System.Collections.Generic;
+using System.ComponentModel;
+using System.Globalization;
+using Newtonsoft.Json;
+using Newtonsoft.Json.Converters;
+
+
+namespace XenAPI
+{
+    /// <summary>
+    /// A PCI device
+    /// First published in XenServer 6.0.
+    /// </summary>
+    public partial class PCI : XenObject<PCI>
+    {
+        public PCI()
+        {
+        }
+
+        public PCI(string uuid,
+            string class_name,
+            string vendor_name,
+            string device_name,
+            XenRef<Host> host,
+            string pci_id,
+            List<XenRef<PCI>> dependencies,
+            Dictionary<string, string> other_config,
+            string subsystem_vendor_name,
+            string subsystem_device_name,
+            string driver_name)
+        {
+            this.uuid = uuid;
+            this.class_name = class_name;
+            this.vendor_name = vendor_name;
+            this.device_name = device_name;
+            this.host = host;
+            this.pci_id = pci_id;
+            this.dependencies = dependencies;
+            this.other_config = other_config;
+            this.subsystem_vendor_name = subsystem_vendor_name;
+            this.subsystem_device_name = subsystem_device_name;
+            this.driver_name = driver_name;
+        }
+
+        /// <summary>
+        /// Creates a new PCI from a Proxy_PCI.
+        /// </summary>
+        /// <param name="proxy"></param>
+        public PCI(Proxy_PCI proxy)
+        {
+            this.UpdateFromProxy(proxy);
+        }
+
+        /// <summary>
+        /// Updates each field of this instance with the value of
+        /// the corresponding field of a given PCI.
+        /// </summary>
+        public override void UpdateFrom(PCI update)
+        {
+            uuid = update.uuid;
+            class_name = update.class_name;
+            vendor_name = update.vendor_name;
+            device_name = update.device_name;
+            host = update.host;
+            pci_id = update.pci_id;
+            dependencies = update.dependencies;
+            other_config = update.other_config;
+            subsystem_vendor_name = update.subsystem_vendor_name;
+            subsystem_device_name = update.subsystem_device_name;
+            driver_name = update.driver_name;
+        }
+
+        internal void UpdateFromProxy(Proxy_PCI proxy)
+        {
+            uuid = proxy.uuid == null ? null : proxy.uuid;
+            class_name = proxy.class_name == null ? null : proxy.class_name;
+            vendor_name = proxy.vendor_name == null ? null : proxy.vendor_name;
+            device_name = proxy.device_name == null ? null : proxy.device_name;
+            host = proxy.host == null ? null : XenRef<Host>.Create(proxy.host);
+            pci_id = proxy.pci_id == null ? null : proxy.pci_id;
+            dependencies = proxy.dependencies == null ? null : XenRef<PCI>.Create(proxy.dependencies);
+            other_config = proxy.other_config == null ? null : Maps.convert_from_proxy_string_string(proxy.other_config);
+            subsystem_vendor_name = proxy.subsystem_vendor_name == null ? null : proxy.subsystem_vendor_name;
+            subsystem_device_name = proxy.subsystem_device_name == null ? null : proxy.subsystem_device_name;
+            driver_name = proxy.driver_name == null ? null : proxy.driver_name;
+        }
+
+        public Proxy_PCI ToProxy()
+        {
+            Proxy_PCI result_ = new Proxy_PCI();
+            result_.uuid = uuid ?? "";
+            result_.class_name = class_name ?? "";
+            result_.vendor_name = vendor_name ?? "";
+            result_.device_name = device_name ?? "";
+            result_.host = host ?? "";
+            result_.pci_id = pci_id ?? "";
+            result_.dependencies = dependencies == null ? new string[] {} : Helper.RefListToStringArray(dependencies);
+            result_.other_config = Maps.convert_to_proxy_string_string(other_config);
+            result_.subsystem_vendor_name = subsystem_vendor_name ?? "";
+            result_.subsystem_device_name = subsystem_device_name ?? "";
+            result_.driver_name = driver_name ?? "";
+            return result_;
+        }
+
+        /// <summary>
+        /// Creates a new PCI from a Hashtable.
+        /// Note that the fields not contained in the Hashtable
+        /// will be created with their default values.
+        /// </summary>
+        /// <param name="table"></param>
+        public PCI(Hashtable table) : this()
+        {
+            UpdateFrom(table);
+        }
+
+        /// <summary>
+        /// Given a Hashtable with field-value pairs, it updates the fields of this PCI
+        /// with the values listed in the Hashtable. Note that only the fields contained
+        /// in the Hashtable will be updated and the rest will remain the same.
+        /// </summary>
+        /// <param name="table"></param>
+        public void UpdateFrom(Hashtable table)
+        {
+            if (table.ContainsKey("uuid"))
+                uuid = Marshalling.ParseString(table, "uuid");
+            if (table.ContainsKey("class_name"))
+                class_name = Marshalling.ParseString(table, "class_name");
+            if (table.ContainsKey("vendor_name"))
+                vendor_name = Marshalling.ParseString(table, "vendor_name");
+            if (table.ContainsKey("device_name"))
+                device_name = Marshalling.ParseString(table, "device_name");
+            if (table.ContainsKey("host"))
+                host = Marshalling.ParseRef<Host>(table, "host");
+            if (table.ContainsKey("pci_id"))
+                pci_id = Marshalling.ParseString(table, "pci_id");
+            if (table.ContainsKey("dependencies"))
+                dependencies = Marshalling.ParseSetRef<PCI>(table, "dependencies");
+            if (table.ContainsKey("other_config"))
+                other_config = Maps.convert_from_proxy_string_string(Marshalling.ParseHashTable(table, "other_config"));
+            if (table.ContainsKey("subsystem_vendor_name"))
+                subsystem_vendor_name = Marshalling.ParseString(table, "subsystem_vendor_name");
+            if (table.ContainsKey("subsystem_device_name"))
+                subsystem_device_name = Marshalling.ParseString(table, "subsystem_device_name");
+            if (table.ContainsKey("driver_name"))
+                driver_name = Marshalling.ParseString(table, "driver_name");
+        }
+
+        public bool DeepEquals(PCI other)
+        {
+            if (ReferenceEquals(null, other))
+                return false;
+            if (ReferenceEquals(this, other))
+                return true;
+
+            return Helper.AreEqual2(this._uuid, other._uuid) &&
+                Helper.AreEqual2(this._class_name, other._class_name) &&
+                Helper.AreEqual2(this._vendor_name, other._vendor_name) &&
+                Helper.AreEqual2(this._device_name, other._device_name) &&
+                Helper.AreEqual2(this._host, other._host) &&
+                Helper.AreEqual2(this._pci_id, other._pci_id) &&
+                Helper.AreEqual2(this._dependencies, other._dependencies) &&
+                Helper.AreEqual2(this._other_config, other._other_config) &&
+                Helper.AreEqual2(this._subsystem_vendor_name, other._subsystem_vendor_name) &&
+                Helper.AreEqual2(this._subsystem_device_name, other._subsystem_device_name) &&
+                Helper.AreEqual2(this._driver_name, other._driver_name);
+        }
+
+        internal static List<PCI> ProxyArrayToObjectList(Proxy_PCI[] input)
+        {
+            var result = new List<PCI>();
+            foreach (var item in input)
+                result.Add(new PCI(item));
+
+            return result;
+        }
+
+        public override string SaveChanges(Session session, string opaqueRef, PCI server)
+        {
+            if (opaqueRef == null)
+            {
+                System.Diagnostics.Debug.Assert(false, "Cannot create instances of this type on the server");
+                return "";
+            }
+            else
+            {
+                if (!Helper.AreEqual2(_other_config, server._other_config))
+                {
+                    PCI.set_other_config(session, opaqueRef, _other_config);
+                }
+
+                return null;
+            }
+        }
+        /// <summary>
+        /// Get a record containing the current state of the given PCI.
+        /// First published in XenServer 6.0.
+        /// </summary>
+        /// <param name="session">The session</param>
+        /// <param name="_pci">The opaque_ref of the given pci</param>
+        public static PCI get_record(Session session, string _pci)
+        {
+            if (session.JsonRpcClient != null)
+                return session.JsonRpcClient.pci_get_record(session.opaque_ref, _pci);
+            else
+                return new PCI((Proxy_PCI)session.proxy.pci_get_record(session.opaque_ref, _pci ?? "").parse());
+        }
+
+        /// <summary>
+        /// Get a reference to the PCI instance with the specified UUID.
+        /// First published in XenServer 6.0.
+        /// </summary>
+        /// <param name="session">The session</param>
+        /// <param name="_uuid">UUID of object to return</param>
+        public static XenRef<PCI> get_by_uuid(Session session, string _uuid)
+        {
+            if (session.JsonRpcClient != null)
+                return session.JsonRpcClient.pci_get_by_uuid(session.opaque_ref, _uuid);
+            else
+                return XenRef<PCI>.Create(session.proxy.pci_get_by_uuid(session.opaque_ref, _uuid ?? "").parse());
+        }
+
+        /// <summary>
+        /// Get the uuid field of the given PCI.
+        /// First published in XenServer 6.0.
+        /// </summary>
+        /// <param name="session">The session</param>
+        /// <param name="_pci">The opaque_ref of the given pci</param>
+        public static string get_uuid(Session session, string _pci)
+        {
+            if (session.JsonRpcClient != null)
+                return session.JsonRpcClient.pci_get_uuid(session.opaque_ref, _pci);
+            else
+                return session.proxy.pci_get_uuid(session.opaque_ref, _pci ?? "").parse();
+        }
+
+        /// <summary>
+        /// Get the class_name field of the given PCI.
+        /// First published in XenServer 6.0.
+        /// </summary>
+        /// <param name="session">The session</param>
+        /// <param name="_pci">The opaque_ref of the given pci</param>
+        public static string get_class_name(Session session, string _pci)
+        {
+            if (session.JsonRpcClient != null)
+                return session.JsonRpcClient.pci_get_class_name(session.opaque_ref, _pci);
+            else
+                return session.proxy.pci_get_class_name(session.opaque_ref, _pci ?? "").parse();
+        }
+
+        /// <summary>
+        /// Get the vendor_name field of the given PCI.
+        /// First published in XenServer 6.0.
+        /// </summary>
+        /// <param name="session">The session</param>
+        /// <param name="_pci">The opaque_ref of the given pci</param>
+        public static string get_vendor_name(Session session, string _pci)
+        {
+            if (session.JsonRpcClient != null)
+                return session.JsonRpcClient.pci_get_vendor_name(session.opaque_ref, _pci);
+            else
+                return session.proxy.pci_get_vendor_name(session.opaque_ref, _pci ?? "").parse();
+        }
+
+        /// <summary>
+        /// Get the device_name field of the given PCI.
+        /// First published in XenServer 6.0.
+        /// </summary>
+        /// <param name="session">The session</param>
+        /// <param name="_pci">The opaque_ref of the given pci</param>
+        public static string get_device_name(Session session, string _pci)
+        {
+            if (session.JsonRpcClient != null)
+                return session.JsonRpcClient.pci_get_device_name(session.opaque_ref, _pci);
+            else
+                return session.proxy.pci_get_device_name(session.opaque_ref, _pci ?? "").parse();
+        }
+
+        /// <summary>
+        /// Get the host field of the given PCI.
+        /// First published in XenServer 6.0.
+        /// </summary>
+        /// <param name="session">The session</param>
+        /// <param name="_pci">The opaque_ref of the given pci</param>
+        public static XenRef<Host> get_host(Session session, string _pci)
+        {
+            if (session.JsonRpcClient != null)
+                return session.JsonRpcClient.pci_get_host(session.opaque_ref, _pci);
+            else
+                return XenRef<Host>.Create(session.proxy.pci_get_host(session.opaque_ref, _pci ?? "").parse());
+        }
+
+        /// <summary>
+        /// Get the pci_id field of the given PCI.
+        /// First published in XenServer 6.0.
+        /// </summary>
+        /// <param name="session">The session</param>
+        /// <param name="_pci">The opaque_ref of the given pci</param>
+        public static string get_pci_id(Session session, string _pci)
+        {
+            if (session.JsonRpcClient != null)
+                return session.JsonRpcClient.pci_get_pci_id(session.opaque_ref, _pci);
+            else
+                return session.proxy.pci_get_pci_id(session.opaque_ref, _pci ?? "").parse();
+        }
+
+        /// <summary>
+        /// Get the dependencies field of the given PCI.
+        /// First published in XenServer 6.0.
+        /// </summary>
+        /// <param name="session">The session</param>
+        /// <param name="_pci">The opaque_ref of the given pci</param>
+        public static List<XenRef<PCI>> get_dependencies(Session session, string _pci)
+        {
+            if (session.JsonRpcClient != null)
+                return session.JsonRpcClient.pci_get_dependencies(session.opaque_ref, _pci);
+            else
+                return XenRef<PCI>.Create(session.proxy.pci_get_dependencies(session.opaque_ref, _pci ?? "").parse());
+        }
+
+        /// <summary>
+        /// Get the other_config field of the given PCI.
+        /// First published in XenServer 6.0.
+        /// </summary>
+        /// <param name="session">The session</param>
+        /// <param name="_pci">The opaque_ref of the given pci</param>
+        public static Dictionary<string, string> get_other_config(Session session, string _pci)
+        {
+            if (session.JsonRpcClient != null)
+                return session.JsonRpcClient.pci_get_other_config(session.opaque_ref, _pci);
+            else
+                return Maps.convert_from_proxy_string_string(session.proxy.pci_get_other_config(session.opaque_ref, _pci ?? "").parse());
+        }
+
+        /// <summary>
+        /// Get the subsystem_vendor_name field of the given PCI.
+        /// First published in XenServer 6.2 SP1 Hotfix 11.
+        /// </summary>
+        /// <param name="session">The session</param>
+        /// <param name="_pci">The opaque_ref of the given pci</param>
+        public static string get_subsystem_vendor_name(Session session, string _pci)
+        {
+            if (session.JsonRpcClient != null)
+                return session.JsonRpcClient.pci_get_subsystem_vendor_name(session.opaque_ref, _pci);
+            else
+                return session.proxy.pci_get_subsystem_vendor_name(session.opaque_ref, _pci ?? "").parse();
+        }
+
+        /// <summary>
+        /// Get the subsystem_device_name field of the given PCI.
+        /// First published in XenServer 6.2 SP1 Hotfix 11.
+        /// </summary>
+        /// <param name="session">The session</param>
+        /// <param name="_pci">The opaque_ref of the given pci</param>
+        public static string get_subsystem_device_name(Session session, string _pci)
+        {
+            if (session.JsonRpcClient != null)
+                return session.JsonRpcClient.pci_get_subsystem_device_name(session.opaque_ref, _pci);
+            else
+                return session.proxy.pci_get_subsystem_device_name(session.opaque_ref, _pci ?? "").parse();
+        }
+
+        /// <summary>
+        /// Get the driver_name field of the given PCI.
+        /// First published in Unreleased.
+        /// </summary>
+        /// <param name="session">The session</param>
+        /// <param name="_pci">The opaque_ref of the given pci</param>
+        public static string get_driver_name(Session session, string _pci)
+        {
+            if (session.JsonRpcClient != null)
+                return session.JsonRpcClient.pci_get_driver_name(session.opaque_ref, _pci);
+            else
+                return (string)session.proxy.pci_get_driver_name(session.opaque_ref, _pci ?? "").parse();
+        }
+
+        /// <summary>
+        /// Set the other_config field of the given PCI.
+        /// First published in XenServer 6.0.
+        /// </summary>
+        /// <param name="session">The session</param>
+        /// <param name="_pci">The opaque_ref of the given pci</param>
+        /// <param name="_other_config">New value to set</param>
+        public static void set_other_config(Session session, string _pci, Dictionary<string, string> _other_config)
+        {
+            if (session.JsonRpcClient != null)
+                session.JsonRpcClient.pci_set_other_config(session.opaque_ref, _pci, _other_config);
+            else
+                session.proxy.pci_set_other_config(session.opaque_ref, _pci ?? "", Maps.convert_to_proxy_string_string(_other_config)).parse();
+        }
+
+        /// <summary>
+        /// Add the given key-value pair to the other_config field of the given PCI.
+        /// First published in XenServer 6.0.
+        /// </summary>
+        /// <param name="session">The session</param>
+        /// <param name="_pci">The opaque_ref of the given pci</param>
+        /// <param name="_key">Key to add</param>
+        /// <param name="_value">Value to add</param>
+        public static void add_to_other_config(Session session, string _pci, string _key, string _value)
+        {
+            if (session.JsonRpcClient != null)
+                session.JsonRpcClient.pci_add_to_other_config(session.opaque_ref, _pci, _key, _value);
+            else
+                session.proxy.pci_add_to_other_config(session.opaque_ref, _pci ?? "", _key ?? "", _value ?? "").parse();
+        }
+
+        /// <summary>
+        /// Remove the given key and its corresponding value from the other_config field of the given PCI.  If the key is not in that Map, then do nothing.
+        /// First published in XenServer 6.0.
+        /// </summary>
+        /// <param name="session">The session</param>
+        /// <param name="_pci">The opaque_ref of the given pci</param>
+        /// <param name="_key">Key to remove</param>
+        public static void remove_from_other_config(Session session, string _pci, string _key)
+        {
+            if (session.JsonRpcClient != null)
+                session.JsonRpcClient.pci_remove_from_other_config(session.opaque_ref, _pci, _key);
+            else
+                session.proxy.pci_remove_from_other_config(session.opaque_ref, _pci ?? "", _key ?? "").parse();
+        }
+
+        /// <summary>
+        /// Return a list of all the PCIs known to the system.
+        /// First published in XenServer 6.0.
+        /// </summary>
+        /// <param name="session">The session</param>
+        public static List<XenRef<PCI>> get_all(Session session)
+        {
+            if (session.JsonRpcClient != null)
+                return session.JsonRpcClient.pci_get_all(session.opaque_ref);
+            else
+                return XenRef<PCI>.Create(session.proxy.pci_get_all(session.opaque_ref).parse());
+        }
+
+        /// <summary>
+        /// Get all the PCI Records at once, in a single XML RPC call
+        /// First published in XenServer 6.0.
+        /// </summary>
+        /// <param name="session">The session</param>
+        public static Dictionary<XenRef<PCI>, PCI> get_all_records(Session session)
+        {
+            if (session.JsonRpcClient != null)
+                return session.JsonRpcClient.pci_get_all_records(session.opaque_ref);
+            else
+                return XenRef<PCI>.Create<Proxy_PCI>(session.proxy.pci_get_all_records(session.opaque_ref).parse());
+        }
+
+        /// <summary>
+        /// Unique identifier/object reference
+        /// </summary>
+        public virtual string uuid
+        {
+            get { return _uuid; }
+            set
+            {
+                if (!Helper.AreEqual(value, _uuid))
+                {
+                    _uuid = value;
+                    Changed = true;
+                    NotifyPropertyChanged("uuid");
+                }
+            }
+        }
+        private string _uuid = "";
+
+        /// <summary>
+        /// PCI class name
+        /// </summary>
+        public virtual string class_name
+        {
+            get { return _class_name; }
+            set
+            {
+                if (!Helper.AreEqual(value, _class_name))
+                {
+                    _class_name = value;
+                    Changed = true;
+                    NotifyPropertyChanged("class_name");
+                }
+            }
+        }
+        private string _class_name = "";
+
+        /// <summary>
+        /// Vendor name
+        /// </summary>
+        public virtual string vendor_name
+        {
+            get { return _vendor_name; }
+            set
+            {
+                if (!Helper.AreEqual(value, _vendor_name))
+                {
+                    _vendor_name = value;
+                    Changed = true;
+                    NotifyPropertyChanged("vendor_name");
+                }
+            }
+        }
+        private string _vendor_name = "";
+
+        /// <summary>
+        /// Device name
+        /// </summary>
+        public virtual string device_name
+        {
+            get { return _device_name; }
+            set
+            {
+                if (!Helper.AreEqual(value, _device_name))
+                {
+                    _device_name = value;
+                    Changed = true;
+                    NotifyPropertyChanged("device_name");
+                }
+            }
+        }
+        private string _device_name = "";
+
+        /// <summary>
+        /// Physical machine that owns the PCI device
+        /// </summary>
+        [JsonConverter(typeof(XenRefConverter<Host>))]
+        public virtual XenRef<Host> host
+        {
+            get { return _host; }
+            set
+            {
+                if (!Helper.AreEqual(value, _host))
+                {
+                    _host = value;
+                    Changed = true;
+                    NotifyPropertyChanged("host");
+                }
+            }
+        }
+        private XenRef<Host> _host = new XenRef<Host>("OpaqueRef:NULL");
+
+        /// <summary>
+        /// PCI ID of the physical device
+        /// </summary>
+        public virtual string pci_id
+        {
+            get { return _pci_id; }
+            set
+            {
+                if (!Helper.AreEqual(value, _pci_id))
+                {
+                    _pci_id = value;
+                    Changed = true;
+                    NotifyPropertyChanged("pci_id");
+                }
+            }
+        }
+        private string _pci_id = "";
+
+        /// <summary>
+        /// List of dependent PCI devices
+        /// </summary>
+        [JsonConverter(typeof(XenRefListConverter<PCI>))]
+        public virtual List<XenRef<PCI>> dependencies
+        {
+            get { return _dependencies; }
+            set
+            {
+                if (!Helper.AreEqual(value, _dependencies))
+                {
+                    _dependencies = value;
+                    Changed = true;
+                    NotifyPropertyChanged("dependencies");
+                }
+            }
+        }
+        private List<XenRef<PCI>> _dependencies = new List<XenRef<PCI>>() {};
+
+        /// <summary>
+        /// Additional configuration
+        /// </summary>
+        [JsonConverter(typeof(StringStringMapConverter))]
+        public virtual Dictionary<string, string> other_config
+        {
+            get { return _other_config; }
+            set
+            {
+                if (!Helper.AreEqual(value, _other_config))
+                {
+                    _other_config = value;
+                    Changed = true;
+                    NotifyPropertyChanged("other_config");
+                }
+            }
+        }
+        private Dictionary<string, string> _other_config = new Dictionary<string, string>() {};
+
+        /// <summary>
+        /// Subsystem vendor name
+        /// First published in XenServer 6.2 SP1 Hotfix 11.
+        /// </summary>
+        public virtual string subsystem_vendor_name
+        {
+            get { return _subsystem_vendor_name; }
+            set
+            {
+                if (!Helper.AreEqual(value, _subsystem_vendor_name))
+                {
+                    _subsystem_vendor_name = value;
+                    Changed = true;
+                    NotifyPropertyChanged("subsystem_vendor_name");
+                }
+            }
+        }
+        private string _subsystem_vendor_name = "";
+
+        /// <summary>
+        /// Subsystem device name
+        /// First published in XenServer 6.2 SP1 Hotfix 11.
+        /// </summary>
+        public virtual string subsystem_device_name
+        {
+            get { return _subsystem_device_name; }
+            set
+            {
+                if (!Helper.AreEqual(value, _subsystem_device_name))
+                {
+                    _subsystem_device_name = value;
+                    Changed = true;
+                    NotifyPropertyChanged("subsystem_device_name");
+                }
+            }
+        }
+        private string _subsystem_device_name = "";
+
+        /// <summary>
+        /// Driver name
+        /// First published in Unreleased.
+        /// </summary>
+        public virtual string driver_name
+        {
+            get { return _driver_name; }
+            set
+            {
+                if (!Helper.AreEqual(value, _driver_name))
+                {
+                    _driver_name = value;
+                    Changed = true;
+                    NotifyPropertyChanged("driver_name");
+                }
+            }
+        }
+        private string _driver_name = "";
+    }
+}