/*
 * Copyright (c) Citrix Systems, Inc.
 * All rights reserved.
 *
 * Redistribution and use in source and binary forms, with or without
 * modification, are permitted provided that the following conditions
 * are met:
 *
 *   1) Redistributions of source code must retain the above copyright
 *      notice, this list of conditions and the following disclaimer.
 *
 *   2) Redistributions in binary form must reproduce the above
 *      copyright notice, this list of conditions and the following
 *      disclaimer in the documentation and/or other materials
 *      provided with the distribution.
 *
 * THIS SOFTWARE IS PROVIDED BY THE COPYRIGHT HOLDERS AND CONTRIBUTORS
 * "AS IS" AND ANY EXPRESS OR IMPLIED WARRANTIES, INCLUDING, BUT NOT
 * LIMITED TO, THE IMPLIED WARRANTIES OF MERCHANTABILITY AND FITNESS
 * FOR A PARTICULAR PURPOSE ARE DISCLAIMED. IN NO EVENT SHALL THE
 * COPYRIGHT HOLDER OR CONTRIBUTORS BE LIABLE FOR ANY DIRECT,
 * INDIRECT, INCIDENTAL, SPECIAL, EXEMPLARY, OR CONSEQUENTIAL DAMAGES
 * (INCLUDING, BUT NOT LIMITED TO, PROCUREMENT OF SUBSTITUTE GOODS OR
 * SERVICES; LOSS OF USE, DATA, OR PROFITS; OR BUSINESS INTERRUPTION)
 * HOWEVER CAUSED AND ON ANY THEORY OF LIABILITY, WHETHER IN CONTRACT,
 * STRICT LIABILITY, OR TORT (INCLUDING NEGLIGENCE OR OTHERWISE)
 * ARISING IN ANY WAY OUT OF THE USE OF THIS SOFTWARE, EVEN IF ADVISED
 * OF THE POSSIBILITY OF SUCH DAMAGE.
 */


using System;
using System.Collections;
using System.Collections.Generic;
using System.ComponentModel;
using System.Globalization;
using Newtonsoft.Json;
using Newtonsoft.Json.Converters;


namespace XenAPI
{
    /// <summary>
    /// A user of the system
    /// First published in XenServer 4.0.
    /// </summary>
    public partial class User : XenObject<User>
    {
        public User()
        {
        }

        public User(string uuid,
            string short_name,
            string fullname,
            Dictionary<string, string> other_config)
        {
            this.uuid = uuid;
            this.short_name = short_name;
            this.fullname = fullname;
            this.other_config = other_config;
        }

        /// <summary>
        /// Creates a new User from a Proxy_User.
        /// </summary>
        /// <param name="proxy"></param>
        public User(Proxy_User proxy)
        {
            this.UpdateFromProxy(proxy);
        }

        /// <summary>
        /// Updates each field of this instance with the value of
        /// the corresponding field of a given User.
        /// </summary>
        public override void UpdateFrom(User update)
        {
            uuid = update.uuid;
            short_name = update.short_name;
            fullname = update.fullname;
            other_config = update.other_config;
        }

        internal void UpdateFromProxy(Proxy_User proxy)
        {
            uuid = proxy.uuid == null ? null : (string)proxy.uuid;
            short_name = proxy.short_name == null ? null : (string)proxy.short_name;
            fullname = proxy.fullname == null ? null : (string)proxy.fullname;
            other_config = proxy.other_config == null ? null : Maps.convert_from_proxy_string_string(proxy.other_config);
        }

        public Proxy_User ToProxy()
        {
            Proxy_User result_ = new Proxy_User();
            result_.uuid = uuid ?? "";
            result_.short_name = short_name ?? "";
            result_.fullname = fullname ?? "";
            result_.other_config = Maps.convert_to_proxy_string_string(other_config);
            return result_;
        }

        /// <summary>
        /// Creates a new User from a Hashtable.
        /// Note that the fields not contained in the Hashtable
        /// will be created with their default values.
        /// </summary>
        /// <param name="table"></param>
        public User(Hashtable table) : this()
        {
            UpdateFrom(table);
        }

        /// <summary>
        /// Given a Hashtable with field-value pairs, it updates the fields of this User
        /// with the values listed in the Hashtable. Note that only the fields contained
        /// in the Hashtable will be updated and the rest will remain the same.
        /// </summary>
        /// <param name="table"></param>
        public void UpdateFrom(Hashtable table)
        {
            if (table.ContainsKey("uuid"))
                uuid = Marshalling.ParseString(table, "uuid");
            if (table.ContainsKey("short_name"))
                short_name = Marshalling.ParseString(table, "short_name");
            if (table.ContainsKey("fullname"))
                fullname = Marshalling.ParseString(table, "fullname");
            if (table.ContainsKey("other_config"))
                other_config = Maps.convert_from_proxy_string_string(Marshalling.ParseHashTable(table, "other_config"));
        }

        public bool DeepEquals(User other)
        {
            if (ReferenceEquals(null, other))
                return false;
            if (ReferenceEquals(this, other))
                return true;

            return Helper.AreEqual2(this._uuid, other._uuid) &&
                Helper.AreEqual2(this._short_name, other._short_name) &&
                Helper.AreEqual2(this._fullname, other._fullname) &&
                Helper.AreEqual2(this._other_config, other._other_config);
        }

        internal static List<User> ProxyArrayToObjectList(Proxy_User[] input)
        {
            var result = new List<User>();
            foreach (var item in input)
                result.Add(new User(item));

            return result;
        }

        public override string SaveChanges(Session session, string opaqueRef, User server)
        {
            if (opaqueRef == null)
            {
                var reference = create(session, this);
                return reference == null ? null : reference.opaque_ref;
            }
            else
            {
                if (!Helper.AreEqual2(_fullname, server._fullname))
                {
                    User.set_fullname(session, opaqueRef, _fullname);
                }
                if (!Helper.AreEqual2(_other_config, server._other_config))
                {
                    User.set_other_config(session, opaqueRef, _other_config);
                }

                return null;
            }
        }
        /// <summary>
        /// Get a record containing the current state of the given user.
        /// First published in XenServer 4.0.
        /// Deprecated since XenServer 5.5.
        /// </summary>
        /// <param name="session">The session</param>
        /// <param name="_user">The opaque_ref of the given user</param>
        [Deprecated("XenServer 5.5")]
        public static User get_record(Session session, string _user)
        {
            if (session.JsonRpcClient != null)
<<<<<<< HEAD
                return session.JsonRpcClient.user_get_record(session.uuid, _user);
            else
                return new User((Proxy_User)session.proxy.user_get_record(session.uuid, _user ?? "").parse());
=======
                return session.JsonRpcClient.user_get_record(session.opaque_ref, _user);
            else
                return new User((Proxy_User)session.proxy.user_get_record(session.opaque_ref, _user ?? "").parse());
>>>>>>> 45f35ef0
        }

        /// <summary>
        /// Get a reference to the user instance with the specified UUID.
        /// First published in XenServer 4.0.
        /// Deprecated since XenServer 5.5.
        /// </summary>
        /// <param name="session">The session</param>
        /// <param name="_uuid">UUID of object to return</param>
        [Deprecated("XenServer 5.5")]
        public static XenRef<User> get_by_uuid(Session session, string _uuid)
        {
            if (session.JsonRpcClient != null)
<<<<<<< HEAD
                return session.JsonRpcClient.user_get_by_uuid(session.uuid, _uuid);
            else
                return XenRef<User>.Create(session.proxy.user_get_by_uuid(session.uuid, _uuid ?? "").parse());
=======
                return session.JsonRpcClient.user_get_by_uuid(session.opaque_ref, _uuid);
            else
                return XenRef<User>.Create(session.proxy.user_get_by_uuid(session.opaque_ref, _uuid ?? "").parse());
>>>>>>> 45f35ef0
        }

        /// <summary>
        /// Create a new user instance, and return its handle.
        /// First published in XenServer 4.0.
        /// Deprecated since XenServer 5.5.
        /// </summary>
        /// <param name="session">The session</param>
        /// <param name="_record">All constructor arguments</param>
        [Deprecated("XenServer 5.5")]
        public static XenRef<User> create(Session session, User _record)
        {
            if (session.JsonRpcClient != null)
<<<<<<< HEAD
                return session.JsonRpcClient.user_create(session.uuid, _record);
            else
                return XenRef<User>.Create(session.proxy.user_create(session.uuid, _record.ToProxy()).parse());
=======
                return session.JsonRpcClient.user_create(session.opaque_ref, _record);
            else
                return XenRef<User>.Create(session.proxy.user_create(session.opaque_ref, _record.ToProxy()).parse());
>>>>>>> 45f35ef0
        }

        /// <summary>
        /// Create a new user instance, and return its handle.
        /// First published in XenServer 4.0.
        /// Deprecated since XenServer 5.5.
        /// </summary>
        /// <param name="session">The session</param>
        /// <param name="_record">All constructor arguments</param>
        [Deprecated("XenServer 5.5")]
        public static XenRef<Task> async_create(Session session, User _record)
        {
          if (session.JsonRpcClient != null)
<<<<<<< HEAD
              return session.JsonRpcClient.async_user_create(session.uuid, _record);
          else
              return XenRef<Task>.Create(session.proxy.async_user_create(session.uuid, _record.ToProxy()).parse());
=======
              return session.JsonRpcClient.async_user_create(session.opaque_ref, _record);
          else
              return XenRef<Task>.Create(session.proxy.async_user_create(session.opaque_ref, _record.ToProxy()).parse());
>>>>>>> 45f35ef0
        }

        /// <summary>
        /// Destroy the specified user instance.
        /// First published in XenServer 4.0.
        /// Deprecated since XenServer 5.5.
        /// </summary>
        /// <param name="session">The session</param>
        /// <param name="_user">The opaque_ref of the given user</param>
        [Deprecated("XenServer 5.5")]
        public static void destroy(Session session, string _user)
        {
            if (session.JsonRpcClient != null)
<<<<<<< HEAD
                session.JsonRpcClient.user_destroy(session.uuid, _user);
            else
                session.proxy.user_destroy(session.uuid, _user ?? "").parse();
=======
                session.JsonRpcClient.user_destroy(session.opaque_ref, _user);
            else
                session.proxy.user_destroy(session.opaque_ref, _user ?? "").parse();
>>>>>>> 45f35ef0
        }

        /// <summary>
        /// Destroy the specified user instance.
        /// First published in XenServer 4.0.
        /// Deprecated since XenServer 5.5.
        /// </summary>
        /// <param name="session">The session</param>
        /// <param name="_user">The opaque_ref of the given user</param>
        [Deprecated("XenServer 5.5")]
        public static XenRef<Task> async_destroy(Session session, string _user)
        {
          if (session.JsonRpcClient != null)
<<<<<<< HEAD
              return session.JsonRpcClient.async_user_destroy(session.uuid, _user);
          else
              return XenRef<Task>.Create(session.proxy.async_user_destroy(session.uuid, _user ?? "").parse());
=======
              return session.JsonRpcClient.async_user_destroy(session.opaque_ref, _user);
          else
              return XenRef<Task>.Create(session.proxy.async_user_destroy(session.opaque_ref, _user ?? "").parse());
>>>>>>> 45f35ef0
        }

        /// <summary>
        /// Get the uuid field of the given user.
        /// First published in XenServer 4.0.
        /// </summary>
        /// <param name="session">The session</param>
        /// <param name="_user">The opaque_ref of the given user</param>
        public static string get_uuid(Session session, string _user)
        {
            if (session.JsonRpcClient != null)
<<<<<<< HEAD
                return session.JsonRpcClient.user_get_uuid(session.uuid, _user);
            else
                return (string)session.proxy.user_get_uuid(session.uuid, _user ?? "").parse();
=======
                return session.JsonRpcClient.user_get_uuid(session.opaque_ref, _user);
            else
                return (string)session.proxy.user_get_uuid(session.opaque_ref, _user ?? "").parse();
>>>>>>> 45f35ef0
        }

        /// <summary>
        /// Get the short_name field of the given user.
        /// First published in XenServer 4.0.
        /// </summary>
        /// <param name="session">The session</param>
        /// <param name="_user">The opaque_ref of the given user</param>
        public static string get_short_name(Session session, string _user)
        {
            if (session.JsonRpcClient != null)
<<<<<<< HEAD
                return session.JsonRpcClient.user_get_short_name(session.uuid, _user);
            else
                return (string)session.proxy.user_get_short_name(session.uuid, _user ?? "").parse();
=======
                return session.JsonRpcClient.user_get_short_name(session.opaque_ref, _user);
            else
                return (string)session.proxy.user_get_short_name(session.opaque_ref, _user ?? "").parse();
>>>>>>> 45f35ef0
        }

        /// <summary>
        /// Get the fullname field of the given user.
        /// First published in XenServer 4.0.
        /// </summary>
        /// <param name="session">The session</param>
        /// <param name="_user">The opaque_ref of the given user</param>
        public static string get_fullname(Session session, string _user)
        {
            if (session.JsonRpcClient != null)
<<<<<<< HEAD
                return session.JsonRpcClient.user_get_fullname(session.uuid, _user);
            else
                return (string)session.proxy.user_get_fullname(session.uuid, _user ?? "").parse();
=======
                return session.JsonRpcClient.user_get_fullname(session.opaque_ref, _user);
            else
                return (string)session.proxy.user_get_fullname(session.opaque_ref, _user ?? "").parse();
>>>>>>> 45f35ef0
        }

        /// <summary>
        /// Get the other_config field of the given user.
        /// First published in XenServer 5.0.
        /// </summary>
        /// <param name="session">The session</param>
        /// <param name="_user">The opaque_ref of the given user</param>
        public static Dictionary<string, string> get_other_config(Session session, string _user)
        {
            if (session.JsonRpcClient != null)
<<<<<<< HEAD
                return session.JsonRpcClient.user_get_other_config(session.uuid, _user);
            else
                return Maps.convert_from_proxy_string_string(session.proxy.user_get_other_config(session.uuid, _user ?? "").parse());
=======
                return session.JsonRpcClient.user_get_other_config(session.opaque_ref, _user);
            else
                return Maps.convert_from_proxy_string_string(session.proxy.user_get_other_config(session.opaque_ref, _user ?? "").parse());
>>>>>>> 45f35ef0
        }

        /// <summary>
        /// Set the fullname field of the given user.
        /// First published in XenServer 4.0.
        /// </summary>
        /// <param name="session">The session</param>
        /// <param name="_user">The opaque_ref of the given user</param>
        /// <param name="_fullname">New value to set</param>
        public static void set_fullname(Session session, string _user, string _fullname)
        {
            if (session.JsonRpcClient != null)
<<<<<<< HEAD
                session.JsonRpcClient.user_set_fullname(session.uuid, _user, _fullname);
            else
                session.proxy.user_set_fullname(session.uuid, _user ?? "", _fullname ?? "").parse();
=======
                session.JsonRpcClient.user_set_fullname(session.opaque_ref, _user, _fullname);
            else
                session.proxy.user_set_fullname(session.opaque_ref, _user ?? "", _fullname ?? "").parse();
>>>>>>> 45f35ef0
        }

        /// <summary>
        /// Set the other_config field of the given user.
        /// First published in XenServer 5.0.
        /// </summary>
        /// <param name="session">The session</param>
        /// <param name="_user">The opaque_ref of the given user</param>
        /// <param name="_other_config">New value to set</param>
        public static void set_other_config(Session session, string _user, Dictionary<string, string> _other_config)
        {
            if (session.JsonRpcClient != null)
<<<<<<< HEAD
                session.JsonRpcClient.user_set_other_config(session.uuid, _user, _other_config);
            else
                session.proxy.user_set_other_config(session.uuid, _user ?? "", Maps.convert_to_proxy_string_string(_other_config)).parse();
=======
                session.JsonRpcClient.user_set_other_config(session.opaque_ref, _user, _other_config);
            else
                session.proxy.user_set_other_config(session.opaque_ref, _user ?? "", Maps.convert_to_proxy_string_string(_other_config)).parse();
>>>>>>> 45f35ef0
        }

        /// <summary>
        /// Add the given key-value pair to the other_config field of the given user.
        /// First published in XenServer 5.0.
        /// </summary>
        /// <param name="session">The session</param>
        /// <param name="_user">The opaque_ref of the given user</param>
        /// <param name="_key">Key to add</param>
        /// <param name="_value">Value to add</param>
        public static void add_to_other_config(Session session, string _user, string _key, string _value)
        {
            if (session.JsonRpcClient != null)
<<<<<<< HEAD
                session.JsonRpcClient.user_add_to_other_config(session.uuid, _user, _key, _value);
            else
                session.proxy.user_add_to_other_config(session.uuid, _user ?? "", _key ?? "", _value ?? "").parse();
=======
                session.JsonRpcClient.user_add_to_other_config(session.opaque_ref, _user, _key, _value);
            else
                session.proxy.user_add_to_other_config(session.opaque_ref, _user ?? "", _key ?? "", _value ?? "").parse();
>>>>>>> 45f35ef0
        }

        /// <summary>
        /// Remove the given key and its corresponding value from the other_config field of the given user.  If the key is not in that Map, then do nothing.
        /// First published in XenServer 5.0.
        /// </summary>
        /// <param name="session">The session</param>
        /// <param name="_user">The opaque_ref of the given user</param>
        /// <param name="_key">Key to remove</param>
        public static void remove_from_other_config(Session session, string _user, string _key)
        {
            if (session.JsonRpcClient != null)
<<<<<<< HEAD
                session.JsonRpcClient.user_remove_from_other_config(session.uuid, _user, _key);
            else
                session.proxy.user_remove_from_other_config(session.uuid, _user ?? "", _key ?? "").parse();
=======
                session.JsonRpcClient.user_remove_from_other_config(session.opaque_ref, _user, _key);
            else
                session.proxy.user_remove_from_other_config(session.opaque_ref, _user ?? "", _key ?? "").parse();
>>>>>>> 45f35ef0
        }

        /// <summary>
        /// Unique identifier/object reference
        /// </summary>
        public virtual string uuid
        {
            get { return _uuid; }
            set
            {
                if (!Helper.AreEqual(value, _uuid))
                {
                    _uuid = value;
                    Changed = true;
                    NotifyPropertyChanged("uuid");
                }
            }
        }
        private string _uuid = "";

        /// <summary>
        /// short name (e.g. userid)
        /// </summary>
        public virtual string short_name
        {
            get { return _short_name; }
            set
            {
                if (!Helper.AreEqual(value, _short_name))
                {
                    _short_name = value;
                    Changed = true;
                    NotifyPropertyChanged("short_name");
                }
            }
        }
        private string _short_name = "";

        /// <summary>
        /// full name
        /// </summary>
        public virtual string fullname
        {
            get { return _fullname; }
            set
            {
                if (!Helper.AreEqual(value, _fullname))
                {
                    _fullname = value;
                    Changed = true;
                    NotifyPropertyChanged("fullname");
                }
            }
        }
        private string _fullname = "";

        /// <summary>
        /// additional configuration
        /// First published in XenServer 5.0.
        /// </summary>
        [JsonConverter(typeof(StringStringMapConverter))]
        public virtual Dictionary<string, string> other_config
        {
            get { return _other_config; }
            set
            {
                if (!Helper.AreEqual(value, _other_config))
                {
                    _other_config = value;
                    Changed = true;
                    NotifyPropertyChanged("other_config");
                }
            }
        }
        private Dictionary<string, string> _other_config = new Dictionary<string, string>() {};
    }
}
<|MERGE_RESOLUTION|>--- conflicted
+++ resolved
@@ -1,546 +1,462 @@
-/*
- * Copyright (c) Citrix Systems, Inc.
- * All rights reserved.
- *
- * Redistribution and use in source and binary forms, with or without
- * modification, are permitted provided that the following conditions
- * are met:
- *
- *   1) Redistributions of source code must retain the above copyright
- *      notice, this list of conditions and the following disclaimer.
- *
- *   2) Redistributions in binary form must reproduce the above
- *      copyright notice, this list of conditions and the following
- *      disclaimer in the documentation and/or other materials
- *      provided with the distribution.
- *
- * THIS SOFTWARE IS PROVIDED BY THE COPYRIGHT HOLDERS AND CONTRIBUTORS
- * "AS IS" AND ANY EXPRESS OR IMPLIED WARRANTIES, INCLUDING, BUT NOT
- * LIMITED TO, THE IMPLIED WARRANTIES OF MERCHANTABILITY AND FITNESS
- * FOR A PARTICULAR PURPOSE ARE DISCLAIMED. IN NO EVENT SHALL THE
- * COPYRIGHT HOLDER OR CONTRIBUTORS BE LIABLE FOR ANY DIRECT,
- * INDIRECT, INCIDENTAL, SPECIAL, EXEMPLARY, OR CONSEQUENTIAL DAMAGES
- * (INCLUDING, BUT NOT LIMITED TO, PROCUREMENT OF SUBSTITUTE GOODS OR
- * SERVICES; LOSS OF USE, DATA, OR PROFITS; OR BUSINESS INTERRUPTION)
- * HOWEVER CAUSED AND ON ANY THEORY OF LIABILITY, WHETHER IN CONTRACT,
- * STRICT LIABILITY, OR TORT (INCLUDING NEGLIGENCE OR OTHERWISE)
- * ARISING IN ANY WAY OUT OF THE USE OF THIS SOFTWARE, EVEN IF ADVISED
- * OF THE POSSIBILITY OF SUCH DAMAGE.
- */
-
-
-using System;
-using System.Collections;
-using System.Collections.Generic;
-using System.ComponentModel;
-using System.Globalization;
-using Newtonsoft.Json;
-using Newtonsoft.Json.Converters;
-
-
-namespace XenAPI
-{
-    /// <summary>
-    /// A user of the system
-    /// First published in XenServer 4.0.
-    /// </summary>
-    public partial class User : XenObject<User>
-    {
-        public User()
-        {
-        }
-
-        public User(string uuid,
-            string short_name,
-            string fullname,
-            Dictionary<string, string> other_config)
-        {
-            this.uuid = uuid;
-            this.short_name = short_name;
-            this.fullname = fullname;
-            this.other_config = other_config;
-        }
-
-        /// <summary>
-        /// Creates a new User from a Proxy_User.
-        /// </summary>
-        /// <param name="proxy"></param>
-        public User(Proxy_User proxy)
-        {
-            this.UpdateFromProxy(proxy);
-        }
-
-        /// <summary>
-        /// Updates each field of this instance with the value of
-        /// the corresponding field of a given User.
-        /// </summary>
-        public override void UpdateFrom(User update)
-        {
-            uuid = update.uuid;
-            short_name = update.short_name;
-            fullname = update.fullname;
-            other_config = update.other_config;
-        }
-
-        internal void UpdateFromProxy(Proxy_User proxy)
-        {
-            uuid = proxy.uuid == null ? null : (string)proxy.uuid;
-            short_name = proxy.short_name == null ? null : (string)proxy.short_name;
-            fullname = proxy.fullname == null ? null : (string)proxy.fullname;
-            other_config = proxy.other_config == null ? null : Maps.convert_from_proxy_string_string(proxy.other_config);
-        }
-
-        public Proxy_User ToProxy()
-        {
-            Proxy_User result_ = new Proxy_User();
-            result_.uuid = uuid ?? "";
-            result_.short_name = short_name ?? "";
-            result_.fullname = fullname ?? "";
-            result_.other_config = Maps.convert_to_proxy_string_string(other_config);
-            return result_;
-        }
-
-        /// <summary>
-        /// Creates a new User from a Hashtable.
-        /// Note that the fields not contained in the Hashtable
-        /// will be created with their default values.
-        /// </summary>
-        /// <param name="table"></param>
-        public User(Hashtable table) : this()
-        {
-            UpdateFrom(table);
-        }
-
-        /// <summary>
-        /// Given a Hashtable with field-value pairs, it updates the fields of this User
-        /// with the values listed in the Hashtable. Note that only the fields contained
-        /// in the Hashtable will be updated and the rest will remain the same.
-        /// </summary>
-        /// <param name="table"></param>
-        public void UpdateFrom(Hashtable table)
-        {
-            if (table.ContainsKey("uuid"))
-                uuid = Marshalling.ParseString(table, "uuid");
-            if (table.ContainsKey("short_name"))
-                short_name = Marshalling.ParseString(table, "short_name");
-            if (table.ContainsKey("fullname"))
-                fullname = Marshalling.ParseString(table, "fullname");
-            if (table.ContainsKey("other_config"))
-                other_config = Maps.convert_from_proxy_string_string(Marshalling.ParseHashTable(table, "other_config"));
-        }
-
-        public bool DeepEquals(User other)
-        {
-            if (ReferenceEquals(null, other))
-                return false;
-            if (ReferenceEquals(this, other))
-                return true;
-
-            return Helper.AreEqual2(this._uuid, other._uuid) &&
-                Helper.AreEqual2(this._short_name, other._short_name) &&
-                Helper.AreEqual2(this._fullname, other._fullname) &&
-                Helper.AreEqual2(this._other_config, other._other_config);
-        }
-
-        internal static List<User> ProxyArrayToObjectList(Proxy_User[] input)
-        {
-            var result = new List<User>();
-            foreach (var item in input)
-                result.Add(new User(item));
-
-            return result;
-        }
-
-        public override string SaveChanges(Session session, string opaqueRef, User server)
-        {
-            if (opaqueRef == null)
-            {
-                var reference = create(session, this);
-                return reference == null ? null : reference.opaque_ref;
-            }
-            else
-            {
-                if (!Helper.AreEqual2(_fullname, server._fullname))
-                {
-                    User.set_fullname(session, opaqueRef, _fullname);
-                }
-                if (!Helper.AreEqual2(_other_config, server._other_config))
-                {
-                    User.set_other_config(session, opaqueRef, _other_config);
-                }
-
-                return null;
-            }
-        }
-        /// <summary>
-        /// Get a record containing the current state of the given user.
-        /// First published in XenServer 4.0.
-        /// Deprecated since XenServer 5.5.
-        /// </summary>
-        /// <param name="session">The session</param>
-        /// <param name="_user">The opaque_ref of the given user</param>
-        [Deprecated("XenServer 5.5")]
-        public static User get_record(Session session, string _user)
-        {
-            if (session.JsonRpcClient != null)
-<<<<<<< HEAD
-                return session.JsonRpcClient.user_get_record(session.uuid, _user);
-            else
-                return new User((Proxy_User)session.proxy.user_get_record(session.uuid, _user ?? "").parse());
-=======
-                return session.JsonRpcClient.user_get_record(session.opaque_ref, _user);
-            else
-                return new User((Proxy_User)session.proxy.user_get_record(session.opaque_ref, _user ?? "").parse());
->>>>>>> 45f35ef0
-        }
-
-        /// <summary>
-        /// Get a reference to the user instance with the specified UUID.
-        /// First published in XenServer 4.0.
-        /// Deprecated since XenServer 5.5.
-        /// </summary>
-        /// <param name="session">The session</param>
-        /// <param name="_uuid">UUID of object to return</param>
-        [Deprecated("XenServer 5.5")]
-        public static XenRef<User> get_by_uuid(Session session, string _uuid)
-        {
-            if (session.JsonRpcClient != null)
-<<<<<<< HEAD
-                return session.JsonRpcClient.user_get_by_uuid(session.uuid, _uuid);
-            else
-                return XenRef<User>.Create(session.proxy.user_get_by_uuid(session.uuid, _uuid ?? "").parse());
-=======
-                return session.JsonRpcClient.user_get_by_uuid(session.opaque_ref, _uuid);
-            else
-                return XenRef<User>.Create(session.proxy.user_get_by_uuid(session.opaque_ref, _uuid ?? "").parse());
->>>>>>> 45f35ef0
-        }
-
-        /// <summary>
-        /// Create a new user instance, and return its handle.
-        /// First published in XenServer 4.0.
-        /// Deprecated since XenServer 5.5.
-        /// </summary>
-        /// <param name="session">The session</param>
-        /// <param name="_record">All constructor arguments</param>
-        [Deprecated("XenServer 5.5")]
-        public static XenRef<User> create(Session session, User _record)
-        {
-            if (session.JsonRpcClient != null)
-<<<<<<< HEAD
-                return session.JsonRpcClient.user_create(session.uuid, _record);
-            else
-                return XenRef<User>.Create(session.proxy.user_create(session.uuid, _record.ToProxy()).parse());
-=======
-                return session.JsonRpcClient.user_create(session.opaque_ref, _record);
-            else
-                return XenRef<User>.Create(session.proxy.user_create(session.opaque_ref, _record.ToProxy()).parse());
->>>>>>> 45f35ef0
-        }
-
-        /// <summary>
-        /// Create a new user instance, and return its handle.
-        /// First published in XenServer 4.0.
-        /// Deprecated since XenServer 5.5.
-        /// </summary>
-        /// <param name="session">The session</param>
-        /// <param name="_record">All constructor arguments</param>
-        [Deprecated("XenServer 5.5")]
-        public static XenRef<Task> async_create(Session session, User _record)
-        {
-          if (session.JsonRpcClient != null)
-<<<<<<< HEAD
-              return session.JsonRpcClient.async_user_create(session.uuid, _record);
-          else
-              return XenRef<Task>.Create(session.proxy.async_user_create(session.uuid, _record.ToProxy()).parse());
-=======
-              return session.JsonRpcClient.async_user_create(session.opaque_ref, _record);
-          else
-              return XenRef<Task>.Create(session.proxy.async_user_create(session.opaque_ref, _record.ToProxy()).parse());
->>>>>>> 45f35ef0
-        }
-
-        /// <summary>
-        /// Destroy the specified user instance.
-        /// First published in XenServer 4.0.
-        /// Deprecated since XenServer 5.5.
-        /// </summary>
-        /// <param name="session">The session</param>
-        /// <param name="_user">The opaque_ref of the given user</param>
-        [Deprecated("XenServer 5.5")]
-        public static void destroy(Session session, string _user)
-        {
-            if (session.JsonRpcClient != null)
-<<<<<<< HEAD
-                session.JsonRpcClient.user_destroy(session.uuid, _user);
-            else
-                session.proxy.user_destroy(session.uuid, _user ?? "").parse();
-=======
-                session.JsonRpcClient.user_destroy(session.opaque_ref, _user);
-            else
-                session.proxy.user_destroy(session.opaque_ref, _user ?? "").parse();
->>>>>>> 45f35ef0
-        }
-
-        /// <summary>
-        /// Destroy the specified user instance.
-        /// First published in XenServer 4.0.
-        /// Deprecated since XenServer 5.5.
-        /// </summary>
-        /// <param name="session">The session</param>
-        /// <param name="_user">The opaque_ref of the given user</param>
-        [Deprecated("XenServer 5.5")]
-        public static XenRef<Task> async_destroy(Session session, string _user)
-        {
-          if (session.JsonRpcClient != null)
-<<<<<<< HEAD
-              return session.JsonRpcClient.async_user_destroy(session.uuid, _user);
-          else
-              return XenRef<Task>.Create(session.proxy.async_user_destroy(session.uuid, _user ?? "").parse());
-=======
-              return session.JsonRpcClient.async_user_destroy(session.opaque_ref, _user);
-          else
-              return XenRef<Task>.Create(session.proxy.async_user_destroy(session.opaque_ref, _user ?? "").parse());
->>>>>>> 45f35ef0
-        }
-
-        /// <summary>
-        /// Get the uuid field of the given user.
-        /// First published in XenServer 4.0.
-        /// </summary>
-        /// <param name="session">The session</param>
-        /// <param name="_user">The opaque_ref of the given user</param>
-        public static string get_uuid(Session session, string _user)
-        {
-            if (session.JsonRpcClient != null)
-<<<<<<< HEAD
-                return session.JsonRpcClient.user_get_uuid(session.uuid, _user);
-            else
-                return (string)session.proxy.user_get_uuid(session.uuid, _user ?? "").parse();
-=======
-                return session.JsonRpcClient.user_get_uuid(session.opaque_ref, _user);
-            else
-                return (string)session.proxy.user_get_uuid(session.opaque_ref, _user ?? "").parse();
->>>>>>> 45f35ef0
-        }
-
-        /// <summary>
-        /// Get the short_name field of the given user.
-        /// First published in XenServer 4.0.
-        /// </summary>
-        /// <param name="session">The session</param>
-        /// <param name="_user">The opaque_ref of the given user</param>
-        public static string get_short_name(Session session, string _user)
-        {
-            if (session.JsonRpcClient != null)
-<<<<<<< HEAD
-                return session.JsonRpcClient.user_get_short_name(session.uuid, _user);
-            else
-                return (string)session.proxy.user_get_short_name(session.uuid, _user ?? "").parse();
-=======
-                return session.JsonRpcClient.user_get_short_name(session.opaque_ref, _user);
-            else
-                return (string)session.proxy.user_get_short_name(session.opaque_ref, _user ?? "").parse();
->>>>>>> 45f35ef0
-        }
-
-        /// <summary>
-        /// Get the fullname field of the given user.
-        /// First published in XenServer 4.0.
-        /// </summary>
-        /// <param name="session">The session</param>
-        /// <param name="_user">The opaque_ref of the given user</param>
-        public static string get_fullname(Session session, string _user)
-        {
-            if (session.JsonRpcClient != null)
-<<<<<<< HEAD
-                return session.JsonRpcClient.user_get_fullname(session.uuid, _user);
-            else
-                return (string)session.proxy.user_get_fullname(session.uuid, _user ?? "").parse();
-=======
-                return session.JsonRpcClient.user_get_fullname(session.opaque_ref, _user);
-            else
-                return (string)session.proxy.user_get_fullname(session.opaque_ref, _user ?? "").parse();
->>>>>>> 45f35ef0
-        }
-
-        /// <summary>
-        /// Get the other_config field of the given user.
-        /// First published in XenServer 5.0.
-        /// </summary>
-        /// <param name="session">The session</param>
-        /// <param name="_user">The opaque_ref of the given user</param>
-        public static Dictionary<string, string> get_other_config(Session session, string _user)
-        {
-            if (session.JsonRpcClient != null)
-<<<<<<< HEAD
-                return session.JsonRpcClient.user_get_other_config(session.uuid, _user);
-            else
-                return Maps.convert_from_proxy_string_string(session.proxy.user_get_other_config(session.uuid, _user ?? "").parse());
-=======
-                return session.JsonRpcClient.user_get_other_config(session.opaque_ref, _user);
-            else
-                return Maps.convert_from_proxy_string_string(session.proxy.user_get_other_config(session.opaque_ref, _user ?? "").parse());
->>>>>>> 45f35ef0
-        }
-
-        /// <summary>
-        /// Set the fullname field of the given user.
-        /// First published in XenServer 4.0.
-        /// </summary>
-        /// <param name="session">The session</param>
-        /// <param name="_user">The opaque_ref of the given user</param>
-        /// <param name="_fullname">New value to set</param>
-        public static void set_fullname(Session session, string _user, string _fullname)
-        {
-            if (session.JsonRpcClient != null)
-<<<<<<< HEAD
-                session.JsonRpcClient.user_set_fullname(session.uuid, _user, _fullname);
-            else
-                session.proxy.user_set_fullname(session.uuid, _user ?? "", _fullname ?? "").parse();
-=======
-                session.JsonRpcClient.user_set_fullname(session.opaque_ref, _user, _fullname);
-            else
-                session.proxy.user_set_fullname(session.opaque_ref, _user ?? "", _fullname ?? "").parse();
->>>>>>> 45f35ef0
-        }
-
-        /// <summary>
-        /// Set the other_config field of the given user.
-        /// First published in XenServer 5.0.
-        /// </summary>
-        /// <param name="session">The session</param>
-        /// <param name="_user">The opaque_ref of the given user</param>
-        /// <param name="_other_config">New value to set</param>
-        public static void set_other_config(Session session, string _user, Dictionary<string, string> _other_config)
-        {
-            if (session.JsonRpcClient != null)
-<<<<<<< HEAD
-                session.JsonRpcClient.user_set_other_config(session.uuid, _user, _other_config);
-            else
-                session.proxy.user_set_other_config(session.uuid, _user ?? "", Maps.convert_to_proxy_string_string(_other_config)).parse();
-=======
-                session.JsonRpcClient.user_set_other_config(session.opaque_ref, _user, _other_config);
-            else
-                session.proxy.user_set_other_config(session.opaque_ref, _user ?? "", Maps.convert_to_proxy_string_string(_other_config)).parse();
->>>>>>> 45f35ef0
-        }
-
-        /// <summary>
-        /// Add the given key-value pair to the other_config field of the given user.
-        /// First published in XenServer 5.0.
-        /// </summary>
-        /// <param name="session">The session</param>
-        /// <param name="_user">The opaque_ref of the given user</param>
-        /// <param name="_key">Key to add</param>
-        /// <param name="_value">Value to add</param>
-        public static void add_to_other_config(Session session, string _user, string _key, string _value)
-        {
-            if (session.JsonRpcClient != null)
-<<<<<<< HEAD
-                session.JsonRpcClient.user_add_to_other_config(session.uuid, _user, _key, _value);
-            else
-                session.proxy.user_add_to_other_config(session.uuid, _user ?? "", _key ?? "", _value ?? "").parse();
-=======
-                session.JsonRpcClient.user_add_to_other_config(session.opaque_ref, _user, _key, _value);
-            else
-                session.proxy.user_add_to_other_config(session.opaque_ref, _user ?? "", _key ?? "", _value ?? "").parse();
->>>>>>> 45f35ef0
-        }
-
-        /// <summary>
-        /// Remove the given key and its corresponding value from the other_config field of the given user.  If the key is not in that Map, then do nothing.
-        /// First published in XenServer 5.0.
-        /// </summary>
-        /// <param name="session">The session</param>
-        /// <param name="_user">The opaque_ref of the given user</param>
-        /// <param name="_key">Key to remove</param>
-        public static void remove_from_other_config(Session session, string _user, string _key)
-        {
-            if (session.JsonRpcClient != null)
-<<<<<<< HEAD
-                session.JsonRpcClient.user_remove_from_other_config(session.uuid, _user, _key);
-            else
-                session.proxy.user_remove_from_other_config(session.uuid, _user ?? "", _key ?? "").parse();
-=======
-                session.JsonRpcClient.user_remove_from_other_config(session.opaque_ref, _user, _key);
-            else
-                session.proxy.user_remove_from_other_config(session.opaque_ref, _user ?? "", _key ?? "").parse();
->>>>>>> 45f35ef0
-        }
-
-        /// <summary>
-        /// Unique identifier/object reference
-        /// </summary>
-        public virtual string uuid
-        {
-            get { return _uuid; }
-            set
-            {
-                if (!Helper.AreEqual(value, _uuid))
-                {
-                    _uuid = value;
-                    Changed = true;
-                    NotifyPropertyChanged("uuid");
-                }
-            }
-        }
-        private string _uuid = "";
-
-        /// <summary>
-        /// short name (e.g. userid)
-        /// </summary>
-        public virtual string short_name
-        {
-            get { return _short_name; }
-            set
-            {
-                if (!Helper.AreEqual(value, _short_name))
-                {
-                    _short_name = value;
-                    Changed = true;
-                    NotifyPropertyChanged("short_name");
-                }
-            }
-        }
-        private string _short_name = "";
-
-        /// <summary>
-        /// full name
-        /// </summary>
-        public virtual string fullname
-        {
-            get { return _fullname; }
-            set
-            {
-                if (!Helper.AreEqual(value, _fullname))
-                {
-                    _fullname = value;
-                    Changed = true;
-                    NotifyPropertyChanged("fullname");
-                }
-            }
-        }
-        private string _fullname = "";
-
-        /// <summary>
-        /// additional configuration
-        /// First published in XenServer 5.0.
-        /// </summary>
-        [JsonConverter(typeof(StringStringMapConverter))]
-        public virtual Dictionary<string, string> other_config
-        {
-            get { return _other_config; }
-            set
-            {
-                if (!Helper.AreEqual(value, _other_config))
-                {
-                    _other_config = value;
-                    Changed = true;
-                    NotifyPropertyChanged("other_config");
-                }
-            }
-        }
-        private Dictionary<string, string> _other_config = new Dictionary<string, string>() {};
-    }
-}
+/*
+ * Copyright (c) Citrix Systems, Inc.
+ * All rights reserved.
+ *
+ * Redistribution and use in source and binary forms, with or without
+ * modification, are permitted provided that the following conditions
+ * are met:
+ *
+ *   1) Redistributions of source code must retain the above copyright
+ *      notice, this list of conditions and the following disclaimer.
+ *
+ *   2) Redistributions in binary form must reproduce the above
+ *      copyright notice, this list of conditions and the following
+ *      disclaimer in the documentation and/or other materials
+ *      provided with the distribution.
+ *
+ * THIS SOFTWARE IS PROVIDED BY THE COPYRIGHT HOLDERS AND CONTRIBUTORS
+ * "AS IS" AND ANY EXPRESS OR IMPLIED WARRANTIES, INCLUDING, BUT NOT
+ * LIMITED TO, THE IMPLIED WARRANTIES OF MERCHANTABILITY AND FITNESS
+ * FOR A PARTICULAR PURPOSE ARE DISCLAIMED. IN NO EVENT SHALL THE
+ * COPYRIGHT HOLDER OR CONTRIBUTORS BE LIABLE FOR ANY DIRECT,
+ * INDIRECT, INCIDENTAL, SPECIAL, EXEMPLARY, OR CONSEQUENTIAL DAMAGES
+ * (INCLUDING, BUT NOT LIMITED TO, PROCUREMENT OF SUBSTITUTE GOODS OR
+ * SERVICES; LOSS OF USE, DATA, OR PROFITS; OR BUSINESS INTERRUPTION)
+ * HOWEVER CAUSED AND ON ANY THEORY OF LIABILITY, WHETHER IN CONTRACT,
+ * STRICT LIABILITY, OR TORT (INCLUDING NEGLIGENCE OR OTHERWISE)
+ * ARISING IN ANY WAY OUT OF THE USE OF THIS SOFTWARE, EVEN IF ADVISED
+ * OF THE POSSIBILITY OF SUCH DAMAGE.
+ */
+
+
+using System;
+using System.Collections;
+using System.Collections.Generic;
+using System.ComponentModel;
+using System.Globalization;
+using Newtonsoft.Json;
+using Newtonsoft.Json.Converters;
+
+
+namespace XenAPI
+{
+    /// <summary>
+    /// A user of the system
+    /// First published in XenServer 4.0.
+    /// </summary>
+    public partial class User : XenObject<User>
+    {
+        public User()
+        {
+        }
+
+        public User(string uuid,
+            string short_name,
+            string fullname,
+            Dictionary<string, string> other_config)
+        {
+            this.uuid = uuid;
+            this.short_name = short_name;
+            this.fullname = fullname;
+            this.other_config = other_config;
+        }
+
+        /// <summary>
+        /// Creates a new User from a Proxy_User.
+        /// </summary>
+        /// <param name="proxy"></param>
+        public User(Proxy_User proxy)
+        {
+            this.UpdateFromProxy(proxy);
+        }
+
+        /// <summary>
+        /// Updates each field of this instance with the value of
+        /// the corresponding field of a given User.
+        /// </summary>
+        public override void UpdateFrom(User update)
+        {
+            uuid = update.uuid;
+            short_name = update.short_name;
+            fullname = update.fullname;
+            other_config = update.other_config;
+        }
+
+        internal void UpdateFromProxy(Proxy_User proxy)
+        {
+            uuid = proxy.uuid == null ? null : (string)proxy.uuid;
+            short_name = proxy.short_name == null ? null : (string)proxy.short_name;
+            fullname = proxy.fullname == null ? null : (string)proxy.fullname;
+            other_config = proxy.other_config == null ? null : Maps.convert_from_proxy_string_string(proxy.other_config);
+        }
+
+        public Proxy_User ToProxy()
+        {
+            Proxy_User result_ = new Proxy_User();
+            result_.uuid = uuid ?? "";
+            result_.short_name = short_name ?? "";
+            result_.fullname = fullname ?? "";
+            result_.other_config = Maps.convert_to_proxy_string_string(other_config);
+            return result_;
+        }
+
+        /// <summary>
+        /// Creates a new User from a Hashtable.
+        /// Note that the fields not contained in the Hashtable
+        /// will be created with their default values.
+        /// </summary>
+        /// <param name="table"></param>
+        public User(Hashtable table) : this()
+        {
+            UpdateFrom(table);
+        }
+
+        /// <summary>
+        /// Given a Hashtable with field-value pairs, it updates the fields of this User
+        /// with the values listed in the Hashtable. Note that only the fields contained
+        /// in the Hashtable will be updated and the rest will remain the same.
+        /// </summary>
+        /// <param name="table"></param>
+        public void UpdateFrom(Hashtable table)
+        {
+            if (table.ContainsKey("uuid"))
+                uuid = Marshalling.ParseString(table, "uuid");
+            if (table.ContainsKey("short_name"))
+                short_name = Marshalling.ParseString(table, "short_name");
+            if (table.ContainsKey("fullname"))
+                fullname = Marshalling.ParseString(table, "fullname");
+            if (table.ContainsKey("other_config"))
+                other_config = Maps.convert_from_proxy_string_string(Marshalling.ParseHashTable(table, "other_config"));
+        }
+
+        public bool DeepEquals(User other)
+        {
+            if (ReferenceEquals(null, other))
+                return false;
+            if (ReferenceEquals(this, other))
+                return true;
+
+            return Helper.AreEqual2(this._uuid, other._uuid) &&
+                Helper.AreEqual2(this._short_name, other._short_name) &&
+                Helper.AreEqual2(this._fullname, other._fullname) &&
+                Helper.AreEqual2(this._other_config, other._other_config);
+        }
+
+        internal static List<User> ProxyArrayToObjectList(Proxy_User[] input)
+        {
+            var result = new List<User>();
+            foreach (var item in input)
+                result.Add(new User(item));
+
+            return result;
+        }
+
+        public override string SaveChanges(Session session, string opaqueRef, User server)
+        {
+            if (opaqueRef == null)
+            {
+                var reference = create(session, this);
+                return reference == null ? null : reference.opaque_ref;
+            }
+            else
+            {
+                if (!Helper.AreEqual2(_fullname, server._fullname))
+                {
+                    User.set_fullname(session, opaqueRef, _fullname);
+                }
+                if (!Helper.AreEqual2(_other_config, server._other_config))
+                {
+                    User.set_other_config(session, opaqueRef, _other_config);
+                }
+
+                return null;
+            }
+        }
+        /// <summary>
+        /// Get a record containing the current state of the given user.
+        /// First published in XenServer 4.0.
+        /// Deprecated since XenServer 5.5.
+        /// </summary>
+        /// <param name="session">The session</param>
+        /// <param name="_user">The opaque_ref of the given user</param>
+        [Deprecated("XenServer 5.5")]
+        public static User get_record(Session session, string _user)
+        {
+            if (session.JsonRpcClient != null)
+                return session.JsonRpcClient.user_get_record(session.opaque_ref, _user);
+            else
+                return new User((Proxy_User)session.proxy.user_get_record(session.opaque_ref, _user ?? "").parse());
+        }
+
+        /// <summary>
+        /// Get a reference to the user instance with the specified UUID.
+        /// First published in XenServer 4.0.
+        /// Deprecated since XenServer 5.5.
+        /// </summary>
+        /// <param name="session">The session</param>
+        /// <param name="_uuid">UUID of object to return</param>
+        [Deprecated("XenServer 5.5")]
+        public static XenRef<User> get_by_uuid(Session session, string _uuid)
+        {
+            if (session.JsonRpcClient != null)
+                return session.JsonRpcClient.user_get_by_uuid(session.opaque_ref, _uuid);
+            else
+                return XenRef<User>.Create(session.proxy.user_get_by_uuid(session.opaque_ref, _uuid ?? "").parse());
+        }
+
+        /// <summary>
+        /// Create a new user instance, and return its handle.
+        /// First published in XenServer 4.0.
+        /// Deprecated since XenServer 5.5.
+        /// </summary>
+        /// <param name="session">The session</param>
+        /// <param name="_record">All constructor arguments</param>
+        [Deprecated("XenServer 5.5")]
+        public static XenRef<User> create(Session session, User _record)
+        {
+            if (session.JsonRpcClient != null)
+                return session.JsonRpcClient.user_create(session.opaque_ref, _record);
+            else
+                return XenRef<User>.Create(session.proxy.user_create(session.opaque_ref, _record.ToProxy()).parse());
+        }
+
+        /// <summary>
+        /// Create a new user instance, and return its handle.
+        /// First published in XenServer 4.0.
+        /// Deprecated since XenServer 5.5.
+        /// </summary>
+        /// <param name="session">The session</param>
+        /// <param name="_record">All constructor arguments</param>
+        [Deprecated("XenServer 5.5")]
+        public static XenRef<Task> async_create(Session session, User _record)
+        {
+          if (session.JsonRpcClient != null)
+              return session.JsonRpcClient.async_user_create(session.opaque_ref, _record);
+          else
+              return XenRef<Task>.Create(session.proxy.async_user_create(session.opaque_ref, _record.ToProxy()).parse());
+        }
+
+        /// <summary>
+        /// Destroy the specified user instance.
+        /// First published in XenServer 4.0.
+        /// Deprecated since XenServer 5.5.
+        /// </summary>
+        /// <param name="session">The session</param>
+        /// <param name="_user">The opaque_ref of the given user</param>
+        [Deprecated("XenServer 5.5")]
+        public static void destroy(Session session, string _user)
+        {
+            if (session.JsonRpcClient != null)
+                session.JsonRpcClient.user_destroy(session.opaque_ref, _user);
+            else
+                session.proxy.user_destroy(session.opaque_ref, _user ?? "").parse();
+        }
+
+        /// <summary>
+        /// Destroy the specified user instance.
+        /// First published in XenServer 4.0.
+        /// Deprecated since XenServer 5.5.
+        /// </summary>
+        /// <param name="session">The session</param>
+        /// <param name="_user">The opaque_ref of the given user</param>
+        [Deprecated("XenServer 5.5")]
+        public static XenRef<Task> async_destroy(Session session, string _user)
+        {
+          if (session.JsonRpcClient != null)
+              return session.JsonRpcClient.async_user_destroy(session.opaque_ref, _user);
+          else
+              return XenRef<Task>.Create(session.proxy.async_user_destroy(session.opaque_ref, _user ?? "").parse());
+        }
+
+        /// <summary>
+        /// Get the uuid field of the given user.
+        /// First published in XenServer 4.0.
+        /// </summary>
+        /// <param name="session">The session</param>
+        /// <param name="_user">The opaque_ref of the given user</param>
+        public static string get_uuid(Session session, string _user)
+        {
+            if (session.JsonRpcClient != null)
+                return session.JsonRpcClient.user_get_uuid(session.opaque_ref, _user);
+            else
+                return (string)session.proxy.user_get_uuid(session.opaque_ref, _user ?? "").parse();
+        }
+
+        /// <summary>
+        /// Get the short_name field of the given user.
+        /// First published in XenServer 4.0.
+        /// </summary>
+        /// <param name="session">The session</param>
+        /// <param name="_user">The opaque_ref of the given user</param>
+        public static string get_short_name(Session session, string _user)
+        {
+            if (session.JsonRpcClient != null)
+                return session.JsonRpcClient.user_get_short_name(session.opaque_ref, _user);
+            else
+                return (string)session.proxy.user_get_short_name(session.opaque_ref, _user ?? "").parse();
+        }
+
+        /// <summary>
+        /// Get the fullname field of the given user.
+        /// First published in XenServer 4.0.
+        /// </summary>
+        /// <param name="session">The session</param>
+        /// <param name="_user">The opaque_ref of the given user</param>
+        public static string get_fullname(Session session, string _user)
+        {
+            if (session.JsonRpcClient != null)
+                return session.JsonRpcClient.user_get_fullname(session.opaque_ref, _user);
+            else
+                return (string)session.proxy.user_get_fullname(session.opaque_ref, _user ?? "").parse();
+        }
+
+        /// <summary>
+        /// Get the other_config field of the given user.
+        /// First published in XenServer 5.0.
+        /// </summary>
+        /// <param name="session">The session</param>
+        /// <param name="_user">The opaque_ref of the given user</param>
+        public static Dictionary<string, string> get_other_config(Session session, string _user)
+        {
+            if (session.JsonRpcClient != null)
+                return session.JsonRpcClient.user_get_other_config(session.opaque_ref, _user);
+            else
+                return Maps.convert_from_proxy_string_string(session.proxy.user_get_other_config(session.opaque_ref, _user ?? "").parse());
+        }
+
+        /// <summary>
+        /// Set the fullname field of the given user.
+        /// First published in XenServer 4.0.
+        /// </summary>
+        /// <param name="session">The session</param>
+        /// <param name="_user">The opaque_ref of the given user</param>
+        /// <param name="_fullname">New value to set</param>
+        public static void set_fullname(Session session, string _user, string _fullname)
+        {
+            if (session.JsonRpcClient != null)
+                session.JsonRpcClient.user_set_fullname(session.opaque_ref, _user, _fullname);
+            else
+                session.proxy.user_set_fullname(session.opaque_ref, _user ?? "", _fullname ?? "").parse();
+        }
+
+        /// <summary>
+        /// Set the other_config field of the given user.
+        /// First published in XenServer 5.0.
+        /// </summary>
+        /// <param name="session">The session</param>
+        /// <param name="_user">The opaque_ref of the given user</param>
+        /// <param name="_other_config">New value to set</param>
+        public static void set_other_config(Session session, string _user, Dictionary<string, string> _other_config)
+        {
+            if (session.JsonRpcClient != null)
+                session.JsonRpcClient.user_set_other_config(session.opaque_ref, _user, _other_config);
+            else
+                session.proxy.user_set_other_config(session.opaque_ref, _user ?? "", Maps.convert_to_proxy_string_string(_other_config)).parse();
+        }
+
+        /// <summary>
+        /// Add the given key-value pair to the other_config field of the given user.
+        /// First published in XenServer 5.0.
+        /// </summary>
+        /// <param name="session">The session</param>
+        /// <param name="_user">The opaque_ref of the given user</param>
+        /// <param name="_key">Key to add</param>
+        /// <param name="_value">Value to add</param>
+        public static void add_to_other_config(Session session, string _user, string _key, string _value)
+        {
+            if (session.JsonRpcClient != null)
+                session.JsonRpcClient.user_add_to_other_config(session.opaque_ref, _user, _key, _value);
+            else
+                session.proxy.user_add_to_other_config(session.opaque_ref, _user ?? "", _key ?? "", _value ?? "").parse();
+        }
+
+        /// <summary>
+        /// Remove the given key and its corresponding value from the other_config field of the given user.  If the key is not in that Map, then do nothing.
+        /// First published in XenServer 5.0.
+        /// </summary>
+        /// <param name="session">The session</param>
+        /// <param name="_user">The opaque_ref of the given user</param>
+        /// <param name="_key">Key to remove</param>
+        public static void remove_from_other_config(Session session, string _user, string _key)
+        {
+            if (session.JsonRpcClient != null)
+                session.JsonRpcClient.user_remove_from_other_config(session.opaque_ref, _user, _key);
+            else
+                session.proxy.user_remove_from_other_config(session.opaque_ref, _user ?? "", _key ?? "").parse();
+        }
+
+        /// <summary>
+        /// Unique identifier/object reference
+        /// </summary>
+        public virtual string uuid
+        {
+            get { return _uuid; }
+            set
+            {
+                if (!Helper.AreEqual(value, _uuid))
+                {
+                    _uuid = value;
+                    Changed = true;
+                    NotifyPropertyChanged("uuid");
+                }
+            }
+        }
+        private string _uuid = "";
+
+        /// <summary>
+        /// short name (e.g. userid)
+        /// </summary>
+        public virtual string short_name
+        {
+            get { return _short_name; }
+            set
+            {
+                if (!Helper.AreEqual(value, _short_name))
+                {
+                    _short_name = value;
+                    Changed = true;
+                    NotifyPropertyChanged("short_name");
+                }
+            }
+        }
+        private string _short_name = "";
+
+        /// <summary>
+        /// full name
+        /// </summary>
+        public virtual string fullname
+        {
+            get { return _fullname; }
+            set
+            {
+                if (!Helper.AreEqual(value, _fullname))
+                {
+                    _fullname = value;
+                    Changed = true;
+                    NotifyPropertyChanged("fullname");
+                }
+            }
+        }
+        private string _fullname = "";
+
+        /// <summary>
+        /// additional configuration
+        /// First published in XenServer 5.0.
+        /// </summary>
+        [JsonConverter(typeof(StringStringMapConverter))]
+        public virtual Dictionary<string, string> other_config
+        {
+            get { return _other_config; }
+            set
+            {
+                if (!Helper.AreEqual(value, _other_config))
+                {
+                    _other_config = value;
+                    Changed = true;
+                    NotifyPropertyChanged("other_config");
+                }
+            }
+        }
+        private Dictionary<string, string> _other_config = new Dictionary<string, string>() {};
+    }
+}