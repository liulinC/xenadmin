--- conflicted
+++ resolved
@@ -53,12 +53,8 @@
   fi
 }
 
-<<<<<<< HEAD
-check_deps nunit-console.exe zip unzip mkisofs wget curl hg git patch mt.exe candle.exe light.exe ncover
+check_deps nunit-console.exe zip unzip wget curl hg git patch mt.exe candle.exe light.exe
 
-=======
-check_deps nunit-console.exe zip unzip wget curl hg git patch mt.exe candle.exe light.exe
->>>>>>> c2f66b0e
 if [ "${BUILD_KIND:+$BUILD_KIND}" != production ]
 then
     check_deps signtool.exe
@@ -77,36 +73,6 @@
 
 source ${XENADMIN_DIR}/mk/declarations.sh
 
-<<<<<<< HEAD
-if test -z "${XC_BRANDING}"; then XC_BRANDING=citrix; fi
-
-rm -rf ${ROOT}/xenadmin-branding
-
-BRAND_REMOTE=https://code.citrite.net/scm/xsc/xenadmin-branding.git
-
-if [ -z $(git ls-remote --heads ${BRAND_REMOTE} | grep ${XS_BRANCH}) ] ; then
-    echo "Branch ${XS_BRANCH} not found on xenadmin-branding.git. Reverting to master."
-    git clone -b master ${BRAND_REMOTE} ${ROOT}/xenadmin-branding
-else
-    git clone -b ${XS_BRANCH} ${BRAND_REMOTE} ${ROOT}/xenadmin-branding
-fi
-
-if [ -d ${ROOT}/xenadmin-branding/${XC_BRANDING} ]; then
-    echo "Overwriting Branding folder"
-    rm -rf ${XENADMIN_DIR}/Branding/*
-    cp -rf ${ROOT}/xenadmin-branding/${XC_BRANDING}/* ${XENADMIN_DIR}/Branding/
-fi
-
-# overwrite archive-push.sh and push-latest-successful-build.sh files, if they exist in Branding folder
-if [ -f ${XENADMIN_DIR}/Branding/branding-archive-push.sh ]; then
-  echo "Overwriting mk/archive-push.sh with Branding/branding-archive-push.sh."
-  cp ${XENADMIN_DIR}/Branding/branding-archive-push.sh ${XENADMIN_DIR}/mk/archive-push.sh
-fi
-if [ -f ${XENADMIN_DIR}/Branding/branding-push-latest-successful-build.sh ]; then
-  echo "Overwriting mk/push-latest-successful-build.sh with Branding/branding-push-latest-successful-build.sh."
-  cp ${XENADMIN_DIR}/Branding/branding-push-latest-successful-build.sh ${XENADMIN_DIR}/mk/push-latest-successful-build.sh
-fi
-
 run_tests()
 {
     if [ -n "${REPORT_COVERAGE+x}" ]; then
@@ -121,8 +87,6 @@
     fi
 }
 
-=======
->>>>>>> c2f66b0e
 test_phase()
 {
     # Skip the tests if the SKIP_TESTS variable is defined (e.g. in the Jenkins UI, add "export SKIP_TESTS=1" above the call for build script)
