--- conflicted
+++ resolved
@@ -1,3382 +1,3380 @@
-﻿/* Copyright (c) Citrix Systems, Inc. 
- * All rights reserved. 
- * 
- * Redistribution and use in source and binary forms, 
- * with or without modification, are permitted provided 
- * that the following conditions are met: 
- * 
- * *   Redistributions of source code must retain the above 
- *     copyright notice, this list of conditions and the 
- *     following disclaimer. 
- * *   Redistributions in binary form must reproduce the above 
- *     copyright notice, this list of conditions and the 
- *     following disclaimer in the documentation and/or other 
- *     materials provided with the distribution. 
- * 
- * THIS SOFTWARE IS PROVIDED BY THE COPYRIGHT HOLDERS AND 
- * CONTRIBUTORS "AS IS" AND ANY EXPRESS OR IMPLIED WARRANTIES, 
- * INCLUDING, BUT NOT LIMITED TO, THE IMPLIED WARRANTIES OF 
- * MERCHANTABILITY AND FITNESS FOR A PARTICULAR PURPOSE ARE 
- * DISCLAIMED. IN NO EVENT SHALL THE COPYRIGHT HOLDER OR 
- * CONTRIBUTORS BE LIABLE FOR ANY DIRECT, INDIRECT, INCIDENTAL, 
- * SPECIAL, EXEMPLARY, OR CONSEQUENTIAL DAMAGES (INCLUDING, 
- * BUT NOT LIMITED TO, PROCUREMENT OF SUBSTITUTE GOODS OR 
- * SERVICES; LOSS OF USE, DATA, OR PROFITS; OR BUSINESS 
- * INTERRUPTION) HOWEVER CAUSED AND ON ANY THEORY OF LIABILITY, 
- * WHETHER IN CONTRACT, STRICT LIABILITY, OR TORT (INCLUDING 
- * NEGLIGENCE OR OTHERWISE) ARISING IN ANY WAY OUT OF THE USE 
- * OF THIS SOFTWARE, EVEN IF ADVISED OF THE POSSIBILITY OF 
- * SUCH DAMAGE.
- */
-
-using System;
-using System.Collections.Generic;
-using System.Collections.ObjectModel;
-using System.ComponentModel;
-using System.Configuration;
-using System.Diagnostics;
-using System.Drawing;
-using System.IO;
-using System.Runtime.InteropServices;
-using System.Security.Permissions;
-using System.Text;
-using System.Threading;
-using System.Windows.Forms;
-using System.Xml;
-using XenAdmin.Actions.GUIActions;
-using XenAdmin.Controls.MainWindowControls;
-using XenAdmin.Wizards.ImportWizard;
-using XenAPI;
-using XenAdmin.Actions;
-using XenAdmin.Alerts;
-using XenAdmin.Commands;
-using XenAdmin.Controls;
-using XenAdmin.Core;
-using XenAdmin.Dialogs;
-using XenAdmin.Model;
-using XenAdmin.Network;
-using XenAdmin.TabPages;
-using XenAdmin.XenSearch;
-using XenAdmin.Wizards.PatchingWizard;
-using XenAdmin.Plugins;
-using XenCenterLib;
-using System.Linq;
-<<<<<<< HEAD
-using XenAdmin.Help;
-=======
-using XenAdmin.Wizards;
->>>>>>> 970148e6
-
-namespace XenAdmin
-{
-    [PermissionSet(SecurityAction.Demand, Name = "FullTrust")]
-    [ComVisibleAttribute(true)]
-    public partial class MainWindow : Form, ISynchronizeInvoke, IMainWindow
-    {
-        private static readonly log4net.ILog log = log4net.LogManager.GetLogger(System.Reflection.MethodBase.GetCurrentMethod().DeclaringType);
-
-        /// <summary>
-        /// A mapping between objects in the tree and the associated selected tab.
-        /// </summary>
-        private Dictionary<object, TabPage> selectedTabs = new Dictionary<object, TabPage>();
-
-        /// <summary>
-        /// The selected tab for the overview node.
-        /// </summary>
-        private TabPage selectedOverviewTab = null;
-
-        internal readonly PerformancePage PerformancePage = new PerformancePage();
-        internal readonly GeneralTabPage GeneralPage = new GeneralTabPage();
-        internal readonly BallooningPage BallooningPage = new BallooningPage();
-        internal readonly ConsolePanel ConsolePanel = new ConsolePanel();
-        internal readonly CvmConsolePanel CvmConsolePanel = new CvmConsolePanel();
-        internal readonly HAPage HAPage = new HAPage();
-        internal readonly HAUpsellPage HAUpsellPage = new HAUpsellPage();
-        internal readonly HomePage HomePage = new HomePage();
-        internal readonly SearchPage SearchPage = new SearchPage();
-        internal readonly NetworkPage NetworkPage = new NetworkPage();
-        internal readonly NICPage NICPage = new NICPage();
-        internal readonly WlbPage WlbPage = new WlbPage();
-        internal readonly WLBUpsellPage WLBUpsellPage = new WLBUpsellPage();
-        internal readonly SrStoragePage SrStoragePage = new SrStoragePage();
-        internal readonly PhysicalStoragePage PhysicalStoragePage = new PhysicalStoragePage();
-        internal readonly VMStoragePage VMStoragePage = new VMStoragePage();
-        internal readonly AdPage AdPage = new AdPage();
-        internal readonly ADUpsellPage AdUpsellPage = new ADUpsellPage();
-        internal readonly GpuPage GpuPage = new GpuPage();
-        internal readonly PvsPage PvsPage = new PvsPage();
-        internal readonly DockerProcessPage DockerProcessPage = new DockerProcessPage();
-        internal readonly DockerDetailsPage DockerDetailsPage = new DockerDetailsPage();
-        internal readonly UsbPage UsbPage = new UsbPage();
-
-        private ActionBase statusBarAction = null;
-
-        private bool IgnoreTabChanges = false;
-        private bool ToolbarsEnabled;
-
-        /// <summary>
-        /// Helper boolean to only trigger Resize_End when window is really resized by dragging edges
-        /// Without this Resize_End is triggered even when window is moved around and not resized
-        /// </summary>
-        private bool mainWindowResized = false;
-
-        private readonly Dictionary<IXenConnection, IList<Form>> activePoolWizards = new Dictionary<IXenConnection, IList<Form>>();
-        private readonly Dictionary<IXenObject, Form> activeXenModelObjectWizards = new Dictionary<IXenObject, Form>();
-
-        /// <summary>
-        /// The arguments passed in on the command line.
-        /// </summary>
-        private string[] CommandLineParam = null;
-        private ArgType CommandLineArgType = ArgType.None;
-
-        private static readonly System.Windows.Forms.Timer CheckForUpdatesTimer = new System.Windows.Forms.Timer();
-
-        private readonly PluginManager pluginManager;
-        private readonly ContextMenuBuilder contextMenuBuilder;
-
-        private readonly LicenseManagerLauncher licenseManagerLauncher;
-        private readonly LicenseTimer licenseTimer;
-
-        public readonly HealthCheckOverviewLauncher HealthCheckOverviewLauncher;
-        private readonly System.Windows.Forms.Timer healthCheckResultTimer = new System.Windows.Forms.Timer();
-
-        private Dictionary<ToolStripMenuItem, int> pluginMenuItemStartIndexes = new Dictionary<ToolStripMenuItem, int>();
-
-        private bool expandTreeNodesOnStartup;
-        private int connectionsInProgressOnStartup;
-
-        [DllImport("kernel32.dll", CharSet = CharSet.Auto)]
-        static extern uint RegisterApplicationRestart(string pszCommandline, uint dwFlags);
-
-        public MainWindow(ArgType argType, string[] args)
-        {
-            Program.MainWindow = this;
-            licenseManagerLauncher = new LicenseManagerLauncher(Program.MainWindow);
-            HealthCheckOverviewLauncher = new HealthCheckOverviewLauncher(Program.MainWindow);
-            InvokeHelper.Initialize(this);
-
-            InitializeComponent();
-            SetMenuItemStartIndexes();
-            Icon = Properties.Resources.AppIcon;
-
-            //CA-270999: Add registration to RestartManager
-            RegisterApplicationRestart(null, 0);
-
-            #region Add Tab pages
-
-            components.Add(NICPage);
-            components.Add(VMStoragePage);
-            components.Add(SrStoragePage);
-            components.Add(PerformancePage);
-            components.Add(GeneralPage);
-            components.Add(BallooningPage);
-            components.Add(ConsolePanel);
-            components.Add(CvmConsolePanel);
-            components.Add(NetworkPage);
-            components.Add(HAPage);
-            components.Add(HomePage);
-            components.Add(WlbPage);
-            components.Add(AdPage);
-            components.Add(GpuPage);
-            components.Add(PvsPage);
-            components.Add(SearchPage);
-            components.Add(DockerProcessPage);
-            components.Add(DockerDetailsPage);
-            components.Add(UsbPage);
-
-            AddTabContents(VMStoragePage, TabPageStorage);
-            AddTabContents(SrStoragePage, TabPageSR);
-            AddTabContents(NICPage, TabPageNICs);
-            AddTabContents(PerformancePage, TabPagePeformance);
-            AddTabContents(GeneralPage, TabPageGeneral);
-            AddTabContents(BallooningPage, TabPageBallooning);
-            AddTabContents(ConsolePanel, TabPageConsole);
-            AddTabContents(CvmConsolePanel, TabPageCvmConsole);
-            AddTabContents(NetworkPage, TabPageNetwork);
-            AddTabContents(HAPage, TabPageHA);
-            AddTabContents(HAUpsellPage, TabPageHAUpsell);
-            AddTabContents(HomePage, TabPageHome);
-            AddTabContents(WlbPage, TabPageWLB);
-            AddTabContents(WLBUpsellPage, TabPageWLBUpsell);
-            AddTabContents(PhysicalStoragePage, TabPagePhysicalStorage);
-            AddTabContents(AdPage, TabPageAD);
-            AddTabContents(AdUpsellPage, TabPageADUpsell);
-            AddTabContents(GpuPage, TabPageGPU);
-            AddTabContents(PvsPage, TabPagePvs);
-            AddTabContents(SearchPage, TabPageSearch);
-            AddTabContents(DockerProcessPage, TabPageDockerProcess);
-            AddTabContents(DockerDetailsPage, TabPageDockerDetails);
-            AddTabContents(UsbPage, TabPageUSB);
-
-            #endregion
-
-            PoolCollectionChangedWithInvoke = Program.ProgramInvokeHandler(CollectionChanged<Pool>);
-            MessageCollectionChangedWithInvoke = Program.ProgramInvokeHandler(MessageCollectionChanged);
-            HostCollectionChangedWithInvoke = Program.ProgramInvokeHandler(CollectionChanged<Host>);
-            VMCollectionChangedWithInvoke = Program.ProgramInvokeHandler(CollectionChanged<VM>);
-            SRCollectionChangedWithInvoke = Program.ProgramInvokeHandler(CollectionChanged<SR>);
-            FolderCollectionChangedWithInvoke = Program.ProgramInvokeHandler(CollectionChanged<Folder>);
-            TaskCollectionChangedWithInvoke = Program.ProgramInvokeHandler(MeddlingActionManager.TaskCollectionChanged);
-            ConnectionsManager.History.CollectionChanged += History_CollectionChanged;
-
-            CommandLineArgType = argType;
-            CommandLineParam = args;
-
-            pluginManager = new PluginManager();
-            pluginManager.PluginsChanged += pluginManager_PluginsChanged;
-            pluginManager.LoadPlugins();
-            contextMenuBuilder = new ContextMenuBuilder(pluginManager, this);
-            ((WinformsXenAdminConfigProvider) XenAdminConfigManager.Provider).PluginManager = pluginManager;
-
-            eventsPage.GoToXenObjectRequested += eventsPage_GoToXenObjectRequested;
-            SearchPage.SearchChanged += SearchPanel_SearchChanged;
-            Alert.RegisterAlertCollectionChanged(XenCenterAlerts_CollectionChanged);
-            Updates.RegisterCollectionChanged(Updates_CollectionChanged);
-
-            FormFontFixer.Fix(this);
-
-            Folders.InitFolders();
-            DockerContainers.InitDockerContainers();
-            OtherConfigAndTagsWatcher.InitEventHandlers();
-
-            // Fix colour of text on gradient panels
-            TitleLabel.ForeColor = Program.TitleBarForeColor;
-            loggedInLabel1.SetTextColor(Program.TitleBarForeColor);
-
-            statusProgressBar.Visible = false;
-
-            SelectionManager.BindTo(MainMenuBar.Items, this);
-            SelectionManager.BindTo(ToolStrip.Items, this);
-            Properties.Settings.Default.SettingChanging += Default_SettingChanging;
-
-            licenseTimer = new LicenseTimer(licenseManagerLauncher);
-            GeneralPage.LicenseLauncher = licenseManagerLauncher;
-
-            toolStripSeparator7.Visible = xenSourceOnTheWebToolStripMenuItem.Visible = xenCenterPluginsOnlineToolStripMenuItem.Visible = !HiddenFeatures.ToolStripMenuItemHidden;
-            healthCheckToolStripMenuItem1.Visible = !HiddenFeatures.HealthCheckHidden;
-        }
-
-        private void Default_SettingChanging(object sender, SettingChangingEventArgs e)
-        {
-			if (e == null)
-				return;
-
-            if (e.SettingName == "AutoSwitchToRDP" || e.SettingName == "EnableRDPPolling")
-            {
-                ConsolePanel.ResetAllViews();
-
-				if (SelectionManager.Selection.FirstIsRealVM)
-					ConsolePanel.setCurrentSource((VM)SelectionManager.Selection.First);
-                else if (SelectionManager.Selection.FirstIs<Host>())
-                    ConsolePanel.setCurrentSource((Host)SelectionManager.Selection.First);
-
-                UnpauseVNC(sender == TheTabControl);
-            }
-        }
-
-        private void SetMenuItemStartIndexes()
-        {
-            foreach (ToolStripMenuItem menu in MainMenuBar.Items)
-            {
-                foreach (ToolStripItem item in menu.DropDownItems)
-                {
-                    if (item != null && item.Text == "PluginItemsPlaceHolder")
-                    {
-                        pluginMenuItemStartIndexes.Add(menu, menu.DropDownItems.IndexOf(item));
-                        menu.DropDownItems.Remove(item);
-                        break;
-                    }
-                }
-            }
-        }
-
-        internal SelectionBroadcaster SelectionManager
-        {
-            get
-            {
-                return navigationPane.SelectionManager;
-            }
-        }
-
-        internal ContextMenuBuilder ContextMenuBuilder
-        {
-            get
-            {
-                return contextMenuBuilder;
-            }
-        }
-
-        protected override void OnLoad(EventArgs e)
-        {
-            Program.AssertOnEventThread();
-
-            History.EnableHistoryButtons();
-            History.NewHistoryItem(new XenModelObjectHistoryItem(null, TabPageHome));
-
-            /*
-             * Resume window size and location
-             */
-            try
-            {
-                // Bring in previous version user setting for the first time.  
-                if (Properties.Settings.Default.DoUpgrade)
-                {
-                    Properties.Settings.Default.Upgrade();
-                    Properties.Settings.Default.DoUpgrade = false;
-                    XenAdmin.Settings.TrySaveSettings();
-                }
-
-                Point savedLocation = Properties.Settings.Default.WindowLocation;
-                Size savedSize = Properties.Settings.Default.WindowSize;
-
-                if (HelpersGUI.WindowIsOnScreen(savedLocation, savedSize))
-                {
-                    this.Location = savedLocation;
-                    this.Size = savedSize;
-                }
-            }
-            catch
-            {
-            }
-
-            // Using the Load event ensures that the handle has been 
-            // created:
-            base.OnLoad(e);
-        }
-
-        protected override void OnShown(EventArgs e)
-        {
-            base.OnShown(e);
-            TheTabControl.Visible = true;
-            alertPage.Visible = updatesPage.Visible = eventsPage.Visible = false;
-            navigationPane.FocusTreeView();
-        }
-
-        protected override void OnHandleCreated(EventArgs e)
-        {
-            base.OnHandleCreated(e);
-            Clip.RegisterClipboardViewer();
-        }
-
-        protected override void WndProc(ref System.Windows.Forms.Message e)
-        {
-            //System.Console.WriteLine(Win32.GetWindowsMessageName(e.Msg));
-            switch (e.Msg)
-            {
-                case Win32.WM_CHANGECBCHAIN: // Clipboard chain has changed.
-                    Clip.ProcessWMChangeCBChain(e);
-                    break;
-
-                case Win32.WM_DRAWCLIPBOARD: // Content of clipboard has changed.
-                    Clip.ProcessWMDrawClipboard(e);
-                    break;
-
-                case Win32.WM_DESTROY:
-                    Clip.UnregisterClipboardViewer();
-                    base.WndProc(ref e);
-                    break;
-
-                default:
-                    base.WndProc(ref e);
-                    break;
-            }
-        }
-
-        private void AddTabContents(Control contents, TabPage TabPage)
-        {
-            contents.Location = new Point(0, 0);
-            contents.Size = TabPage.Size;
-            contents.Anchor = AnchorStyles.Left | AnchorStyles.Bottom | AnchorStyles.Top | AnchorStyles.Right;
-            TabPage.Controls.Add(contents);
-        }
-
-        void History_CollectionChanged(object sender, CollectionChangeEventArgs e)
-        {
-            if (Program.Exiting)
-                return;
-
-            Program.BeginInvoke(Program.MainWindow, () =>
-            {
-                ActionBase action = e.Element as ActionBase;
-                
-                switch (e.Action)
-                {
-                    case CollectionChangeAction.Add:
-                        {
-                            if (action == null)
-                                return;
-
-                            var meddlingAction = action as MeddlingAction;
-                            if (meddlingAction == null)
-                            {
-                                SetStatusBar(null, null);
-                                if (statusBarAction != null)
-                                {
-                                    statusBarAction.Changed -= actionChanged;
-                                    statusBarAction.Completed -= actionCompleted;
-                                }
-                                statusBarAction = action;
-                            }
-                            action.Changed += actionChanged;
-                            action.Completed += actionCompleted;
-                            actionChanged(action);
-                            break;
-                        }
-                    case CollectionChangeAction.Remove:
-                        {
-                            if (action != null)
-                            {
-                                action.Changed -= actionChanged;
-                                action.Completed -= actionCompleted;
-                            }
-                            else
-                            {
-                                var range = e.Element as List<ActionBase>;
-                                if (range != null)
-                                {
-                                    foreach (var a in range)
-                                    {
-                                        a.Changed -= actionChanged;
-                                        a.Completed -= actionCompleted;
-                                    }
-                                }
-                                else
-                                {
-                                    return;
-                                }
-                            }
-
-                            int errors = ConnectionsManager.History.Count(a => a.IsCompleted && !a.Succeeded);
-                            navigationPane.UpdateNotificationsButton(NotificationsSubMode.Events, errors);
-
-                            if (eventsPage.Visible)
-                            {
-                                TitleLabel.Text = NotificationsSubModeItem.GetText(NotificationsSubMode.Events, errors);
-                                TitleIcon.Image = NotificationsSubModeItem.GetImage(NotificationsSubMode.Events, errors);
-                            }
-                            break;
-                        }
-                }
-            });
-        }
-
-        private void actionCompleted(ActionBase action)
-        {
-            actionChanged(action);
-            if (action is SrAction)
-                Program.Invoke(this, UpdateToolbars);
-        }
-
-        private void actionChanged(ActionBase action)
-        {
-            if (Program.Exiting)
-                return;
-
-            Program.Invoke(this, () => actionChanged_(action));
-        }
-
-        private void actionChanged_(ActionBase action)
-        {
-            // suppress updates when the PureAsyncAction runs the action to populate the ApiMethodsToRoleCheck
-            if (action.SuppressProgressReport)
-                return;
-
-            var percentage = action.PercentComplete;
-            Debug.Assert(0 <= percentage && percentage <= 100,
-                "PercentComplete is out of range, the reporting action needs to be fixed."); //CA-8517
-
-            var meddlingAction = action as MeddlingAction;
-            if (meddlingAction == null)
-            {
-                statusProgressBar.Visible = action.ShowProgress && !action.IsCompleted;
-
-                if (percentage < 0)
-                    percentage = 0;
-                else if (percentage > 100)
-                    percentage = 100;
-                statusProgressBar.Value = percentage;
-
-                // Don't show cancelled exception
-                if (action.Exception != null && !(action.Exception is CancelledException))
-                {
-                    SetStatusBar(Properties.Resources._000_error_h32bit_16, action.Exception.Message);
-                }
-                else
-                {
-                    SetStatusBar(null, action.IsCompleted
-                        ? null
-                        : !string.IsNullOrEmpty(action.Description)
-                            ? action.Description
-                            : !string.IsNullOrEmpty(action.Title)
-                                ? action.Title
-                                : null);
-                }
-            }
-
-            int errors = ConnectionsManager.History.Count(a => a.IsCompleted && !a.Succeeded && !(a is CancellingAction && ((CancellingAction)a).Cancelled));
-            navigationPane.UpdateNotificationsButton(NotificationsSubMode.Events, errors);
-
-            if (eventsPage.Visible)
-            {
-                TitleLabel.Text = NotificationsSubModeItem.GetText(NotificationsSubMode.Events, errors);
-                TitleIcon.Image = NotificationsSubModeItem.GetImage(NotificationsSubMode.Events, errors);
-            }
-        }
-
-        private void SetStatusBar(Image image, string message)
-        {
-            statusLabel.Image = image;
-            statusLabel.Text = Helpers.FirstLine(message);
-        }
-
-        private void MainWindow_Shown(object sender, EventArgs e)
-        {
-            MainMenuBar.Location = new Point(0, 0);
-
-            var rendProf = ToolStrip.Renderer as ToolStripProfessionalRenderer;
-            if (rendProf != null)
-                rendProf.RoundedEdges = false;
-
-            ConnectionsManager.XenConnections.CollectionChanged += XenConnection_CollectionChanged;
-            try
-            {
-                Settings.RestoreSession();
-                HealthCheck.SendProxySettingsToHealthCheck();
-            }
-            catch (ConfigurationErrorsException ex)
-            {
-                log.Error("Could not load settings.", ex);
-                Program.CloseSplash();
-                using (var dlg = new ThreeButtonDialog(
-                   new ThreeButtonDialog.Details(
-                       SystemIcons.Error,
-                       string.Format(Messages.MESSAGEBOX_LOAD_CORRUPTED, Settings.GetUserConfigPath()),
-                       Messages.MESSAGEBOX_LOAD_CORRUPTED_TITLE)))
-                {
-                    dlg.ShowDialog(this);
-                }
-                Application.Exit();
-                return; //return explicitly because Application.Exit() does not exit the current method.
-            }
-
-            ToolbarsEnabled = Properties.Settings.Default.ToolbarsEnabled;
-            RequestRefreshTreeView();
-
-            // if there are fewer than 30 connections, then expand the tree nodes.
-            expandTreeNodesOnStartup = ConnectionsManager.XenConnectionsCopy.Count < 30;
-
-            connectionsInProgressOnStartup = 0;
-            // kick-off connections for all the loaded server list
-            foreach (IXenConnection connection in ConnectionsManager.XenConnectionsCopy)
-            {
-                if (!connection.SaveDisconnected)
-                {
-                    connectionsInProgressOnStartup++;
-                    connection.ConnectionStateChanged += Connection_ConnectionStateChangedOnStartup;
-                    connection.CachePopulated += connection_CachePopulatedOnStartup;
-                    XenConnectionUI.BeginConnect(connection, true, this, true);
-                }
-            }
-
-            ThreadPool.QueueUserWorkItem(delegate
-            {
-                // Sleep a short time before closing the splash
-                Thread.Sleep(500);
-                Program.Invoke(Program.MainWindow, Program.CloseSplash);
-            });
-
-            if (!Program.RunInAutomatedTestMode && !Helpers.CommonCriteriaCertificationRelease)
-            {
-                if (!Properties.Settings.Default.SeenAllowUpdatesDialog)
-                    new AllowUpdatesDialog(pluginManager).ShowDialog(this);
-
-                // start checkforupdates thread
-                CheckForUpdatesTimer.Interval = 1000 * 60 * 60 * 24; // 24 hours
-                CheckForUpdatesTimer.Tick += CheckForUpdatesTimer_Tick;
-                CheckForUpdatesTimer.Start();
-                Updates.CheckForUpdates(false);
-            }
-
-            if (!Program.RunInAutomatedTestMode)
-            {
-                // start healthCheckResult thread
-                healthCheckResultTimer.Interval = 1000 * 60 * 60; // 1 hour
-                healthCheckResultTimer.Tick += HealthCheckResultTimer_Tick;
-                healthCheckResultTimer.Start();
-            }
-
-            ProcessCommand(CommandLineArgType, CommandLineParam);
-        }
-
-        private void CheckForUpdatesTimer_Tick(object sender, EventArgs e)
-        {
-            Updates.CheckForUpdates(false);
-        }
-
-        private void HealthCheckResultTimer_Tick(object sender, EventArgs e)
-        {
-            HealthCheck.CheckForAnalysisResults();
-        }
-
-        private void LoadTasksAsMeddlingActions(IXenConnection connection)
-        {
-            if (!connection.IsConnected || connection.Session == null)
-                return;
-
-            Dictionary<XenRef<Task>, Task> tasks = Task.get_all_records(connection.Session);
-            foreach (KeyValuePair<XenRef<Task>, Task> pair in tasks)
-            {
-                pair.Value.Connection = connection;
-                pair.Value.opaque_ref = pair.Key;
-                MeddlingActionManager.ForceAddTask(pair.Value);
-            }
-        }
-
-        private void connection_CachePopulatedOnStartup(object sender, EventArgs e)
-        {
-            IXenConnection c = (IXenConnection)sender;
-            c.CachePopulated -= connection_CachePopulatedOnStartup;
-            if (expandTreeNodesOnStartup)
-                TrySelectNewNode(c, false, true, false);
-
-            Program.Invoke(this, ShowAboutDialogOnStartup);
-        }
-
-        private void Connection_ConnectionStateChangedOnStartup(object sender, EventArgs e)
-        {
-            IXenConnection c = (IXenConnection)sender;
-            c.ConnectionStateChanged -= Connection_ConnectionStateChangedOnStartup;
-
-            Program.Invoke(Program.MainWindow, delegate
-            {
-                connectionsInProgressOnStartup--;
-                // show the About dialog if this was the last connection in progress and the connection failed
-                if (!c.IsConnected)
-                    ShowAboutDialogOnStartup();
-            }); 
-        }
-
-        /// <summary>
-        /// Show the About dialog after all conncections kicked-off on startup have finished the connection phase (cache populated)
-        /// Must be called on the event thread.
-        /// </summary>
-        private void ShowAboutDialogOnStartup()
-        {
-            Program.AssertOnEventThread();
-            if (connectionsInProgressOnStartup > 0)
-                return;
-            if (Properties.Settings.Default.ShowAboutDialog && HiddenFeatures.LicenseNagVisible)
-                ShowForm(typeof(AboutDialog));
-        }
-
-        private bool Launched = false;
-        internal void ProcessCommand(ArgType argType, string[] args)
-        {
-            switch (argType)
-            {
-                case ArgType.Import:
-                    log.DebugFormat("Importing VM export from {0}", args[0]);
-                    OpenGlobalImportWizard(args[0]);
-                    break;
-                case ArgType.License:
-                    log.DebugFormat("Installing license from {0}", args[0]);
-                    LaunchLicensePicker(args[0]);
-                    break;
-                case ArgType.Restore:
-                    log.DebugFormat("Restoring host backup from {0}", args[0]);
-                    new RestoreHostFromBackupCommand(this, null, args[0]).Execute();
-                    break;
-                case ArgType.Update:
-                    log.DebugFormat("Installing server update from {0}", args[0]);
-                    InstallUpdate(args[0]);
-                    break;
-                case ArgType.XenSearch:
-                    log.DebugFormat("Importing saved XenSearch from '{0}'", args[0]);
-                    new ImportSearchCommand(this, args[0]).Execute();
-                    break;
-                case ArgType.Connect:
-                    log.DebugFormat("Connecting to server '{0}'", args[0]);
-                    IXenConnection connection = new XenConnection();
-                    connection.Hostname = args[0];
-                    connection.Port = ConnectionsManager.DEFAULT_XEN_PORT;
-                    connection.Username = args[1];
-                    connection.Password = args[2];
-                    if (ConnectionsManager.XenConnectionsContains(connection))
-                        break;
-
-                    lock (ConnectionsManager.ConnectionsLock)
-                        ConnectionsManager.XenConnections.Add(connection);
-
-                    XenConnectionUI.BeginConnect(connection, true, null, false);
-                    break;
-                case ArgType.None:
-                    if (Launched)
-                    {
-                        // The user has launched the splash screen, but we're already running.
-                        // Draw his attention.
-                        HelpersGUI.BringFormToFront(this);
-                        Activate();
-                    }
-                    break;
-                case ArgType.Passwords:
-                    Trace.Assert(false);
-                    break;
-            }
-            Launched = true;
-        }
-
-        // Manages UI and network updates whenever hosts are added and removed
-        void XenConnection_CollectionChanged(object sender, CollectionChangeEventArgs e)
-        {
-            if (Program.Exiting)
-                return;
-
-            //Program.AssertOnEventThread();
-            Program.BeginInvoke(Program.MainWindow, () => XenConnectionCollectionChanged(e));
-        }
-
-
-        private readonly CollectionChangeEventHandler PoolCollectionChangedWithInvoke = null;
-        private readonly CollectionChangeEventHandler MessageCollectionChangedWithInvoke = null;
-        private readonly CollectionChangeEventHandler HostCollectionChangedWithInvoke = null;
-        private readonly CollectionChangeEventHandler VMCollectionChangedWithInvoke = null;
-        private readonly CollectionChangeEventHandler SRCollectionChangedWithInvoke = null;
-        private readonly CollectionChangeEventHandler FolderCollectionChangedWithInvoke = null;
-        private readonly CollectionChangeEventHandler TaskCollectionChangedWithInvoke = null;
-
-        private void XenConnectionCollectionChanged(CollectionChangeEventArgs e)
-        {
-            try
-            {
-                IXenConnection connection = e.Element as IXenConnection;
-
-                navigationPane.XenConnectionCollectionChanged(e);
-
-                if (e.Action == CollectionChangeAction.Add)
-                {
-                    if (connection == null)
-                        return;
-
-                    connection.ClearingCache += connection_ClearingCache;
-                    connection.ConnectionResult += Connection_ConnectionResult;
-                    connection.ConnectionLost += Connection_ConnectionLost;
-                    connection.ConnectionClosed += Connection_ConnectionClosed;
-                    connection.ConnectionReconnecting += connection_ConnectionReconnecting;
-                    connection.XenObjectsUpdated += Connection_XenObjectsUpdated;
-                    connection.Cache.RegisterCollectionChanged<XenAPI.Message>(MessageCollectionChangedWithInvoke);
-                    connection.Cache.RegisterCollectionChanged<Pool>(PoolCollectionChangedWithInvoke);
-                    connection.Cache.RegisterCollectionChanged<Host>(HostCollectionChangedWithInvoke);
-                    connection.Cache.RegisterCollectionChanged<VM>(VMCollectionChangedWithInvoke);
-                    connection.Cache.RegisterCollectionChanged<SR>(SRCollectionChangedWithInvoke);
-                    connection.Cache.RegisterCollectionChanged<Folder>(FolderCollectionChangedWithInvoke);
-
-                    connection.Cache.RegisterCollectionChanged<Task>(TaskCollectionChangedWithInvoke);
-
-                    connection.CachePopulated += connection_CachePopulated;
-                }
-                else if (e.Action == CollectionChangeAction.Remove)
-                {
-                    var range = new List<IXenConnection>();
-                    if (connection != null)
-                    {
-                        range.Add(connection);
-                    }
-                    else
-                    {
-                        var r = e.Element as List<IXenConnection>;
-                        if (r != null)
-                            range = r;
-                        else
-                            return;
-                    }
-
-                    foreach (var con in range)
-                    {
-                        con.ClearingCache -= connection_ClearingCache;
-                        con.ConnectionResult -= Connection_ConnectionResult;
-                        con.ConnectionLost -= Connection_ConnectionLost;
-                        con.ConnectionClosed -= Connection_ConnectionClosed;
-                        con.ConnectionReconnecting -= connection_ConnectionReconnecting;
-                        con.XenObjectsUpdated -= Connection_XenObjectsUpdated;
-                        con.Cache.DeregisterCollectionChanged<XenAPI.Message>(MessageCollectionChangedWithInvoke);
-                        con.Cache.DeregisterCollectionChanged<Pool>(PoolCollectionChangedWithInvoke);
-                        con.Cache.DeregisterCollectionChanged<Host>(HostCollectionChangedWithInvoke);
-                        con.Cache.DeregisterCollectionChanged<VM>(VMCollectionChangedWithInvoke);
-                        con.Cache.DeregisterCollectionChanged<SR>(SRCollectionChangedWithInvoke);
-                        con.Cache.DeregisterCollectionChanged<Folder>(FolderCollectionChangedWithInvoke);
-
-                        con.Cache.DeregisterCollectionChanged<Task>(TaskCollectionChangedWithInvoke);
-
-                        con.CachePopulated -= connection_CachePopulated;
-
-                        foreach (VM vm in con.Cache.VMs)
-                        {
-                            ConsolePanel.closeVNCForSource(vm);
-                        }
-
-                        foreach (Host host in con.Cache.Hosts)
-                        {
-                            ConsolePanel.closeVNCForSource(host.ControlDomainZero());
-
-                            foreach (VM vm in host.OtherControlDomains())
-                                CvmConsolePanel.closeVNCForSource(vm);
-                        }
-
-                        con.EndConnect();
-                    }
-
-                    //CA-41228 refresh submenu items when there are no connections
-                    SelectionManager.RefreshSelection();
-                }
-            }
-            catch (Exception exn)
-            {
-                log.Error(exn, exn);
-                // Can't do any more about this.
-            }
-        }
-
-        /// <summary>
-        /// Closes any wizards for this connection. Must be done before we clear the cache so that per-VM wizards are closed.
-        /// In many cases this is already covered (e.g. if the user explicitly disconnects). This method ensures we also
-        /// do it when we unexpectedly lose the connection.
-        /// </summary>
-        /// <param name="sender"></param>
-        /// <param name="e"></param>
-        private void connection_ClearingCache(object sender, EventArgs e)
-        {
-            IXenConnection connection = (IXenConnection)sender;
-            CloseActiveWizards(connection);
-            Alert.RemoveAlert(alert => alert.Connection != null && alert.Connection.Equals(connection));
-            Updates.CheckServerPatches();
-            Updates.CheckServerVersion();
-
-            RequestRefreshTreeView();
-        }
-
-        void connection_CachePopulated(object sender, EventArgs e)
-        {
-            IXenConnection connection = sender as IXenConnection;
-            if (connection == null)
-                return;
-
-            Host master = Helpers.GetMaster(connection);
-            if (master == null)
-                return;
-
-            log.InfoFormat("Connected to {0} (version {1}, build {2}.{3}) with {4} {5} (build {6}.{7})",
-                Helpers.GetName(master), Helpers.HostProductVersionText(master), Helpers.HostProductVersion(master),
-                master.BuildNumberRaw(), Messages.XENCENTER, Branding.PRODUCT_VERSION_TEXT,
-                Branding.XENCENTER_VERSION, Program.Version.Revision);
-
-            // Check the PRODUCT_BRAND
-            if (!Program.RunInAutomatedTestMode && !SameProductBrand(master))
-            {
-                connection.EndConnect();
-
-                Program.Invoke(Program.MainWindow, delegate
-                {
-                    var title = string.Format(Messages.CONNECTION_REFUSED_TITLE, Helpers.GetName(master).Ellipsise(80));
-                    new ActionBase(title, "", false, true, Messages.INCOMPATIBLE_PRODUCTS);
-
-                    using (var dlog = new ConnectionRefusedDialog {ErrorMessage = Messages.INCOMPATIBLE_PRODUCTS, Url = ""})
-                        dlog.ShowDialog(this);
-                });
-                return;
-            }
-
-            // When releasing a new version of the server, we should set xencenter_min and xencenter_max on the server
-            // as follows:
-            //
-            // xencenter_min should be the lowest version of XenCenter we want the new server to work with. In the
-            // (common) case that we want to force the user to upgrade XenCenter when they upgrade the server,
-            // xencenter_min should equal the current version of XenCenter.  // if (server_min > current_version)
-            //
-            // xencenter_max should always equal the current version of XenCenter. This ensures that even if they are
-            // not required to upgrade, we at least warn them.  // else if (server_max > current_version)
-
-            int server_min = master.XenCenterMin();
-            int server_max = master.XenCenterMax();
-
-            if (server_min > 0 && server_max > 0)
-            {
-                int current_version = (int)API_Version.LATEST;
-
-                if (server_min > current_version)
-                {
-                    connection.EndConnect();
-
-                    Program.Invoke(Program.MainWindow, delegate
-                    {
-                        var msg = string.Format(Messages.GUI_OUT_OF_DATE, Helpers.GetName(master));
-                        var url = "https://" + connection.Hostname;
-                        var title = string.Format(Messages.CONNECTION_REFUSED_TITLE, Helpers.GetName(master).Ellipsise(80));
-                        var error = string.Format("{0}\n{1}", msg, url);
-
-                        new ActionBase(title, "", false, true, error);
-
-                        using (var dlog = new ConnectionRefusedDialog {ErrorMessage = msg, Url = url})
-                            dlog.ShowDialog(this);
-                    });
-                    return;
-                }
-                
-                if (server_max > current_version)
-                    Alert.AddAlert(new GuiOldAlert());
-
-                LoadTasksAsMeddlingActions(connection);
-            }
-
-            //
-            // Every time we connect, make sure any host with other_config[maintenance_mode] == true
-            // is disabled.
-            //
-            CheckMaintenanceMode(connection);
-
-            if (HelpersGUI.iSCSIisUsed())
-                HelpersGUI.PerformIQNCheck();
-
-            if(licenseTimer != null)
-                licenseTimer.CheckActiveServerLicense(connection, false);
-
-            if (Properties.Settings.Default.ShowHealthCheckEnrollmentReminder)
-                ThreadPool.QueueUserWorkItem(CheckHealthCheckEnrollment, connection);
-            ThreadPool.QueueUserWorkItem(HealthCheck.CheckForAnalysisResults, connection);
-            ThreadPool.QueueUserWorkItem(InformHealthCheckEnrollment, connection);
-            
-            Updates.CheckServerPatches();
-            Updates.CheckServerVersion();
-
-            HealthCheck.SendMetadataToHealthCheck();
-            RequestRefreshTreeView();
-        }
-
-        private void CheckHealthCheckEnrollment(object connection)
-        {
-            if (HealthCheckOverviewLauncher != null && !HiddenFeatures.HealthCheckHidden)
-                HealthCheckOverviewLauncher.CheckHealthCheckEnrollment((IXenConnection) connection);
-        }
-
-        private void InformHealthCheckEnrollment(object connection)
-        {
-            Pool pool = Helpers.GetPoolOfOne((IXenConnection)connection);
-            if (pool == null)
-                return;
-            var newHealthCheckSSettings = pool.HealthCheckSettings();
-            new TransferHealthCheckSettingsAction(pool, newHealthCheckSSettings,
-                newHealthCheckSSettings.GetSecretyInfo(pool.Connection, HealthCheckSettings.UPLOAD_CREDENTIAL_USER_SECRET),
-                newHealthCheckSSettings.GetSecretyInfo(pool.Connection, HealthCheckSettings.UPLOAD_CREDENTIAL_PASSWORD_SECRET), true).RunAsync();
-        }
-
-        private static bool SameProductBrand(Host host)
-        {
-            var brand = host.ProductBrand();
-            return brand == Branding.PRODUCT_BRAND || brand == Branding.LEGACY_PRODUCT_BRAND ||  Branding.PRODUCT_BRAND == "[XenServer product]";
-        }
-
-        /// <summary>
-        /// Ensures all hosts on the connection are disabled if they are in maintenance mode.
-        /// </summary>
-        /// <param name="connection"></param>
-        private void CheckMaintenanceMode(IXenConnection connection)
-        {
-            foreach (Host host in connection.Cache.Hosts)
-            {
-                CheckMaintenanceMode(host);
-            }
-        }
-
-        /// <summary>
-        /// Ensures the host is disabled if it is in maintenance mode by spawning a new HostAction if necessary.
-        /// </summary>
-        /// <param name="host"></param>
-        private void CheckMaintenanceMode(Host host)
-        {
-            if (host.IsLive() && host.MaintenanceMode() && host.enabled)
-            {
-                Program.MainWindow.CloseActiveWizards(host);
-
-                var action = new DisableHostAction(host);
-                action.Completed += action_Completed;
-                action.RunAsync();
-            }
-        }
-
-        void MessageCollectionChanged(object sender, CollectionChangeEventArgs e)
-        {
-            Program.AssertOnEventThread();
-
-            XenAPI.Message m = (XenAPI.Message)e.Element;
-            if (e.Action == CollectionChangeAction.Add)
-            {
-                if (!m.ShowOnGraphs() && !m.IsSquelched())
-                    Alert.AddAlert(MessageAlert.ParseMessage(m));
-            }
-            else if (e.Action == CollectionChangeAction.Remove)
-            {
-                if (!m.ShowOnGraphs())
-                    MessageAlert.RemoveAlert(m);
-            }
-        }
-
-        void CollectionChanged<T>(object sender, CollectionChangeEventArgs e) where T : XenObject<T>
-        {
-            Program.AssertOnEventThread();
-
-            T o = (T)e.Element;
-            if (e.Action == CollectionChangeAction.Add)
-            {
-                if (o is Pool)
-                    ((Pool)e.Element).PropertyChanged += Pool_PropertyChanged;
-                else if (o is Host)
-                    ((Host)e.Element).PropertyChanged += Host_PropertyChanged;
-                else if (o is VM)
-                    ((VM)e.Element).PropertyChanged += VM_PropertyChanged;
-                else
-                    o.PropertyChanged += o_PropertyChanged;
-            }
-            else if (e.Action == CollectionChangeAction.Remove)
-            {
-                if (o is Pool)
-                    ((Pool)e.Element).PropertyChanged -= Pool_PropertyChanged;
-                else if (o is Host)
-                    ((Host)e.Element).PropertyChanged -= Host_PropertyChanged;
-                else if (o is VM)
-                    ((VM)e.Element).PropertyChanged -= VM_PropertyChanged;
-                else
-                    o.PropertyChanged -= o_PropertyChanged;
-
-                if (o is VM)
-                {
-                    VM vm = (VM)e.Element;
-                    ConsolePanel.closeVNCForSource(vm);
-                    CloseActiveWizards(vm);
-                }
-
-                selectedTabs.Remove(o);
-                pluginManager.DisposeURLs(o);
-            }
-        }
-
-        private void Pool_PropertyChanged(object obj, PropertyChangedEventArgs e)
-        {
-            Pool pool = (Pool)obj;
-            switch (e.PropertyName)
-            {
-                case "other_config":
-                    // other_config may contain HideFromXenCenter
-                    UpdateToolbars();
-                    // other_config contains which patches to ignore
-                    Updates.CheckServerPatches();
-                    Updates.CheckServerVersion();
-                    break;
-
-                case "name_label":
-                    pool.Connection.FriendlyName = Helpers.GetName(pool);
-                    break;
-            }
-        }
-
-        private void Host_PropertyChanged(object obj, PropertyChangedEventArgs e)
-        {
-            Host host = (Host)obj;
-            switch (e.PropertyName)
-            {
-                case "allowed_operations":
-                case "enabled":
-                    // We want to ensure that a host is disabled if it is in maintenance mode, by starting a new DisableHostAction if necessary (CheckMaintenanceMode)
-                    if (host.enabled && host.MaintenanceMode())
-                    {
-                        // This is an invalid state: the host is enabled but still "in maintenance mode";
-                        // But maybe MaintenanceMode hasn't been updated yet, because host.enabled being processed before host.other_config (CA-75625);
-                        // We'll check it again after the cache update operation is complete, in Connection_XenObjectsUpdated 
-                        hostsInInvalidState.Add(host);
-                    }
-                    UpdateToolbars();
-                    break;
-                case "edition":
-                case "license_server":
-                case "license_params":
-                    UpdateHeader();
-                    UpdateToolbars();
-                    break;
-                case "other_config":
-                    // other_config may contain HideFromXenCenter
-                    UpdateToolbars();
-                    break;
-
-                case "name_label":
-                    //check whether it's a standalone host
-                    if(Helpers.GetPool(host.Connection) == null)
-                        host.Connection.FriendlyName = Helpers.GetName(host);
-                    break;
-            }
-        }
-
-        private void VM_PropertyChanged(object obj, PropertyChangedEventArgs e)
-        {
-            VM vm = (VM)obj;
-            switch (e.PropertyName)
-            {
-                case "allowed_operations":
-                case "is_a_template":
-                case "resident_on":
-                    UpdateToolbars();
-                    break;
-
-                case "power_state":
-                case "other_config": // other_config may contain HideFromXenCenter
-                    UpdateToolbars();
-                    // Make all vms have the correct start times
-                    UpdateBodgedTime(vm, e.PropertyName);
-                    break;
-            }
-        }
-
-        void o_PropertyChanged(object sender, PropertyChangedEventArgs e)
-        {
-            switch (e.PropertyName)
-            {
-                case "allowed_operations":
-                case "power_state":
-                case "is_a_template":
-                case "enabled":
-                case "other_config": // other_config may contain HideFromXenCenter
-                    UpdateToolbars();
-                    break;
-            }
-        }
-
-        // Update bodged startup time if the powerstate goes to running (vm started from halted), otherconfig last shutdown changed (vm rebooted) or start time changed (occurs a few seconds after start)
-        private void UpdateBodgedTime(VM vm, string p)
-        {
-            if (vm == null)
-                return;
-            if (p == "power_state")
-            {
-                vm.SetBodgeStartupTime(DateTime.UtcNow); // always newer than current bodge startup time
-            }
-            else if (p == "other_config" && vm.other_config.ContainsKey("last_shutdown_time"))
-            {
-                DateTime newTime = vm.LastShutdownTime();
-                if (newTime != DateTime.MinValue && newTime.Ticks > vm.GetBodgeStartupTime().Ticks)
-                    vm.SetBodgeStartupTime(newTime); // only update if is newer than current bodge startup time
-            }
-        }
-
-        private void Connection_ConnectionResult(object sender, Network.ConnectionResultEventArgs e)
-        {
-            RequestRefreshTreeView();
-        }
-
-        private void Connection_ConnectionClosed(object sender, EventArgs e)
-        {
-            RequestRefreshTreeView();
-            gc();
-        }
-
-        // called whenever our connection with the Xen server fails (i.e., after we've successfully logged in)
-        private void Connection_ConnectionLost(object sender, EventArgs e)
-        {
-            if (Program.Exiting)
-                return;
-            Program.Invoke(this, () => CloseActiveWizards((IXenConnection)sender));
-            RequestRefreshTreeView();
-            gc();
-        }
-
-        private static void gc()
-        {
-            GC.Collect();
-        }
-
-        void connection_ConnectionReconnecting(object sender, EventArgs e)
-        {
-            if (Program.Exiting)
-                return;
-            RequestRefreshTreeView();
-            gc();
-        }
-
-        private List<Host> hostsInInvalidState = new List<Host>();
-
-        // called whenever Xen objects on the server change state
-        void Connection_XenObjectsUpdated(object sender, EventArgs e)
-        {
-            if (Program.Exiting)
-                return;
-
-            IXenConnection connection = (IXenConnection) sender;
-
-            if (hostsInInvalidState.Count > 0)
-            {
-                foreach (var host in hostsInInvalidState.Where(host => host.Connection == connection))
-                    CheckMaintenanceMode(host);
-                hostsInInvalidState.RemoveAll(host => host.Connection == connection);
-            }
-
-            RequestRefreshTreeView();
-        }
-
-        /// <summary>
-        /// Requests a refresh of the main tree view. The refresh will be managed such that we are not overloaded using an UpdateManager.
-        /// </summary>
-        public void RequestRefreshTreeView()
-        {
-            Program.Invoke(this, navigationPane.RequestRefreshTreeView);
-        }
-
-        void exitToolStripMenuItem_Click(object sender, EventArgs e)
-        {
-            this.Close();
-        }
-
-        private bool _menuShortcutsEnabled = true;
-        public bool MenuShortcutsEnabled
-        {
-            get { return _menuShortcutsEnabled; }
-            set
-            {
-                if (value != _menuShortcutsEnabled)
-                {
-                    //if the VNC Console is active (the user is typing into it etc) all of the shortcuts for XenCenter are disabled
-                    //IMPORTANT! add any shortcuts you want to pass to the VNC console into this if, else statement
-                    _menuShortcutsEnabled = value;
-
-                    // update the selection so menu items can enable/disable keyboard shortcuts as appropriate.
-                    SelectionManager.RefreshSelection();
-                }
-            }
-        }
-
-        /// <summary>
-        /// Must be called on the event thread.
-        /// </summary>
-        public void UpdateToolbars()
-        {
-            Program.AssertOnEventThread();
-
-            try
-            {
-                ToolStrip.SuspendLayout();
-                UpdateToolbarsCore();
-                MainMenuBar_MenuActivate(null, null);
-            }
-            finally
-            {
-                ToolStrip.ResumeLayout();
-            }
-
-            // Save and restore focus on treeView, since selecting tabs in ChangeToNewTabs() has the
-            // unavoidable side-effect of giving them focus - this is irritating if trying to navigate
-            // the tree using the keyboard.
-
-            navigationPane.SaveAndRestoreTreeViewFocus(ChangeToNewTabs);
-        }
-
-        private static int TOOLBAR_HEIGHT = 31;
-
-        /// <summary>
-        /// Updates the toolbar buttons.
-        /// </summary>
-        private void UpdateToolbarsCore()
-        {
-            // refresh the selection-manager
-            SelectionManager.RefreshSelection();
-
-            ToolStrip.Height = ToolbarsEnabled ? TOOLBAR_HEIGHT : 0;
-            ToolStrip.Enabled = ToolbarsEnabled;
-            ShowToolbarMenuItem.Checked = toolbarToolStripMenuItem.Checked = ToolbarsEnabled;
-
-            bool containerButtonsAvailable = startContainerToolStripButton.Enabled || stopContainerToolStripButton.Enabled || 
-                resumeContainerToolStripButton.Enabled || pauseContainerToolStripButton.Enabled || restartContainerToolStripButton.Enabled;
-
-            startContainerToolStripButton.Available = containerButtonsAvailable && startContainerToolStripButton.Enabled;
-            stopContainerToolStripButton.Available = containerButtonsAvailable && (stopContainerToolStripButton.Enabled || !startContainerToolStripButton.Available);
-            resumeContainerToolStripButton.Available = containerButtonsAvailable && resumeContainerToolStripButton.Enabled;
-            pauseContainerToolStripButton.Available = containerButtonsAvailable && (pauseContainerToolStripButton.Enabled || !resumeContainerToolStripButton.Available);
-            restartContainerToolStripButton.Available = containerButtonsAvailable;
-
-            powerOnHostToolStripButton.Available = powerOnHostToolStripButton.Enabled;
-            startVMToolStripButton.Available = startVMToolStripButton.Enabled;
-            shutDownToolStripButton.Available = shutDownToolStripButton.Enabled || (!startVMToolStripButton.Available && !powerOnHostToolStripButton.Available && !containerButtonsAvailable);
-            RebootToolbarButton.Available = RebootToolbarButton.Enabled || !containerButtonsAvailable;
-
-            resumeToolStripButton.Available = resumeToolStripButton.Enabled;
-            SuspendToolbarButton.Available = SuspendToolbarButton.Enabled || (!resumeToolStripButton.Available && !containerButtonsAvailable);
-
-            ForceRebootToolbarButton.Available = ((ForceVMRebootCommand)ForceRebootToolbarButton.Command).ShowOnMainToolBar;
-            ForceShutdownToolbarButton.Available = ((ForceVMShutDownCommand)ForceShutdownToolbarButton.Command).ShowOnMainToolBar;
-        }
-
-        private List<TabPage> GetNewTabPages()
-        {
-            IXenConnection selectionConnection = SelectionManager.Selection.GetConnectionOfFirstItem();
-            Pool selectionPool = selectionConnection == null ? null : Helpers.GetPool(selectionConnection);
-
-            // 'Home' tab is only visible if the 'Overview' tree node is selected, or if the tree is
-            // empty (i.e. at startup).
-            bool show_home = SelectionManager.Selection.Count == 1 && SelectionManager.Selection[0].Value == null;
-            // The upsell pages use the first selected XenObject: but they're only shown if there is only one selected object (see calls to ShowTab() below).
-            bool ha_upsell = Helpers.FeatureForbidden(SelectionManager.Selection.FirstAsXenObject, Host.RestrictHA) && (selectionPool != null && !selectionPool.ha_enabled);
-            bool wlb_upsell = Helpers.FeatureForbidden(SelectionManager.Selection.FirstAsXenObject, Host.RestrictWLB);
-            bool ad_upsell = Helpers.FeatureForbidden(SelectionManager.Selection.FirstAsXenObject, Host.RestrictAD);
-            bool is_connected = selectionConnection != null && selectionConnection.IsConnected;
-
-            bool multi = SelectionManager.Selection.Count > 1;
-
-            bool isPoolSelected = SelectionManager.Selection.FirstIs<Pool>();
-            bool isVMSelected = SelectionManager.Selection.FirstIs<VM>();
-            bool isHostSelected = SelectionManager.Selection.FirstIs<Host>();
-            bool isSRSelected = SelectionManager.Selection.FirstIs<SR>();
-            bool isVdiSelected = SelectionManager.Selection.FirstIs<VDI>();
-            bool isRealVMSelected = SelectionManager.Selection.FirstIsRealVM;
-            bool isTemplateSelected = SelectionManager.Selection.FirstIsTemplate;
-            bool isHostLive = SelectionManager.Selection.FirstIsLiveHost;
-            bool isDockerContainerSelected = SelectionManager.Selection.First is DockerContainer;
-            bool hasManyControlDomains = isHostSelected && ((Host)SelectionManager.Selection.First).HasManyControlDomains();
-
-            bool selectedTemplateHasProvisionXML = SelectionManager.Selection.FirstIsTemplate && ((VM)SelectionManager.Selection[0].XenObject).HasProvisionXML();
-
-            var newTabs = new List<TabPage>();
-
-            if (!SearchMode && show_home)
-                newTabs.Add(TabPageHome);
-
-            if (!multi && !SearchMode && (isVMSelected || (isHostSelected && (isHostLive || !is_connected)) ||
-                                          isPoolSelected || isSRSelected || isVdiSelected || isDockerContainerSelected))
-                newTabs.Add(TabPageGeneral);
-
-            if (!multi && !SearchMode && (isVMSelected || (isHostSelected && isHostLive) || isPoolSelected))
-                newTabs.Add(TabPageBallooning);
-
-            if (!multi && !SearchMode && (isRealVMSelected || (isTemplateSelected && !selectedTemplateHasProvisionXML)))
-                newTabs.Add(TabPageStorage);
-
-            if (!multi && !SearchMode && isSRSelected)
-                newTabs.Add(TabPageSR);
-
-            if (!multi && !SearchMode && ((isHostSelected && isHostLive) || isPoolSelected))
-                newTabs.Add(TabPagePhysicalStorage);
-
-            if (!multi && !SearchMode && (isVMSelected || (isHostSelected && isHostLive) || isPoolSelected))
-                newTabs.Add(TabPageNetwork);
-
-            if (!multi && !SearchMode && isHostSelected && isHostLive)
-                newTabs.Add(TabPageNICs);
-
-            if (!multi && !SearchMode && isDockerContainerSelected && !(SelectionManager.Selection.First as DockerContainer).Parent.IsWindows())
-                newTabs.Add(TabPageDockerProcess);
-
-            if (!multi && !SearchMode && isDockerContainerSelected)
-                newTabs.Add(TabPageDockerDetails);
-
-            bool isPoolOrLiveStandaloneHost = isPoolSelected || (isHostSelected && isHostLive && selectionPool == null);
-
-            if (!multi && !SearchMode && ((isHostSelected && isHostLive) || isPoolOrLiveStandaloneHost) && Helpers.ClearwaterSp1OrGreater(selectionConnection) && !Helpers.FeatureForbidden(selectionConnection, Host.RestrictGpu))
-                newTabs.Add(TabPageGPU);
-
-            if (!multi && !SearchMode && (isHostSelected && isHostLive && (((Host)SelectionManager.Selection.First).PUSBs.Count > 0)) && !Helpers.FeatureForbidden(selectionConnection, Host.RestrictUsbPassthrough))
-                newTabs.Add(TabPageUSB);
-
-            var consoleFeatures = new List<TabPageFeature>();
-            var otherFeatures = new List<TabPageFeature>();
-
-            if (SelectionManager.Selection.Count == 1 && !SearchMode)
-                GetFeatureTabPages(SelectionManager.Selection.FirstAsXenObject, out consoleFeatures, out otherFeatures);
-
-            foreach (var f in consoleFeatures)
-                newTabs.Add(f.TabPage);
-
-            if (consoleFeatures.Count == 0 && !multi && !SearchMode && (isRealVMSelected || (isHostSelected && isHostLive)))
-                newTabs.Add(TabPageConsole);
-            
-            if (consoleFeatures.Count == 0 && !multi && !SearchMode && isHostLive && hasManyControlDomains)
-                newTabs.Add(TabPageCvmConsole);
-
-            if (!multi && !SearchMode && (isRealVMSelected || (isHostSelected && isHostLive)))
-                newTabs.Add(TabPagePeformance);
-
-            if (!multi && !SearchMode && isPoolSelected)
-                newTabs.Add(ha_upsell ? TabPageHAUpsell : TabPageHA);
-            
-            if(!multi && !SearchMode && isRealVMSelected)
-                newTabs.Add(TabPageSnapshots);
-
-            //Any Clearwater XenServer, or WLB is not licensed on XenServer, the WLB tab and any WLB menu items disappear completely.
-            if (!(SelectionManager.Selection.All(s => Helpers.IsClearwater(s.Connection)) || wlb_upsell)
-                && !multi && !SearchMode && isPoolSelected)
-                newTabs.Add(TabPageWLB);
-
-            if (!multi && !SearchMode && (isPoolSelected || isHostSelected && isHostLive))
-                newTabs.Add(ad_upsell ? TabPageADUpsell : TabPageAD);
-
-            if (!multi && !SearchMode && isPoolOrLiveStandaloneHost && !Helpers.FeatureForbidden(SelectionManager.Selection.FirstAsXenObject, Host.RestrictPvsCache)
-                && Helpers.PvsCacheCapability(selectionConnection))
-                newTabs.Add(TabPagePvs);
-
-            foreach (var f in otherFeatures)
-                newTabs.Add(f.TabPage);
-
-            newTabs.Add(TabPageSearch);
-
-            // N.B. Change NewTabs definition if you add more tabs here.
-
-            return newTabs;
-        }
-
-        private void GetFeatureTabPages(IXenObject xenObject, out List<TabPageFeature> consoleFeatures, out List<TabPageFeature> otherFeatures)
-        {
-            consoleFeatures = new List<TabPageFeature>();
-            otherFeatures = new List<TabPageFeature>();
-
-            var plugins = pluginManager.Plugins;
-            foreach (var p in plugins)
-            {
-                var features = p.Features;
-                foreach (var feature in features)
-                {
-                    var f = feature as TabPageFeature;
-                    if (f == null)
-                        continue;
-
-                    f.SelectedXenObject = xenObject;
-                    if (!f.ShowTab)
-                        continue;
-
-                    if (f.IsConsoleReplacement)
-                    {
-                        f.SetUrl();
-                        if (!f.IsError)
-                            consoleFeatures.Add(f);
-                    }
-                    else
-                    {
-                        var page = GetLastSelectedPage(xenObject);
-                        if (page != null && page.Tag == f)
-                            f.SetUrl();
-                        otherFeatures.Add(f);
-                    }
-                }
-            }
-        }
-
-        private void ChangeToNewTabs()
-        {
-            var newTabs = GetNewTabPages();
-
-            var pageToSelect = GetLastSelectedPage(SelectionManager.Selection.First);
-            if (pageToSelect != null && !newTabs.Contains(pageToSelect))
-                pageToSelect = null;
-
-            TheTabControl.SuspendLayout();
-            IgnoreTabChanges = true;
-
-            try
-            {
-                foreach (TabPage page in TheTabControl.TabPages)
-                {
-                    if (!newTabs.Contains(page))
-                        TheTabControl.TabPages.Remove(page);
-                }
-
-                int m = 0; // Index into TheTabControl.TabPages
-
-                foreach (var newTab in newTabs)
-                {
-                    var index = TheTabControl.TabPages.IndexOf(newTab);
-                    if (index < 0)
-                        TheTabControl.TabPages.Insert(m, newTab);
-
-                    m++;
-
-                    if (newTab == pageToSelect)
-                        TheTabControl.SelectedTab = newTab;
-                }
-
-                if (pageToSelect == null)
-                    TheTabControl.SelectedTab = TheTabControl.TabPages[0];
-            }
-            finally
-            {
-                IgnoreTabChanges = false;
-                TheTabControl.ResumeLayout();
-
-                SetLastSelectedPage(SelectionManager.Selection.First, TheTabControl.SelectedTab);
-            }
-        }
-
-        private void SetLastSelectedPage(object o, TabPage p)
-        {
-            if (SearchMode)
-                return;
-
-            if (o == null)
-            {
-                selectedOverviewTab = p;
-            }
-            else
-            {
-                selectedTabs[o] = p;
-            }
-        }
-
-        private TabPage GetLastSelectedPage(object o)
-        {
-            return o == null
-                ? selectedOverviewTab
-                : selectedTabs.ContainsKey(o) ? selectedTabs[o] : null;
-        }
-
-        private void pluginManager_PluginsChanged()
-        {
-            UpdateToolbars();
-
-            foreach (ToolStripMenuItem menu in MainMenuBar.Items)
-            {
-                //clear existing plugin items
-                for (int i = menu.DropDownItems.Count - 1; i >= 0; i--)
-                {
-                    CommandToolStripMenuItem commandMenuItem = menu.DropDownItems[i] as CommandToolStripMenuItem;
-
-                    if (commandMenuItem != null && (commandMenuItem.Command is MenuItemFeatureCommand 
-                                                 || commandMenuItem.Command is ParentMenuItemFeatureCommand))
-                    {
-                        menu.DropDownItems.RemoveAt(i);
-
-                        if (menu.DropDownItems.Count > 0 && menu.DropDownItems[i] is ToolStripSeparator)
-                            menu.DropDownItems.RemoveAt(i);
-                    }
-                }
-
-                // get insert index using the placeholder
-                int insertIndex = pluginMenuItemStartIndexes[menu];
-
-                bool itemAdded = false;
-
-                // add plugin items for this menu at insertIndex
-                foreach (PluginDescriptor plugin in pluginManager.Plugins)
-                {
-                    if (!plugin.Enabled)
-                        continue;
-
-                    foreach (Plugins.Feature feature in plugin.Features)
-                    {
-                        var menuItemFeature = feature as MenuItemFeature;
-
-                        if (menuItemFeature != null && menuItemFeature.ParentFeature == null && (int)menuItemFeature.Menu == MainMenuBar.Items.IndexOf(menu))
-                        {
-                            Command cmd = menuItemFeature.GetCommand(this, SelectionManager.Selection);
-
-                            menu.DropDownItems.Insert(insertIndex, new CommandToolStripMenuItem(cmd));
-                            insertIndex++;
-                            itemAdded = true;
-                        }
-
-                        var parentMenuItemFeature = feature as ParentMenuItemFeature;
-
-                        if (parentMenuItemFeature != null && (int)parentMenuItemFeature.Menu == MainMenuBar.Items.IndexOf(menu))
-                        {
-                            Command cmd = parentMenuItemFeature.GetCommand(this, SelectionManager.Selection);
-                            CommandToolStripMenuItem parentMenuItem = new CommandToolStripMenuItem(cmd);
-
-                            menu.DropDownItems.Insert(insertIndex, parentMenuItem);
-                            insertIndex++;
-                            itemAdded = true;
-
-                            foreach (MenuItemFeature childFeature in parentMenuItemFeature.Features)
-                            {
-                                Command childCommand = childFeature.GetCommand(this, SelectionManager.Selection);
-                                parentMenuItem.DropDownItems.Add(new CommandToolStripMenuItem(childCommand));
-                            }
-                        }
-                    }
-                }
-
-                if (itemAdded && insertIndex != menu.DropDownItems.Count)
-                    menu.DropDownItems.Insert(insertIndex, new ToolStripSeparator());
-            }
-        }
-
-        private void MainMenuBar_MenuActivate(object sender, EventArgs e)
-        {
-            bool vm = SelectionManager.Selection.FirstIsRealVM && !((VM)SelectionManager.Selection.First).Locked;
-
-            exportSettingsToolStripMenuItem.Enabled = ConnectionsManager.XenConnectionsCopy.Count > 0;
-
-            MenuShortcutsEnabled = true;
-
-            startOnHostToolStripMenuItem.Available = startOnHostToolStripMenuItem.Enabled;
-            resumeOnToolStripMenuItem.Available = resumeOnToolStripMenuItem.Enabled;
-            relocateToolStripMenuItem.Available = relocateToolStripMenuItem.Enabled;
-            sendCtrlAltDelToolStripMenuItem.Enabled = (TheTabControl.SelectedTab == TabPageConsole) && vm && ((VM)SelectionManager.Selection.First).power_state == vm_power_state.Running;
-
-            IXenConnection conn = SelectionManager.Selection.GetConnectionOfAllItems();
-            if (SelectionManager.Selection.Count > 0 && (Helpers.GetMaster(conn) != null) && (Helpers.FalconOrGreater(conn)))
-            {
-                assignSnapshotScheduleToolStripMenuItem.Available = true;
-                VMSnapshotScheduleToolStripMenuItem.Available = true;
-
-            }
-            else /* hide VMSS */
-            {
-                assignSnapshotScheduleToolStripMenuItem.Available = false;
-                VMSnapshotScheduleToolStripMenuItem.Available = false;
-            }
-            
-            templatesToolStripMenuItem1.Checked = Properties.Settings.Default.DefaultTemplatesVisible;
-            customTemplatesToolStripMenuItem.Checked = Properties.Settings.Default.UserTemplatesVisible;
-            localStorageToolStripMenuItem.Checked = Properties.Settings.Default.LocalSRsVisible;
-            ShowHiddenObjectsToolStripMenuItem.Checked = Properties.Settings.Default.ShowHiddenVMs;
-            connectDisconnectToolStripMenuItem.Enabled = ConnectionsManager.XenConnectionsCopy.Count > 0;
-        }
-
-        private void xenSourceOnTheWebToolStripMenuItem_Click(object sender, EventArgs e)
-        {
-            Program.OpenURL(InvisibleMessages.HOMEPAGE);
-        }
-
-        private void xenCenterPluginsOnTheWebToolStripMenuItem_Click(object sender, EventArgs e)
-        {
-            Program.OpenURL(InvisibleMessages.PLUGINS_URL);
-        }
-
-        private void aboutXenSourceAdminToolStripMenuItem_Click(object sender, EventArgs e)
-        {
-            ShowForm(typeof(AboutDialog));
-        }
-
-        /// <summary>
-        /// Apply license, if HostAncestorOfSelectedNode is null, show host picker, if filepath == "" show filepicker
-        /// </summary>
-        public void LaunchLicensePicker(string filepath)
-        {
-            HelpersGUI.BringFormToFront(this);
-            OpenFileDialog dialog = null;
-            DialogResult result = DialogResult.Cancel;
-            if (filepath == "")
-            {
-                if (!Program.RunInAutomatedTestMode)
-                {
-                    dialog = new OpenFileDialog();
-                    dialog.Multiselect = false;
-                    dialog.Title = Messages.INSTALL_LICENSE_KEY;
-                    dialog.CheckFileExists = true;
-                    dialog.CheckPathExists = true;
-                    dialog.Filter = string.Format("{0} (*.xslic)|*.xslic|{1} (*.*)|*.*", Messages.XS_LICENSE_FILES, Messages.ALL_FILES);
-                    dialog.ShowHelp = true;
-                    dialog.HelpRequest += new EventHandler(dialog_HelpRequest);
-                    result = dialog.ShowDialog(this);
-                }
-            }
-            else
-            {
-                result = DialogResult.OK;
-            }
-
-            if (result == DialogResult.OK || Program.RunInAutomatedTestMode)
-            {
-                filepath = Program.RunInAutomatedTestMode ? "" : filepath == "" ? dialog.FileName : filepath;
-
-                Host hostAncestor = SelectionManager.Selection.Count == 1 ? SelectionManager.Selection[0].HostAncestor : null;
-
-                if (SelectionManager.Selection.Count == 1 && hostAncestor == null)
-                {
-                    SelectHostDialog hostdialog = new SelectHostDialog();
-                    hostdialog.TheHost = null;
-                    hostdialog.Owner = this;
-                    hostdialog.ShowDialog(this);
-                    if (string.IsNullOrEmpty(filepath) || hostdialog.DialogResult != DialogResult.OK)
-                    {
-                        return;
-                    }
-                    hostAncestor = hostdialog.TheHost;
-                }
-
-                DoLicenseAction(hostAncestor, filepath);
-
-            }
-        }
-
-        private void DoLicenseAction(Host host, string filePath)
-        {
-            ApplyLicenseAction action = new ApplyLicenseAction(host.Connection, host, filePath);
-            using (var actionProgress = new ActionProgressDialog(action, ProgressBarStyle.Marquee))
-            {
-                actionProgress.Text = Messages.INSTALL_LICENSE_KEY;
-                actionProgress.ShowDialog(this);
-            }
-        }
-
-        private void dialog_HelpRequest(object sender, EventArgs e)
-        {
-            Help.HelpManager.Launch("LicenseKeyDialog");
-        }
-
-        private void TheTabControl_Deselected(object sender, TabControlEventArgs e)
-        {
-            TabPage t = e.TabPage;
-            if (t == null)
-                return;
-            BaseTabPage tabPage = t.Controls.OfType<BaseTabPage>().FirstOrDefault();
-            if (tabPage != null)
-                tabPage.PageHidden();
-        }
-
-        /// <param name="sender"></param>
-        /// <param name="e">
-        /// If null, then we deduce the method was called by TreeView_AfterSelect
-        /// and don't focus the VNC console. i.e. we only focus the VNC console if the user
-        /// explicitly clicked on the console tab rather than arriving there by navigating
-        /// in treeView.
-        /// </param>
-        private void TheTabControl_SelectedIndexChanged(object sender, EventArgs e)
-        {
-            if (IgnoreTabChanges)
-                return;
-
-            TabPage t = TheTabControl.SelectedTab;
-
-            if (!SearchMode)
-                History.NewHistoryItem(new XenModelObjectHistoryItem(SelectionManager.Selection.FirstAsXenObject, t));
-
-            if (t == TabPageConsole)
-            {
-                if (SelectionManager.Selection.FirstIsRealVM)
-                {
-                    ConsolePanel.setCurrentSource((VM)SelectionManager.Selection.First);
-                    UnpauseVNC(e != null && sender == TheTabControl);
-                }
-                else if (SelectionManager.Selection.FirstIs<Host>())
-                {
-                    ConsolePanel.setCurrentSource((Host)SelectionManager.Selection.First);
-                    UnpauseVNC(e != null && sender == TheTabControl);
-                }
-                ConsolePanel.UpdateRDPResolution();
-            }
-            else if (t == TabPageCvmConsole)
-            {
-                if (SelectionManager.Selection.FirstIs<Host>())
-                {
-                    CvmConsolePanel.setCurrentSource((Host)SelectionManager.Selection.First);
-                    UnpauseVNC(e != null && sender == TheTabControl);
-                }
-            }
-            else
-            {
-                ConsolePanel.PauseAllViews();  
-                CvmConsolePanel.PauseAllViews();
-                
-                // Start timer for closing the VNC connection after an interval (20 seconds)
-                // when the console tab is not selected
-                ConsolePanel.StartCloseVNCTimer(ConsolePanel.activeVNCView);
-                CvmConsolePanel.StartCloseVNCTimer(CvmConsolePanel.activeVNCView);
-
-                if (t == TabPageGeneral)
-                {
-                    GeneralPage.XenObject = SelectionManager.Selection.FirstAsXenObject;
-                }
-                else if (t == TabPageBallooning)
-                {
-                    BallooningPage.XenObject = SelectionManager.Selection.FirstAsXenObject;
-                }
-                else if (t == TabPageSR)
-                {
-                    SrStoragePage.SR = SelectionManager.Selection.First as SR;
-                }
-                else if (t == TabPageNetwork)
-                {
-                    NetworkPage.XenObject = SelectionManager.Selection.FirstAsXenObject;
-                }
-                else if (t == TabPageUSB)
-                {
-                    UsbPage.XenObject = SelectionManager.Selection.FirstAsXenObject as Host;
-                }
-                else if (t == TabPageNICs)
-                {
-                    NICPage.Host = SelectionManager.Selection.First as Host;
-                }
-                else if (t == TabPageStorage)
-                {
-                    VMStoragePage.VM = SelectionManager.Selection.First as VM;
-                }
-                else if (t == TabPagePeformance)
-                {
-                    PerformancePage.XenObject = SelectionManager.Selection.FirstAsXenObject;
-                }
-                else if (t == TabPageSearch && !SearchMode)
-                {
-                    var rootNode = SelectionManager.Selection.RootNode;
-                    var rootNodeGrouping = rootNode == null ? null : rootNode.Tag as GroupingTag;
-                    var search = rootNode == null ? null : rootNode.Tag as Search;
-
-                    if (search != null)
-                    {
-                        SearchPage.Search = search;
-                    }
-                    else if (rootNodeGrouping != null)
-                    {
-                        var objectsView = rootNodeGrouping.Grouping as OrganizationViewObjects;
-                        var vappsView = rootNodeGrouping.Grouping as OrganizationViewVapps;
-                        var foldersView = rootNodeGrouping.Grouping as OrganizationViewFolders;
-
-                        if (vappsView != null)
-                        {
-                            SearchPage.Search = Search.SearchForVappGroup(rootNodeGrouping.Grouping,
-                                rootNodeGrouping.Parent, rootNodeGrouping.Group);
-                        }
-                        else if (objectsView != null)
-                        {
-                            //We are in Objects View
-                            GroupingTag gt = null;
-
-                            if (SelectionManager.Selection.Count == 1)
-                            {
-                                gt = SelectionManager.Selection.First as GroupingTag
-                                    ?? SelectionManager.Selection[0].GroupAncestor;
-                            }
-                            else
-                            {
-                                //If multiple items have been selected we count the number of the grouping tags in the selection
-                                var selectedGroups = SelectionManager.Selection.Where(s => s.GroupingTag != null);
-
-                                //if exactly one grouping tag has been selected we show the search view for that one tag, but only if all the other items in the selection belong to this group/tag
-                                if (selectedGroups.Count() == 1)
-                                {
-                                    var groupingTag = selectedGroups.First().GroupingTag;
-
-                                    if (SelectionManager.Selection.Where(s => s.GroupingTag == null).All(s => s.GroupAncestor == groupingTag))
-                                        gt = groupingTag;
-                                    else
-                                        gt = null;
-                                }
-                                else
-                                {
-                                    gt = SelectionManager.Selection.GroupAncestor;
-                                }
-                            }
-
-                            //if there has been a grouping tag determined above we use that
-                            //if not we show the search view for the root node
-                            if (gt != null)
-                            {
-                                SearchPage.Search = Search.SearchForNonVappGroup(gt.Grouping, gt.Parent, gt.Group);
-                            }
-                            else
-                            {
-                                SearchPage.Search = Search.SearchForNonVappGroup(rootNodeGrouping.Grouping, rootNodeGrouping.Parent, rootNodeGrouping.Group);
-                            }
-                        }
-                        else if (foldersView != null)
-                        {
-                            SearchPage.Search = Search.SearchForFolderGroup(rootNodeGrouping.Grouping,
-                                  rootNodeGrouping.Parent, rootNodeGrouping.Group);
-                        }
-                        else
-                        {
-                            SearchPage.Search = Search.SearchForNonVappGroup(rootNodeGrouping.Grouping,
-                                  rootNodeGrouping.Parent, rootNodeGrouping.Group);
-                        }
-                    }
-                    else
-                    {
-                        // Infrastructure View:
-                        // If XenCenter node or a  disconnected host is selected, show the default search
-                        // Otherwise, find the top-level parent (= pool or standalone server) and show the search restricted to that
-                        // In the case of multiselect, if all the selections are within one pool (or standalone server), then show that report.
-                        // Otherwise show everything, as on the XenCenter node.
-                        var connection = SelectionManager.Selection.GetConnectionOfAllItems(); // null for cross-pool selection
-                        if (connection != null)
-                        {
-                            //If ShowJustHostInSearch is enabled and only one live host is selected, we show the search for the host only
-                            if (Properties.Settings.Default.ShowJustHostInSearch && SelectionManager.Selection.Count == 1 
-                                && SelectionManager.Selection.FirstIsLiveHost)
-                            {
-                                SearchPage.XenObject = SelectionManager.Selection.FirstAsXenObject;
-                            }
-                            else
-                            {
-                                var pool = Helpers.GetPool(connection);
-                                SearchPage.XenObject = pool ?? (IXenObject)Helpers.GetMaster(connection); // pool or standalone server
-                            }
-                        }
-                        else
-                            SearchPage.XenObject = null;
-                    }
-                }
-                else if (t == TabPageHA)
-                {
-                    HAPage.XenObject = SelectionManager.Selection.FirstAsXenObject;
-                }
-                else if (t == TabPageWLB)
-                {
-                    WlbPage.Pool = SelectionManager.Selection.First as Pool;
-                }
-                else if (t == TabPageSnapshots)
-                {
-                    snapshotPage.VM = SelectionManager.Selection.First as VM;
-                }
-                else if (t == TabPagePhysicalStorage)
-                {
-                    PhysicalStoragePage.SetSelectionBroadcaster(SelectionManager, this);
-                    PhysicalStoragePage.Host = SelectionManager.Selection.First as Host;
-                    PhysicalStoragePage.Connection = SelectionManager.Selection.GetConnectionOfFirstItem();
-                }
-                else if (t == TabPageAD)
-                {
-                    AdPage.XenObject = SelectionManager.Selection.FirstAsXenObject;
-                }
-                else if (t == TabPageGPU)
-                {
-                    GpuPage.XenObject = SelectionManager.Selection.FirstAsXenObject;
-                }
-                else if (t == TabPageDockerProcess)
-                {
-                    DockerProcessPage.DockerContainer = SelectionManager.Selection.First as DockerContainer;
-                }
-                else if (t == TabPageDockerDetails)
-                {
-                    DockerDetailsPage.DockerContainer = SelectionManager.Selection.First as DockerContainer;
-                }
-                else if (t == TabPagePvs)
-                {
-                    PvsPage.Connection = SelectionManager.Selection.GetConnectionOfFirstItem();
-                }
-            }
-
-            if (t == TabPageSearch)
-                SearchPage.PanelShown();
-            else
-                SearchPage.PanelHidden();
-
-            if (t == TabPageDockerDetails)
-                DockerDetailsPage.ResumeRefresh();
-            else
-                DockerDetailsPage.PauseRefresh();
-
-            if (t == TabPageDockerProcess)
-                DockerProcessPage.ResumeRefresh();
-            else
-                DockerProcessPage.PauseRefresh();
-
-            if (t != null)
-                SetLastSelectedPage(SelectionManager.Selection.First, t);
-
-            UpdateTabePageFeatures();
-        }
-
-        private void UpdateTabePageFeatures()
-        {
-            var plugins = pluginManager.Plugins;
-            foreach (var p in plugins)
-            {
-                var features = p.Features;
-                foreach (var feature in features)
-                {
-                    var f = feature as TabPageFeature;
-                    if (f == null)
-                        continue;
-
-                    if (!f.ShowTab)
-                        continue;
-
-                    if (f.IsConsoleReplacement)
-                    {
-                        f.SetUrl();
-                        continue;
-                    }
-
-                    var page = GetLastSelectedPage(f.SelectedXenObject);
-                    if (page != null && page.Tag == f)
-                        f.SetUrl();
-                }
-            }
-        }
-
-        private void UnpauseVNC(bool focus)
-        {
-            ConsolePanel.UnpauseActiveView();
-            CvmConsolePanel.UnpauseActiveView();
-
-            if (focus)
-            {
-                ConsolePanel.FocusActiveView();
-                CvmConsolePanel.FocusActiveView();
-                ConsolePanel.SwitchIfRequired();
-                CvmConsolePanel.SwitchIfRequired();
-            }
-        }
-
-        /// <summary>
-        /// The tabs that may be visible in the main GUI window. Used in SwitchToTab().
-        /// </summary>
-        public enum Tab
-        {
-            Home, General, Storage, Network, Console, CvmConsole, Performance, NICs, SR, DockerProcess, DockerDetails, USB, Search
-        }
-
-        public void SwitchToTab(Tab tab)
-        {
-            switch (tab)
-            {
-                case Tab.Home:
-                    TheTabControl.SelectedTab = TabPageHome;
-                    break;
-                case Tab.General:
-                    TheTabControl.SelectedTab = TabPageGeneral;
-                    break;
-                case Tab.Storage:
-                    TheTabControl.SelectedTab = TabPageStorage;
-                    break;
-                case Tab.Network:
-                    TheTabControl.SelectedTab = TabPageNetwork;
-                    break;
-                case Tab.Console:
-                    TheTabControl.SelectedTab = TabPageConsole;
-                    break;
-                case Tab.CvmConsole:
-                    TheTabControl.SelectedTab = TabPageCvmConsole;
-                    break;
-                case Tab.Performance:
-                    TheTabControl.SelectedTab = TabPagePeformance;
-                    break;
-                case Tab.NICs:
-                    TheTabControl.SelectedTab = TabPageNICs;
-                    break;
-                case Tab.SR:
-                    TheTabControl.SelectedTab = TabPageSR;
-                    break;
-                case Tab.DockerProcess:
-                    TheTabControl.SelectedTab = TabPageDockerProcess;
-                    break;
-                case Tab.DockerDetails:
-                    TheTabControl.SelectedTab = TabPageDockerDetails;
-                    break;
-                case Tab.USB:
-                    TheTabControl.SelectedTab = TabPageUSB;
-                    break;
-                case Tab.Search:
-                    TheTabControl.SelectedTab = TabPageSearch;
-                    break;
-                default:
-                    throw new NotImplementedException();
-            }
-        }
-
-        private void templatesToolStripMenuItem1_Click(object sender, EventArgs e)
-        {
-            templatesToolStripMenuItem1.Checked = !templatesToolStripMenuItem1.Checked;
-            Properties.Settings.Default.DefaultTemplatesVisible = templatesToolStripMenuItem1.Checked;
-            ViewSettingsChanged();
-        }
-
-        private void customTemplatesToolStripMenuItem_Click(object sender, EventArgs e)
-        {
-            customTemplatesToolStripMenuItem.Checked = !customTemplatesToolStripMenuItem.Checked;
-            Properties.Settings.Default.UserTemplatesVisible = customTemplatesToolStripMenuItem.Checked;
-            ViewSettingsChanged();
-        }
-
-        private void localStorageToolStripMenuItem_Click(object sender, EventArgs e)
-        {
-            localStorageToolStripMenuItem.Checked = !localStorageToolStripMenuItem.Checked;
-            Properties.Settings.Default.LocalSRsVisible = localStorageToolStripMenuItem.Checked;
-            ViewSettingsChanged();
-        }
-
-        private void ShowHiddenObjectsToolStripMenuItem_Click(object sender, EventArgs e)
-        {
-            ShowHiddenObjectsToolStripMenuItem.Checked = !ShowHiddenObjectsToolStripMenuItem.Checked;
-            Properties.Settings.Default.ShowHiddenVMs = ShowHiddenObjectsToolStripMenuItem.Checked;
-            ViewSettingsChanged();
-        }
-
-        private void ViewSettingsChanged()
-        {
-            Settings.TrySaveSettings();
-            navigationPane.UpdateSearch();
-            RequestRefreshTreeView();
-        }
-
-        private void EditSelectedNodeInTreeView()
-        {
-            navigationPane.EditSelectedNode();
-        }
-
-        protected override void OnClosing(CancelEventArgs e)
-        {
-            bool currentTasks = false;
-            foreach (ActionBase a in ConnectionsManager.History)
-            {
-                if (a is MeddlingAction || a.IsCompleted)
-                    continue;
-
-                currentTasks = true;
-                break;
-            }
-
-            if (currentTasks)
-            {
-                e.Cancel = true;
-
-                if (Program.RunInAutomatedTestMode ||
-                    new Dialogs.WarningDialogs.CloseXenCenterWarningDialog().ShowDialog(this) == DialogResult.OK)
-                {
-                    this.Hide();
-
-                    // Close all open forms
-                    List<Form> forms = new List<Form>();
-                    foreach (Form form in Application.OpenForms)
-                    {
-                        if (form != this)
-                        {
-                            forms.Add(form);
-                        }
-                    }
-                    foreach (Form form in forms)
-                    {
-                        form.Close();
-                    }
-
-                    // Disconnect the named pipe
-                    Program.DisconnectPipe();
-                    foreach (ActionBase a in ConnectionsManager.History)
-                    {
-                        if(!Program.RunInAutomatedTestMode)
-                        {
-                            if (a is AsyncAction)
-                            {
-                                AsyncAction aa = (AsyncAction) a;
-                                aa.PrepareForLogReloadAfterRestart();
-                            }
-
-                            if (!a.IsCompleted && a.CanCancel && !a.SafeToExit)
-                                a.Cancel();
-                        }
-                        else
-                        {
-                            if (!a.IsCompleted && a.CanCancel)
-                                a.Cancel();
-                        }
-                    }
-                    ThreadPool.QueueUserWorkItem(CloseWhenActionsCanceled);
-                }
-                return;
-            }
-
-            // Disconnect the named pipe
-            Program.DisconnectPipe();
-
-            Properties.Settings.Default.WindowSize = this.Size;
-            Properties.Settings.Default.WindowLocation = this.Location;
-            try
-            {
-                Settings.SaveServerList();
-                Properties.Settings.Default.Save();
-            }
-            catch (ConfigurationErrorsException ex)
-            {
-                using (var dlg = new ThreeButtonDialog(
-                   new ThreeButtonDialog.Details(
-                       SystemIcons.Error,
-                       string.Format(Messages.MESSAGEBOX_SAVE_CORRUPTED, Settings.GetUserConfigPath()),
-                       Messages.MESSAGEBOX_SAVE_CORRUPTED_TITLE)))
-                {
-                    dlg.ShowDialog(this);
-                }
-                log.Error("Couldn't save settings");
-                log.Error(ex, ex);
-            }
-            base.OnClosing(e);
-        }
-
-        private void sendCtrlAltDelToolStripMenuItem_Click(object sender, EventArgs e)
-        {
-            ConsolePanel.SendCAD();
-        }
-
-        #region IMainWindowCommandInterface Members
-
-        /// <summary>
-        /// Closes all per-Connection and per-VM wizards for the given connection.
-        /// </summary>
-        /// <param name="connection"></param>
-        public void CloseActiveWizards(IXenConnection connection)
-        {
-            Program.Invoke(Program.MainWindow, delegate
-            {
-                // Close and remove any active wizards for any VMs
-                foreach (VM vm in connection.Cache.VMs)
-                {
-                    CloseActiveWizards(vm);
-                }
-                closeActivePoolWizards(connection);
-            });
-        }
-
-        /// <summary>
-        /// Closes all per-Connection wizards.
-        /// </summary>
-        /// <param name="connection"></param>
-        private void closeActivePoolWizards(IXenConnection connection)
-        {
-            IList<Form> wizards;
-            if (activePoolWizards.TryGetValue(connection, out wizards))
-            {
-                foreach (var wizard in wizards)
-                {
-                    if (!wizard.IsDisposed)
-                    {
-                        wizard.Close();
-                    }
-                }
-
-                activePoolWizards.Remove(connection);
-            }
-        }
-
-        /// <summary>
-        /// Closes all per-XenObject wizards.
-        /// </summary>
-        /// <param name="obj"></param>
-        public void CloseActiveWizards(IXenObject obj)
-        {
-            Program.Invoke(Program.MainWindow, delegate
-            {
-                Form wizard;
-                if (activeXenModelObjectWizards.TryGetValue(obj, out wizard))
-                {
-                    if (!wizard.IsDisposed)
-                    {
-                        wizard.Close();
-                    }
-                    activeXenModelObjectWizards.Remove(obj);
-                }
-            });
-        }
-
-        /// <summary>
-        /// Show the given wizard, and impose a one-wizard-per-XenObject limit.
-        /// </summary>
-        /// <param name="obj">The relevant VM</param>
-        /// <param name="wizard">The new wizard to show</param>
-        public void ShowPerXenModelObjectWizard(IXenObject obj, Form wizard)
-        {
-            CloseActiveWizards(obj);
-            activeXenModelObjectWizards.Add(obj, wizard);
-            wizard.Show(this);
-        }
-
-        /// <summary>
-        /// Show the given wizard, and impose a one-wizard-per-connection limit.
-        /// </summary>
-        /// <param name="connection">The connection.  May be null, in which case the wizard
-        /// is not addded to any dictionary.  This should happen iff this is the New Pool Wizard.</param>
-        /// <param name="wizard">The new wizard to show. May not be null.</param>
-        public void ShowPerConnectionWizard(IXenConnection connection, Form wizard)
-        {
-            if (connection != null)
-            {
-
-                if (activePoolWizards.ContainsKey(connection))
-                {
-                    var w = activePoolWizards[connection].Where(x => x.GetType() == wizard.GetType()).FirstOrDefault();
-                    if (w != null && !w.IsDisposed)
-                    {
-                        if (w.WindowState == FormWindowState.Minimized)
-                        {
-                            w.WindowState = FormWindowState.Normal;
-                        }
-                        w.Focus();
-                        return;
-                    }
-                    if (w != null && w.IsDisposed)
-                        activePoolWizards[connection].Remove(w);
-
-                }
-
-                //closeActivePoolWizards(connection);
-                if (activePoolWizards.ContainsKey(connection))
-                    activePoolWizards[connection].Add(wizard);
-                else
-                    activePoolWizards.Add(connection, new List<Form>() { wizard });
-
-            }
-
-            if (!wizard.Disposing && !wizard.IsDisposed && !Program.Exiting)
-            {
-                wizard.Show(this);
-            }
-        }
-
-        /// <summary>
-        /// Shows a form of the specified type if it has already been created. If the form doesn't exist yet
-        /// it is created first and then shown.
-        /// </summary>
-        /// <param name="type">The type of the form to be shown.</param>
-        public Form ShowForm(Type type)
-        {
-            return ShowForm(type, null);
-        }
-
-        /// <summary>
-        /// Shows a form of the specified type if it has already been created. If the form doesn't exist yet
-        /// it is created first and then shown.
-        /// </summary>
-        /// <param name="type">The type of the form to be shown.</param>
-        /// <param name="args">The arguments to pass to the form's consructor</param>
-        public Form ShowForm(Type type, object[] args)
-        {
-            foreach (Form form in Application.OpenForms)
-            {
-                if (form.GetType() == type)
-                {
-                    HelpersGUI.BringFormToFront(form);
-                    return form;
-                }
-            }
-
-            Form newForm = (Form)Activator.CreateInstance(type, args);
-            newForm.Show(this);
-            return newForm;
-        }
-
-        public Form Form
-        {
-            get { return this; }
-        }
-
-        public void Invoke(MethodInvoker method)
-        {
-            Program.Invoke(this, method);
-        }
-
-        public bool SelectObjectInTree(IXenObject xenObject)
-        {
-            return SelectObject(xenObject);
-        }
-
-        public Collection<IXenConnection> GetXenConnectionsCopy()
-        {
-            return new Collection<IXenConnection>(ConnectionsManager.XenConnectionsCopy);
-        }
-
-        public void SaveServerList()
-        {
-            Settings.SaveServerList();
-        }
-
-        public bool RunInAutomatedTestMode
-        {
-            get { return Program.RunInAutomatedTestMode; }
-        }
-
-        public void RemoveConnection(IXenConnection connection)
-        {
-            ConnectionsManager.ClearCacheAndRemoveConnection(connection);
-        }
-
-        public void PutSelectedNodeIntoEditMode()
-        {
-            EditSelectedNodeInTreeView();
-        }
-
-
-        public void TrySelectNewObjectInTree(Predicate<object> tagMatch, bool selectNode, bool expandNode, bool ensureNodeVisible)
-        {
-            TrySelectNewNode(tagMatch, selectNode, expandNode, ensureNodeVisible);
-        }
-
-        public void TrySelectNewObjectInTree(IXenConnection c, bool selectNode, bool expandNode, bool ensureNodeVisible)
-        {
-            TrySelectNewNode(c, selectNode, expandNode, ensureNodeVisible);
-        }
-
-        #endregion
-
-        #region Help
-
-        private string TabHelpID()
-        {
-            string modelObj = getSelectedXenModelObjectType();
-
-            if (TheTabControl.SelectedTab == TabPageHome)
-                return "TabPageHome" + modelObj;
-            if (TheTabControl.SelectedTab == TabPageSearch)
-                return "TabPageSearch" + modelObj;
-            if (TheTabControl.SelectedTab == TabPageConsole)
-                return "TabPageConsole" + modelObj;
-            if (TheTabControl.SelectedTab == TabPageCvmConsole)
-                return "TabPageCvmConsole" + modelObj;
-            if (TheTabControl.SelectedTab == TabPageGeneral)
-                return "TabPageSettings" + modelObj;
-            if (TheTabControl.SelectedTab == TabPagePhysicalStorage || TheTabControl.SelectedTab == TabPageStorage || TheTabControl.SelectedTab == TabPageSR)
-                return "TabPageStorage" + modelObj;
-            if (TheTabControl.SelectedTab == TabPageNetwork)
-                return "TabPageNetwork" + modelObj;
-            if (TheTabControl.SelectedTab == TabPageNICs)
-                return "TabPageNICs" + modelObj;
-            if (TheTabControl.SelectedTab == TabPageWLB)
-                return "TabPageWLB" + modelObj;
-            if (TheTabControl.SelectedTab == TabPagePeformance)
-                return "TabPagePerformance" + modelObj;
-            if (TheTabControl.SelectedTab == TabPageHA)
-                return "TabPageHA" + modelObj;
-            if (TheTabControl.SelectedTab == TabPageHAUpsell)
-                return "TabPageHAUpsell" + modelObj;
-            if (TheTabControl.SelectedTab == TabPageSnapshots)
-                return "TabPageSnapshots" + modelObj;
-            if (TheTabControl.SelectedTab == TabPageBallooning)
-                return "TabPageBallooning" + modelObj;
-            if (TheTabControl.SelectedTab == TabPageAD)
-                return "TabPageAD" + modelObj;
-            if (TheTabControl.SelectedTab == TabPageADUpsell)
-                return "TabPageADUpsell" + modelObj;
-            if (TheTabControl.SelectedTab == TabPageWLBUpsell)
-                return "TabPageWLBUpsell";
-            if (TheTabControl.SelectedTab == TabPageGPU)
-                return "TabPageGPU" + modelObj;
-            if (TheTabControl.SelectedTab == TabPageDockerProcess)
-                return "TabPageDockerProcess" + modelObj;
-            if (TheTabControl.SelectedTab == TabPageDockerDetails)
-                return "TabPageDockerDetails" + modelObj;
-            if (TheTabControl.SelectedTab == TabPagePvs)
-                return "TabPagePvs" + modelObj;
-            if (TheTabControl.SelectedTab == TabPageUSB)
-                return "TabPageUSB" + modelObj;
-            return "TabPageUnknown";
-        }
-
-        private string getSelectedXenModelObjectType()
-        {
-            // for now, since there are few topics which depend on the selected object we shall just check the special cases
-            // when more topic are added we can just return the ModelObjectName
-
-            if (TheTabControl.SelectedTab == TabPageGeneral && SelectionManager.Selection.First is VM)
-            {
-                return "VM";
-            }
-
-            if (TheTabControl.SelectedTab == TabPagePhysicalStorage || TheTabControl.SelectedTab == TabPageStorage || TheTabControl.SelectedTab == TabPageSR)
-            {
-                if (SelectionManager.Selection.FirstIs<Pool>())
-                    return "Pool";
-                if (SelectionManager.Selection.FirstIs<Host>())
-                    return "Server";
-                if (SelectionManager.Selection.FirstIs<VM>())
-                    return "VM";
-                if (SelectionManager.Selection.FirstIs<SR>())
-                    return "Storage";
-            }
-
-            if (TheTabControl.SelectedTab == TabPageNetwork)
-            {
-                if (SelectionManager.Selection.FirstIs<Host>())
-                    return "Server";
-                if (SelectionManager.Selection.FirstIs<VM>())
-                    return "VM";
-            }
-
-            return "";
-        }
-
-        public void ShowHelpTOC()
-        {
-            ShowHelpTopic(null);
-        }
-
-        public void ShowHelpTopic(string topicID)
-        {
-            var helpTopicUrl = HelpManager.ProduceUrl(
-                topicID,
-                InvisibleMessages.HELP_URL,
-                InvisibleMessages.LOCALE,
-                $"{Branding.XENCENTER_VERSION}.{Program.Version.Revision}",
-                "ui_link",
-                Messages.XENCENTER);
-
-            if (!string.IsNullOrEmpty(helpTopicUrl))
-                Program.OpenURL(helpTopicUrl);
-
-            // record help usage
-            Properties.Settings.Default.HelpLastUsed = DateTime.UtcNow.ToString("u");
-            Settings.TrySaveSettings();
-        }
-
-        public void MainWindow_HelpRequested(object sender, HelpEventArgs hlpevent)
-        {
-            // CA-28064. MessageBox hack to kill the hlpevent it passes to MainWindows.
-            if (Program.MainWindow.ContainsFocus && MenuShortcutsEnabled)
-                LaunchHelp();
-        }
-
-        private void helpTopicsToolStripMenuItem_Click(object sender, EventArgs e)
-        {
-            ShowHelpTOC();
-        }
-
-        private void helpContextMenuItem_Click(object sender, EventArgs e)
-        {
-            LaunchHelp();
-        }
-
-        private void LaunchHelp()
-        {
-            if (alertPage.Visible)
-                Help.HelpManager.Launch("AlertSummaryDialog");
-            else if (updatesPage.Visible)
-                Help.HelpManager.Launch("ManageUpdatesDialog");
-            else if (eventsPage.Visible)
-                Help.HelpManager.Launch("EventsPane");
-            else
-            {
-                if (TheTabControl.SelectedTab.Tag is TabPageFeature && ((TabPageFeature)TheTabControl.SelectedTab.Tag).HasHelp)
-                    ((TabPageFeature)TheTabControl.SelectedTab.Tag).LaunchHelp();
-                else
-                    Help.HelpManager.Launch(TabHelpID());
-            }
-        }
-
-        public bool HasHelp()
-        {
-            return Help.HelpManager.HasHelpFor(TabHelpID());
-        }
-
-        private void viewApplicationLogToolStripMenuItem_Click(object sender, EventArgs e)
-        {
-            Program.ViewLogFiles();
-        }
-
-        #endregion
-
-        /// <summary>
-        /// Used to select the pool or standalone host node for the specified connection which is about to appear in the tree.
-        /// </summary>
-        /// <param name="connection">The connection.</param>
-        /// <param name="selectNode">if set to <c>true</c> then the pool/standalone host node will be selected.</param>
-        /// <param name="expandNode">if set to <c>true</c> then the pool/standalone host node will be expanded.</param>
-        /// <param name="ensureNodeVisible">if set to <c>true</c> then the matched node will be made visible.</param>
-        public void TrySelectNewNode(IXenConnection connection, bool selectNode, bool expandNode, bool ensureNodeVisible)
-        {
-            if (connection != null)
-            {
-                TrySelectNewNode(delegate(object o)
-                {
-                    if (o == null)
-                    {
-                        return false;
-                    }
-                    else if (o.Equals(Helpers.GetPool(connection)))
-                    {
-                        return true;
-                    }
-                    Host[] hosts = connection.Cache.Hosts;
-                    return hosts.Length > 0 && o.Equals(hosts[0]);
-                }, selectNode, expandNode, ensureNodeVisible);
-            }
-        }
-
-        /// <summary>
-        /// Used to select or expand a node which is about to appear in the tree. This is used so that new hosts, folders, pools
-        /// etc. can be picked and then selected/expanded. 
-        /// 
-        /// It fires off a new thread and then repeatedly tries to select a node which matches the specified match
-        /// delegate. It stops if it times out or is successful.
-        /// </summary>
-        /// <param name="tagMatch">A match for the tag of the node.</param>
-        /// <param name="selectNode">if set to <c>true</c> then the matched node will be selected.</param>
-        /// <param name="expandNode">if set to <c>true</c> then the matched node will be expanded.</param>
-        /// <param name="ensureNodeVisible">if set to <c>true</c> then the matched node will be made visible.</param>
-        public void TrySelectNewNode(Predicate<object> tagMatch, bool selectNode, bool expandNode, bool ensureNodeVisible)
-        {
-            ThreadPool.QueueUserWorkItem(delegate
-            {
-                bool success = false;
-
-                for (int i = 0; i < 20 && !success; i++)
-                {
-                    Program.Invoke(Program.MainWindow, delegate
-                        {
-                            success = navigationPane.TryToSelectNewNode(tagMatch, selectNode, expandNode, ensureNodeVisible);
-                        });
-                    Thread.Sleep(500);
-                }
-            });
-        }
-
-        /// <summary>
-        /// Selects the specified object in the treeview.
-        /// </summary>
-        /// <param name="o">The object to be selected.</param>
-        /// <returns>A value indicating whether selection was successful.</returns>
-        public bool SelectObject(IXenObject o)
-        {
-            return navigationPane.SelectObject(o);
-        }
-
-        private void eventsPage_GoToXenObjectRequested(IXenObject obj)
-        {
-            navigationPane.SwitchToInfrastructureMode();
-            navigationPane.SelectObject(obj);
-        }
-
-        private void Updates_CollectionChanged(object sender, CollectionChangeEventArgs e)
-        {
-            Program.Invoke(this, () =>
-                {
-                    int updatesCount = Updates.UpdateAlertsCount;
-                    navigationPane.UpdateNotificationsButton(NotificationsSubMode.Updates, updatesCount);
-
-                    if (updatesPage.Visible)
-                    {
-                        TitleLabel.Text = NotificationsSubModeItem.GetText(NotificationsSubMode.Updates, updatesCount);
-                        TitleIcon.Image = NotificationsSubModeItem.GetImage(NotificationsSubMode.Updates, updatesCount);
-                    }
-                });
-        }
-
-        private void CloseWhenActionsCanceled(object o)
-        {
-            int i = 0;
-            while (true)
-            {
-                if (i > 20)
-                    Program.ForcedExiting = true;
-
-                if (i > 40 || AllActionsCompleted())
-                {
-                    Program.Invoke(this, Application.Exit);
-                    break;
-                }
-
-                i++;
-                System.Threading.Thread.Sleep(500);
-            }
-        }
-
-        private bool AllActionsCompleted()
-        {
-            foreach (ActionBase a in ConnectionsManager.History)
-            {
-                if (!a.IsCompleted)
-                    return false;
-            }
-            return true;
-        }
-
-        private void preferencesToolStripMenuItem_Click(object sender, EventArgs e)
-        {
-            OptionsDialog dialog = new OptionsDialog(pluginManager);
-            dialog.ShowDialog(this);
-        }
-
-        internal void action_Completed(ActionBase sender)
-        {
-            if (Program.Exiting)
-                return;
-
-            RequestRefreshTreeView();
-        }
-
-        private void OpenGlobalImportWizard(string param)
-        {
-            HelpersGUI.BringFormToFront(this);
-            Host hostAncestor = SelectionManager.Selection.Count == 1 ? SelectionManager.Selection[0].HostAncestor : null;
-            new ImportWizard(SelectionManager.Selection.GetConnectionOfFirstItem(), hostAncestor, param, false).Show();
-        }
-
-        private void InstallUpdate(string path)
-        {
-            if (WizardHelpers.IsValidFile(path, out var failureReason))
-            {
-                var wizard = new PatchingWizard();
-                wizard.Show(this);
-                wizard.NextStep();
-                wizard.AddFile(path);
-            }
-            else
-                using (var popup = new ThreeButtonDialog(new ThreeButtonDialog.Details(
-                    SystemIcons.Error, failureReason, Messages.UPDATES)))
-                {
-                    popup.ShowDialog();
-                }
-        }
-
-        #region XenSearch
-
-        private bool searchMode;
-        /// <summary>
-        /// SearchMode doesn't just mean we are looking at the Search tab.
-        /// It's set when we import a search from a file; or when we double-click
-        /// on a folder or tag name to search for it.
-        /// </summary>
-        private bool SearchMode
-        {
-            get
-            {
-                return searchMode;
-            }
-            set
-            {
-                if (searchMode == value)
-                    return;
-
-                searchMode = value;
-                navigationPane.InSearchMode = value;
-                UpdateToolbars();
-            }
-        }
-
-        public bool DoSearch(string filename)
-        {
-            List<Search> searches = Search.LoadFile(filename);
-            if (searches != null && searches.Count > 0)
-            {
-                Program.Invoke(Program.MainWindow, delegate()
-                {
-                    DoSearch(searches[0]);
-                });
-                return true;
-            }
-            return false;
-        }
-
-        public void DoSearch(Search search)
-        {
-            History.NewHistoryItem(new SearchHistoryItem(search));
-
-            SearchMode = true;
-            SearchPage.Search = search;
-
-            UpdateHeader();
-        }
-
-        public void SearchForTag(string tag)
-        {
-            DoSearch(Search.SearchForTag(tag));
-        }
-
-        public void SearchForFolder(string path)
-        {
-            DoSearch(Search.SearchForFolder(path));
-        }
-
-        void SearchPanel_SearchChanged()
-        {
-            if (SearchMode)
-                History.ReplaceHistoryItem(new SearchHistoryItem(SearchPage.Search));
-            else
-                History.ReplaceHistoryItem(new ModifiedSearchHistoryItem(
-                    SelectionManager.Selection.FirstAsXenObject, SearchPage.Search));
-        }
-
-        /// <summary>
-        /// Updates the shiny gradient bar with selected object name and icon.
-        /// Also updates 'Logged in as:'.
-        /// </summary>
-        private void UpdateHeader()
-        {
-            if (navigationPane.currentMode == NavigationPane.NavigationMode.Notifications)
-                return;
-
-            var licenseColor = Program.TitleBarForeColor;
-            var licenseText = string.Empty;
-
-            if (SearchMode && SearchPage.Search != null)
-            {
-                TitleLabel.Text = HelpersGUI.GetLocalizedSearchName(SearchPage.Search);
-                TitleIcon.Image = Images.GetImage16For(SearchPage.Search);
-            }
-            else if (!SearchMode && SelectionManager.Selection.ContainsOneItemOfType<IXenObject>())
-            {
-                IXenObject xenObject = SelectionManager.Selection[0].XenObject;
-                TitleLabel.Text = xenObject.NameWithLocation();
-                TitleIcon.Image = Images.GetImage16For(xenObject);
-                
-                licenseText = GetLicenseStatusText(xenObject, out licenseColor);
-
-                // When in folder view only show the logged in label if it is clear to which connection the object belongs (most likely pools and hosts)
-
-                if (SelectionManager.Selection[0].PoolAncestor == null && SelectionManager.Selection[0].HostAncestor == null)
-                    loggedInLabel1.Connection = null;
-                else
-                    loggedInLabel1.Connection = xenObject.Connection;
-            }
-            else
-            {
-                TitleLabel.Text = Messages.XENCENTER;
-                TitleIcon.Image = Properties.Resources.Logo;
-                loggedInLabel1.Connection = null;
-            }
-
-            LicenseStatusTitleLabel.Text = licenseText;
-            LicenseStatusTitleLabel.ForeColor = licenseColor;
-            SetTitleLabelMaxWidth();
-        }
-
-        private string GetLicenseStatusText(IXenObject xenObject, out Color foreColor)
-        {
-            foreColor = Program.TitleBarForeColor;
-
-            var pool = xenObject as Pool;
-            if (pool != null && pool.Connection != null && pool.Connection.IsConnected && pool.Connection.CacheIsPopulated)
-            {
-                if (pool.IsFreeLicenseOrExpired())
-                {
-                    foreColor = Color.Red;
-                    return Messages.MAINWINDOW_HEADER_UNLICENSED;
-                }
-
-                return string.Format(Messages.MAINWINDOW_HEADER_LICENSED_WITH, Helpers.GetFriendlyLicenseName(pool));
-            }
-
-            var host = xenObject as Host;
-            if (host != null && host.Connection != null && host.Connection.IsConnected && host.Connection.CacheIsPopulated)
-            {
-                if (host.IsFreeLicenseOrExpired())
-                {
-                    foreColor = Color.Red;
-                    return Messages.MAINWINDOW_HEADER_UNLICENSED;
-                }
-
-                return string.Format(Messages.MAINWINDOW_HEADER_LICENSED_WITH, Helpers.GetFriendlyLicenseName(host));
-            }
-
-            return string.Empty;
-        }
-
-        private void SetTitleLabelMaxWidth()
-        {
-            TitleLabel.MaximumSize = new Size(tableLayoutPanel1.Width - loggedInLabel1.Width - LicenseStatusTitleLabel.Width - 6, TitleLabel.Height);
-        }
-
-        private void UpdateViewMenu(NavigationPane.NavigationMode mode)
-        {
-            //the order is the reverse from the order in which we want them to appear
-            var items = new ToolStripItem []
-                {
-                    toolStripSeparator24,
-                    ShowHiddenObjectsToolStripMenuItem,
-                    localStorageToolStripMenuItem,
-                    templatesToolStripMenuItem1,
-                    customTemplatesToolStripMenuItem
-                };
-
-            if (mode == NavigationPane.NavigationMode.Infrastructure)
-            {
-                foreach (var item in items)
-                {
-                    if (!viewToolStripMenuItem.DropDownItems.Contains(item))
-                        viewToolStripMenuItem.DropDownItems.Insert(0, item);
-                }
-            }
-            else if (mode == NavigationPane.NavigationMode.Notifications)
-            {
-                 foreach (var item in items)
-                    viewToolStripMenuItem.DropDownItems.Remove(item);
-            }
-            else
-            {
-                for (int i = 2; i < items.Length; i++)
-                    viewToolStripMenuItem.DropDownItems.Remove(items[i]);
-
-                for (int i = 0; i < 2; i++)
-                    if (!viewToolStripMenuItem.DropDownItems.Contains(items[i]))
-                        viewToolStripMenuItem.DropDownItems.Insert(0, items[i]);
-            }
-
-            pluginMenuItemStartIndexes[viewToolStripMenuItem] = viewToolStripMenuItem.DropDownItems.IndexOf(toolStripSeparator24) + 1;
-        }
-
-        void navigationPane_DragDropCommandActivated(string cmdText)
-        {
-            SetStatusBar(null, cmdText);
-        }
-
-        private void navigationPane_TreeViewSelectionChanged()
-        {
-            UpdateToolbars();
-
-            //
-            // NB do not trigger updates to the panels in this method
-            // instead, put them in TheTabControl_SelectedIndexChanged,
-            // so only the selected tab is updated
-            //
-
-            TheTabControl_SelectedIndexChanged(null, EventArgs.Empty);
-
-            if (TheTabControl.SelectedTab != null)
-                TheTabControl.SelectedTab.Refresh();
-
-            UpdateHeader();
-        }
-
-        private void navigationPane_NotificationsSubModeChanged(NotificationsSubModeItem submodeItem)
-        {
-            switch (submodeItem.SubMode)
-            {
-                case NotificationsSubMode.Alerts:
-                    if (updatesPage.Visible)
-                        updatesPage.HidePage();
-                    if (eventsPage.Visible)
-                        eventsPage.HidePage();
-                    alertPage.ShowPage();
-                    break;
-                case NotificationsSubMode.Updates:
-                    if (alertPage.Visible)
-                        alertPage.HidePage();
-                    if (eventsPage.Visible)
-                        eventsPage.HidePage();
-                    updatesPage.ShowPage();
-                    break;
-                case NotificationsSubMode.Events:
-                    if (alertPage.Visible)
-                        alertPage.HidePage();
-                    if (updatesPage.Visible)
-                        updatesPage.HidePage();
-                    eventsPage.ShowPage();
-                    break;
-            } 
-
-            TheTabControl.Visible = false;
-
-            loggedInLabel1.Connection = null;
-            TitleLabel.Text = submodeItem.Text;
-            TitleIcon.Image = submodeItem.Image;
-        }
-
-        private void navigationPane_NavigationModeChanged(NavigationPane.NavigationMode mode)
-        {
-            if (mode == NavigationPane.NavigationMode.Notifications)
-            {
-                LicenseStatusTitleLabel.Text = string.Empty;
-                TheTabControl.Visible = false;
-            }
-            else
-            {
-                bool tabControlWasVisible = TheTabControl.Visible;
-                TheTabControl.Visible = true;
-                if (alertPage.Visible)
-                    alertPage.HidePage();
-                if (updatesPage.Visible)
-                    updatesPage.HidePage();
-                if (eventsPage.Visible)
-                    eventsPage.HidePage();
-
-                // force an update of the selected tab when switching back from Notification view, 
-                // as some tabs ignore the update events when not visible (e.g. Snapshots, HA)
-                if (!tabControlWasVisible)
-                    TheTabControl_SelectedIndexChanged(null, null);
-            }
-
-            UpdateViewMenu(mode);
-        }
-
-        private void navigationPane_TreeNodeBeforeSelected()
-        {
-            SearchMode = false;
-        }
-
-        private void navigationPane_TreeNodeClicked()
-        {
-            if (SearchMode)
-            {
-                SearchMode = false;
-                TheTabControl_SelectedIndexChanged(null, null);
-                UpdateHeader();
-            }
-        }
-
-        private void navigationPane_TreeNodeRightClicked()
-        {
-           MainMenuBar_MenuActivate(MainMenuBar, new EventArgs());
-        }
-
-        private void navigationPane_TreeViewRefreshed()
-        {
-            // This is required to update search results when things change.
-            if (TheTabControl.SelectedTab == TabPageGeneral)
-                GeneralPage.BuildList();
-            else if (TheTabControl.SelectedTab == TabPageSearch)
-                SearchPage.BuildList();
-
-            UpdateHeader();
-            UpdateToolbars();
-        }
-
-        #endregion
-
-        void XenCenterAlerts_CollectionChanged(object sender, CollectionChangeEventArgs e)
-        {
-            Program.BeginInvoke(Program.MainWindow, () =>
-                {
-                    navigationPane.UpdateNotificationsButton(
-                        NotificationsSubMode.Alerts, Alert.NonDismissingAlertCount);
-
-                    if (alertPage.Visible)
-                    {
-                        TitleLabel.Text = NotificationsSubModeItem.GetText(NotificationsSubMode.Alerts, Alert.NonDismissingAlertCount);
-                        TitleIcon.Image = NotificationsSubModeItem.GetImage(NotificationsSubMode.Alerts, Alert.NonDismissingAlertCount);
-                    }
-                });
-        }
-
-        private void backButton_Click(object sender, EventArgs e)
-        {
-            History.Back(1);
-        }
-
-        private void forwardButton_Click(object sender, EventArgs e)
-        {
-            History.Forward(1);
-        }
-
-        private void backButton_DropDownOpening(object sender, EventArgs e)
-        {
-            ToolStripSplitButton button = sender as ToolStripSplitButton;
-            if (button == null)
-                return;
-
-            History.PopulateBackDropDown(button);
-        }
-
-        private void forwardButton_DropDownOpening(object sender, EventArgs e)
-        {
-            ToolStripSplitButton button = sender as ToolStripSplitButton;
-            if (button == null)
-                return;
-
-            History.PopulateForwardDropDown(button);
-        }
-
-
-        private void LicenseManagerMenuItem_Click(object sender, EventArgs e)
-        {
-            licenseManagerLauncher.LaunchIfRequired(false, ConnectionsManager.XenConnections, SelectionManager.Selection);
-        }
-
-        private void MainWindow_KeyDown(object sender, KeyEventArgs e)
-        {
-            if (e.KeyCode == Keys.F5)
-            {
-                RequestRefreshTreeView();
-                if (TheTabControl.SelectedTab == TabPageSearch)
-                    SearchPage.PanelProd();
-            }
-        }
-
-        private void ShowToolbarMenuItem_Click(object sender, EventArgs e)
-        {
-            ToolbarsEnabled = !ToolbarsEnabled;
-            Properties.Settings.Default.ToolbarsEnabled = ToolbarsEnabled;
-            UpdateToolbars();
-        }
-
-        private void MainMenuBar_MouseClick(object sender, MouseEventArgs e)
-        {
-            if (e.Button == MouseButtons.Right)
-            {
-                ToolBarContextMenu.Show(Program.MainWindow, e.Location);
-            }
-        }
-
-        /// <summary>
-        /// Equivalent to MainController.Confirm(conn, this, msg, args).
-        /// </summary>
-        public bool Confirm(IXenConnection conn, string title, string msg, params object[] args)
-        {
-            return Confirm(conn, this, title, msg, args);
-        }
-
-        /// <summary>
-        /// Show a MessageBox asking to confirm an operation. The MessageBox will be parented to the given Control.
-        /// Displays default "Yes" and "No" buttons ("Yes" button is selected by default).
-        /// The args given will be ellipsised to Helpers.DEFAULT_NAME_TRIM_LENGTH, if they are strings.
-        /// If in automated test mode, then always returns true.
-        /// If the user refuses the operation, then returns false.
-        /// If the given connection has disconnected in the time it takes the user to confirm,
-        /// then shows an information MessageBox, and returns false.
-        /// Otherwise, the user has agreed and the connection is still alive, so
-        /// sets MainWindow.AllowHistorySwitch to true and returns true.
-        /// </summary>
-        public static bool Confirm(IXenConnection conn, Control parent, string title, string msg, params object[] args)
-        {
-            return Confirm(conn, parent, title, null, null, null, msg, args);
-        }
-
-        /// <summary>
-        /// Show a MessageBox asking to confirm an operation. The MessageBox will be parented to the given Control.
-        /// "Yes" and "No" buttons can be customized.
-        /// The args given will be ellipsised to Helpers.DEFAULT_NAME_TRIM_LENGTH, if they are strings.
-        /// If in automated test mode, then always returns true.
-        /// If the user refuses the operation, then returns false.
-        /// If the given connection has disconnected in the time it takes the user to confirm,
-        /// then shows an information MessageBox, and returns false.
-        /// Otherwise, the user has agreed and the connection is still alive, so
-        /// sets MainWindow.AllowHistorySwitch to true and returns true.
-        /// </summary>
-        public static bool Confirm(IXenConnection conn, Control parent, string title,
-            string helpName, ThreeButtonDialog.TBDButton buttonYes, ThreeButtonDialog.TBDButton buttonNo,
-            string msg, params object[] args)
-        {
-            if (Program.RunInAutomatedTestMode)
-                return true;
-
-            Trim(args);
-
-            var buttons = new[]
-                {
-                    buttonYes ?? ThreeButtonDialog.ButtonYes,
-                    buttonNo ?? ThreeButtonDialog.ButtonNo
-                };
-
-            var details = new ThreeButtonDialog.Details(SystemIcons.Exclamation,
-                args.Length == 0 ? msg : string.Format(msg, args), title);
-
-            DialogResult dialogResult;
-            using (var dialog = String.IsNullOrEmpty(helpName)
-                             ? new ThreeButtonDialog(details, buttons)
-                             : new ThreeButtonDialog(details, helpName, buttons))
-            {
-                dialogResult = dialog.ShowDialog(parent ?? Program.MainWindow);
-            }
-
-            if (dialogResult != DialogResult.Yes)
-                return false;
-
-
-            if (conn != null && !conn.IsConnected)
-            {
-                ShowDisconnectedMessage(parent);
-                return false;
-            }
-
-            return true;
-        }
-
-        /// <summary>
-        /// Show a message telling the user that the connection has disappeared.  We check this after
-        /// we've shown a dialog, in case it's happened in the time it took them to click OK.
-        /// </summary>
-        public static void ShowDisconnectedMessage(Control parent)
-        {
-            // We could have done some teardown by now, so we need to be paranoid about things going away
-            // beneath us.
-            if (Program.Exiting)
-                return;
-            if (parent == null || parent.Disposing || parent.IsDisposed)
-            {
-                parent = Program.MainWindow;
-                if (parent.Disposing || parent.IsDisposed)
-                    return;
-            }
-            using (var dlg = new ThreeButtonDialog(
-               new ThreeButtonDialog.Details(
-                   SystemIcons.Warning,
-                   Messages.DISCONNECTED_BEFORE_ACTION_STARTED,
-                   Messages.XENCENTER)))
-            {
-                dlg.ShowDialog(parent);
-            }
-        }
-
-        private static void Trim(object[] args)
-        {
-            int n = args.Length;
-            for (int i = 0; i < n; i++)
-            {
-                if (args[i] is string)
-                    args[i] = ((string)args[i]).Ellipsise(Helpers.DEFAULT_NAME_TRIM_LENGTH);
-            }
-        }
-
-        #region ISynchronizeInvoke Members
-
-        // this explicit implementation of ISynchronizeInvoke is used to allow the model to update 
-        // its API on the main program thread while being decoupled from MainWindow.
-
-        IAsyncResult ISynchronizeInvoke.BeginInvoke(Delegate method, object[] args)
-        {
-            return Program.BeginInvoke(this, method, args);
-        }
-
-        object ISynchronizeInvoke.EndInvoke(IAsyncResult result)
-        {
-            return EndInvoke(result);
-        }
-
-        object ISynchronizeInvoke.Invoke(Delegate method, object[] args)
-        {
-            return Program.Invoke(this, method, args);
-        }
-
-        bool ISynchronizeInvoke.InvokeRequired
-        {
-            get { return InvokeRequired; }
-        }
-
-        #endregion
-
-        private void importSettingsToolStripMenuItem_Click(object sender, EventArgs e)
-        {
-            using (OpenFileDialog dialog = new OpenFileDialog())
-            {
-                dialog.Filter = Messages.XENCENTER_CONFIG_FILTER;
-                if (dialog.ShowDialog(this) != DialogResult.Cancel)
-                {
-                    try
-                    {
-                        log.InfoFormat("Importing server list from '{0}'", dialog.FileName);
-
-                        XmlDocument xmlDocument = new XmlDocument();
-                        using (var stream = dialog.OpenFile())
-                            xmlDocument.Load(stream);
-                        
-                        foreach (XmlNode itemConnection in xmlDocument.GetElementsByTagName("XenConnection"))
-                        {
-                            var conn = new XenConnection();
-                            foreach (XmlNode item in itemConnection.ChildNodes)
-                            {
-
-                                switch (item.Name)
-                                {
-                                    case "Hostname":
-                                        conn.Hostname = item.InnerText;
-                                        break;
-                                    case "Port":
-                                        conn.Port = int.Parse(item.InnerText);
-                                        break;
-                                    case "FriendlyName":
-                                        conn.FriendlyName = item.InnerText;
-                                        break;
-                                }
-                            }
-                            if (null == ConnectionsManager.XenConnections.Find(existing => (existing.Hostname == conn.Hostname && existing.Port == conn.Port)))
-                                ConnectionsManager.XenConnections.Add(conn);
-                            RequestRefreshTreeView();
-                        }
-
-                        log.InfoFormat("Imported server list from '{0}' successfully.", dialog.FileName);
-                    }
-                    catch (XmlException)
-                    {
-                        log.ErrorFormat("Failed to import server list from '{0}'", dialog.FileName);
-
-                        using (var dlg = new ThreeButtonDialog(
-                                  new ThreeButtonDialog.Details(SystemIcons.Error, Messages.ERRO_IMPORTING_SERVER_LIST, Messages.XENCENTER)))
-                        {
-                            dlg.ShowDialog(this);
-                        }
-                    }
-                }
-            }
-        }
-
-        private void exportSettingsToolStripMenuItem_Click(object sender, EventArgs e)
-        {
-            using (SaveFileDialog dialog = new SaveFileDialog())
-            {
-                dialog.Filter = Messages.XENCENTER_CONFIG_FILTER;
-                dialog.Title = Messages.ACTION_SAVE_CHANGES_IN_PROGRESS;
-                dialog.CheckPathExists = true;
-                if (dialog.ShowDialog(this) != DialogResult.Cancel)
-                {
-                    log.InfoFormat("Exporting server list to '{0}'", dialog.FileName);
-
-                    try
-                    {
-                        using (var xmlWriter = new XmlTextWriter(dialog.OpenFile(), Encoding.Unicode))
-                        {
-                            xmlWriter.WriteStartDocument();
-                            xmlWriter.WriteStartElement("XenConnections");
-                            xmlWriter.WriteWhitespace("\n");
-
-                            foreach (var connection in ConnectionsManager.XenConnections)
-                            {
-                                xmlWriter.WriteStartElement("XenConnection");
-                                {
-                                    xmlWriter.WriteElementString("Hostname", connection.Hostname);
-                                    xmlWriter.WriteElementString("Port", connection.Port.ToString());
-                                    xmlWriter.WriteWhitespace("\n  ");
-                                    xmlWriter.WriteElementString("FriendlyName", connection.FriendlyName);
-                                }
-                                xmlWriter.WriteEndElement();
-                                xmlWriter.WriteWhitespace("\n");
-                            }
-
-                            xmlWriter.WriteEndElement();
-                            xmlWriter.WriteEndDocument();
-                        }
-
-                        log.InfoFormat("Exported server list to '{0}' successfully.", dialog.FileName);
-                    }
-                    catch
-                    {
-                        log.ErrorFormat("Failed to export server list to '{0}'.", dialog.FileName);
-                        throw;
-                    }
-                }
-            }
-        }
-
-        private void MainWindow_Load(object sender, EventArgs e)
-        {
-            SetSplitterDistance();
-        }
-
-        FormWindowState lastState = FormWindowState.Normal;
-        private void MainWindow_Resize(object sender, EventArgs e)
-        {
-            TabPage t = TheTabControl.SelectedTab;
-            if (t == TabPageConsole)
-            {
-                if (WindowState != lastState && WindowState != FormWindowState.Minimized)
-                {
-                    lastState = WindowState;
-                    ConsolePanel.UpdateRDPResolution();
-                }
-                mainWindowResized = true;
-            }
-            SetSplitterDistance();
-            SetTitleLabelMaxWidth();
-        }
-
-        private void SetSplitterDistance()
-        {
-            //CA-71697: chosen min size so the tab contents are visible
-            int chosenPanel2MinSize = MinimumSize.Width * 3 / 5;
-            int min = splitContainer1.Panel1MinSize;
-            int max = splitContainer1.Width - chosenPanel2MinSize;
-
-            if (max < min)
-                return;
-
-            splitContainer1.Panel2MinSize = chosenPanel2MinSize;
-
-            if (splitContainer1.SplitterDistance < min)
-                splitContainer1.SplitterDistance = min;
-            else if (splitContainer1.SplitterDistance > max)
-                splitContainer1.SplitterDistance = max;
-        }
-      
-        private void MainWindow_ResizeEnd(object sender, EventArgs e)
-        {
-            TabPage t = TheTabControl.SelectedTab;
-            if (t == TabPageConsole) 
-            {
-                if (mainWindowResized)
-                    ConsolePanel.UpdateRDPResolution();
-                mainWindowResized = false;
-            }
-        }
-
-        private void splitContainer1_SplitterMoved(object sender, SplitterEventArgs e)
-        {
-            TabPage t = TheTabControl.SelectedTab;
-            if (t == TabPageConsole)
-                ConsolePanel.UpdateRDPResolution();
-
-            SetTitleLabelMaxWidth();
-        }
-    }
-}
+﻿/* Copyright (c) Citrix Systems, Inc. 
+ * All rights reserved. 
+ * 
+ * Redistribution and use in source and binary forms, 
+ * with or without modification, are permitted provided 
+ * that the following conditions are met: 
+ * 
+ * *   Redistributions of source code must retain the above 
+ *     copyright notice, this list of conditions and the 
+ *     following disclaimer. 
+ * *   Redistributions in binary form must reproduce the above 
+ *     copyright notice, this list of conditions and the 
+ *     following disclaimer in the documentation and/or other 
+ *     materials provided with the distribution. 
+ * 
+ * THIS SOFTWARE IS PROVIDED BY THE COPYRIGHT HOLDERS AND 
+ * CONTRIBUTORS "AS IS" AND ANY EXPRESS OR IMPLIED WARRANTIES, 
+ * INCLUDING, BUT NOT LIMITED TO, THE IMPLIED WARRANTIES OF 
+ * MERCHANTABILITY AND FITNESS FOR A PARTICULAR PURPOSE ARE 
+ * DISCLAIMED. IN NO EVENT SHALL THE COPYRIGHT HOLDER OR 
+ * CONTRIBUTORS BE LIABLE FOR ANY DIRECT, INDIRECT, INCIDENTAL, 
+ * SPECIAL, EXEMPLARY, OR CONSEQUENTIAL DAMAGES (INCLUDING, 
+ * BUT NOT LIMITED TO, PROCUREMENT OF SUBSTITUTE GOODS OR 
+ * SERVICES; LOSS OF USE, DATA, OR PROFITS; OR BUSINESS 
+ * INTERRUPTION) HOWEVER CAUSED AND ON ANY THEORY OF LIABILITY, 
+ * WHETHER IN CONTRACT, STRICT LIABILITY, OR TORT (INCLUDING 
+ * NEGLIGENCE OR OTHERWISE) ARISING IN ANY WAY OUT OF THE USE 
+ * OF THIS SOFTWARE, EVEN IF ADVISED OF THE POSSIBILITY OF 
+ * SUCH DAMAGE.
+ */
+
+using System;
+using System.Collections.Generic;
+using System.Collections.ObjectModel;
+using System.ComponentModel;
+using System.Configuration;
+using System.Diagnostics;
+using System.Drawing;
+using System.IO;
+using System.Runtime.InteropServices;
+using System.Security.Permissions;
+using System.Text;
+using System.Threading;
+using System.Windows.Forms;
+using System.Xml;
+using XenAdmin.Actions.GUIActions;
+using XenAdmin.Controls.MainWindowControls;
+using XenAdmin.Wizards.ImportWizard;
+using XenAPI;
+using XenAdmin.Actions;
+using XenAdmin.Alerts;
+using XenAdmin.Commands;
+using XenAdmin.Controls;
+using XenAdmin.Core;
+using XenAdmin.Dialogs;
+using XenAdmin.Model;
+using XenAdmin.Network;
+using XenAdmin.TabPages;
+using XenAdmin.XenSearch;
+using XenAdmin.Wizards.PatchingWizard;
+using XenAdmin.Plugins;
+using XenCenterLib;
+using System.Linq;
+using XenAdmin.Help;
+using XenAdmin.Wizards;
+
+
+namespace XenAdmin
+{
+    [PermissionSet(SecurityAction.Demand, Name = "FullTrust")]
+    [ComVisibleAttribute(true)]
+    public partial class MainWindow : Form, ISynchronizeInvoke, IMainWindow
+    {
+        private static readonly log4net.ILog log = log4net.LogManager.GetLogger(System.Reflection.MethodBase.GetCurrentMethod().DeclaringType);
+
+        /// <summary>
+        /// A mapping between objects in the tree and the associated selected tab.
+        /// </summary>
+        private Dictionary<object, TabPage> selectedTabs = new Dictionary<object, TabPage>();
+
+        /// <summary>
+        /// The selected tab for the overview node.
+        /// </summary>
+        private TabPage selectedOverviewTab = null;
+
+        internal readonly PerformancePage PerformancePage = new PerformancePage();
+        internal readonly GeneralTabPage GeneralPage = new GeneralTabPage();
+        internal readonly BallooningPage BallooningPage = new BallooningPage();
+        internal readonly ConsolePanel ConsolePanel = new ConsolePanel();
+        internal readonly CvmConsolePanel CvmConsolePanel = new CvmConsolePanel();
+        internal readonly HAPage HAPage = new HAPage();
+        internal readonly HAUpsellPage HAUpsellPage = new HAUpsellPage();
+        internal readonly HomePage HomePage = new HomePage();
+        internal readonly SearchPage SearchPage = new SearchPage();
+        internal readonly NetworkPage NetworkPage = new NetworkPage();
+        internal readonly NICPage NICPage = new NICPage();
+        internal readonly WlbPage WlbPage = new WlbPage();
+        internal readonly WLBUpsellPage WLBUpsellPage = new WLBUpsellPage();
+        internal readonly SrStoragePage SrStoragePage = new SrStoragePage();
+        internal readonly PhysicalStoragePage PhysicalStoragePage = new PhysicalStoragePage();
+        internal readonly VMStoragePage VMStoragePage = new VMStoragePage();
+        internal readonly AdPage AdPage = new AdPage();
+        internal readonly ADUpsellPage AdUpsellPage = new ADUpsellPage();
+        internal readonly GpuPage GpuPage = new GpuPage();
+        internal readonly PvsPage PvsPage = new PvsPage();
+        internal readonly DockerProcessPage DockerProcessPage = new DockerProcessPage();
+        internal readonly DockerDetailsPage DockerDetailsPage = new DockerDetailsPage();
+        internal readonly UsbPage UsbPage = new UsbPage();
+
+        private ActionBase statusBarAction = null;
+
+        private bool IgnoreTabChanges = false;
+        private bool ToolbarsEnabled;
+
+        /// <summary>
+        /// Helper boolean to only trigger Resize_End when window is really resized by dragging edges
+        /// Without this Resize_End is triggered even when window is moved around and not resized
+        /// </summary>
+        private bool mainWindowResized = false;
+
+        private readonly Dictionary<IXenConnection, IList<Form>> activePoolWizards = new Dictionary<IXenConnection, IList<Form>>();
+        private readonly Dictionary<IXenObject, Form> activeXenModelObjectWizards = new Dictionary<IXenObject, Form>();
+
+        /// <summary>
+        /// The arguments passed in on the command line.
+        /// </summary>
+        private string[] CommandLineParam = null;
+        private ArgType CommandLineArgType = ArgType.None;
+
+        private static readonly System.Windows.Forms.Timer CheckForUpdatesTimer = new System.Windows.Forms.Timer();
+
+        private readonly PluginManager pluginManager;
+        private readonly ContextMenuBuilder contextMenuBuilder;
+
+        private readonly LicenseManagerLauncher licenseManagerLauncher;
+        private readonly LicenseTimer licenseTimer;
+
+        public readonly HealthCheckOverviewLauncher HealthCheckOverviewLauncher;
+        private readonly System.Windows.Forms.Timer healthCheckResultTimer = new System.Windows.Forms.Timer();
+
+        private Dictionary<ToolStripMenuItem, int> pluginMenuItemStartIndexes = new Dictionary<ToolStripMenuItem, int>();
+
+        private bool expandTreeNodesOnStartup;
+        private int connectionsInProgressOnStartup;
+
+        [DllImport("kernel32.dll", CharSet = CharSet.Auto)]
+        static extern uint RegisterApplicationRestart(string pszCommandline, uint dwFlags);
+
+        public MainWindow(ArgType argType, string[] args)
+        {
+            Program.MainWindow = this;
+            licenseManagerLauncher = new LicenseManagerLauncher(Program.MainWindow);
+            HealthCheckOverviewLauncher = new HealthCheckOverviewLauncher(Program.MainWindow);
+            InvokeHelper.Initialize(this);
+
+            InitializeComponent();
+            SetMenuItemStartIndexes();
+            Icon = Properties.Resources.AppIcon;
+
+            //CA-270999: Add registration to RestartManager
+            RegisterApplicationRestart(null, 0);
+
+            #region Add Tab pages
+
+            components.Add(NICPage);
+            components.Add(VMStoragePage);
+            components.Add(SrStoragePage);
+            components.Add(PerformancePage);
+            components.Add(GeneralPage);
+            components.Add(BallooningPage);
+            components.Add(ConsolePanel);
+            components.Add(CvmConsolePanel);
+            components.Add(NetworkPage);
+            components.Add(HAPage);
+            components.Add(HomePage);
+            components.Add(WlbPage);
+            components.Add(AdPage);
+            components.Add(GpuPage);
+            components.Add(PvsPage);
+            components.Add(SearchPage);
+            components.Add(DockerProcessPage);
+            components.Add(DockerDetailsPage);
+            components.Add(UsbPage);
+
+            AddTabContents(VMStoragePage, TabPageStorage);
+            AddTabContents(SrStoragePage, TabPageSR);
+            AddTabContents(NICPage, TabPageNICs);
+            AddTabContents(PerformancePage, TabPagePeformance);
+            AddTabContents(GeneralPage, TabPageGeneral);
+            AddTabContents(BallooningPage, TabPageBallooning);
+            AddTabContents(ConsolePanel, TabPageConsole);
+            AddTabContents(CvmConsolePanel, TabPageCvmConsole);
+            AddTabContents(NetworkPage, TabPageNetwork);
+            AddTabContents(HAPage, TabPageHA);
+            AddTabContents(HAUpsellPage, TabPageHAUpsell);
+            AddTabContents(HomePage, TabPageHome);
+            AddTabContents(WlbPage, TabPageWLB);
+            AddTabContents(WLBUpsellPage, TabPageWLBUpsell);
+            AddTabContents(PhysicalStoragePage, TabPagePhysicalStorage);
+            AddTabContents(AdPage, TabPageAD);
+            AddTabContents(AdUpsellPage, TabPageADUpsell);
+            AddTabContents(GpuPage, TabPageGPU);
+            AddTabContents(PvsPage, TabPagePvs);
+            AddTabContents(SearchPage, TabPageSearch);
+            AddTabContents(DockerProcessPage, TabPageDockerProcess);
+            AddTabContents(DockerDetailsPage, TabPageDockerDetails);
+            AddTabContents(UsbPage, TabPageUSB);
+
+            #endregion
+
+            PoolCollectionChangedWithInvoke = Program.ProgramInvokeHandler(CollectionChanged<Pool>);
+            MessageCollectionChangedWithInvoke = Program.ProgramInvokeHandler(MessageCollectionChanged);
+            HostCollectionChangedWithInvoke = Program.ProgramInvokeHandler(CollectionChanged<Host>);
+            VMCollectionChangedWithInvoke = Program.ProgramInvokeHandler(CollectionChanged<VM>);
+            SRCollectionChangedWithInvoke = Program.ProgramInvokeHandler(CollectionChanged<SR>);
+            FolderCollectionChangedWithInvoke = Program.ProgramInvokeHandler(CollectionChanged<Folder>);
+            TaskCollectionChangedWithInvoke = Program.ProgramInvokeHandler(MeddlingActionManager.TaskCollectionChanged);
+            ConnectionsManager.History.CollectionChanged += History_CollectionChanged;
+
+            CommandLineArgType = argType;
+            CommandLineParam = args;
+
+            pluginManager = new PluginManager();
+            pluginManager.PluginsChanged += pluginManager_PluginsChanged;
+            pluginManager.LoadPlugins();
+            contextMenuBuilder = new ContextMenuBuilder(pluginManager, this);
+            ((WinformsXenAdminConfigProvider) XenAdminConfigManager.Provider).PluginManager = pluginManager;
+
+            eventsPage.GoToXenObjectRequested += eventsPage_GoToXenObjectRequested;
+            SearchPage.SearchChanged += SearchPanel_SearchChanged;
+            Alert.RegisterAlertCollectionChanged(XenCenterAlerts_CollectionChanged);
+            Updates.RegisterCollectionChanged(Updates_CollectionChanged);
+
+            FormFontFixer.Fix(this);
+
+            Folders.InitFolders();
+            DockerContainers.InitDockerContainers();
+            OtherConfigAndTagsWatcher.InitEventHandlers();
+
+            // Fix colour of text on gradient panels
+            TitleLabel.ForeColor = Program.TitleBarForeColor;
+            loggedInLabel1.SetTextColor(Program.TitleBarForeColor);
+
+            statusProgressBar.Visible = false;
+
+            SelectionManager.BindTo(MainMenuBar.Items, this);
+            SelectionManager.BindTo(ToolStrip.Items, this);
+            Properties.Settings.Default.SettingChanging += Default_SettingChanging;
+
+            licenseTimer = new LicenseTimer(licenseManagerLauncher);
+            GeneralPage.LicenseLauncher = licenseManagerLauncher;
+
+            toolStripSeparator7.Visible = xenSourceOnTheWebToolStripMenuItem.Visible = xenCenterPluginsOnlineToolStripMenuItem.Visible = !HiddenFeatures.ToolStripMenuItemHidden;
+            healthCheckToolStripMenuItem1.Visible = !HiddenFeatures.HealthCheckHidden;
+        }
+
+        private void Default_SettingChanging(object sender, SettingChangingEventArgs e)
+        {
+			if (e == null)
+				return;
+
+            if (e.SettingName == "AutoSwitchToRDP" || e.SettingName == "EnableRDPPolling")
+            {
+                ConsolePanel.ResetAllViews();
+
+				if (SelectionManager.Selection.FirstIsRealVM)
+					ConsolePanel.setCurrentSource((VM)SelectionManager.Selection.First);
+                else if (SelectionManager.Selection.FirstIs<Host>())
+                    ConsolePanel.setCurrentSource((Host)SelectionManager.Selection.First);
+
+                UnpauseVNC(sender == TheTabControl);
+            }
+        }
+
+        private void SetMenuItemStartIndexes()
+        {
+            foreach (ToolStripMenuItem menu in MainMenuBar.Items)
+            {
+                foreach (ToolStripItem item in menu.DropDownItems)
+                {
+                    if (item != null && item.Text == "PluginItemsPlaceHolder")
+                    {
+                        pluginMenuItemStartIndexes.Add(menu, menu.DropDownItems.IndexOf(item));
+                        menu.DropDownItems.Remove(item);
+                        break;
+                    }
+                }
+            }
+        }
+
+        internal SelectionBroadcaster SelectionManager
+        {
+            get
+            {
+                return navigationPane.SelectionManager;
+            }
+        }
+
+        internal ContextMenuBuilder ContextMenuBuilder
+        {
+            get
+            {
+                return contextMenuBuilder;
+            }
+        }
+
+        protected override void OnLoad(EventArgs e)
+        {
+            Program.AssertOnEventThread();
+
+            History.EnableHistoryButtons();
+            History.NewHistoryItem(new XenModelObjectHistoryItem(null, TabPageHome));
+
+            /*
+             * Resume window size and location
+             */
+            try
+            {
+                // Bring in previous version user setting for the first time.  
+                if (Properties.Settings.Default.DoUpgrade)
+                {
+                    Properties.Settings.Default.Upgrade();
+                    Properties.Settings.Default.DoUpgrade = false;
+                    XenAdmin.Settings.TrySaveSettings();
+                }
+
+                Point savedLocation = Properties.Settings.Default.WindowLocation;
+                Size savedSize = Properties.Settings.Default.WindowSize;
+
+                if (HelpersGUI.WindowIsOnScreen(savedLocation, savedSize))
+                {
+                    this.Location = savedLocation;
+                    this.Size = savedSize;
+                }
+            }
+            catch
+            {
+            }
+
+            // Using the Load event ensures that the handle has been 
+            // created:
+            base.OnLoad(e);
+        }
+
+        protected override void OnShown(EventArgs e)
+        {
+            base.OnShown(e);
+            TheTabControl.Visible = true;
+            alertPage.Visible = updatesPage.Visible = eventsPage.Visible = false;
+            navigationPane.FocusTreeView();
+        }
+
+        protected override void OnHandleCreated(EventArgs e)
+        {
+            base.OnHandleCreated(e);
+            Clip.RegisterClipboardViewer();
+        }
+
+        protected override void WndProc(ref System.Windows.Forms.Message e)
+        {
+            //System.Console.WriteLine(Win32.GetWindowsMessageName(e.Msg));
+            switch (e.Msg)
+            {
+                case Win32.WM_CHANGECBCHAIN: // Clipboard chain has changed.
+                    Clip.ProcessWMChangeCBChain(e);
+                    break;
+
+                case Win32.WM_DRAWCLIPBOARD: // Content of clipboard has changed.
+                    Clip.ProcessWMDrawClipboard(e);
+                    break;
+
+                case Win32.WM_DESTROY:
+                    Clip.UnregisterClipboardViewer();
+                    base.WndProc(ref e);
+                    break;
+
+                default:
+                    base.WndProc(ref e);
+                    break;
+            }
+        }
+
+        private void AddTabContents(Control contents, TabPage TabPage)
+        {
+            contents.Location = new Point(0, 0);
+            contents.Size = TabPage.Size;
+            contents.Anchor = AnchorStyles.Left | AnchorStyles.Bottom | AnchorStyles.Top | AnchorStyles.Right;
+            TabPage.Controls.Add(contents);
+        }
+
+        void History_CollectionChanged(object sender, CollectionChangeEventArgs e)
+        {
+            if (Program.Exiting)
+                return;
+
+            Program.BeginInvoke(Program.MainWindow, () =>
+            {
+                ActionBase action = e.Element as ActionBase;
+                
+                switch (e.Action)
+                {
+                    case CollectionChangeAction.Add:
+                        {
+                            if (action == null)
+                                return;
+
+                            var meddlingAction = action as MeddlingAction;
+                            if (meddlingAction == null)
+                            {
+                                SetStatusBar(null, null);
+                                if (statusBarAction != null)
+                                {
+                                    statusBarAction.Changed -= actionChanged;
+                                    statusBarAction.Completed -= actionCompleted;
+                                }
+                                statusBarAction = action;
+                            }
+                            action.Changed += actionChanged;
+                            action.Completed += actionCompleted;
+                            actionChanged(action);
+                            break;
+                        }
+                    case CollectionChangeAction.Remove:
+                        {
+                            if (action != null)
+                            {
+                                action.Changed -= actionChanged;
+                                action.Completed -= actionCompleted;
+                            }
+                            else
+                            {
+                                var range = e.Element as List<ActionBase>;
+                                if (range != null)
+                                {
+                                    foreach (var a in range)
+                                    {
+                                        a.Changed -= actionChanged;
+                                        a.Completed -= actionCompleted;
+                                    }
+                                }
+                                else
+                                {
+                                    return;
+                                }
+                            }
+
+                            int errors = ConnectionsManager.History.Count(a => a.IsCompleted && !a.Succeeded);
+                            navigationPane.UpdateNotificationsButton(NotificationsSubMode.Events, errors);
+
+                            if (eventsPage.Visible)
+                            {
+                                TitleLabel.Text = NotificationsSubModeItem.GetText(NotificationsSubMode.Events, errors);
+                                TitleIcon.Image = NotificationsSubModeItem.GetImage(NotificationsSubMode.Events, errors);
+                            }
+                            break;
+                        }
+                }
+            });
+        }
+
+        private void actionCompleted(ActionBase action)
+        {
+            actionChanged(action);
+            if (action is SrAction)
+                Program.Invoke(this, UpdateToolbars);
+        }
+
+        private void actionChanged(ActionBase action)
+        {
+            if (Program.Exiting)
+                return;
+
+            Program.Invoke(this, () => actionChanged_(action));
+        }
+
+        private void actionChanged_(ActionBase action)
+        {
+            // suppress updates when the PureAsyncAction runs the action to populate the ApiMethodsToRoleCheck
+            if (action.SuppressProgressReport)
+                return;
+
+            var percentage = action.PercentComplete;
+            Debug.Assert(0 <= percentage && percentage <= 100,
+                "PercentComplete is out of range, the reporting action needs to be fixed."); //CA-8517
+
+            var meddlingAction = action as MeddlingAction;
+            if (meddlingAction == null)
+            {
+                statusProgressBar.Visible = action.ShowProgress && !action.IsCompleted;
+
+                if (percentage < 0)
+                    percentage = 0;
+                else if (percentage > 100)
+                    percentage = 100;
+                statusProgressBar.Value = percentage;
+
+                // Don't show cancelled exception
+                if (action.Exception != null && !(action.Exception is CancelledException))
+                {
+                    SetStatusBar(Properties.Resources._000_error_h32bit_16, action.Exception.Message);
+                }
+                else
+                {
+                    SetStatusBar(null, action.IsCompleted
+                        ? null
+                        : !string.IsNullOrEmpty(action.Description)
+                            ? action.Description
+                            : !string.IsNullOrEmpty(action.Title)
+                                ? action.Title
+                                : null);
+                }
+            }
+
+            int errors = ConnectionsManager.History.Count(a => a.IsCompleted && !a.Succeeded && !(a is CancellingAction && ((CancellingAction)a).Cancelled));
+            navigationPane.UpdateNotificationsButton(NotificationsSubMode.Events, errors);
+
+            if (eventsPage.Visible)
+            {
+                TitleLabel.Text = NotificationsSubModeItem.GetText(NotificationsSubMode.Events, errors);
+                TitleIcon.Image = NotificationsSubModeItem.GetImage(NotificationsSubMode.Events, errors);
+            }
+        }
+
+        private void SetStatusBar(Image image, string message)
+        {
+            statusLabel.Image = image;
+            statusLabel.Text = Helpers.FirstLine(message);
+        }
+
+        private void MainWindow_Shown(object sender, EventArgs e)
+        {
+            MainMenuBar.Location = new Point(0, 0);
+
+            var rendProf = ToolStrip.Renderer as ToolStripProfessionalRenderer;
+            if (rendProf != null)
+                rendProf.RoundedEdges = false;
+
+            ConnectionsManager.XenConnections.CollectionChanged += XenConnection_CollectionChanged;
+            try
+            {
+                Settings.RestoreSession();
+                HealthCheck.SendProxySettingsToHealthCheck();
+            }
+            catch (ConfigurationErrorsException ex)
+            {
+                log.Error("Could not load settings.", ex);
+                Program.CloseSplash();
+                using (var dlg = new ThreeButtonDialog(
+                   new ThreeButtonDialog.Details(
+                       SystemIcons.Error,
+                       string.Format(Messages.MESSAGEBOX_LOAD_CORRUPTED, Settings.GetUserConfigPath()),
+                       Messages.MESSAGEBOX_LOAD_CORRUPTED_TITLE)))
+                {
+                    dlg.ShowDialog(this);
+                }
+                Application.Exit();
+                return; //return explicitly because Application.Exit() does not exit the current method.
+            }
+
+            ToolbarsEnabled = Properties.Settings.Default.ToolbarsEnabled;
+            RequestRefreshTreeView();
+
+            // if there are fewer than 30 connections, then expand the tree nodes.
+            expandTreeNodesOnStartup = ConnectionsManager.XenConnectionsCopy.Count < 30;
+
+            connectionsInProgressOnStartup = 0;
+            // kick-off connections for all the loaded server list
+            foreach (IXenConnection connection in ConnectionsManager.XenConnectionsCopy)
+            {
+                if (!connection.SaveDisconnected)
+                {
+                    connectionsInProgressOnStartup++;
+                    connection.ConnectionStateChanged += Connection_ConnectionStateChangedOnStartup;
+                    connection.CachePopulated += connection_CachePopulatedOnStartup;
+                    XenConnectionUI.BeginConnect(connection, true, this, true);
+                }
+            }
+
+            ThreadPool.QueueUserWorkItem(delegate
+            {
+                // Sleep a short time before closing the splash
+                Thread.Sleep(500);
+                Program.Invoke(Program.MainWindow, Program.CloseSplash);
+            });
+
+            if (!Program.RunInAutomatedTestMode && !Helpers.CommonCriteriaCertificationRelease)
+            {
+                if (!Properties.Settings.Default.SeenAllowUpdatesDialog)
+                    new AllowUpdatesDialog(pluginManager).ShowDialog(this);
+
+                // start checkforupdates thread
+                CheckForUpdatesTimer.Interval = 1000 * 60 * 60 * 24; // 24 hours
+                CheckForUpdatesTimer.Tick += CheckForUpdatesTimer_Tick;
+                CheckForUpdatesTimer.Start();
+                Updates.CheckForUpdates(false);
+            }
+
+            if (!Program.RunInAutomatedTestMode)
+            {
+                // start healthCheckResult thread
+                healthCheckResultTimer.Interval = 1000 * 60 * 60; // 1 hour
+                healthCheckResultTimer.Tick += HealthCheckResultTimer_Tick;
+                healthCheckResultTimer.Start();
+            }
+
+            ProcessCommand(CommandLineArgType, CommandLineParam);
+        }
+
+        private void CheckForUpdatesTimer_Tick(object sender, EventArgs e)
+        {
+            Updates.CheckForUpdates(false);
+        }
+
+        private void HealthCheckResultTimer_Tick(object sender, EventArgs e)
+        {
+            HealthCheck.CheckForAnalysisResults();
+        }
+
+        private void LoadTasksAsMeddlingActions(IXenConnection connection)
+        {
+            if (!connection.IsConnected || connection.Session == null)
+                return;
+
+            Dictionary<XenRef<Task>, Task> tasks = Task.get_all_records(connection.Session);
+            foreach (KeyValuePair<XenRef<Task>, Task> pair in tasks)
+            {
+                pair.Value.Connection = connection;
+                pair.Value.opaque_ref = pair.Key;
+                MeddlingActionManager.ForceAddTask(pair.Value);
+            }
+        }
+
+        private void connection_CachePopulatedOnStartup(object sender, EventArgs e)
+        {
+            IXenConnection c = (IXenConnection)sender;
+            c.CachePopulated -= connection_CachePopulatedOnStartup;
+            if (expandTreeNodesOnStartup)
+                TrySelectNewNode(c, false, true, false);
+
+            Program.Invoke(this, ShowAboutDialogOnStartup);
+        }
+
+        private void Connection_ConnectionStateChangedOnStartup(object sender, EventArgs e)
+        {
+            IXenConnection c = (IXenConnection)sender;
+            c.ConnectionStateChanged -= Connection_ConnectionStateChangedOnStartup;
+
+            Program.Invoke(Program.MainWindow, delegate
+            {
+                connectionsInProgressOnStartup--;
+                // show the About dialog if this was the last connection in progress and the connection failed
+                if (!c.IsConnected)
+                    ShowAboutDialogOnStartup();
+            }); 
+        }
+
+        /// <summary>
+        /// Show the About dialog after all conncections kicked-off on startup have finished the connection phase (cache populated)
+        /// Must be called on the event thread.
+        /// </summary>
+        private void ShowAboutDialogOnStartup()
+        {
+            Program.AssertOnEventThread();
+            if (connectionsInProgressOnStartup > 0)
+                return;
+            if (Properties.Settings.Default.ShowAboutDialog && HiddenFeatures.LicenseNagVisible)
+                ShowForm(typeof(AboutDialog));
+        }
+
+        private bool Launched = false;
+        internal void ProcessCommand(ArgType argType, string[] args)
+        {
+            switch (argType)
+            {
+                case ArgType.Import:
+                    log.DebugFormat("Importing VM export from {0}", args[0]);
+                    OpenGlobalImportWizard(args[0]);
+                    break;
+                case ArgType.License:
+                    log.DebugFormat("Installing license from {0}", args[0]);
+                    LaunchLicensePicker(args[0]);
+                    break;
+                case ArgType.Restore:
+                    log.DebugFormat("Restoring host backup from {0}", args[0]);
+                    new RestoreHostFromBackupCommand(this, null, args[0]).Execute();
+                    break;
+                case ArgType.Update:
+                    log.DebugFormat("Installing server update from {0}", args[0]);
+                    InstallUpdate(args[0]);
+                    break;
+                case ArgType.XenSearch:
+                    log.DebugFormat("Importing saved XenSearch from '{0}'", args[0]);
+                    new ImportSearchCommand(this, args[0]).Execute();
+                    break;
+                case ArgType.Connect:
+                    log.DebugFormat("Connecting to server '{0}'", args[0]);
+                    IXenConnection connection = new XenConnection();
+                    connection.Hostname = args[0];
+                    connection.Port = ConnectionsManager.DEFAULT_XEN_PORT;
+                    connection.Username = args[1];
+                    connection.Password = args[2];
+                    if (ConnectionsManager.XenConnectionsContains(connection))
+                        break;
+
+                    lock (ConnectionsManager.ConnectionsLock)
+                        ConnectionsManager.XenConnections.Add(connection);
+
+                    XenConnectionUI.BeginConnect(connection, true, null, false);
+                    break;
+                case ArgType.None:
+                    if (Launched)
+                    {
+                        // The user has launched the splash screen, but we're already running.
+                        // Draw his attention.
+                        HelpersGUI.BringFormToFront(this);
+                        Activate();
+                    }
+                    break;
+                case ArgType.Passwords:
+                    Trace.Assert(false);
+                    break;
+            }
+            Launched = true;
+        }
+
+        // Manages UI and network updates whenever hosts are added and removed
+        void XenConnection_CollectionChanged(object sender, CollectionChangeEventArgs e)
+        {
+            if (Program.Exiting)
+                return;
+
+            //Program.AssertOnEventThread();
+            Program.BeginInvoke(Program.MainWindow, () => XenConnectionCollectionChanged(e));
+        }
+
+
+        private readonly CollectionChangeEventHandler PoolCollectionChangedWithInvoke = null;
+        private readonly CollectionChangeEventHandler MessageCollectionChangedWithInvoke = null;
+        private readonly CollectionChangeEventHandler HostCollectionChangedWithInvoke = null;
+        private readonly CollectionChangeEventHandler VMCollectionChangedWithInvoke = null;
+        private readonly CollectionChangeEventHandler SRCollectionChangedWithInvoke = null;
+        private readonly CollectionChangeEventHandler FolderCollectionChangedWithInvoke = null;
+        private readonly CollectionChangeEventHandler TaskCollectionChangedWithInvoke = null;
+
+        private void XenConnectionCollectionChanged(CollectionChangeEventArgs e)
+        {
+            try
+            {
+                IXenConnection connection = e.Element as IXenConnection;
+
+                navigationPane.XenConnectionCollectionChanged(e);
+
+                if (e.Action == CollectionChangeAction.Add)
+                {
+                    if (connection == null)
+                        return;
+
+                    connection.ClearingCache += connection_ClearingCache;
+                    connection.ConnectionResult += Connection_ConnectionResult;
+                    connection.ConnectionLost += Connection_ConnectionLost;
+                    connection.ConnectionClosed += Connection_ConnectionClosed;
+                    connection.ConnectionReconnecting += connection_ConnectionReconnecting;
+                    connection.XenObjectsUpdated += Connection_XenObjectsUpdated;
+                    connection.Cache.RegisterCollectionChanged<XenAPI.Message>(MessageCollectionChangedWithInvoke);
+                    connection.Cache.RegisterCollectionChanged<Pool>(PoolCollectionChangedWithInvoke);
+                    connection.Cache.RegisterCollectionChanged<Host>(HostCollectionChangedWithInvoke);
+                    connection.Cache.RegisterCollectionChanged<VM>(VMCollectionChangedWithInvoke);
+                    connection.Cache.RegisterCollectionChanged<SR>(SRCollectionChangedWithInvoke);
+                    connection.Cache.RegisterCollectionChanged<Folder>(FolderCollectionChangedWithInvoke);
+
+                    connection.Cache.RegisterCollectionChanged<Task>(TaskCollectionChangedWithInvoke);
+
+                    connection.CachePopulated += connection_CachePopulated;
+                }
+                else if (e.Action == CollectionChangeAction.Remove)
+                {
+                    var range = new List<IXenConnection>();
+                    if (connection != null)
+                    {
+                        range.Add(connection);
+                    }
+                    else
+                    {
+                        var r = e.Element as List<IXenConnection>;
+                        if (r != null)
+                            range = r;
+                        else
+                            return;
+                    }
+
+                    foreach (var con in range)
+                    {
+                        con.ClearingCache -= connection_ClearingCache;
+                        con.ConnectionResult -= Connection_ConnectionResult;
+                        con.ConnectionLost -= Connection_ConnectionLost;
+                        con.ConnectionClosed -= Connection_ConnectionClosed;
+                        con.ConnectionReconnecting -= connection_ConnectionReconnecting;
+                        con.XenObjectsUpdated -= Connection_XenObjectsUpdated;
+                        con.Cache.DeregisterCollectionChanged<XenAPI.Message>(MessageCollectionChangedWithInvoke);
+                        con.Cache.DeregisterCollectionChanged<Pool>(PoolCollectionChangedWithInvoke);
+                        con.Cache.DeregisterCollectionChanged<Host>(HostCollectionChangedWithInvoke);
+                        con.Cache.DeregisterCollectionChanged<VM>(VMCollectionChangedWithInvoke);
+                        con.Cache.DeregisterCollectionChanged<SR>(SRCollectionChangedWithInvoke);
+                        con.Cache.DeregisterCollectionChanged<Folder>(FolderCollectionChangedWithInvoke);
+
+                        con.Cache.DeregisterCollectionChanged<Task>(TaskCollectionChangedWithInvoke);
+
+                        con.CachePopulated -= connection_CachePopulated;
+
+                        foreach (VM vm in con.Cache.VMs)
+                        {
+                            ConsolePanel.closeVNCForSource(vm);
+                        }
+
+                        foreach (Host host in con.Cache.Hosts)
+                        {
+                            ConsolePanel.closeVNCForSource(host.ControlDomainZero());
+
+                            foreach (VM vm in host.OtherControlDomains())
+                                CvmConsolePanel.closeVNCForSource(vm);
+                        }
+
+                        con.EndConnect();
+                    }
+
+                    //CA-41228 refresh submenu items when there are no connections
+                    SelectionManager.RefreshSelection();
+                }
+            }
+            catch (Exception exn)
+            {
+                log.Error(exn, exn);
+                // Can't do any more about this.
+            }
+        }
+
+        /// <summary>
+        /// Closes any wizards for this connection. Must be done before we clear the cache so that per-VM wizards are closed.
+        /// In many cases this is already covered (e.g. if the user explicitly disconnects). This method ensures we also
+        /// do it when we unexpectedly lose the connection.
+        /// </summary>
+        /// <param name="sender"></param>
+        /// <param name="e"></param>
+        private void connection_ClearingCache(object sender, EventArgs e)
+        {
+            IXenConnection connection = (IXenConnection)sender;
+            CloseActiveWizards(connection);
+            Alert.RemoveAlert(alert => alert.Connection != null && alert.Connection.Equals(connection));
+            Updates.CheckServerPatches();
+            Updates.CheckServerVersion();
+
+            RequestRefreshTreeView();
+        }
+
+        void connection_CachePopulated(object sender, EventArgs e)
+        {
+            IXenConnection connection = sender as IXenConnection;
+            if (connection == null)
+                return;
+
+            Host master = Helpers.GetMaster(connection);
+            if (master == null)
+                return;
+
+            log.InfoFormat("Connected to {0} (version {1}, build {2}.{3}) with {4} {5} (build {6}.{7})",
+                Helpers.GetName(master), Helpers.HostProductVersionText(master), Helpers.HostProductVersion(master),
+                master.BuildNumberRaw(), Messages.XENCENTER, Branding.PRODUCT_VERSION_TEXT,
+                Branding.XENCENTER_VERSION, Program.Version.Revision);
+
+            // Check the PRODUCT_BRAND
+            if (!Program.RunInAutomatedTestMode && !SameProductBrand(master))
+            {
+                connection.EndConnect();
+
+                Program.Invoke(Program.MainWindow, delegate
+                {
+                    var title = string.Format(Messages.CONNECTION_REFUSED_TITLE, Helpers.GetName(master).Ellipsise(80));
+                    new ActionBase(title, "", false, true, Messages.INCOMPATIBLE_PRODUCTS);
+
+                    using (var dlog = new ConnectionRefusedDialog {ErrorMessage = Messages.INCOMPATIBLE_PRODUCTS, Url = ""})
+                        dlog.ShowDialog(this);
+                });
+                return;
+            }
+
+            // When releasing a new version of the server, we should set xencenter_min and xencenter_max on the server
+            // as follows:
+            //
+            // xencenter_min should be the lowest version of XenCenter we want the new server to work with. In the
+            // (common) case that we want to force the user to upgrade XenCenter when they upgrade the server,
+            // xencenter_min should equal the current version of XenCenter.  // if (server_min > current_version)
+            //
+            // xencenter_max should always equal the current version of XenCenter. This ensures that even if they are
+            // not required to upgrade, we at least warn them.  // else if (server_max > current_version)
+
+            int server_min = master.XenCenterMin();
+            int server_max = master.XenCenterMax();
+
+            if (server_min > 0 && server_max > 0)
+            {
+                int current_version = (int)API_Version.LATEST;
+
+                if (server_min > current_version)
+                {
+                    connection.EndConnect();
+
+                    Program.Invoke(Program.MainWindow, delegate
+                    {
+                        var msg = string.Format(Messages.GUI_OUT_OF_DATE, Helpers.GetName(master));
+                        var url = "https://" + connection.Hostname;
+                        var title = string.Format(Messages.CONNECTION_REFUSED_TITLE, Helpers.GetName(master).Ellipsise(80));
+                        var error = string.Format("{0}\n{1}", msg, url);
+
+                        new ActionBase(title, "", false, true, error);
+
+                        using (var dlog = new ConnectionRefusedDialog {ErrorMessage = msg, Url = url})
+                            dlog.ShowDialog(this);
+                    });
+                    return;
+                }
+                
+                if (server_max > current_version)
+                    Alert.AddAlert(new GuiOldAlert());
+
+                LoadTasksAsMeddlingActions(connection);
+            }
+
+            //
+            // Every time we connect, make sure any host with other_config[maintenance_mode] == true
+            // is disabled.
+            //
+            CheckMaintenanceMode(connection);
+
+            if (HelpersGUI.iSCSIisUsed())
+                HelpersGUI.PerformIQNCheck();
+
+            if(licenseTimer != null)
+                licenseTimer.CheckActiveServerLicense(connection, false);
+
+            if (Properties.Settings.Default.ShowHealthCheckEnrollmentReminder)
+                ThreadPool.QueueUserWorkItem(CheckHealthCheckEnrollment, connection);
+            ThreadPool.QueueUserWorkItem(HealthCheck.CheckForAnalysisResults, connection);
+            ThreadPool.QueueUserWorkItem(InformHealthCheckEnrollment, connection);
+            
+            Updates.CheckServerPatches();
+            Updates.CheckServerVersion();
+
+            HealthCheck.SendMetadataToHealthCheck();
+            RequestRefreshTreeView();
+        }
+
+        private void CheckHealthCheckEnrollment(object connection)
+        {
+            if (HealthCheckOverviewLauncher != null && !HiddenFeatures.HealthCheckHidden)
+                HealthCheckOverviewLauncher.CheckHealthCheckEnrollment((IXenConnection) connection);
+        }
+
+        private void InformHealthCheckEnrollment(object connection)
+        {
+            Pool pool = Helpers.GetPoolOfOne((IXenConnection)connection);
+            if (pool == null)
+                return;
+            var newHealthCheckSSettings = pool.HealthCheckSettings();
+            new TransferHealthCheckSettingsAction(pool, newHealthCheckSSettings,
+                newHealthCheckSSettings.GetSecretyInfo(pool.Connection, HealthCheckSettings.UPLOAD_CREDENTIAL_USER_SECRET),
+                newHealthCheckSSettings.GetSecretyInfo(pool.Connection, HealthCheckSettings.UPLOAD_CREDENTIAL_PASSWORD_SECRET), true).RunAsync();
+        }
+
+        private static bool SameProductBrand(Host host)
+        {
+            var brand = host.ProductBrand();
+            return brand == Branding.PRODUCT_BRAND || brand == Branding.LEGACY_PRODUCT_BRAND ||  Branding.PRODUCT_BRAND == "[XenServer product]";
+        }
+
+        /// <summary>
+        /// Ensures all hosts on the connection are disabled if they are in maintenance mode.
+        /// </summary>
+        /// <param name="connection"></param>
+        private void CheckMaintenanceMode(IXenConnection connection)
+        {
+            foreach (Host host in connection.Cache.Hosts)
+            {
+                CheckMaintenanceMode(host);
+            }
+        }
+
+        /// <summary>
+        /// Ensures the host is disabled if it is in maintenance mode by spawning a new HostAction if necessary.
+        /// </summary>
+        /// <param name="host"></param>
+        private void CheckMaintenanceMode(Host host)
+        {
+            if (host.IsLive() && host.MaintenanceMode() && host.enabled)
+            {
+                Program.MainWindow.CloseActiveWizards(host);
+
+                var action = new DisableHostAction(host);
+                action.Completed += action_Completed;
+                action.RunAsync();
+            }
+        }
+
+        void MessageCollectionChanged(object sender, CollectionChangeEventArgs e)
+        {
+            Program.AssertOnEventThread();
+
+            XenAPI.Message m = (XenAPI.Message)e.Element;
+            if (e.Action == CollectionChangeAction.Add)
+            {
+                if (!m.ShowOnGraphs() && !m.IsSquelched())
+                    Alert.AddAlert(MessageAlert.ParseMessage(m));
+            }
+            else if (e.Action == CollectionChangeAction.Remove)
+            {
+                if (!m.ShowOnGraphs())
+                    MessageAlert.RemoveAlert(m);
+            }
+        }
+
+        void CollectionChanged<T>(object sender, CollectionChangeEventArgs e) where T : XenObject<T>
+        {
+            Program.AssertOnEventThread();
+
+            T o = (T)e.Element;
+            if (e.Action == CollectionChangeAction.Add)
+            {
+                if (o is Pool)
+                    ((Pool)e.Element).PropertyChanged += Pool_PropertyChanged;
+                else if (o is Host)
+                    ((Host)e.Element).PropertyChanged += Host_PropertyChanged;
+                else if (o is VM)
+                    ((VM)e.Element).PropertyChanged += VM_PropertyChanged;
+                else
+                    o.PropertyChanged += o_PropertyChanged;
+            }
+            else if (e.Action == CollectionChangeAction.Remove)
+            {
+                if (o is Pool)
+                    ((Pool)e.Element).PropertyChanged -= Pool_PropertyChanged;
+                else if (o is Host)
+                    ((Host)e.Element).PropertyChanged -= Host_PropertyChanged;
+                else if (o is VM)
+                    ((VM)e.Element).PropertyChanged -= VM_PropertyChanged;
+                else
+                    o.PropertyChanged -= o_PropertyChanged;
+
+                if (o is VM)
+                {
+                    VM vm = (VM)e.Element;
+                    ConsolePanel.closeVNCForSource(vm);
+                    CloseActiveWizards(vm);
+                }
+
+                selectedTabs.Remove(o);
+                pluginManager.DisposeURLs(o);
+            }
+        }
+
+        private void Pool_PropertyChanged(object obj, PropertyChangedEventArgs e)
+        {
+            Pool pool = (Pool)obj;
+            switch (e.PropertyName)
+            {
+                case "other_config":
+                    // other_config may contain HideFromXenCenter
+                    UpdateToolbars();
+                    // other_config contains which patches to ignore
+                    Updates.CheckServerPatches();
+                    Updates.CheckServerVersion();
+                    break;
+
+                case "name_label":
+                    pool.Connection.FriendlyName = Helpers.GetName(pool);
+                    break;
+            }
+        }
+
+        private void Host_PropertyChanged(object obj, PropertyChangedEventArgs e)
+        {
+            Host host = (Host)obj;
+            switch (e.PropertyName)
+            {
+                case "allowed_operations":
+                case "enabled":
+                    // We want to ensure that a host is disabled if it is in maintenance mode, by starting a new DisableHostAction if necessary (CheckMaintenanceMode)
+                    if (host.enabled && host.MaintenanceMode())
+                    {
+                        // This is an invalid state: the host is enabled but still "in maintenance mode";
+                        // But maybe MaintenanceMode hasn't been updated yet, because host.enabled being processed before host.other_config (CA-75625);
+                        // We'll check it again after the cache update operation is complete, in Connection_XenObjectsUpdated 
+                        hostsInInvalidState.Add(host);
+                    }
+                    UpdateToolbars();
+                    break;
+                case "edition":
+                case "license_server":
+                case "license_params":
+                    UpdateHeader();
+                    UpdateToolbars();
+                    break;
+                case "other_config":
+                    // other_config may contain HideFromXenCenter
+                    UpdateToolbars();
+                    break;
+
+                case "name_label":
+                    //check whether it's a standalone host
+                    if(Helpers.GetPool(host.Connection) == null)
+                        host.Connection.FriendlyName = Helpers.GetName(host);
+                    break;
+            }
+        }
+
+        private void VM_PropertyChanged(object obj, PropertyChangedEventArgs e)
+        {
+            VM vm = (VM)obj;
+            switch (e.PropertyName)
+            {
+                case "allowed_operations":
+                case "is_a_template":
+                case "resident_on":
+                    UpdateToolbars();
+                    break;
+
+                case "power_state":
+                case "other_config": // other_config may contain HideFromXenCenter
+                    UpdateToolbars();
+                    // Make all vms have the correct start times
+                    UpdateBodgedTime(vm, e.PropertyName);
+                    break;
+            }
+        }
+
+        void o_PropertyChanged(object sender, PropertyChangedEventArgs e)
+        {
+            switch (e.PropertyName)
+            {
+                case "allowed_operations":
+                case "power_state":
+                case "is_a_template":
+                case "enabled":
+                case "other_config": // other_config may contain HideFromXenCenter
+                    UpdateToolbars();
+                    break;
+            }
+        }
+
+        // Update bodged startup time if the powerstate goes to running (vm started from halted), otherconfig last shutdown changed (vm rebooted) or start time changed (occurs a few seconds after start)
+        private void UpdateBodgedTime(VM vm, string p)
+        {
+            if (vm == null)
+                return;
+            if (p == "power_state")
+            {
+                vm.SetBodgeStartupTime(DateTime.UtcNow); // always newer than current bodge startup time
+            }
+            else if (p == "other_config" && vm.other_config.ContainsKey("last_shutdown_time"))
+            {
+                DateTime newTime = vm.LastShutdownTime();
+                if (newTime != DateTime.MinValue && newTime.Ticks > vm.GetBodgeStartupTime().Ticks)
+                    vm.SetBodgeStartupTime(newTime); // only update if is newer than current bodge startup time
+            }
+        }
+
+        private void Connection_ConnectionResult(object sender, Network.ConnectionResultEventArgs e)
+        {
+            RequestRefreshTreeView();
+        }
+
+        private void Connection_ConnectionClosed(object sender, EventArgs e)
+        {
+            RequestRefreshTreeView();
+            gc();
+        }
+
+        // called whenever our connection with the Xen server fails (i.e., after we've successfully logged in)
+        private void Connection_ConnectionLost(object sender, EventArgs e)
+        {
+            if (Program.Exiting)
+                return;
+            Program.Invoke(this, () => CloseActiveWizards((IXenConnection)sender));
+            RequestRefreshTreeView();
+            gc();
+        }
+
+        private static void gc()
+        {
+            GC.Collect();
+        }
+
+        void connection_ConnectionReconnecting(object sender, EventArgs e)
+        {
+            if (Program.Exiting)
+                return;
+            RequestRefreshTreeView();
+            gc();
+        }
+
+        private List<Host> hostsInInvalidState = new List<Host>();
+
+        // called whenever Xen objects on the server change state
+        void Connection_XenObjectsUpdated(object sender, EventArgs e)
+        {
+            if (Program.Exiting)
+                return;
+
+            IXenConnection connection = (IXenConnection) sender;
+
+            if (hostsInInvalidState.Count > 0)
+            {
+                foreach (var host in hostsInInvalidState.Where(host => host.Connection == connection))
+                    CheckMaintenanceMode(host);
+                hostsInInvalidState.RemoveAll(host => host.Connection == connection);
+            }
+
+            RequestRefreshTreeView();
+        }
+
+        /// <summary>
+        /// Requests a refresh of the main tree view. The refresh will be managed such that we are not overloaded using an UpdateManager.
+        /// </summary>
+        public void RequestRefreshTreeView()
+        {
+            Program.Invoke(this, navigationPane.RequestRefreshTreeView);
+        }
+
+        void exitToolStripMenuItem_Click(object sender, EventArgs e)
+        {
+            this.Close();
+        }
+
+        private bool _menuShortcutsEnabled = true;
+        public bool MenuShortcutsEnabled
+        {
+            get { return _menuShortcutsEnabled; }
+            set
+            {
+                if (value != _menuShortcutsEnabled)
+                {
+                    //if the VNC Console is active (the user is typing into it etc) all of the shortcuts for XenCenter are disabled
+                    //IMPORTANT! add any shortcuts you want to pass to the VNC console into this if, else statement
+                    _menuShortcutsEnabled = value;
+
+                    // update the selection so menu items can enable/disable keyboard shortcuts as appropriate.
+                    SelectionManager.RefreshSelection();
+                }
+            }
+        }
+
+        /// <summary>
+        /// Must be called on the event thread.
+        /// </summary>
+        public void UpdateToolbars()
+        {
+            Program.AssertOnEventThread();
+
+            try
+            {
+                ToolStrip.SuspendLayout();
+                UpdateToolbarsCore();
+                MainMenuBar_MenuActivate(null, null);
+            }
+            finally
+            {
+                ToolStrip.ResumeLayout();
+            }
+
+            // Save and restore focus on treeView, since selecting tabs in ChangeToNewTabs() has the
+            // unavoidable side-effect of giving them focus - this is irritating if trying to navigate
+            // the tree using the keyboard.
+
+            navigationPane.SaveAndRestoreTreeViewFocus(ChangeToNewTabs);
+        }
+
+        private static int TOOLBAR_HEIGHT = 31;
+
+        /// <summary>
+        /// Updates the toolbar buttons.
+        /// </summary>
+        private void UpdateToolbarsCore()
+        {
+            // refresh the selection-manager
+            SelectionManager.RefreshSelection();
+
+            ToolStrip.Height = ToolbarsEnabled ? TOOLBAR_HEIGHT : 0;
+            ToolStrip.Enabled = ToolbarsEnabled;
+            ShowToolbarMenuItem.Checked = toolbarToolStripMenuItem.Checked = ToolbarsEnabled;
+
+            bool containerButtonsAvailable = startContainerToolStripButton.Enabled || stopContainerToolStripButton.Enabled || 
+                resumeContainerToolStripButton.Enabled || pauseContainerToolStripButton.Enabled || restartContainerToolStripButton.Enabled;
+
+            startContainerToolStripButton.Available = containerButtonsAvailable && startContainerToolStripButton.Enabled;
+            stopContainerToolStripButton.Available = containerButtonsAvailable && (stopContainerToolStripButton.Enabled || !startContainerToolStripButton.Available);
+            resumeContainerToolStripButton.Available = containerButtonsAvailable && resumeContainerToolStripButton.Enabled;
+            pauseContainerToolStripButton.Available = containerButtonsAvailable && (pauseContainerToolStripButton.Enabled || !resumeContainerToolStripButton.Available);
+            restartContainerToolStripButton.Available = containerButtonsAvailable;
+
+            powerOnHostToolStripButton.Available = powerOnHostToolStripButton.Enabled;
+            startVMToolStripButton.Available = startVMToolStripButton.Enabled;
+            shutDownToolStripButton.Available = shutDownToolStripButton.Enabled || (!startVMToolStripButton.Available && !powerOnHostToolStripButton.Available && !containerButtonsAvailable);
+            RebootToolbarButton.Available = RebootToolbarButton.Enabled || !containerButtonsAvailable;
+
+            resumeToolStripButton.Available = resumeToolStripButton.Enabled;
+            SuspendToolbarButton.Available = SuspendToolbarButton.Enabled || (!resumeToolStripButton.Available && !containerButtonsAvailable);
+
+            ForceRebootToolbarButton.Available = ((ForceVMRebootCommand)ForceRebootToolbarButton.Command).ShowOnMainToolBar;
+            ForceShutdownToolbarButton.Available = ((ForceVMShutDownCommand)ForceShutdownToolbarButton.Command).ShowOnMainToolBar;
+        }
+
+        private List<TabPage> GetNewTabPages()
+        {
+            IXenConnection selectionConnection = SelectionManager.Selection.GetConnectionOfFirstItem();
+            Pool selectionPool = selectionConnection == null ? null : Helpers.GetPool(selectionConnection);
+
+            // 'Home' tab is only visible if the 'Overview' tree node is selected, or if the tree is
+            // empty (i.e. at startup).
+            bool show_home = SelectionManager.Selection.Count == 1 && SelectionManager.Selection[0].Value == null;
+            // The upsell pages use the first selected XenObject: but they're only shown if there is only one selected object (see calls to ShowTab() below).
+            bool ha_upsell = Helpers.FeatureForbidden(SelectionManager.Selection.FirstAsXenObject, Host.RestrictHA) && (selectionPool != null && !selectionPool.ha_enabled);
+            bool wlb_upsell = Helpers.FeatureForbidden(SelectionManager.Selection.FirstAsXenObject, Host.RestrictWLB);
+            bool ad_upsell = Helpers.FeatureForbidden(SelectionManager.Selection.FirstAsXenObject, Host.RestrictAD);
+            bool is_connected = selectionConnection != null && selectionConnection.IsConnected;
+
+            bool multi = SelectionManager.Selection.Count > 1;
+
+            bool isPoolSelected = SelectionManager.Selection.FirstIs<Pool>();
+            bool isVMSelected = SelectionManager.Selection.FirstIs<VM>();
+            bool isHostSelected = SelectionManager.Selection.FirstIs<Host>();
+            bool isSRSelected = SelectionManager.Selection.FirstIs<SR>();
+            bool isVdiSelected = SelectionManager.Selection.FirstIs<VDI>();
+            bool isRealVMSelected = SelectionManager.Selection.FirstIsRealVM;
+            bool isTemplateSelected = SelectionManager.Selection.FirstIsTemplate;
+            bool isHostLive = SelectionManager.Selection.FirstIsLiveHost;
+            bool isDockerContainerSelected = SelectionManager.Selection.First is DockerContainer;
+            bool hasManyControlDomains = isHostSelected && ((Host)SelectionManager.Selection.First).HasManyControlDomains();
+
+            bool selectedTemplateHasProvisionXML = SelectionManager.Selection.FirstIsTemplate && ((VM)SelectionManager.Selection[0].XenObject).HasProvisionXML();
+
+            var newTabs = new List<TabPage>();
+
+            if (!SearchMode && show_home)
+                newTabs.Add(TabPageHome);
+
+            if (!multi && !SearchMode && (isVMSelected || (isHostSelected && (isHostLive || !is_connected)) ||
+                                          isPoolSelected || isSRSelected || isVdiSelected || isDockerContainerSelected))
+                newTabs.Add(TabPageGeneral);
+
+            if (!multi && !SearchMode && (isVMSelected || (isHostSelected && isHostLive) || isPoolSelected))
+                newTabs.Add(TabPageBallooning);
+
+            if (!multi && !SearchMode && (isRealVMSelected || (isTemplateSelected && !selectedTemplateHasProvisionXML)))
+                newTabs.Add(TabPageStorage);
+
+            if (!multi && !SearchMode && isSRSelected)
+                newTabs.Add(TabPageSR);
+
+            if (!multi && !SearchMode && ((isHostSelected && isHostLive) || isPoolSelected))
+                newTabs.Add(TabPagePhysicalStorage);
+
+            if (!multi && !SearchMode && (isVMSelected || (isHostSelected && isHostLive) || isPoolSelected))
+                newTabs.Add(TabPageNetwork);
+
+            if (!multi && !SearchMode && isHostSelected && isHostLive)
+                newTabs.Add(TabPageNICs);
+
+            if (!multi && !SearchMode && isDockerContainerSelected && !(SelectionManager.Selection.First as DockerContainer).Parent.IsWindows())
+                newTabs.Add(TabPageDockerProcess);
+
+            if (!multi && !SearchMode && isDockerContainerSelected)
+                newTabs.Add(TabPageDockerDetails);
+
+            bool isPoolOrLiveStandaloneHost = isPoolSelected || (isHostSelected && isHostLive && selectionPool == null);
+
+            if (!multi && !SearchMode && ((isHostSelected && isHostLive) || isPoolOrLiveStandaloneHost) && Helpers.ClearwaterSp1OrGreater(selectionConnection) && !Helpers.FeatureForbidden(selectionConnection, Host.RestrictGpu))
+                newTabs.Add(TabPageGPU);
+
+            if (!multi && !SearchMode && (isHostSelected && isHostLive && (((Host)SelectionManager.Selection.First).PUSBs.Count > 0)) && !Helpers.FeatureForbidden(selectionConnection, Host.RestrictUsbPassthrough))
+                newTabs.Add(TabPageUSB);
+
+            var consoleFeatures = new List<TabPageFeature>();
+            var otherFeatures = new List<TabPageFeature>();
+
+            if (SelectionManager.Selection.Count == 1 && !SearchMode)
+                GetFeatureTabPages(SelectionManager.Selection.FirstAsXenObject, out consoleFeatures, out otherFeatures);
+
+            foreach (var f in consoleFeatures)
+                newTabs.Add(f.TabPage);
+
+            if (consoleFeatures.Count == 0 && !multi && !SearchMode && (isRealVMSelected || (isHostSelected && isHostLive)))
+                newTabs.Add(TabPageConsole);
+            
+            if (consoleFeatures.Count == 0 && !multi && !SearchMode && isHostLive && hasManyControlDomains)
+                newTabs.Add(TabPageCvmConsole);
+
+            if (!multi && !SearchMode && (isRealVMSelected || (isHostSelected && isHostLive)))
+                newTabs.Add(TabPagePeformance);
+
+            if (!multi && !SearchMode && isPoolSelected)
+                newTabs.Add(ha_upsell ? TabPageHAUpsell : TabPageHA);
+            
+            if(!multi && !SearchMode && isRealVMSelected)
+                newTabs.Add(TabPageSnapshots);
+
+            //Any Clearwater XenServer, or WLB is not licensed on XenServer, the WLB tab and any WLB menu items disappear completely.
+            if (!(SelectionManager.Selection.All(s => Helpers.IsClearwater(s.Connection)) || wlb_upsell)
+                && !multi && !SearchMode && isPoolSelected)
+                newTabs.Add(TabPageWLB);
+
+            if (!multi && !SearchMode && (isPoolSelected || isHostSelected && isHostLive))
+                newTabs.Add(ad_upsell ? TabPageADUpsell : TabPageAD);
+
+            if (!multi && !SearchMode && isPoolOrLiveStandaloneHost && !Helpers.FeatureForbidden(SelectionManager.Selection.FirstAsXenObject, Host.RestrictPvsCache)
+                && Helpers.PvsCacheCapability(selectionConnection))
+                newTabs.Add(TabPagePvs);
+
+            foreach (var f in otherFeatures)
+                newTabs.Add(f.TabPage);
+
+            newTabs.Add(TabPageSearch);
+
+            // N.B. Change NewTabs definition if you add more tabs here.
+
+            return newTabs;
+        }
+
+        private void GetFeatureTabPages(IXenObject xenObject, out List<TabPageFeature> consoleFeatures, out List<TabPageFeature> otherFeatures)
+        {
+            consoleFeatures = new List<TabPageFeature>();
+            otherFeatures = new List<TabPageFeature>();
+
+            var plugins = pluginManager.Plugins;
+            foreach (var p in plugins)
+            {
+                var features = p.Features;
+                foreach (var feature in features)
+                {
+                    var f = feature as TabPageFeature;
+                    if (f == null)
+                        continue;
+
+                    f.SelectedXenObject = xenObject;
+                    if (!f.ShowTab)
+                        continue;
+
+                    if (f.IsConsoleReplacement)
+                    {
+                        f.SetUrl();
+                        if (!f.IsError)
+                            consoleFeatures.Add(f);
+                    }
+                    else
+                    {
+                        var page = GetLastSelectedPage(xenObject);
+                        if (page != null && page.Tag == f)
+                            f.SetUrl();
+                        otherFeatures.Add(f);
+                    }
+                }
+            }
+        }
+
+        private void ChangeToNewTabs()
+        {
+            var newTabs = GetNewTabPages();
+
+            var pageToSelect = GetLastSelectedPage(SelectionManager.Selection.First);
+            if (pageToSelect != null && !newTabs.Contains(pageToSelect))
+                pageToSelect = null;
+
+            TheTabControl.SuspendLayout();
+            IgnoreTabChanges = true;
+
+            try
+            {
+                foreach (TabPage page in TheTabControl.TabPages)
+                {
+                    if (!newTabs.Contains(page))
+                        TheTabControl.TabPages.Remove(page);
+                }
+
+                int m = 0; // Index into TheTabControl.TabPages
+
+                foreach (var newTab in newTabs)
+                {
+                    var index = TheTabControl.TabPages.IndexOf(newTab);
+                    if (index < 0)
+                        TheTabControl.TabPages.Insert(m, newTab);
+
+                    m++;
+
+                    if (newTab == pageToSelect)
+                        TheTabControl.SelectedTab = newTab;
+                }
+
+                if (pageToSelect == null)
+                    TheTabControl.SelectedTab = TheTabControl.TabPages[0];
+            }
+            finally
+            {
+                IgnoreTabChanges = false;
+                TheTabControl.ResumeLayout();
+
+                SetLastSelectedPage(SelectionManager.Selection.First, TheTabControl.SelectedTab);
+            }
+        }
+
+        private void SetLastSelectedPage(object o, TabPage p)
+        {
+            if (SearchMode)
+                return;
+
+            if (o == null)
+            {
+                selectedOverviewTab = p;
+            }
+            else
+            {
+                selectedTabs[o] = p;
+            }
+        }
+
+        private TabPage GetLastSelectedPage(object o)
+        {
+            return o == null
+                ? selectedOverviewTab
+                : selectedTabs.ContainsKey(o) ? selectedTabs[o] : null;
+        }
+
+        private void pluginManager_PluginsChanged()
+        {
+            UpdateToolbars();
+
+            foreach (ToolStripMenuItem menu in MainMenuBar.Items)
+            {
+                //clear existing plugin items
+                for (int i = menu.DropDownItems.Count - 1; i >= 0; i--)
+                {
+                    CommandToolStripMenuItem commandMenuItem = menu.DropDownItems[i] as CommandToolStripMenuItem;
+
+                    if (commandMenuItem != null && (commandMenuItem.Command is MenuItemFeatureCommand 
+                                                 || commandMenuItem.Command is ParentMenuItemFeatureCommand))
+                    {
+                        menu.DropDownItems.RemoveAt(i);
+
+                        if (menu.DropDownItems.Count > 0 && menu.DropDownItems[i] is ToolStripSeparator)
+                            menu.DropDownItems.RemoveAt(i);
+                    }
+                }
+
+                // get insert index using the placeholder
+                int insertIndex = pluginMenuItemStartIndexes[menu];
+
+                bool itemAdded = false;
+
+                // add plugin items for this menu at insertIndex
+                foreach (PluginDescriptor plugin in pluginManager.Plugins)
+                {
+                    if (!plugin.Enabled)
+                        continue;
+
+                    foreach (Plugins.Feature feature in plugin.Features)
+                    {
+                        var menuItemFeature = feature as MenuItemFeature;
+
+                        if (menuItemFeature != null && menuItemFeature.ParentFeature == null && (int)menuItemFeature.Menu == MainMenuBar.Items.IndexOf(menu))
+                        {
+                            Command cmd = menuItemFeature.GetCommand(this, SelectionManager.Selection);
+
+                            menu.DropDownItems.Insert(insertIndex, new CommandToolStripMenuItem(cmd));
+                            insertIndex++;
+                            itemAdded = true;
+                        }
+
+                        var parentMenuItemFeature = feature as ParentMenuItemFeature;
+
+                        if (parentMenuItemFeature != null && (int)parentMenuItemFeature.Menu == MainMenuBar.Items.IndexOf(menu))
+                        {
+                            Command cmd = parentMenuItemFeature.GetCommand(this, SelectionManager.Selection);
+                            CommandToolStripMenuItem parentMenuItem = new CommandToolStripMenuItem(cmd);
+
+                            menu.DropDownItems.Insert(insertIndex, parentMenuItem);
+                            insertIndex++;
+                            itemAdded = true;
+
+                            foreach (MenuItemFeature childFeature in parentMenuItemFeature.Features)
+                            {
+                                Command childCommand = childFeature.GetCommand(this, SelectionManager.Selection);
+                                parentMenuItem.DropDownItems.Add(new CommandToolStripMenuItem(childCommand));
+                            }
+                        }
+                    }
+                }
+
+                if (itemAdded && insertIndex != menu.DropDownItems.Count)
+                    menu.DropDownItems.Insert(insertIndex, new ToolStripSeparator());
+            }
+        }
+
+        private void MainMenuBar_MenuActivate(object sender, EventArgs e)
+        {
+            bool vm = SelectionManager.Selection.FirstIsRealVM && !((VM)SelectionManager.Selection.First).Locked;
+
+            exportSettingsToolStripMenuItem.Enabled = ConnectionsManager.XenConnectionsCopy.Count > 0;
+
+            MenuShortcutsEnabled = true;
+
+            startOnHostToolStripMenuItem.Available = startOnHostToolStripMenuItem.Enabled;
+            resumeOnToolStripMenuItem.Available = resumeOnToolStripMenuItem.Enabled;
+            relocateToolStripMenuItem.Available = relocateToolStripMenuItem.Enabled;
+            sendCtrlAltDelToolStripMenuItem.Enabled = (TheTabControl.SelectedTab == TabPageConsole) && vm && ((VM)SelectionManager.Selection.First).power_state == vm_power_state.Running;
+
+            IXenConnection conn = SelectionManager.Selection.GetConnectionOfAllItems();
+            if (SelectionManager.Selection.Count > 0 && (Helpers.GetMaster(conn) != null) && (Helpers.FalconOrGreater(conn)))
+            {
+                assignSnapshotScheduleToolStripMenuItem.Available = true;
+                VMSnapshotScheduleToolStripMenuItem.Available = true;
+
+            }
+            else /* hide VMSS */
+            {
+                assignSnapshotScheduleToolStripMenuItem.Available = false;
+                VMSnapshotScheduleToolStripMenuItem.Available = false;
+            }
+            
+            templatesToolStripMenuItem1.Checked = Properties.Settings.Default.DefaultTemplatesVisible;
+            customTemplatesToolStripMenuItem.Checked = Properties.Settings.Default.UserTemplatesVisible;
+            localStorageToolStripMenuItem.Checked = Properties.Settings.Default.LocalSRsVisible;
+            ShowHiddenObjectsToolStripMenuItem.Checked = Properties.Settings.Default.ShowHiddenVMs;
+            connectDisconnectToolStripMenuItem.Enabled = ConnectionsManager.XenConnectionsCopy.Count > 0;
+        }
+
+        private void xenSourceOnTheWebToolStripMenuItem_Click(object sender, EventArgs e)
+        {
+            Program.OpenURL(InvisibleMessages.HOMEPAGE);
+        }
+
+        private void xenCenterPluginsOnTheWebToolStripMenuItem_Click(object sender, EventArgs e)
+        {
+            Program.OpenURL(InvisibleMessages.PLUGINS_URL);
+        }
+
+        private void aboutXenSourceAdminToolStripMenuItem_Click(object sender, EventArgs e)
+        {
+            ShowForm(typeof(AboutDialog));
+        }
+
+        /// <summary>
+        /// Apply license, if HostAncestorOfSelectedNode is null, show host picker, if filepath == "" show filepicker
+        /// </summary>
+        public void LaunchLicensePicker(string filepath)
+        {
+            HelpersGUI.BringFormToFront(this);
+            OpenFileDialog dialog = null;
+            DialogResult result = DialogResult.Cancel;
+            if (filepath == "")
+            {
+                if (!Program.RunInAutomatedTestMode)
+                {
+                    dialog = new OpenFileDialog();
+                    dialog.Multiselect = false;
+                    dialog.Title = Messages.INSTALL_LICENSE_KEY;
+                    dialog.CheckFileExists = true;
+                    dialog.CheckPathExists = true;
+                    dialog.Filter = string.Format("{0} (*.xslic)|*.xslic|{1} (*.*)|*.*", Messages.XS_LICENSE_FILES, Messages.ALL_FILES);
+                    dialog.ShowHelp = true;
+                    dialog.HelpRequest += new EventHandler(dialog_HelpRequest);
+                    result = dialog.ShowDialog(this);
+                }
+            }
+            else
+            {
+                result = DialogResult.OK;
+            }
+
+            if (result == DialogResult.OK || Program.RunInAutomatedTestMode)
+            {
+                filepath = Program.RunInAutomatedTestMode ? "" : filepath == "" ? dialog.FileName : filepath;
+
+                Host hostAncestor = SelectionManager.Selection.Count == 1 ? SelectionManager.Selection[0].HostAncestor : null;
+
+                if (SelectionManager.Selection.Count == 1 && hostAncestor == null)
+                {
+                    SelectHostDialog hostdialog = new SelectHostDialog();
+                    hostdialog.TheHost = null;
+                    hostdialog.Owner = this;
+                    hostdialog.ShowDialog(this);
+                    if (string.IsNullOrEmpty(filepath) || hostdialog.DialogResult != DialogResult.OK)
+                    {
+                        return;
+                    }
+                    hostAncestor = hostdialog.TheHost;
+                }
+
+                DoLicenseAction(hostAncestor, filepath);
+
+            }
+        }
+
+        private void DoLicenseAction(Host host, string filePath)
+        {
+            ApplyLicenseAction action = new ApplyLicenseAction(host.Connection, host, filePath);
+            using (var actionProgress = new ActionProgressDialog(action, ProgressBarStyle.Marquee))
+            {
+                actionProgress.Text = Messages.INSTALL_LICENSE_KEY;
+                actionProgress.ShowDialog(this);
+            }
+        }
+
+        private void dialog_HelpRequest(object sender, EventArgs e)
+        {
+            Help.HelpManager.Launch("LicenseKeyDialog");
+        }
+
+        private void TheTabControl_Deselected(object sender, TabControlEventArgs e)
+        {
+            TabPage t = e.TabPage;
+            if (t == null)
+                return;
+            BaseTabPage tabPage = t.Controls.OfType<BaseTabPage>().FirstOrDefault();
+            if (tabPage != null)
+                tabPage.PageHidden();
+        }
+
+        /// <param name="sender"></param>
+        /// <param name="e">
+        /// If null, then we deduce the method was called by TreeView_AfterSelect
+        /// and don't focus the VNC console. i.e. we only focus the VNC console if the user
+        /// explicitly clicked on the console tab rather than arriving there by navigating
+        /// in treeView.
+        /// </param>
+        private void TheTabControl_SelectedIndexChanged(object sender, EventArgs e)
+        {
+            if (IgnoreTabChanges)
+                return;
+
+            TabPage t = TheTabControl.SelectedTab;
+
+            if (!SearchMode)
+                History.NewHistoryItem(new XenModelObjectHistoryItem(SelectionManager.Selection.FirstAsXenObject, t));
+
+            if (t == TabPageConsole)
+            {
+                if (SelectionManager.Selection.FirstIsRealVM)
+                {
+                    ConsolePanel.setCurrentSource((VM)SelectionManager.Selection.First);
+                    UnpauseVNC(e != null && sender == TheTabControl);
+                }
+                else if (SelectionManager.Selection.FirstIs<Host>())
+                {
+                    ConsolePanel.setCurrentSource((Host)SelectionManager.Selection.First);
+                    UnpauseVNC(e != null && sender == TheTabControl);
+                }
+                ConsolePanel.UpdateRDPResolution();
+            }
+            else if (t == TabPageCvmConsole)
+            {
+                if (SelectionManager.Selection.FirstIs<Host>())
+                {
+                    CvmConsolePanel.setCurrentSource((Host)SelectionManager.Selection.First);
+                    UnpauseVNC(e != null && sender == TheTabControl);
+                }
+            }
+            else
+            {
+                ConsolePanel.PauseAllViews();  
+                CvmConsolePanel.PauseAllViews();
+                
+                // Start timer for closing the VNC connection after an interval (20 seconds)
+                // when the console tab is not selected
+                ConsolePanel.StartCloseVNCTimer(ConsolePanel.activeVNCView);
+                CvmConsolePanel.StartCloseVNCTimer(CvmConsolePanel.activeVNCView);
+
+                if (t == TabPageGeneral)
+                {
+                    GeneralPage.XenObject = SelectionManager.Selection.FirstAsXenObject;
+                }
+                else if (t == TabPageBallooning)
+                {
+                    BallooningPage.XenObject = SelectionManager.Selection.FirstAsXenObject;
+                }
+                else if (t == TabPageSR)
+                {
+                    SrStoragePage.SR = SelectionManager.Selection.First as SR;
+                }
+                else if (t == TabPageNetwork)
+                {
+                    NetworkPage.XenObject = SelectionManager.Selection.FirstAsXenObject;
+                }
+                else if (t == TabPageUSB)
+                {
+                    UsbPage.XenObject = SelectionManager.Selection.FirstAsXenObject as Host;
+                }
+                else if (t == TabPageNICs)
+                {
+                    NICPage.Host = SelectionManager.Selection.First as Host;
+                }
+                else if (t == TabPageStorage)
+                {
+                    VMStoragePage.VM = SelectionManager.Selection.First as VM;
+                }
+                else if (t == TabPagePeformance)
+                {
+                    PerformancePage.XenObject = SelectionManager.Selection.FirstAsXenObject;
+                }
+                else if (t == TabPageSearch && !SearchMode)
+                {
+                    var rootNode = SelectionManager.Selection.RootNode;
+                    var rootNodeGrouping = rootNode == null ? null : rootNode.Tag as GroupingTag;
+                    var search = rootNode == null ? null : rootNode.Tag as Search;
+
+                    if (search != null)
+                    {
+                        SearchPage.Search = search;
+                    }
+                    else if (rootNodeGrouping != null)
+                    {
+                        var objectsView = rootNodeGrouping.Grouping as OrganizationViewObjects;
+                        var vappsView = rootNodeGrouping.Grouping as OrganizationViewVapps;
+                        var foldersView = rootNodeGrouping.Grouping as OrganizationViewFolders;
+
+                        if (vappsView != null)
+                        {
+                            SearchPage.Search = Search.SearchForVappGroup(rootNodeGrouping.Grouping,
+                                rootNodeGrouping.Parent, rootNodeGrouping.Group);
+                        }
+                        else if (objectsView != null)
+                        {
+                            //We are in Objects View
+                            GroupingTag gt = null;
+
+                            if (SelectionManager.Selection.Count == 1)
+                            {
+                                gt = SelectionManager.Selection.First as GroupingTag
+                                    ?? SelectionManager.Selection[0].GroupAncestor;
+                            }
+                            else
+                            {
+                                //If multiple items have been selected we count the number of the grouping tags in the selection
+                                var selectedGroups = SelectionManager.Selection.Where(s => s.GroupingTag != null);
+
+                                //if exactly one grouping tag has been selected we show the search view for that one tag, but only if all the other items in the selection belong to this group/tag
+                                if (selectedGroups.Count() == 1)
+                                {
+                                    var groupingTag = selectedGroups.First().GroupingTag;
+
+                                    if (SelectionManager.Selection.Where(s => s.GroupingTag == null).All(s => s.GroupAncestor == groupingTag))
+                                        gt = groupingTag;
+                                    else
+                                        gt = null;
+                                }
+                                else
+                                {
+                                    gt = SelectionManager.Selection.GroupAncestor;
+                                }
+                            }
+
+                            //if there has been a grouping tag determined above we use that
+                            //if not we show the search view for the root node
+                            if (gt != null)
+                            {
+                                SearchPage.Search = Search.SearchForNonVappGroup(gt.Grouping, gt.Parent, gt.Group);
+                            }
+                            else
+                            {
+                                SearchPage.Search = Search.SearchForNonVappGroup(rootNodeGrouping.Grouping, rootNodeGrouping.Parent, rootNodeGrouping.Group);
+                            }
+                        }
+                        else if (foldersView != null)
+                        {
+                            SearchPage.Search = Search.SearchForFolderGroup(rootNodeGrouping.Grouping,
+                                  rootNodeGrouping.Parent, rootNodeGrouping.Group);
+                        }
+                        else
+                        {
+                            SearchPage.Search = Search.SearchForNonVappGroup(rootNodeGrouping.Grouping,
+                                  rootNodeGrouping.Parent, rootNodeGrouping.Group);
+                        }
+                    }
+                    else
+                    {
+                        // Infrastructure View:
+                        // If XenCenter node or a  disconnected host is selected, show the default search
+                        // Otherwise, find the top-level parent (= pool or standalone server) and show the search restricted to that
+                        // In the case of multiselect, if all the selections are within one pool (or standalone server), then show that report.
+                        // Otherwise show everything, as on the XenCenter node.
+                        var connection = SelectionManager.Selection.GetConnectionOfAllItems(); // null for cross-pool selection
+                        if (connection != null)
+                        {
+                            //If ShowJustHostInSearch is enabled and only one live host is selected, we show the search for the host only
+                            if (Properties.Settings.Default.ShowJustHostInSearch && SelectionManager.Selection.Count == 1 
+                                && SelectionManager.Selection.FirstIsLiveHost)
+                            {
+                                SearchPage.XenObject = SelectionManager.Selection.FirstAsXenObject;
+                            }
+                            else
+                            {
+                                var pool = Helpers.GetPool(connection);
+                                SearchPage.XenObject = pool ?? (IXenObject)Helpers.GetMaster(connection); // pool or standalone server
+                            }
+                        }
+                        else
+                            SearchPage.XenObject = null;
+                    }
+                }
+                else if (t == TabPageHA)
+                {
+                    HAPage.XenObject = SelectionManager.Selection.FirstAsXenObject;
+                }
+                else if (t == TabPageWLB)
+                {
+                    WlbPage.Pool = SelectionManager.Selection.First as Pool;
+                }
+                else if (t == TabPageSnapshots)
+                {
+                    snapshotPage.VM = SelectionManager.Selection.First as VM;
+                }
+                else if (t == TabPagePhysicalStorage)
+                {
+                    PhysicalStoragePage.SetSelectionBroadcaster(SelectionManager, this);
+                    PhysicalStoragePage.Host = SelectionManager.Selection.First as Host;
+                    PhysicalStoragePage.Connection = SelectionManager.Selection.GetConnectionOfFirstItem();
+                }
+                else if (t == TabPageAD)
+                {
+                    AdPage.XenObject = SelectionManager.Selection.FirstAsXenObject;
+                }
+                else if (t == TabPageGPU)
+                {
+                    GpuPage.XenObject = SelectionManager.Selection.FirstAsXenObject;
+                }
+                else if (t == TabPageDockerProcess)
+                {
+                    DockerProcessPage.DockerContainer = SelectionManager.Selection.First as DockerContainer;
+                }
+                else if (t == TabPageDockerDetails)
+                {
+                    DockerDetailsPage.DockerContainer = SelectionManager.Selection.First as DockerContainer;
+                }
+                else if (t == TabPagePvs)
+                {
+                    PvsPage.Connection = SelectionManager.Selection.GetConnectionOfFirstItem();
+                }
+            }
+
+            if (t == TabPageSearch)
+                SearchPage.PanelShown();
+            else
+                SearchPage.PanelHidden();
+
+            if (t == TabPageDockerDetails)
+                DockerDetailsPage.ResumeRefresh();
+            else
+                DockerDetailsPage.PauseRefresh();
+
+            if (t == TabPageDockerProcess)
+                DockerProcessPage.ResumeRefresh();
+            else
+                DockerProcessPage.PauseRefresh();
+
+            if (t != null)
+                SetLastSelectedPage(SelectionManager.Selection.First, t);
+
+            UpdateTabePageFeatures();
+        }
+
+        private void UpdateTabePageFeatures()
+        {
+            var plugins = pluginManager.Plugins;
+            foreach (var p in plugins)
+            {
+                var features = p.Features;
+                foreach (var feature in features)
+                {
+                    var f = feature as TabPageFeature;
+                    if (f == null)
+                        continue;
+
+                    if (!f.ShowTab)
+                        continue;
+
+                    if (f.IsConsoleReplacement)
+                    {
+                        f.SetUrl();
+                        continue;
+                    }
+
+                    var page = GetLastSelectedPage(f.SelectedXenObject);
+                    if (page != null && page.Tag == f)
+                        f.SetUrl();
+                }
+            }
+        }
+
+        private void UnpauseVNC(bool focus)
+        {
+            ConsolePanel.UnpauseActiveView();
+            CvmConsolePanel.UnpauseActiveView();
+
+            if (focus)
+            {
+                ConsolePanel.FocusActiveView();
+                CvmConsolePanel.FocusActiveView();
+                ConsolePanel.SwitchIfRequired();
+                CvmConsolePanel.SwitchIfRequired();
+            }
+        }
+
+        /// <summary>
+        /// The tabs that may be visible in the main GUI window. Used in SwitchToTab().
+        /// </summary>
+        public enum Tab
+        {
+            Home, General, Storage, Network, Console, CvmConsole, Performance, NICs, SR, DockerProcess, DockerDetails, USB, Search
+        }
+
+        public void SwitchToTab(Tab tab)
+        {
+            switch (tab)
+            {
+                case Tab.Home:
+                    TheTabControl.SelectedTab = TabPageHome;
+                    break;
+                case Tab.General:
+                    TheTabControl.SelectedTab = TabPageGeneral;
+                    break;
+                case Tab.Storage:
+                    TheTabControl.SelectedTab = TabPageStorage;
+                    break;
+                case Tab.Network:
+                    TheTabControl.SelectedTab = TabPageNetwork;
+                    break;
+                case Tab.Console:
+                    TheTabControl.SelectedTab = TabPageConsole;
+                    break;
+                case Tab.CvmConsole:
+                    TheTabControl.SelectedTab = TabPageCvmConsole;
+                    break;
+                case Tab.Performance:
+                    TheTabControl.SelectedTab = TabPagePeformance;
+                    break;
+                case Tab.NICs:
+                    TheTabControl.SelectedTab = TabPageNICs;
+                    break;
+                case Tab.SR:
+                    TheTabControl.SelectedTab = TabPageSR;
+                    break;
+                case Tab.DockerProcess:
+                    TheTabControl.SelectedTab = TabPageDockerProcess;
+                    break;
+                case Tab.DockerDetails:
+                    TheTabControl.SelectedTab = TabPageDockerDetails;
+                    break;
+                case Tab.USB:
+                    TheTabControl.SelectedTab = TabPageUSB;
+                    break;
+                case Tab.Search:
+                    TheTabControl.SelectedTab = TabPageSearch;
+                    break;
+                default:
+                    throw new NotImplementedException();
+            }
+        }
+
+        private void templatesToolStripMenuItem1_Click(object sender, EventArgs e)
+        {
+            templatesToolStripMenuItem1.Checked = !templatesToolStripMenuItem1.Checked;
+            Properties.Settings.Default.DefaultTemplatesVisible = templatesToolStripMenuItem1.Checked;
+            ViewSettingsChanged();
+        }
+
+        private void customTemplatesToolStripMenuItem_Click(object sender, EventArgs e)
+        {
+            customTemplatesToolStripMenuItem.Checked = !customTemplatesToolStripMenuItem.Checked;
+            Properties.Settings.Default.UserTemplatesVisible = customTemplatesToolStripMenuItem.Checked;
+            ViewSettingsChanged();
+        }
+
+        private void localStorageToolStripMenuItem_Click(object sender, EventArgs e)
+        {
+            localStorageToolStripMenuItem.Checked = !localStorageToolStripMenuItem.Checked;
+            Properties.Settings.Default.LocalSRsVisible = localStorageToolStripMenuItem.Checked;
+            ViewSettingsChanged();
+        }
+
+        private void ShowHiddenObjectsToolStripMenuItem_Click(object sender, EventArgs e)
+        {
+            ShowHiddenObjectsToolStripMenuItem.Checked = !ShowHiddenObjectsToolStripMenuItem.Checked;
+            Properties.Settings.Default.ShowHiddenVMs = ShowHiddenObjectsToolStripMenuItem.Checked;
+            ViewSettingsChanged();
+        }
+
+        private void ViewSettingsChanged()
+        {
+            Settings.TrySaveSettings();
+            navigationPane.UpdateSearch();
+            RequestRefreshTreeView();
+        }
+
+        private void EditSelectedNodeInTreeView()
+        {
+            navigationPane.EditSelectedNode();
+        }
+
+        protected override void OnClosing(CancelEventArgs e)
+        {
+            bool currentTasks = false;
+            foreach (ActionBase a in ConnectionsManager.History)
+            {
+                if (a is MeddlingAction || a.IsCompleted)
+                    continue;
+
+                currentTasks = true;
+                break;
+            }
+
+            if (currentTasks)
+            {
+                e.Cancel = true;
+
+                if (Program.RunInAutomatedTestMode ||
+                    new Dialogs.WarningDialogs.CloseXenCenterWarningDialog().ShowDialog(this) == DialogResult.OK)
+                {
+                    this.Hide();
+
+                    // Close all open forms
+                    List<Form> forms = new List<Form>();
+                    foreach (Form form in Application.OpenForms)
+                    {
+                        if (form != this)
+                        {
+                            forms.Add(form);
+                        }
+                    }
+                    foreach (Form form in forms)
+                    {
+                        form.Close();
+                    }
+
+                    // Disconnect the named pipe
+                    Program.DisconnectPipe();
+                    foreach (ActionBase a in ConnectionsManager.History)
+                    {
+                        if(!Program.RunInAutomatedTestMode)
+                        {
+                            if (a is AsyncAction)
+                            {
+                                AsyncAction aa = (AsyncAction) a;
+                                aa.PrepareForLogReloadAfterRestart();
+                            }
+
+                            if (!a.IsCompleted && a.CanCancel && !a.SafeToExit)
+                                a.Cancel();
+                        }
+                        else
+                        {
+                            if (!a.IsCompleted && a.CanCancel)
+                                a.Cancel();
+                        }
+                    }
+                    ThreadPool.QueueUserWorkItem(CloseWhenActionsCanceled);
+                }
+                return;
+            }
+
+            // Disconnect the named pipe
+            Program.DisconnectPipe();
+
+            Properties.Settings.Default.WindowSize = this.Size;
+            Properties.Settings.Default.WindowLocation = this.Location;
+            try
+            {
+                Settings.SaveServerList();
+                Properties.Settings.Default.Save();
+            }
+            catch (ConfigurationErrorsException ex)
+            {
+                using (var dlg = new ThreeButtonDialog(
+                   new ThreeButtonDialog.Details(
+                       SystemIcons.Error,
+                       string.Format(Messages.MESSAGEBOX_SAVE_CORRUPTED, Settings.GetUserConfigPath()),
+                       Messages.MESSAGEBOX_SAVE_CORRUPTED_TITLE)))
+                {
+                    dlg.ShowDialog(this);
+                }
+                log.Error("Couldn't save settings");
+                log.Error(ex, ex);
+            }
+            base.OnClosing(e);
+        }
+
+        private void sendCtrlAltDelToolStripMenuItem_Click(object sender, EventArgs e)
+        {
+            ConsolePanel.SendCAD();
+        }
+
+        #region IMainWindowCommandInterface Members
+
+        /// <summary>
+        /// Closes all per-Connection and per-VM wizards for the given connection.
+        /// </summary>
+        /// <param name="connection"></param>
+        public void CloseActiveWizards(IXenConnection connection)
+        {
+            Program.Invoke(Program.MainWindow, delegate
+            {
+                // Close and remove any active wizards for any VMs
+                foreach (VM vm in connection.Cache.VMs)
+                {
+                    CloseActiveWizards(vm);
+                }
+                closeActivePoolWizards(connection);
+            });
+        }
+
+        /// <summary>
+        /// Closes all per-Connection wizards.
+        /// </summary>
+        /// <param name="connection"></param>
+        private void closeActivePoolWizards(IXenConnection connection)
+        {
+            IList<Form> wizards;
+            if (activePoolWizards.TryGetValue(connection, out wizards))
+            {
+                foreach (var wizard in wizards)
+                {
+                    if (!wizard.IsDisposed)
+                    {
+                        wizard.Close();
+                    }
+                }
+
+                activePoolWizards.Remove(connection);
+            }
+        }
+
+        /// <summary>
+        /// Closes all per-XenObject wizards.
+        /// </summary>
+        /// <param name="obj"></param>
+        public void CloseActiveWizards(IXenObject obj)
+        {
+            Program.Invoke(Program.MainWindow, delegate
+            {
+                Form wizard;
+                if (activeXenModelObjectWizards.TryGetValue(obj, out wizard))
+                {
+                    if (!wizard.IsDisposed)
+                    {
+                        wizard.Close();
+                    }
+                    activeXenModelObjectWizards.Remove(obj);
+                }
+            });
+        }
+
+        /// <summary>
+        /// Show the given wizard, and impose a one-wizard-per-XenObject limit.
+        /// </summary>
+        /// <param name="obj">The relevant VM</param>
+        /// <param name="wizard">The new wizard to show</param>
+        public void ShowPerXenModelObjectWizard(IXenObject obj, Form wizard)
+        {
+            CloseActiveWizards(obj);
+            activeXenModelObjectWizards.Add(obj, wizard);
+            wizard.Show(this);
+        }
+
+        /// <summary>
+        /// Show the given wizard, and impose a one-wizard-per-connection limit.
+        /// </summary>
+        /// <param name="connection">The connection.  May be null, in which case the wizard
+        /// is not addded to any dictionary.  This should happen iff this is the New Pool Wizard.</param>
+        /// <param name="wizard">The new wizard to show. May not be null.</param>
+        public void ShowPerConnectionWizard(IXenConnection connection, Form wizard)
+        {
+            if (connection != null)
+            {
+
+                if (activePoolWizards.ContainsKey(connection))
+                {
+                    var w = activePoolWizards[connection].Where(x => x.GetType() == wizard.GetType()).FirstOrDefault();
+                    if (w != null && !w.IsDisposed)
+                    {
+                        if (w.WindowState == FormWindowState.Minimized)
+                        {
+                            w.WindowState = FormWindowState.Normal;
+                        }
+                        w.Focus();
+                        return;
+                    }
+                    if (w != null && w.IsDisposed)
+                        activePoolWizards[connection].Remove(w);
+
+                }
+
+                //closeActivePoolWizards(connection);
+                if (activePoolWizards.ContainsKey(connection))
+                    activePoolWizards[connection].Add(wizard);
+                else
+                    activePoolWizards.Add(connection, new List<Form>() { wizard });
+
+            }
+
+            if (!wizard.Disposing && !wizard.IsDisposed && !Program.Exiting)
+            {
+                wizard.Show(this);
+            }
+        }
+
+        /// <summary>
+        /// Shows a form of the specified type if it has already been created. If the form doesn't exist yet
+        /// it is created first and then shown.
+        /// </summary>
+        /// <param name="type">The type of the form to be shown.</param>
+        public Form ShowForm(Type type)
+        {
+            return ShowForm(type, null);
+        }
+
+        /// <summary>
+        /// Shows a form of the specified type if it has already been created. If the form doesn't exist yet
+        /// it is created first and then shown.
+        /// </summary>
+        /// <param name="type">The type of the form to be shown.</param>
+        /// <param name="args">The arguments to pass to the form's consructor</param>
+        public Form ShowForm(Type type, object[] args)
+        {
+            foreach (Form form in Application.OpenForms)
+            {
+                if (form.GetType() == type)
+                {
+                    HelpersGUI.BringFormToFront(form);
+                    return form;
+                }
+            }
+
+            Form newForm = (Form)Activator.CreateInstance(type, args);
+            newForm.Show(this);
+            return newForm;
+        }
+
+        public Form Form
+        {
+            get { return this; }
+        }
+
+        public void Invoke(MethodInvoker method)
+        {
+            Program.Invoke(this, method);
+        }
+
+        public bool SelectObjectInTree(IXenObject xenObject)
+        {
+            return SelectObject(xenObject);
+        }
+
+        public Collection<IXenConnection> GetXenConnectionsCopy()
+        {
+            return new Collection<IXenConnection>(ConnectionsManager.XenConnectionsCopy);
+        }
+
+        public void SaveServerList()
+        {
+            Settings.SaveServerList();
+        }
+
+        public bool RunInAutomatedTestMode
+        {
+            get { return Program.RunInAutomatedTestMode; }
+        }
+
+        public void RemoveConnection(IXenConnection connection)
+        {
+            ConnectionsManager.ClearCacheAndRemoveConnection(connection);
+        }
+
+        public void PutSelectedNodeIntoEditMode()
+        {
+            EditSelectedNodeInTreeView();
+        }
+
+
+        public void TrySelectNewObjectInTree(Predicate<object> tagMatch, bool selectNode, bool expandNode, bool ensureNodeVisible)
+        {
+            TrySelectNewNode(tagMatch, selectNode, expandNode, ensureNodeVisible);
+        }
+
+        public void TrySelectNewObjectInTree(IXenConnection c, bool selectNode, bool expandNode, bool ensureNodeVisible)
+        {
+            TrySelectNewNode(c, selectNode, expandNode, ensureNodeVisible);
+        }
+
+        #endregion
+
+        #region Help
+
+        private string TabHelpID()
+        {
+            string modelObj = getSelectedXenModelObjectType();
+
+            if (TheTabControl.SelectedTab == TabPageHome)
+                return "TabPageHome" + modelObj;
+            if (TheTabControl.SelectedTab == TabPageSearch)
+                return "TabPageSearch" + modelObj;
+            if (TheTabControl.SelectedTab == TabPageConsole)
+                return "TabPageConsole" + modelObj;
+            if (TheTabControl.SelectedTab == TabPageCvmConsole)
+                return "TabPageCvmConsole" + modelObj;
+            if (TheTabControl.SelectedTab == TabPageGeneral)
+                return "TabPageSettings" + modelObj;
+            if (TheTabControl.SelectedTab == TabPagePhysicalStorage || TheTabControl.SelectedTab == TabPageStorage || TheTabControl.SelectedTab == TabPageSR)
+                return "TabPageStorage" + modelObj;
+            if (TheTabControl.SelectedTab == TabPageNetwork)
+                return "TabPageNetwork" + modelObj;
+            if (TheTabControl.SelectedTab == TabPageNICs)
+                return "TabPageNICs" + modelObj;
+            if (TheTabControl.SelectedTab == TabPageWLB)
+                return "TabPageWLB" + modelObj;
+            if (TheTabControl.SelectedTab == TabPagePeformance)
+                return "TabPagePerformance" + modelObj;
+            if (TheTabControl.SelectedTab == TabPageHA)
+                return "TabPageHA" + modelObj;
+            if (TheTabControl.SelectedTab == TabPageHAUpsell)
+                return "TabPageHAUpsell" + modelObj;
+            if (TheTabControl.SelectedTab == TabPageSnapshots)
+                return "TabPageSnapshots" + modelObj;
+            if (TheTabControl.SelectedTab == TabPageBallooning)
+                return "TabPageBallooning" + modelObj;
+            if (TheTabControl.SelectedTab == TabPageAD)
+                return "TabPageAD" + modelObj;
+            if (TheTabControl.SelectedTab == TabPageADUpsell)
+                return "TabPageADUpsell" + modelObj;
+            if (TheTabControl.SelectedTab == TabPageWLBUpsell)
+                return "TabPageWLBUpsell";
+            if (TheTabControl.SelectedTab == TabPageGPU)
+                return "TabPageGPU" + modelObj;
+            if (TheTabControl.SelectedTab == TabPageDockerProcess)
+                return "TabPageDockerProcess" + modelObj;
+            if (TheTabControl.SelectedTab == TabPageDockerDetails)
+                return "TabPageDockerDetails" + modelObj;
+            if (TheTabControl.SelectedTab == TabPagePvs)
+                return "TabPagePvs" + modelObj;
+            if (TheTabControl.SelectedTab == TabPageUSB)
+                return "TabPageUSB" + modelObj;
+            return "TabPageUnknown";
+        }
+
+        private string getSelectedXenModelObjectType()
+        {
+            // for now, since there are few topics which depend on the selected object we shall just check the special cases
+            // when more topic are added we can just return the ModelObjectName
+
+            if (TheTabControl.SelectedTab == TabPageGeneral && SelectionManager.Selection.First is VM)
+            {
+                return "VM";
+            }
+
+            if (TheTabControl.SelectedTab == TabPagePhysicalStorage || TheTabControl.SelectedTab == TabPageStorage || TheTabControl.SelectedTab == TabPageSR)
+            {
+                if (SelectionManager.Selection.FirstIs<Pool>())
+                    return "Pool";
+                if (SelectionManager.Selection.FirstIs<Host>())
+                    return "Server";
+                if (SelectionManager.Selection.FirstIs<VM>())
+                    return "VM";
+                if (SelectionManager.Selection.FirstIs<SR>())
+                    return "Storage";
+            }
+
+            if (TheTabControl.SelectedTab == TabPageNetwork)
+            {
+                if (SelectionManager.Selection.FirstIs<Host>())
+                    return "Server";
+                if (SelectionManager.Selection.FirstIs<VM>())
+                    return "VM";
+            }
+
+            return "";
+        }
+
+        public void ShowHelpTOC()
+        {
+            ShowHelpTopic(null);
+        }
+
+        public void ShowHelpTopic(string topicID)
+        {
+            var helpTopicUrl = HelpManager.ProduceUrl(
+                topicID,
+                InvisibleMessages.HELP_URL,
+                InvisibleMessages.LOCALE,
+                $"{Branding.XENCENTER_VERSION}.{Program.Version.Revision}",
+                "ui_link",
+                Messages.XENCENTER);
+
+            if (!string.IsNullOrEmpty(helpTopicUrl))
+                Program.OpenURL(helpTopicUrl);
+
+            // record help usage
+            Properties.Settings.Default.HelpLastUsed = DateTime.UtcNow.ToString("u");
+            Settings.TrySaveSettings();
+        }
+
+        public void MainWindow_HelpRequested(object sender, HelpEventArgs hlpevent)
+        {
+            // CA-28064. MessageBox hack to kill the hlpevent it passes to MainWindows.
+            if (Program.MainWindow.ContainsFocus && MenuShortcutsEnabled)
+                LaunchHelp();
+        }
+
+        private void helpTopicsToolStripMenuItem_Click(object sender, EventArgs e)
+        {
+            ShowHelpTOC();
+        }
+
+        private void helpContextMenuItem_Click(object sender, EventArgs e)
+        {
+            LaunchHelp();
+        }
+
+        private void LaunchHelp()
+        {
+            if (alertPage.Visible)
+                Help.HelpManager.Launch("AlertSummaryDialog");
+            else if (updatesPage.Visible)
+                Help.HelpManager.Launch("ManageUpdatesDialog");
+            else if (eventsPage.Visible)
+                Help.HelpManager.Launch("EventsPane");
+            else
+            {
+                if (TheTabControl.SelectedTab.Tag is TabPageFeature && ((TabPageFeature)TheTabControl.SelectedTab.Tag).HasHelp)
+                    ((TabPageFeature)TheTabControl.SelectedTab.Tag).LaunchHelp();
+                else
+                    Help.HelpManager.Launch(TabHelpID());
+            }
+        }
+
+        public bool HasHelp()
+        {
+            return Help.HelpManager.HasHelpFor(TabHelpID());
+        }
+
+        private void viewApplicationLogToolStripMenuItem_Click(object sender, EventArgs e)
+        {
+            Program.ViewLogFiles();
+        }
+
+        #endregion
+
+        /// <summary>
+        /// Used to select the pool or standalone host node for the specified connection which is about to appear in the tree.
+        /// </summary>
+        /// <param name="connection">The connection.</param>
+        /// <param name="selectNode">if set to <c>true</c> then the pool/standalone host node will be selected.</param>
+        /// <param name="expandNode">if set to <c>true</c> then the pool/standalone host node will be expanded.</param>
+        /// <param name="ensureNodeVisible">if set to <c>true</c> then the matched node will be made visible.</param>
+        public void TrySelectNewNode(IXenConnection connection, bool selectNode, bool expandNode, bool ensureNodeVisible)
+        {
+            if (connection != null)
+            {
+                TrySelectNewNode(delegate(object o)
+                {
+                    if (o == null)
+                    {
+                        return false;
+                    }
+                    else if (o.Equals(Helpers.GetPool(connection)))
+                    {
+                        return true;
+                    }
+                    Host[] hosts = connection.Cache.Hosts;
+                    return hosts.Length > 0 && o.Equals(hosts[0]);
+                }, selectNode, expandNode, ensureNodeVisible);
+            }
+        }
+
+        /// <summary>
+        /// Used to select or expand a node which is about to appear in the tree. This is used so that new hosts, folders, pools
+        /// etc. can be picked and then selected/expanded. 
+        /// 
+        /// It fires off a new thread and then repeatedly tries to select a node which matches the specified match
+        /// delegate. It stops if it times out or is successful.
+        /// </summary>
+        /// <param name="tagMatch">A match for the tag of the node.</param>
+        /// <param name="selectNode">if set to <c>true</c> then the matched node will be selected.</param>
+        /// <param name="expandNode">if set to <c>true</c> then the matched node will be expanded.</param>
+        /// <param name="ensureNodeVisible">if set to <c>true</c> then the matched node will be made visible.</param>
+        public void TrySelectNewNode(Predicate<object> tagMatch, bool selectNode, bool expandNode, bool ensureNodeVisible)
+        {
+            ThreadPool.QueueUserWorkItem(delegate
+            {
+                bool success = false;
+
+                for (int i = 0; i < 20 && !success; i++)
+                {
+                    Program.Invoke(Program.MainWindow, delegate
+                        {
+                            success = navigationPane.TryToSelectNewNode(tagMatch, selectNode, expandNode, ensureNodeVisible);
+                        });
+                    Thread.Sleep(500);
+                }
+            });
+        }
+
+        /// <summary>
+        /// Selects the specified object in the treeview.
+        /// </summary>
+        /// <param name="o">The object to be selected.</param>
+        /// <returns>A value indicating whether selection was successful.</returns>
+        public bool SelectObject(IXenObject o)
+        {
+            return navigationPane.SelectObject(o);
+        }
+
+        private void eventsPage_GoToXenObjectRequested(IXenObject obj)
+        {
+            navigationPane.SwitchToInfrastructureMode();
+            navigationPane.SelectObject(obj);
+        }
+
+        private void Updates_CollectionChanged(object sender, CollectionChangeEventArgs e)
+        {
+            Program.Invoke(this, () =>
+                {
+                    int updatesCount = Updates.UpdateAlertsCount;
+                    navigationPane.UpdateNotificationsButton(NotificationsSubMode.Updates, updatesCount);
+
+                    if (updatesPage.Visible)
+                    {
+                        TitleLabel.Text = NotificationsSubModeItem.GetText(NotificationsSubMode.Updates, updatesCount);
+                        TitleIcon.Image = NotificationsSubModeItem.GetImage(NotificationsSubMode.Updates, updatesCount);
+                    }
+                });
+        }
+
+        private void CloseWhenActionsCanceled(object o)
+        {
+            int i = 0;
+            while (true)
+            {
+                if (i > 20)
+                    Program.ForcedExiting = true;
+
+                if (i > 40 || AllActionsCompleted())
+                {
+                    Program.Invoke(this, Application.Exit);
+                    break;
+                }
+
+                i++;
+                System.Threading.Thread.Sleep(500);
+            }
+        }
+
+        private bool AllActionsCompleted()
+        {
+            foreach (ActionBase a in ConnectionsManager.History)
+            {
+                if (!a.IsCompleted)
+                    return false;
+            }
+            return true;
+        }
+
+        private void preferencesToolStripMenuItem_Click(object sender, EventArgs e)
+        {
+            OptionsDialog dialog = new OptionsDialog(pluginManager);
+            dialog.ShowDialog(this);
+        }
+
+        internal void action_Completed(ActionBase sender)
+        {
+            if (Program.Exiting)
+                return;
+
+            RequestRefreshTreeView();
+        }
+
+        private void OpenGlobalImportWizard(string param)
+        {
+            HelpersGUI.BringFormToFront(this);
+            Host hostAncestor = SelectionManager.Selection.Count == 1 ? SelectionManager.Selection[0].HostAncestor : null;
+            new ImportWizard(SelectionManager.Selection.GetConnectionOfFirstItem(), hostAncestor, param, false).Show();
+        }
+
+        private void InstallUpdate(string path)
+        {
+            if (WizardHelpers.IsValidFile(path, out var failureReason))
+            {
+                var wizard = new PatchingWizard();
+                wizard.Show(this);
+                wizard.NextStep();
+                wizard.AddFile(path);
+            }
+            else
+                using (var popup = new ThreeButtonDialog(new ThreeButtonDialog.Details(
+                    SystemIcons.Error, failureReason, Messages.UPDATES)))
+                {
+                    popup.ShowDialog();
+                }
+        }
+
+        #region XenSearch
+
+        private bool searchMode;
+        /// <summary>
+        /// SearchMode doesn't just mean we are looking at the Search tab.
+        /// It's set when we import a search from a file; or when we double-click
+        /// on a folder or tag name to search for it.
+        /// </summary>
+        private bool SearchMode
+        {
+            get
+            {
+                return searchMode;
+            }
+            set
+            {
+                if (searchMode == value)
+                    return;
+
+                searchMode = value;
+                navigationPane.InSearchMode = value;
+                UpdateToolbars();
+            }
+        }
+
+        public bool DoSearch(string filename)
+        {
+            List<Search> searches = Search.LoadFile(filename);
+            if (searches != null && searches.Count > 0)
+            {
+                Program.Invoke(Program.MainWindow, delegate()
+                {
+                    DoSearch(searches[0]);
+                });
+                return true;
+            }
+            return false;
+        }
+
+        public void DoSearch(Search search)
+        {
+            History.NewHistoryItem(new SearchHistoryItem(search));
+
+            SearchMode = true;
+            SearchPage.Search = search;
+
+            UpdateHeader();
+        }
+
+        public void SearchForTag(string tag)
+        {
+            DoSearch(Search.SearchForTag(tag));
+        }
+
+        public void SearchForFolder(string path)
+        {
+            DoSearch(Search.SearchForFolder(path));
+        }
+
+        void SearchPanel_SearchChanged()
+        {
+            if (SearchMode)
+                History.ReplaceHistoryItem(new SearchHistoryItem(SearchPage.Search));
+            else
+                History.ReplaceHistoryItem(new ModifiedSearchHistoryItem(
+                    SelectionManager.Selection.FirstAsXenObject, SearchPage.Search));
+        }
+
+        /// <summary>
+        /// Updates the shiny gradient bar with selected object name and icon.
+        /// Also updates 'Logged in as:'.
+        /// </summary>
+        private void UpdateHeader()
+        {
+            if (navigationPane.currentMode == NavigationPane.NavigationMode.Notifications)
+                return;
+
+            var licenseColor = Program.TitleBarForeColor;
+            var licenseText = string.Empty;
+
+            if (SearchMode && SearchPage.Search != null)
+            {
+                TitleLabel.Text = HelpersGUI.GetLocalizedSearchName(SearchPage.Search);
+                TitleIcon.Image = Images.GetImage16For(SearchPage.Search);
+            }
+            else if (!SearchMode && SelectionManager.Selection.ContainsOneItemOfType<IXenObject>())
+            {
+                IXenObject xenObject = SelectionManager.Selection[0].XenObject;
+                TitleLabel.Text = xenObject.NameWithLocation();
+                TitleIcon.Image = Images.GetImage16For(xenObject);
+                
+                licenseText = GetLicenseStatusText(xenObject, out licenseColor);
+
+                // When in folder view only show the logged in label if it is clear to which connection the object belongs (most likely pools and hosts)
+
+                if (SelectionManager.Selection[0].PoolAncestor == null && SelectionManager.Selection[0].HostAncestor == null)
+                    loggedInLabel1.Connection = null;
+                else
+                    loggedInLabel1.Connection = xenObject.Connection;
+            }
+            else
+            {
+                TitleLabel.Text = Messages.XENCENTER;
+                TitleIcon.Image = Properties.Resources.Logo;
+                loggedInLabel1.Connection = null;
+            }
+
+            LicenseStatusTitleLabel.Text = licenseText;
+            LicenseStatusTitleLabel.ForeColor = licenseColor;
+            SetTitleLabelMaxWidth();
+        }
+
+        private string GetLicenseStatusText(IXenObject xenObject, out Color foreColor)
+        {
+            foreColor = Program.TitleBarForeColor;
+
+            var pool = xenObject as Pool;
+            if (pool != null && pool.Connection != null && pool.Connection.IsConnected && pool.Connection.CacheIsPopulated)
+            {
+                if (pool.IsFreeLicenseOrExpired())
+                {
+                    foreColor = Color.Red;
+                    return Messages.MAINWINDOW_HEADER_UNLICENSED;
+                }
+
+                return string.Format(Messages.MAINWINDOW_HEADER_LICENSED_WITH, Helpers.GetFriendlyLicenseName(pool));
+            }
+
+            var host = xenObject as Host;
+            if (host != null && host.Connection != null && host.Connection.IsConnected && host.Connection.CacheIsPopulated)
+            {
+                if (host.IsFreeLicenseOrExpired())
+                {
+                    foreColor = Color.Red;
+                    return Messages.MAINWINDOW_HEADER_UNLICENSED;
+                }
+
+                return string.Format(Messages.MAINWINDOW_HEADER_LICENSED_WITH, Helpers.GetFriendlyLicenseName(host));
+            }
+
+            return string.Empty;
+        }
+
+        private void SetTitleLabelMaxWidth()
+        {
+            TitleLabel.MaximumSize = new Size(tableLayoutPanel1.Width - loggedInLabel1.Width - LicenseStatusTitleLabel.Width - 6, TitleLabel.Height);
+        }
+
+        private void UpdateViewMenu(NavigationPane.NavigationMode mode)
+        {
+            //the order is the reverse from the order in which we want them to appear
+            var items = new ToolStripItem []
+                {
+                    toolStripSeparator24,
+                    ShowHiddenObjectsToolStripMenuItem,
+                    localStorageToolStripMenuItem,
+                    templatesToolStripMenuItem1,
+                    customTemplatesToolStripMenuItem
+                };
+
+            if (mode == NavigationPane.NavigationMode.Infrastructure)
+            {
+                foreach (var item in items)
+                {
+                    if (!viewToolStripMenuItem.DropDownItems.Contains(item))
+                        viewToolStripMenuItem.DropDownItems.Insert(0, item);
+                }
+            }
+            else if (mode == NavigationPane.NavigationMode.Notifications)
+            {
+                 foreach (var item in items)
+                    viewToolStripMenuItem.DropDownItems.Remove(item);
+            }
+            else
+            {
+                for (int i = 2; i < items.Length; i++)
+                    viewToolStripMenuItem.DropDownItems.Remove(items[i]);
+
+                for (int i = 0; i < 2; i++)
+                    if (!viewToolStripMenuItem.DropDownItems.Contains(items[i]))
+                        viewToolStripMenuItem.DropDownItems.Insert(0, items[i]);
+            }
+
+            pluginMenuItemStartIndexes[viewToolStripMenuItem] = viewToolStripMenuItem.DropDownItems.IndexOf(toolStripSeparator24) + 1;
+        }
+
+        void navigationPane_DragDropCommandActivated(string cmdText)
+        {
+            SetStatusBar(null, cmdText);
+        }
+
+        private void navigationPane_TreeViewSelectionChanged()
+        {
+            UpdateToolbars();
+
+            //
+            // NB do not trigger updates to the panels in this method
+            // instead, put them in TheTabControl_SelectedIndexChanged,
+            // so only the selected tab is updated
+            //
+
+            TheTabControl_SelectedIndexChanged(null, EventArgs.Empty);
+
+            if (TheTabControl.SelectedTab != null)
+                TheTabControl.SelectedTab.Refresh();
+
+            UpdateHeader();
+        }
+
+        private void navigationPane_NotificationsSubModeChanged(NotificationsSubModeItem submodeItem)
+        {
+            switch (submodeItem.SubMode)
+            {
+                case NotificationsSubMode.Alerts:
+                    if (updatesPage.Visible)
+                        updatesPage.HidePage();
+                    if (eventsPage.Visible)
+                        eventsPage.HidePage();
+                    alertPage.ShowPage();
+                    break;
+                case NotificationsSubMode.Updates:
+                    if (alertPage.Visible)
+                        alertPage.HidePage();
+                    if (eventsPage.Visible)
+                        eventsPage.HidePage();
+                    updatesPage.ShowPage();
+                    break;
+                case NotificationsSubMode.Events:
+                    if (alertPage.Visible)
+                        alertPage.HidePage();
+                    if (updatesPage.Visible)
+                        updatesPage.HidePage();
+                    eventsPage.ShowPage();
+                    break;
+            } 
+
+            TheTabControl.Visible = false;
+
+            loggedInLabel1.Connection = null;
+            TitleLabel.Text = submodeItem.Text;
+            TitleIcon.Image = submodeItem.Image;
+        }
+
+        private void navigationPane_NavigationModeChanged(NavigationPane.NavigationMode mode)
+        {
+            if (mode == NavigationPane.NavigationMode.Notifications)
+            {
+                LicenseStatusTitleLabel.Text = string.Empty;
+                TheTabControl.Visible = false;
+            }
+            else
+            {
+                bool tabControlWasVisible = TheTabControl.Visible;
+                TheTabControl.Visible = true;
+                if (alertPage.Visible)
+                    alertPage.HidePage();
+                if (updatesPage.Visible)
+                    updatesPage.HidePage();
+                if (eventsPage.Visible)
+                    eventsPage.HidePage();
+
+                // force an update of the selected tab when switching back from Notification view, 
+                // as some tabs ignore the update events when not visible (e.g. Snapshots, HA)
+                if (!tabControlWasVisible)
+                    TheTabControl_SelectedIndexChanged(null, null);
+            }
+
+            UpdateViewMenu(mode);
+        }
+
+        private void navigationPane_TreeNodeBeforeSelected()
+        {
+            SearchMode = false;
+        }
+
+        private void navigationPane_TreeNodeClicked()
+        {
+            if (SearchMode)
+            {
+                SearchMode = false;
+                TheTabControl_SelectedIndexChanged(null, null);
+                UpdateHeader();
+            }
+        }
+
+        private void navigationPane_TreeNodeRightClicked()
+        {
+           MainMenuBar_MenuActivate(MainMenuBar, new EventArgs());
+        }
+
+        private void navigationPane_TreeViewRefreshed()
+        {
+            // This is required to update search results when things change.
+            if (TheTabControl.SelectedTab == TabPageGeneral)
+                GeneralPage.BuildList();
+            else if (TheTabControl.SelectedTab == TabPageSearch)
+                SearchPage.BuildList();
+
+            UpdateHeader();
+            UpdateToolbars();
+        }
+
+        #endregion
+
+        void XenCenterAlerts_CollectionChanged(object sender, CollectionChangeEventArgs e)
+        {
+            Program.BeginInvoke(Program.MainWindow, () =>
+                {
+                    navigationPane.UpdateNotificationsButton(
+                        NotificationsSubMode.Alerts, Alert.NonDismissingAlertCount);
+
+                    if (alertPage.Visible)
+                    {
+                        TitleLabel.Text = NotificationsSubModeItem.GetText(NotificationsSubMode.Alerts, Alert.NonDismissingAlertCount);
+                        TitleIcon.Image = NotificationsSubModeItem.GetImage(NotificationsSubMode.Alerts, Alert.NonDismissingAlertCount);
+                    }
+                });
+        }
+
+        private void backButton_Click(object sender, EventArgs e)
+        {
+            History.Back(1);
+        }
+
+        private void forwardButton_Click(object sender, EventArgs e)
+        {
+            History.Forward(1);
+        }
+
+        private void backButton_DropDownOpening(object sender, EventArgs e)
+        {
+            ToolStripSplitButton button = sender as ToolStripSplitButton;
+            if (button == null)
+                return;
+
+            History.PopulateBackDropDown(button);
+        }
+
+        private void forwardButton_DropDownOpening(object sender, EventArgs e)
+        {
+            ToolStripSplitButton button = sender as ToolStripSplitButton;
+            if (button == null)
+                return;
+
+            History.PopulateForwardDropDown(button);
+        }
+
+
+        private void LicenseManagerMenuItem_Click(object sender, EventArgs e)
+        {
+            licenseManagerLauncher.LaunchIfRequired(false, ConnectionsManager.XenConnections, SelectionManager.Selection);
+        }
+
+        private void MainWindow_KeyDown(object sender, KeyEventArgs e)
+        {
+            if (e.KeyCode == Keys.F5)
+            {
+                RequestRefreshTreeView();
+                if (TheTabControl.SelectedTab == TabPageSearch)
+                    SearchPage.PanelProd();
+            }
+        }
+
+        private void ShowToolbarMenuItem_Click(object sender, EventArgs e)
+        {
+            ToolbarsEnabled = !ToolbarsEnabled;
+            Properties.Settings.Default.ToolbarsEnabled = ToolbarsEnabled;
+            UpdateToolbars();
+        }
+
+        private void MainMenuBar_MouseClick(object sender, MouseEventArgs e)
+        {
+            if (e.Button == MouseButtons.Right)
+            {
+                ToolBarContextMenu.Show(Program.MainWindow, e.Location);
+            }
+        }
+
+        /// <summary>
+        /// Equivalent to MainController.Confirm(conn, this, msg, args).
+        /// </summary>
+        public bool Confirm(IXenConnection conn, string title, string msg, params object[] args)
+        {
+            return Confirm(conn, this, title, msg, args);
+        }
+
+        /// <summary>
+        /// Show a MessageBox asking to confirm an operation. The MessageBox will be parented to the given Control.
+        /// Displays default "Yes" and "No" buttons ("Yes" button is selected by default).
+        /// The args given will be ellipsised to Helpers.DEFAULT_NAME_TRIM_LENGTH, if they are strings.
+        /// If in automated test mode, then always returns true.
+        /// If the user refuses the operation, then returns false.
+        /// If the given connection has disconnected in the time it takes the user to confirm,
+        /// then shows an information MessageBox, and returns false.
+        /// Otherwise, the user has agreed and the connection is still alive, so
+        /// sets MainWindow.AllowHistorySwitch to true and returns true.
+        /// </summary>
+        public static bool Confirm(IXenConnection conn, Control parent, string title, string msg, params object[] args)
+        {
+            return Confirm(conn, parent, title, null, null, null, msg, args);
+        }
+
+        /// <summary>
+        /// Show a MessageBox asking to confirm an operation. The MessageBox will be parented to the given Control.
+        /// "Yes" and "No" buttons can be customized.
+        /// The args given will be ellipsised to Helpers.DEFAULT_NAME_TRIM_LENGTH, if they are strings.
+        /// If in automated test mode, then always returns true.
+        /// If the user refuses the operation, then returns false.
+        /// If the given connection has disconnected in the time it takes the user to confirm,
+        /// then shows an information MessageBox, and returns false.
+        /// Otherwise, the user has agreed and the connection is still alive, so
+        /// sets MainWindow.AllowHistorySwitch to true and returns true.
+        /// </summary>
+        public static bool Confirm(IXenConnection conn, Control parent, string title,
+            string helpName, ThreeButtonDialog.TBDButton buttonYes, ThreeButtonDialog.TBDButton buttonNo,
+            string msg, params object[] args)
+        {
+            if (Program.RunInAutomatedTestMode)
+                return true;
+
+            Trim(args);
+
+            var buttons = new[]
+                {
+                    buttonYes ?? ThreeButtonDialog.ButtonYes,
+                    buttonNo ?? ThreeButtonDialog.ButtonNo
+                };
+
+            var details = new ThreeButtonDialog.Details(SystemIcons.Exclamation,
+                args.Length == 0 ? msg : string.Format(msg, args), title);
+
+            DialogResult dialogResult;
+            using (var dialog = String.IsNullOrEmpty(helpName)
+                             ? new ThreeButtonDialog(details, buttons)
+                             : new ThreeButtonDialog(details, helpName, buttons))
+            {
+                dialogResult = dialog.ShowDialog(parent ?? Program.MainWindow);
+            }
+
+            if (dialogResult != DialogResult.Yes)
+                return false;
+
+
+            if (conn != null && !conn.IsConnected)
+            {
+                ShowDisconnectedMessage(parent);
+                return false;
+            }
+
+            return true;
+        }
+
+        /// <summary>
+        /// Show a message telling the user that the connection has disappeared.  We check this after
+        /// we've shown a dialog, in case it's happened in the time it took them to click OK.
+        /// </summary>
+        public static void ShowDisconnectedMessage(Control parent)
+        {
+            // We could have done some teardown by now, so we need to be paranoid about things going away
+            // beneath us.
+            if (Program.Exiting)
+                return;
+            if (parent == null || parent.Disposing || parent.IsDisposed)
+            {
+                parent = Program.MainWindow;
+                if (parent.Disposing || parent.IsDisposed)
+                    return;
+            }
+            using (var dlg = new ThreeButtonDialog(
+               new ThreeButtonDialog.Details(
+                   SystemIcons.Warning,
+                   Messages.DISCONNECTED_BEFORE_ACTION_STARTED,
+                   Messages.XENCENTER)))
+            {
+                dlg.ShowDialog(parent);
+            }
+        }
+
+        private static void Trim(object[] args)
+        {
+            int n = args.Length;
+            for (int i = 0; i < n; i++)
+            {
+                if (args[i] is string)
+                    args[i] = ((string)args[i]).Ellipsise(Helpers.DEFAULT_NAME_TRIM_LENGTH);
+            }
+        }
+
+        #region ISynchronizeInvoke Members
+
+        // this explicit implementation of ISynchronizeInvoke is used to allow the model to update 
+        // its API on the main program thread while being decoupled from MainWindow.
+
+        IAsyncResult ISynchronizeInvoke.BeginInvoke(Delegate method, object[] args)
+        {
+            return Program.BeginInvoke(this, method, args);
+        }
+
+        object ISynchronizeInvoke.EndInvoke(IAsyncResult result)
+        {
+            return EndInvoke(result);
+        }
+
+        object ISynchronizeInvoke.Invoke(Delegate method, object[] args)
+        {
+            return Program.Invoke(this, method, args);
+        }
+
+        bool ISynchronizeInvoke.InvokeRequired
+        {
+            get { return InvokeRequired; }
+        }
+
+        #endregion
+
+        private void importSettingsToolStripMenuItem_Click(object sender, EventArgs e)
+        {
+            using (OpenFileDialog dialog = new OpenFileDialog())
+            {
+                dialog.Filter = Messages.XENCENTER_CONFIG_FILTER;
+                if (dialog.ShowDialog(this) != DialogResult.Cancel)
+                {
+                    try
+                    {
+                        log.InfoFormat("Importing server list from '{0}'", dialog.FileName);
+
+                        XmlDocument xmlDocument = new XmlDocument();
+                        using (var stream = dialog.OpenFile())
+                            xmlDocument.Load(stream);
+                        
+                        foreach (XmlNode itemConnection in xmlDocument.GetElementsByTagName("XenConnection"))
+                        {
+                            var conn = new XenConnection();
+                            foreach (XmlNode item in itemConnection.ChildNodes)
+                            {
+
+                                switch (item.Name)
+                                {
+                                    case "Hostname":
+                                        conn.Hostname = item.InnerText;
+                                        break;
+                                    case "Port":
+                                        conn.Port = int.Parse(item.InnerText);
+                                        break;
+                                    case "FriendlyName":
+                                        conn.FriendlyName = item.InnerText;
+                                        break;
+                                }
+                            }
+                            if (null == ConnectionsManager.XenConnections.Find(existing => (existing.Hostname == conn.Hostname && existing.Port == conn.Port)))
+                                ConnectionsManager.XenConnections.Add(conn);
+                            RequestRefreshTreeView();
+                        }
+
+                        log.InfoFormat("Imported server list from '{0}' successfully.", dialog.FileName);
+                    }
+                    catch (XmlException)
+                    {
+                        log.ErrorFormat("Failed to import server list from '{0}'", dialog.FileName);
+
+                        using (var dlg = new ThreeButtonDialog(
+                                  new ThreeButtonDialog.Details(SystemIcons.Error, Messages.ERRO_IMPORTING_SERVER_LIST, Messages.XENCENTER)))
+                        {
+                            dlg.ShowDialog(this);
+                        }
+                    }
+                }
+            }
+        }
+
+        private void exportSettingsToolStripMenuItem_Click(object sender, EventArgs e)
+        {
+            using (SaveFileDialog dialog = new SaveFileDialog())
+            {
+                dialog.Filter = Messages.XENCENTER_CONFIG_FILTER;
+                dialog.Title = Messages.ACTION_SAVE_CHANGES_IN_PROGRESS;
+                dialog.CheckPathExists = true;
+                if (dialog.ShowDialog(this) != DialogResult.Cancel)
+                {
+                    log.InfoFormat("Exporting server list to '{0}'", dialog.FileName);
+
+                    try
+                    {
+                        using (var xmlWriter = new XmlTextWriter(dialog.OpenFile(), Encoding.Unicode))
+                        {
+                            xmlWriter.WriteStartDocument();
+                            xmlWriter.WriteStartElement("XenConnections");
+                            xmlWriter.WriteWhitespace("\n");
+
+                            foreach (var connection in ConnectionsManager.XenConnections)
+                            {
+                                xmlWriter.WriteStartElement("XenConnection");
+                                {
+                                    xmlWriter.WriteElementString("Hostname", connection.Hostname);
+                                    xmlWriter.WriteElementString("Port", connection.Port.ToString());
+                                    xmlWriter.WriteWhitespace("\n  ");
+                                    xmlWriter.WriteElementString("FriendlyName", connection.FriendlyName);
+                                }
+                                xmlWriter.WriteEndElement();
+                                xmlWriter.WriteWhitespace("\n");
+                            }
+
+                            xmlWriter.WriteEndElement();
+                            xmlWriter.WriteEndDocument();
+                        }
+
+                        log.InfoFormat("Exported server list to '{0}' successfully.", dialog.FileName);
+                    }
+                    catch
+                    {
+                        log.ErrorFormat("Failed to export server list to '{0}'.", dialog.FileName);
+                        throw;
+                    }
+                }
+            }
+        }
+
+        private void MainWindow_Load(object sender, EventArgs e)
+        {
+            SetSplitterDistance();
+        }
+
+        FormWindowState lastState = FormWindowState.Normal;
+        private void MainWindow_Resize(object sender, EventArgs e)
+        {
+            TabPage t = TheTabControl.SelectedTab;
+            if (t == TabPageConsole)
+            {
+                if (WindowState != lastState && WindowState != FormWindowState.Minimized)
+                {
+                    lastState = WindowState;
+                    ConsolePanel.UpdateRDPResolution();
+                }
+                mainWindowResized = true;
+            }
+            SetSplitterDistance();
+            SetTitleLabelMaxWidth();
+        }
+
+        private void SetSplitterDistance()
+        {
+            //CA-71697: chosen min size so the tab contents are visible
+            int chosenPanel2MinSize = MinimumSize.Width * 3 / 5;
+            int min = splitContainer1.Panel1MinSize;
+            int max = splitContainer1.Width - chosenPanel2MinSize;
+
+            if (max < min)
+                return;
+
+            splitContainer1.Panel2MinSize = chosenPanel2MinSize;
+
+            if (splitContainer1.SplitterDistance < min)
+                splitContainer1.SplitterDistance = min;
+            else if (splitContainer1.SplitterDistance > max)
+                splitContainer1.SplitterDistance = max;
+        }
+      
+        private void MainWindow_ResizeEnd(object sender, EventArgs e)
+        {
+            TabPage t = TheTabControl.SelectedTab;
+            if (t == TabPageConsole) 
+            {
+                if (mainWindowResized)
+                    ConsolePanel.UpdateRDPResolution();
+                mainWindowResized = false;
+            }
+        }
+
+        private void splitContainer1_SplitterMoved(object sender, SplitterEventArgs e)
+        {
+            TabPage t = TheTabControl.SelectedTab;
+            if (t == TabPageConsole)
+                ConsolePanel.UpdateRDPResolution();
+
+            SetTitleLabelMaxWidth();
+        }
+    }
+}