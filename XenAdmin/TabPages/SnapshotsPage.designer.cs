using System.Drawing;
using System.Drawing.Drawing2D;
using System.Windows.Forms;
using XenAdmin.Controls;

namespace XenAdmin.TabPages
{
    sealed partial class SnapshotsPage
    {
        /// <summary> 
        /// Required designer variable.
        /// </summary>
        private System.ComponentModel.IContainer components = null;

        /// <summary> 
        /// Clean up any resources being used.
        /// </summary>
        /// <param name="disposing">true if managed resources should be disposed; otherwise, false.</param>
        protected override void Dispose(bool disposing)
        {
            if (disposing)
            {
                ConnectionsManager.History.CollectionChanged -= History_CollectionChanged;

                if(components != null)
                    components.Dispose();
            }
            base.Dispose(disposing);
        }

        #region Component Designer generated code

        /// <summary> 
        /// Required method for Designer support - do not modify 
        /// the contents of this method with the code editor.
        /// </summary>
        private void InitializeComponent()
        {
            this.components = new System.ComponentModel.Container();
            System.ComponentModel.ComponentResourceManager resources = new System.ComponentModel.ComponentResourceManager(typeof(SnapshotsPage));
            System.Windows.Forms.DataGridViewCellStyle dataGridViewCellStyle1 = new System.Windows.Forms.DataGridViewCellStyle();
            System.Windows.Forms.DataGridViewCellStyle dataGridViewCellStyle2 = new System.Windows.Forms.DataGridViewCellStyle();
            this.GeneralTableLayoutPanel = new System.Windows.Forms.TableLayoutPanel();
            this.contentTableLayoutPanel = new System.Windows.Forms.TableLayoutPanel();
            this.panelPropertiesColumn = new System.Windows.Forms.Panel();
            this.panelVMPP = new System.Windows.Forms.Panel();
            this.linkLabelVMPPInfo = new System.Windows.Forms.LinkLabel();
            this.labelVMPPInfo = new System.Windows.Forms.Label();
            this.pictureBoxVMPPInfo = new System.Windows.Forms.PictureBox();
            this.propertiesGroupBox = new System.Windows.Forms.GroupBox();
            this.propertiesTableLayoutPanel = new System.Windows.Forms.TableLayoutPanel();
            this.tableLayoutPanelSimpleSelection = new System.Windows.Forms.TableLayoutPanel();
            this.folderLabel = new System.Windows.Forms.Label();
            this.sizeLabel = new System.Windows.Forms.Label();
            this.tagsLabel = new System.Windows.Forms.Label();
            this.descriptionLabel = new System.Windows.Forms.Label();
            this.label1 = new System.Windows.Forms.Label();
            this.sizeTitleLabel = new System.Windows.Forms.Label();
            this.folderTitleLabel = new System.Windows.Forms.Label();
            this.tagsTitleLabel = new System.Windows.Forms.Label();
            this.customFieldTitle1 = new System.Windows.Forms.Label();
            this.customFieldContent1 = new System.Windows.Forms.Label();
            this.customFieldTitle2 = new System.Windows.Forms.Label();
            this.customFieldContent2 = new System.Windows.Forms.Label();
            this.labelModeTitle = new System.Windows.Forms.Label();
            this.labelMode = new System.Windows.Forms.Label();
            this.propertiesButton = new System.Windows.Forms.Button();
            this.nameLabel = new System.Windows.Forms.Label();
            this.shadowPanel1 = new XenAdmin.Controls.ShadowPanel();
            this.screenshotPictureBox = new System.Windows.Forms.PictureBox();
            this.viewPanel = new System.Windows.Forms.Panel();
            this.snapshotTreeView = new XenAdmin.Controls.SnapshotTreeView(this.components);
            this.tableLayoutPanel2 = new System.Windows.Forms.TableLayoutPanel();
            this.newSnapshotButton = new System.Windows.Forms.Button();
            this.toolTipContainerRevertButton = new XenAdmin.Controls.ToolTipContainer();
            this.revertButton = new System.Windows.Forms.Button();
            this.buttonView = new System.Windows.Forms.Button();
            this.saveButton = new System.Windows.Forms.Button();
            this.deleteButton = new System.Windows.Forms.Button();
            this.chevronButton1 = new XenAdmin.Controls.ChevronButton();
            this.contextMenuStrip = new System.Windows.Forms.ContextMenuStrip(this.components);
            this.TakeSnapshotToolStripMenuItem = new System.Windows.Forms.ToolStripMenuItem();
            this.revertToolStripMenuItem = new System.Windows.Forms.ToolStripMenuItem();
            this.saveVMToolStripSeparator = new System.Windows.Forms.ToolStripSeparator();
            this.saveVMToolStripMenuItem = new System.Windows.Forms.ToolStripMenuItem();
            this.saveTemplateToolStripMenuItem = new System.Windows.Forms.ToolStripMenuItem();
            this.exportToolStripMenuItem = new System.Windows.Forms.ToolStripMenuItem();
            this.archiveToolStripMenuItem = new System.Windows.Forms.ToolStripMenuItem();
            this.separatorDeleteToolStripSeparator = new System.Windows.Forms.ToolStripSeparator();
            this.viewToolStripMenuItem = new System.Windows.Forms.ToolStripMenuItem();
            this.sortByToolStripMenuItem = new System.Windows.Forms.ToolStripMenuItem();
            this.sortByNameToolStripMenuItem = new System.Windows.Forms.ToolStripMenuItem();
            this.sortByCreatedOnToolStripMenuItem = new System.Windows.Forms.ToolStripMenuItem();
            this.sortBySizeToolStripMenuItem = new System.Windows.Forms.ToolStripMenuItem();
            this.sortByTypeToolStripMenuItem = new System.Windows.Forms.ToolStripMenuItem();
            this.sortToolStripSeparator = new System.Windows.Forms.ToolStripSeparator();
            this.deleteToolStripMenuItem = new System.Windows.Forms.ToolStripMenuItem();
            this.propertiesToolStripMenuItem = new System.Windows.Forms.ToolStripMenuItem();
            this.dataGridView = new System.Windows.Forms.DataGridView();
            this.Live = new System.Windows.Forms.DataGridViewTextBoxColumn();
            this.Snapshot = new System.Windows.Forms.DataGridViewTextBoxColumn();
            this.Date = new System.Windows.Forms.DataGridViewTextBoxColumn();
            this.size = new System.Windows.Forms.DataGridViewTextBoxColumn();
            this.tags = new System.Windows.Forms.DataGridViewTextBoxColumn();
            this.description = new System.Windows.Forms.DataGridViewTextBoxColumn();
            this.dateLabel = new System.Windows.Forms.Label();
            this.tableLayoutPanelMultipleSelection = new System.Windows.Forms.TableLayoutPanel();
            this.multipleSelectionTags = new System.Windows.Forms.Label();
            this.multipleSelectionTotalSize = new System.Windows.Forms.Label();
            this.label6 = new System.Windows.Forms.Label();
            this.label7 = new System.Windows.Forms.Label();
            this.saveMenuStrip = new XenAdmin.Controls.NonReopeningContextMenuStrip(this.components);
            this.saveAsVMToolStripMenuItem = new System.Windows.Forms.ToolStripMenuItem();
            this.toolStripSeparator2 = new System.Windows.Forms.ToolStripSeparator();
            this.saveAsTemplateToolStripMenuItem = new System.Windows.Forms.ToolStripMenuItem();
            this.exportAsBackupToolStripMenuItem = new System.Windows.Forms.ToolStripMenuItem();
            this.archiveSnapshotNowToolStripMenuItem = new System.Windows.Forms.ToolStripMenuItem();
            this.contextMenuStripView = new XenAdmin.Controls.NonReopeningContextMenuStrip(this.components);
            this.toolStripButtonListView = new System.Windows.Forms.ToolStripMenuItem();
            this.toolStripButtonTreeView = new System.Windows.Forms.ToolStripMenuItem();
            this.toolStripSeparatorView = new System.Windows.Forms.ToolStripSeparator();
            this.toolStripMenuItemScheduledSnapshots = new System.Windows.Forms.ToolStripMenuItem();
            this.pageContainerPanel.SuspendLayout();
            this.GeneralTableLayoutPanel.SuspendLayout();
            this.contentTableLayoutPanel.SuspendLayout();
            this.panelPropertiesColumn.SuspendLayout();
            this.panelVMPP.SuspendLayout();
            ((System.ComponentModel.ISupportInitialize)(this.pictureBoxVMPPInfo)).BeginInit();
            this.propertiesGroupBox.SuspendLayout();
            this.propertiesTableLayoutPanel.SuspendLayout();
            this.tableLayoutPanelSimpleSelection.SuspendLayout();
            this.shadowPanel1.SuspendLayout();
            ((System.ComponentModel.ISupportInitialize)(this.screenshotPictureBox)).BeginInit();
            this.viewPanel.SuspendLayout();
            this.tableLayoutPanel2.SuspendLayout();
            this.toolTipContainerRevertButton.SuspendLayout();
            this.contextMenuStrip.SuspendLayout();
            ((System.ComponentModel.ISupportInitialize)(this.dataGridView)).BeginInit();
            this.tableLayoutPanelMultipleSelection.SuspendLayout();
            this.saveMenuStrip.SuspendLayout();
            this.contextMenuStripView.SuspendLayout();
            this.SuspendLayout();
            // 
            // pageContainerPanel
            // 
            this.pageContainerPanel.Controls.Add(this.GeneralTableLayoutPanel);
            resources.ApplyResources(this.pageContainerPanel, "pageContainerPanel");
            // 
            // GeneralTableLayoutPanel
            // 
            resources.ApplyResources(this.GeneralTableLayoutPanel, "GeneralTableLayoutPanel");
            this.GeneralTableLayoutPanel.BackColor = System.Drawing.Color.Transparent;
            this.GeneralTableLayoutPanel.Controls.Add(this.contentTableLayoutPanel, 0, 1);
            this.GeneralTableLayoutPanel.Controls.Add(this.tableLayoutPanel2, 0, 0);
            this.GeneralTableLayoutPanel.Name = "GeneralTableLayoutPanel";
            // 
            // contentTableLayoutPanel
            // 
            resources.ApplyResources(this.contentTableLayoutPanel, "contentTableLayoutPanel");
            this.contentTableLayoutPanel.Controls.Add(this.panelPropertiesColumn, 1, 0);
            this.contentTableLayoutPanel.Controls.Add(this.viewPanel, 0, 0);
            this.contentTableLayoutPanel.Name = "contentTableLayoutPanel";
            // 
            // panelPropertiesColumn
            // 
            this.panelPropertiesColumn.Controls.Add(this.panelVMPP);
            this.panelPropertiesColumn.Controls.Add(this.propertiesGroupBox);
            resources.ApplyResources(this.panelPropertiesColumn, "panelPropertiesColumn");
            this.panelPropertiesColumn.Name = "panelPropertiesColumn";
            // 
            // panelVMPP
            // 
            resources.ApplyResources(this.panelVMPP, "panelVMPP");
            this.panelVMPP.Controls.Add(this.linkLabelVMPPInfo);
            this.panelVMPP.Controls.Add(this.labelVMPPInfo);
            this.panelVMPP.Controls.Add(this.pictureBoxVMPPInfo);
            this.panelVMPP.Name = "panelVMPP";
            // 
            // linkLabelVMPPInfo
            // 
            resources.ApplyResources(this.linkLabelVMPPInfo, "linkLabelVMPPInfo");
            this.linkLabelVMPPInfo.Name = "linkLabelVMPPInfo";
            this.linkLabelVMPPInfo.TabStop = true;
            this.linkLabelVMPPInfo.LinkClicked += new System.Windows.Forms.LinkLabelLinkClickedEventHandler(this.linkLabelVMPPInfo_Click);
            // 
            // labelVMPPInfo
            // 
            resources.ApplyResources(this.labelVMPPInfo, "labelVMPPInfo");
            this.labelVMPPInfo.AutoEllipsis = true;
            this.labelVMPPInfo.Name = "labelVMPPInfo";
            // 
            // pictureBoxVMPPInfo
            // 
            this.pictureBoxVMPPInfo.Image = global::XenAdmin.Properties.Resources._000_Alert2_h32bit_16;
            resources.ApplyResources(this.pictureBoxVMPPInfo, "pictureBoxVMPPInfo");
            this.pictureBoxVMPPInfo.Name = "pictureBoxVMPPInfo";
            this.pictureBoxVMPPInfo.TabStop = false;
            // 
            // propertiesGroupBox
            // 
            resources.ApplyResources(this.propertiesGroupBox, "propertiesGroupBox");
            this.propertiesGroupBox.Controls.Add(this.propertiesTableLayoutPanel);
            this.propertiesGroupBox.Name = "propertiesGroupBox";
            this.propertiesGroupBox.TabStop = false;
            // 
            // propertiesTableLayoutPanel
            // 
            resources.ApplyResources(this.propertiesTableLayoutPanel, "propertiesTableLayoutPanel");
            this.propertiesTableLayoutPanel.Controls.Add(this.tableLayoutPanelSimpleSelection, 0, 2);
            this.propertiesTableLayoutPanel.Controls.Add(this.propertiesButton, 0, 3);
            this.propertiesTableLayoutPanel.Controls.Add(this.nameLabel, 0, 1);
            this.propertiesTableLayoutPanel.Controls.Add(this.shadowPanel1, 0, 0);
            this.propertiesTableLayoutPanel.Name = "propertiesTableLayoutPanel";
            // 
            // tableLayoutPanelSimpleSelection
            // 
            resources.ApplyResources(this.tableLayoutPanelSimpleSelection, "tableLayoutPanelSimpleSelection");
            this.tableLayoutPanelSimpleSelection.Controls.Add(this.folderLabel, 1, 4);
            this.tableLayoutPanelSimpleSelection.Controls.Add(this.sizeLabel, 1, 2);
            this.tableLayoutPanelSimpleSelection.Controls.Add(this.tagsLabel, 1, 3);
            this.tableLayoutPanelSimpleSelection.Controls.Add(this.descriptionLabel, 1, 0);
            this.tableLayoutPanelSimpleSelection.Controls.Add(this.label1, 0, 0);
            this.tableLayoutPanelSimpleSelection.Controls.Add(this.sizeTitleLabel, 0, 2);
            this.tableLayoutPanelSimpleSelection.Controls.Add(this.folderTitleLabel, 0, 4);
            this.tableLayoutPanelSimpleSelection.Controls.Add(this.tagsTitleLabel, 0, 3);
            this.tableLayoutPanelSimpleSelection.Controls.Add(this.customFieldTitle1, 0, 5);
            this.tableLayoutPanelSimpleSelection.Controls.Add(this.customFieldContent1, 1, 5);
            this.tableLayoutPanelSimpleSelection.Controls.Add(this.customFieldTitle2, 0, 6);
            this.tableLayoutPanelSimpleSelection.Controls.Add(this.customFieldContent2, 1, 6);
            this.tableLayoutPanelSimpleSelection.Controls.Add(this.labelModeTitle, 0, 1);
            this.tableLayoutPanelSimpleSelection.Controls.Add(this.labelMode, 1, 1);
            this.tableLayoutPanelSimpleSelection.Name = "tableLayoutPanelSimpleSelection";
            // 
            // folderLabel
            // 
            this.folderLabel.AutoEllipsis = true;
            resources.ApplyResources(this.folderLabel, "folderLabel");
            this.folderLabel.Name = "folderLabel";
            this.folderLabel.UseMnemonic = false;
            // 
            // sizeLabel
            // 
            resources.ApplyResources(this.sizeLabel, "sizeLabel");
            this.sizeLabel.Name = "sizeLabel";
            this.sizeLabel.UseMnemonic = false;
            // 
            // tagsLabel
            // 
            this.tagsLabel.AutoEllipsis = true;
            resources.ApplyResources(this.tagsLabel, "tagsLabel");
            this.tagsLabel.Name = "tagsLabel";
            this.tagsLabel.UseMnemonic = false;
            // 
            // descriptionLabel
            // 
            this.descriptionLabel.AutoEllipsis = true;
            resources.ApplyResources(this.descriptionLabel, "descriptionLabel");
            this.descriptionLabel.Name = "descriptionLabel";
            this.descriptionLabel.UseMnemonic = false;
            // 
            // label1
            // 
            resources.ApplyResources(this.label1, "label1");
            this.label1.Name = "label1";
            this.label1.UseMnemonic = false;
            // 
            // sizeTitleLabel
            // 
            resources.ApplyResources(this.sizeTitleLabel, "sizeTitleLabel");
            this.sizeTitleLabel.Name = "sizeTitleLabel";
            this.sizeTitleLabel.UseMnemonic = false;
            // 
            // folderTitleLabel
            // 
            resources.ApplyResources(this.folderTitleLabel, "folderTitleLabel");
            this.folderTitleLabel.Name = "folderTitleLabel";
            this.folderTitleLabel.UseMnemonic = false;
            // 
            // tagsTitleLabel
            // 
            resources.ApplyResources(this.tagsTitleLabel, "tagsTitleLabel");
            this.tagsTitleLabel.Name = "tagsTitleLabel";
            this.tagsTitleLabel.UseMnemonic = false;
            // 
            // customFieldTitle1
            // 
            resources.ApplyResources(this.customFieldTitle1, "customFieldTitle1");
            this.customFieldTitle1.Name = "customFieldTitle1";
            this.customFieldTitle1.UseMnemonic = false;
            // 
            // customFieldContent1
            // 
            resources.ApplyResources(this.customFieldContent1, "customFieldContent1");
            this.customFieldContent1.Name = "customFieldContent1";
            this.customFieldContent1.UseMnemonic = false;
            // 
            // customFieldTitle2
            // 
            resources.ApplyResources(this.customFieldTitle2, "customFieldTitle2");
            this.customFieldTitle2.Name = "customFieldTitle2";
            this.customFieldTitle2.UseMnemonic = false;
            // 
            // customFieldContent2
            // 
            resources.ApplyResources(this.customFieldContent2, "customFieldContent2");
            this.customFieldContent2.Name = "customFieldContent2";
            this.customFieldContent2.UseMnemonic = false;
            // 
            // labelModeTitle
            // 
            resources.ApplyResources(this.labelModeTitle, "labelModeTitle");
            this.labelModeTitle.Name = "labelModeTitle";
            this.labelModeTitle.UseMnemonic = false;
            // 
            // labelMode
            // 
            resources.ApplyResources(this.labelMode, "labelMode");
            this.labelMode.Name = "labelMode";
            // 
            // propertiesButton
            // 
            resources.ApplyResources(this.propertiesButton, "propertiesButton");
            this.propertiesButton.Name = "propertiesButton";
            this.propertiesButton.UseVisualStyleBackColor = true;
            this.propertiesButton.Click += new System.EventHandler(this.propertiesButton_Click);
            // 
            // nameLabel
            // 
            this.nameLabel.AutoEllipsis = true;
            resources.ApplyResources(this.nameLabel, "nameLabel");
            this.nameLabel.Name = "nameLabel";
            this.nameLabel.UseMnemonic = false;
            // 
            // shadowPanel1
            // 
            resources.ApplyResources(this.shadowPanel1, "shadowPanel1");
            this.shadowPanel1.BorderColor = System.Drawing.Color.Empty;
            this.shadowPanel1.Controls.Add(this.screenshotPictureBox);
            this.shadowPanel1.Name = "shadowPanel1";
            this.shadowPanel1.PanelColor = System.Drawing.Color.Empty;
            // 
            // screenshotPictureBox
            // 
            this.screenshotPictureBox.Cursor = System.Windows.Forms.Cursors.Hand;
            resources.ApplyResources(this.screenshotPictureBox, "screenshotPictureBox");
            this.screenshotPictureBox.Name = "screenshotPictureBox";
            this.screenshotPictureBox.TabStop = false;
            this.screenshotPictureBox.Click += new System.EventHandler(this.screenshotPictureBox_Click);
            // 
            // viewPanel
            // 
            this.viewPanel.Controls.Add(this.snapshotTreeView);
            resources.ApplyResources(this.viewPanel, "viewPanel");
            this.viewPanel.Name = "viewPanel";
            // 
            // snapshotTreeView
            // 
            resources.ApplyResources(this.snapshotTreeView, "snapshotTreeView");
            this.snapshotTreeView.AllowDrop = true;
            this.snapshotTreeView.AutoArrange = false;
            this.snapshotTreeView.BackgroundImageTiled = true;
            this.snapshotTreeView.GridLines = true;
            this.snapshotTreeView.HeaderStyle = System.Windows.Forms.ColumnHeaderStyle.None;
            this.snapshotTreeView.HGap = 42;
            this.snapshotTreeView.HideSelection = false;
<<<<<<< HEAD
            this.snapshotTreeView.Items.AddRange(new System.Windows.Forms.ListViewItem[] {
            ((System.Windows.Forms.ListViewItem)(resources.GetObject("snapshotTreeView.Items"))),
            ((System.Windows.Forms.ListViewItem)(resources.GetObject("snapshotTreeView.Items1"))),
            ((System.Windows.Forms.ListViewItem)(resources.GetObject("snapshotTreeView.Items2"))),
            ((System.Windows.Forms.ListViewItem)(resources.GetObject("snapshotTreeView.Items3"))),
            ((System.Windows.Forms.ListViewItem)(resources.GetObject("snapshotTreeView.Items4"))),
            ((System.Windows.Forms.ListViewItem)(resources.GetObject("snapshotTreeView.Items5"))),
            ((System.Windows.Forms.ListViewItem)(resources.GetObject("snapshotTreeView.Items6"))),
            ((System.Windows.Forms.ListViewItem)(resources.GetObject("snapshotTreeView.Items7"))),
            ((System.Windows.Forms.ListViewItem)(resources.GetObject("snapshotTreeView.Items8"))),
            ((System.Windows.Forms.ListViewItem)(resources.GetObject("snapshotTreeView.Items9"))),
            ((System.Windows.Forms.ListViewItem)(resources.GetObject("snapshotTreeView.Items10"))),
            ((System.Windows.Forms.ListViewItem)(resources.GetObject("snapshotTreeView.Items11"))),
            ((System.Windows.Forms.ListViewItem)(resources.GetObject("snapshotTreeView.Items12"))),
            ((System.Windows.Forms.ListViewItem)(resources.GetObject("snapshotTreeView.Items13"))),
            ((System.Windows.Forms.ListViewItem)(resources.GetObject("snapshotTreeView.Items14"))),
            ((System.Windows.Forms.ListViewItem)(resources.GetObject("snapshotTreeView.Items15"))),
            ((System.Windows.Forms.ListViewItem)(resources.GetObject("snapshotTreeView.Items16"))),
            ((System.Windows.Forms.ListViewItem)(resources.GetObject("snapshotTreeView.Items17"))),
            ((System.Windows.Forms.ListViewItem)(resources.GetObject("snapshotTreeView.Items18"))),
            ((System.Windows.Forms.ListViewItem)(resources.GetObject("snapshotTreeView.Items19"))),
            ((System.Windows.Forms.ListViewItem)(resources.GetObject("snapshotTreeView.Items20"))),
            ((System.Windows.Forms.ListViewItem)(resources.GetObject("snapshotTreeView.Items21"))),
            ((System.Windows.Forms.ListViewItem)(resources.GetObject("snapshotTreeView.Items22"))),
            ((System.Windows.Forms.ListViewItem)(resources.GetObject("snapshotTreeView.Items23"))),
            ((System.Windows.Forms.ListViewItem)(resources.GetObject("snapshotTreeView.Items24"))),
            ((System.Windows.Forms.ListViewItem)(resources.GetObject("snapshotTreeView.Items25"))),
            ((System.Windows.Forms.ListViewItem)(resources.GetObject("snapshotTreeView.Items26"))),
            ((System.Windows.Forms.ListViewItem)(resources.GetObject("snapshotTreeView.Items27"))),
            ((System.Windows.Forms.ListViewItem)(resources.GetObject("snapshotTreeView.Items28"))),
            ((System.Windows.Forms.ListViewItem)(resources.GetObject("snapshotTreeView.Items29"))),
            ((System.Windows.Forms.ListViewItem)(resources.GetObject("snapshotTreeView.Items30"))),
            ((System.Windows.Forms.ListViewItem)(resources.GetObject("snapshotTreeView.Items31"))),
            ((System.Windows.Forms.ListViewItem)(resources.GetObject("snapshotTreeView.Items32"))),
            ((System.Windows.Forms.ListViewItem)(resources.GetObject("snapshotTreeView.Items33"))),
            ((System.Windows.Forms.ListViewItem)(resources.GetObject("snapshotTreeView.Items34"))),
            ((System.Windows.Forms.ListViewItem)(resources.GetObject("snapshotTreeView.Items35"))),
            ((System.Windows.Forms.ListViewItem)(resources.GetObject("snapshotTreeView.Items36"))),
            ((System.Windows.Forms.ListViewItem)(resources.GetObject("snapshotTreeView.Items37"))),
            ((System.Windows.Forms.ListViewItem)(resources.GetObject("snapshotTreeView.Items38"))),
            ((System.Windows.Forms.ListViewItem)(resources.GetObject("snapshotTreeView.Items39"))),
            ((System.Windows.Forms.ListViewItem)(resources.GetObject("snapshotTreeView.Items40"))),
            ((System.Windows.Forms.ListViewItem)(resources.GetObject("snapshotTreeView.Items41"))),
            ((System.Windows.Forms.ListViewItem)(resources.GetObject("snapshotTreeView.Items42"))),
            ((System.Windows.Forms.ListViewItem)(resources.GetObject("snapshotTreeView.Items43"))),
            ((System.Windows.Forms.ListViewItem)(resources.GetObject("snapshotTreeView.Items44"))),
            ((System.Windows.Forms.ListViewItem)(resources.GetObject("snapshotTreeView.Items45"))),
            ((System.Windows.Forms.ListViewItem)(resources.GetObject("snapshotTreeView.Items46"))),
            ((System.Windows.Forms.ListViewItem)(resources.GetObject("snapshotTreeView.Items47"))),
            ((System.Windows.Forms.ListViewItem)(resources.GetObject("snapshotTreeView.Items48"))),
            ((System.Windows.Forms.ListViewItem)(resources.GetObject("snapshotTreeView.Items49"))),
            ((System.Windows.Forms.ListViewItem)(resources.GetObject("snapshotTreeView.Items50"))),
            ((System.Windows.Forms.ListViewItem)(resources.GetObject("snapshotTreeView.Items51"))),
            ((System.Windows.Forms.ListViewItem)(resources.GetObject("snapshotTreeView.Items52"))),
            ((System.Windows.Forms.ListViewItem)(resources.GetObject("snapshotTreeView.Items53"))),
            ((System.Windows.Forms.ListViewItem)(resources.GetObject("snapshotTreeView.Items54"))),
            ((System.Windows.Forms.ListViewItem)(resources.GetObject("snapshotTreeView.Items55"))),
            ((System.Windows.Forms.ListViewItem)(resources.GetObject("snapshotTreeView.Items56"))),
            ((System.Windows.Forms.ListViewItem)(resources.GetObject("snapshotTreeView.Items57"))),
            ((System.Windows.Forms.ListViewItem)(resources.GetObject("snapshotTreeView.Items58"))),
            ((System.Windows.Forms.ListViewItem)(resources.GetObject("snapshotTreeView.Items59"))),
            ((System.Windows.Forms.ListViewItem)(resources.GetObject("snapshotTreeView.Items60"))),
            ((System.Windows.Forms.ListViewItem)(resources.GetObject("snapshotTreeView.Items61"))),
            ((System.Windows.Forms.ListViewItem)(resources.GetObject("snapshotTreeView.Items62"))),
            ((System.Windows.Forms.ListViewItem)(resources.GetObject("snapshotTreeView.Items63"))),
            ((System.Windows.Forms.ListViewItem)(resources.GetObject("snapshotTreeView.Items64"))),
            ((System.Windows.Forms.ListViewItem)(resources.GetObject("snapshotTreeView.Items65"))),
            ((System.Windows.Forms.ListViewItem)(resources.GetObject("snapshotTreeView.Items66"))),
            ((System.Windows.Forms.ListViewItem)(resources.GetObject("snapshotTreeView.Items67")))});
=======
>>>>>>> 36a146a2
            this.snapshotTreeView.LinkLineColor = System.Drawing.SystemColors.ActiveBorder;
            this.snapshotTreeView.Name = "snapshotTreeView";
            this.snapshotTreeView.OwnerDraw = true;
            this.snapshotTreeView.ShowGroups = false;
            this.snapshotTreeView.ShowItemToolTips = true;
            this.snapshotTreeView.TileSize = new System.Drawing.Size(80, 60);
            this.snapshotTreeView.UseCompatibleStateImageBehavior = false;
            this.snapshotTreeView.VGap = 50;
            this.snapshotTreeView.ItemDrag += new System.Windows.Forms.ItemDragEventHandler(this.snapshotTreeView_ItemDrag);
            this.snapshotTreeView.SelectedIndexChanged += new System.EventHandler(this.view_SelectionChanged);
            this.snapshotTreeView.DragDrop += new System.Windows.Forms.DragEventHandler(this.snapshotTreeView_DragDrop);
            this.snapshotTreeView.DragEnter += new System.Windows.Forms.DragEventHandler(this.snapshotTreeView_DragEnter);
            this.snapshotTreeView.DragOver += new System.Windows.Forms.DragEventHandler(this.snapshotTreeView_DragOver);
            this.snapshotTreeView.Enter += new System.EventHandler(this.snapshotTreeView_Enter);
            this.snapshotTreeView.Leave += new System.EventHandler(this.snapshotTreeView_Leave);
            this.snapshotTreeView.MouseDoubleClick += new System.Windows.Forms.MouseEventHandler(this.snapshotTreeView1_MouseDoubleClick);
            this.snapshotTreeView.MouseDown += new System.Windows.Forms.MouseEventHandler(this.snapshotTreeView_MouseClick);
            this.snapshotTreeView.MouseMove += new System.Windows.Forms.MouseEventHandler(this.snapshotTreeView_MouseMove);
            // 
            // tableLayoutPanel2
            // 
            resources.ApplyResources(this.tableLayoutPanel2, "tableLayoutPanel2");
            this.tableLayoutPanel2.Controls.Add(this.newSnapshotButton, 0, 0);
            this.tableLayoutPanel2.Controls.Add(this.toolTipContainerRevertButton, 1, 0);
            this.tableLayoutPanel2.Controls.Add(this.buttonView, 4, 0);
            this.tableLayoutPanel2.Controls.Add(this.saveButton, 2, 0);
            this.tableLayoutPanel2.Controls.Add(this.deleteButton, 3, 0);
            this.tableLayoutPanel2.Controls.Add(this.chevronButton1, 6, 0);
            this.tableLayoutPanel2.Name = "tableLayoutPanel2";
            // 
            // newSnapshotButton
            // 
            resources.ApplyResources(this.newSnapshotButton, "newSnapshotButton");
            this.newSnapshotButton.Name = "newSnapshotButton";
            this.newSnapshotButton.UseVisualStyleBackColor = true;
            this.newSnapshotButton.Click += new System.EventHandler(this.takeSnapshotToolStripButton_Click);
            // 
            // toolTipContainerRevertButton
            // 
            this.toolTipContainerRevertButton.Controls.Add(this.revertButton);
            resources.ApplyResources(this.toolTipContainerRevertButton, "toolTipContainerRevertButton");
            this.toolTipContainerRevertButton.Name = "toolTipContainerRevertButton";
            this.toolTipContainerRevertButton.TabStop = true;
            // 
            // revertButton
            // 
            resources.ApplyResources(this.revertButton, "revertButton");
            this.revertButton.Name = "revertButton";
            this.revertButton.UseVisualStyleBackColor = true;
            this.revertButton.Click += new System.EventHandler(this.revertButton_Click);
            // 
            // buttonView
            // 
            this.buttonView.Image = global::XenAdmin.Properties.Resources.expanded_triangle;
            resources.ApplyResources(this.buttonView, "buttonView");
            this.buttonView.Name = "buttonView";
            this.buttonView.UseVisualStyleBackColor = true;
            this.buttonView.Click += new System.EventHandler(this.button1_Click);
            // 
            // saveButton
            // 
            this.saveButton.Image = global::XenAdmin.Properties.Resources.expanded_triangle;
            resources.ApplyResources(this.saveButton, "saveButton");
            this.saveButton.Name = "saveButton";
            this.saveButton.UseVisualStyleBackColor = true;
            this.saveButton.Click += new System.EventHandler(this.saveButton_Click);
            // 
            // deleteButton
            // 
            resources.ApplyResources(this.deleteButton, "deleteButton");
            this.deleteButton.Name = "deleteButton";
            this.deleteButton.UseVisualStyleBackColor = true;
            this.deleteButton.Click += new System.EventHandler(this.deleteButton_Click);
            // 
            // chevronButton1
            // 
            resources.ApplyResources(this.chevronButton1, "chevronButton1");
            this.chevronButton1.Cursor = System.Windows.Forms.Cursors.Default;
            this.chevronButton1.Image = ((System.Drawing.Image)(resources.GetObject("chevronButton1.Image")));
            this.chevronButton1.Name = "chevronButton1";
            this.chevronButton1.ButtonClick += new System.EventHandler(this.chevronButton1_ButtonClick);
            this.chevronButton1.KeyDown += new System.Windows.Forms.KeyEventHandler(this.chevronButton1_KeyDown);
            // 
            // contextMenuStrip
            // 
            this.contextMenuStrip.ImageScalingSize = new System.Drawing.Size(20, 20);
            this.contextMenuStrip.Items.AddRange(new System.Windows.Forms.ToolStripItem[] {
            this.TakeSnapshotToolStripMenuItem,
            this.revertToolStripMenuItem,
            this.saveVMToolStripSeparator,
            this.saveVMToolStripMenuItem,
            this.saveTemplateToolStripMenuItem,
            this.exportToolStripMenuItem,
            this.archiveToolStripMenuItem,
            this.separatorDeleteToolStripSeparator,
            this.viewToolStripMenuItem,
            this.sortByToolStripMenuItem,
            this.sortToolStripSeparator,
            this.deleteToolStripMenuItem,
            this.propertiesToolStripMenuItem});
            this.contextMenuStrip.Name = "contextMenuStrip1";
            resources.ApplyResources(this.contextMenuStrip, "contextMenuStrip");
            this.contextMenuStrip.Opening += new System.ComponentModel.CancelEventHandler(this.contextMenuStrip_Opening);
            // 
            // TakeSnapshotToolStripMenuItem
            // 
            this.TakeSnapshotToolStripMenuItem.Name = "TakeSnapshotToolStripMenuItem";
            resources.ApplyResources(this.TakeSnapshotToolStripMenuItem, "TakeSnapshotToolStripMenuItem");
            this.TakeSnapshotToolStripMenuItem.Click += new System.EventHandler(this.takeSnapshotToolStripButton_Click);
            // 
            // revertToolStripMenuItem
            // 
            this.revertToolStripMenuItem.Name = "revertToolStripMenuItem";
            resources.ApplyResources(this.revertToolStripMenuItem, "revertToolStripMenuItem");
            this.revertToolStripMenuItem.Click += new System.EventHandler(this.restoreToolStripButton_Click);
            // 
            // saveVMToolStripSeparator
            // 
            this.saveVMToolStripSeparator.Name = "saveVMToolStripSeparator";
            resources.ApplyResources(this.saveVMToolStripSeparator, "saveVMToolStripSeparator");
            // 
            // saveVMToolStripMenuItem
            // 
            this.saveVMToolStripMenuItem.Name = "saveVMToolStripMenuItem";
            resources.ApplyResources(this.saveVMToolStripMenuItem, "saveVMToolStripMenuItem");
            this.saveVMToolStripMenuItem.Click += new System.EventHandler(this.saveAsAVirtualMachineToolStripMenuItem_Click);
            // 
            // saveTemplateToolStripMenuItem
            // 
            this.saveTemplateToolStripMenuItem.Name = "saveTemplateToolStripMenuItem";
            resources.ApplyResources(this.saveTemplateToolStripMenuItem, "saveTemplateToolStripMenuItem");
            this.saveTemplateToolStripMenuItem.Click += new System.EventHandler(this.saveAsATemplateToolStripMenuItem_Click);
            // 
            // exportToolStripMenuItem
            // 
            this.exportToolStripMenuItem.Name = "exportToolStripMenuItem";
            resources.ApplyResources(this.exportToolStripMenuItem, "exportToolStripMenuItem");
            this.exportToolStripMenuItem.Click += new System.EventHandler(this.exportSnapshotToolStripMenuItem_Click);
            // 
            // archiveToolStripMenuItem
            // 
            this.archiveToolStripMenuItem.Name = "archiveToolStripMenuItem";
            resources.ApplyResources(this.archiveToolStripMenuItem, "archiveToolStripMenuItem");
            this.archiveToolStripMenuItem.Click += new System.EventHandler(this.archiveToolStripMenuItem_Click);
            // 
            // separatorDeleteToolStripSeparator
            // 
            this.separatorDeleteToolStripSeparator.Name = "separatorDeleteToolStripSeparator";
            resources.ApplyResources(this.separatorDeleteToolStripSeparator, "separatorDeleteToolStripSeparator");
            // 
            // viewToolStripMenuItem
            // 
            this.viewToolStripMenuItem.Name = "viewToolStripMenuItem";
            resources.ApplyResources(this.viewToolStripMenuItem, "viewToolStripMenuItem");
            // 
            // sortByToolStripMenuItem
            // 
            this.sortByToolStripMenuItem.DropDownItems.AddRange(new System.Windows.Forms.ToolStripItem[] {
            this.sortByNameToolStripMenuItem,
            this.sortByCreatedOnToolStripMenuItem,
            this.sortBySizeToolStripMenuItem,
            this.sortByTypeToolStripMenuItem});
            this.sortByToolStripMenuItem.Name = "sortByToolStripMenuItem";
            resources.ApplyResources(this.sortByToolStripMenuItem, "sortByToolStripMenuItem");
            // 
            // sortByNameToolStripMenuItem
            // 
            this.sortByNameToolStripMenuItem.Name = "sortByNameToolStripMenuItem";
            resources.ApplyResources(this.sortByNameToolStripMenuItem, "sortByNameToolStripMenuItem");
            this.sortByNameToolStripMenuItem.Click += new System.EventHandler(this.sortByToolStripMenuItem_Click);
            // 
            // sortByCreatedOnToolStripMenuItem
            // 
            this.sortByCreatedOnToolStripMenuItem.Name = "sortByCreatedOnToolStripMenuItem";
            resources.ApplyResources(this.sortByCreatedOnToolStripMenuItem, "sortByCreatedOnToolStripMenuItem");
            this.sortByCreatedOnToolStripMenuItem.Click += new System.EventHandler(this.sortByToolStripMenuItem_Click);
            // 
            // sortBySizeToolStripMenuItem
            // 
            this.sortBySizeToolStripMenuItem.Name = "sortBySizeToolStripMenuItem";
            resources.ApplyResources(this.sortBySizeToolStripMenuItem, "sortBySizeToolStripMenuItem");
            this.sortBySizeToolStripMenuItem.Click += new System.EventHandler(this.sortByToolStripMenuItem_Click);
            // 
            // sortByTypeToolStripMenuItem
            // 
            this.sortByTypeToolStripMenuItem.Name = "sortByTypeToolStripMenuItem";
            resources.ApplyResources(this.sortByTypeToolStripMenuItem, "sortByTypeToolStripMenuItem");
            this.sortByTypeToolStripMenuItem.Click += new System.EventHandler(this.sortByToolStripMenuItem_Click);
            // 
            // sortToolStripSeparator
            // 
            this.sortToolStripSeparator.Name = "sortToolStripSeparator";
            resources.ApplyResources(this.sortToolStripSeparator, "sortToolStripSeparator");
            // 
            // deleteToolStripMenuItem
            // 
            this.deleteToolStripMenuItem.Name = "deleteToolStripMenuItem";
            resources.ApplyResources(this.deleteToolStripMenuItem, "deleteToolStripMenuItem");
            this.deleteToolStripMenuItem.Click += new System.EventHandler(this.deleteToolStripButton_Click);
            // 
            // propertiesToolStripMenuItem
            // 
            this.propertiesToolStripMenuItem.Name = "propertiesToolStripMenuItem";
            resources.ApplyResources(this.propertiesToolStripMenuItem, "propertiesToolStripMenuItem");
            this.propertiesToolStripMenuItem.Click += new System.EventHandler(this.propertiesButton_Click);
            // 
            // dataGridView
            // 
            this.dataGridView.AllowUserToAddRows = false;
            this.dataGridView.AllowUserToDeleteRows = false;
            this.dataGridView.AllowUserToOrderColumns = true;
            this.dataGridView.AllowUserToResizeRows = false;
            this.dataGridView.BackgroundColor = System.Drawing.Color.White;
            this.dataGridView.ColumnHeadersBorderStyle = System.Windows.Forms.DataGridViewHeaderBorderStyle.None;
            dataGridViewCellStyle1.Alignment = System.Windows.Forms.DataGridViewContentAlignment.MiddleLeft;
            dataGridViewCellStyle1.BackColor = System.Drawing.SystemColors.Control;
            dataGridViewCellStyle1.Font = new System.Drawing.Font("Microsoft Sans Serif", 8.25F, System.Drawing.FontStyle.Regular, System.Drawing.GraphicsUnit.Point, ((byte)(0)));
            dataGridViewCellStyle1.ForeColor = System.Drawing.SystemColors.WindowText;
            dataGridViewCellStyle1.SelectionBackColor = System.Drawing.SystemColors.ControlDarkDark;
            dataGridViewCellStyle1.SelectionForeColor = System.Drawing.SystemColors.HighlightText;
            dataGridViewCellStyle1.WrapMode = System.Windows.Forms.DataGridViewTriState.True;
            this.dataGridView.ColumnHeadersDefaultCellStyle = dataGridViewCellStyle1;
            this.dataGridView.ColumnHeadersHeightSizeMode = System.Windows.Forms.DataGridViewColumnHeadersHeightSizeMode.DisableResizing;
            this.dataGridView.Columns.AddRange(new System.Windows.Forms.DataGridViewColumn[] {
            this.Live,
            this.Snapshot,
            this.Date,
            this.size,
            this.tags,
            this.description});
            resources.ApplyResources(this.dataGridView, "dataGridView");
            this.dataGridView.Name = "dataGridView";
            this.dataGridView.ReadOnly = true;
            this.dataGridView.RowHeadersVisible = false;
            this.dataGridView.SelectionMode = System.Windows.Forms.DataGridViewSelectionMode.FullRowSelect;
            this.dataGridView.SelectionChanged += new System.EventHandler(this.view_SelectionChanged);
            this.dataGridView.MouseClick += new System.Windows.Forms.MouseEventHandler(this.dataGridView_MouseClick);
            // 
            // Live
            // 
            this.Live.AutoSizeMode = System.Windows.Forms.DataGridViewAutoSizeColumnMode.DisplayedCells;
            resources.ApplyResources(this.Live, "Live");
            this.Live.Name = "Live";
            this.Live.ReadOnly = true;
            this.Live.Resizable = System.Windows.Forms.DataGridViewTriState.True;
            // 
            // Snapshot
            // 
            this.Snapshot.AutoSizeMode = System.Windows.Forms.DataGridViewAutoSizeColumnMode.DisplayedCells;
            resources.ApplyResources(this.Snapshot, "Snapshot");
            this.Snapshot.Name = "Snapshot";
            this.Snapshot.ReadOnly = true;
            this.Snapshot.Resizable = System.Windows.Forms.DataGridViewTriState.True;
            // 
            // Date
            // 
            this.Date.AutoSizeMode = System.Windows.Forms.DataGridViewAutoSizeColumnMode.DisplayedCells;
            resources.ApplyResources(this.Date, "Date");
            this.Date.Name = "Date";
            this.Date.ReadOnly = true;
            this.Date.Resizable = System.Windows.Forms.DataGridViewTriState.True;
            // 
            // size
            // 
            this.size.AutoSizeMode = System.Windows.Forms.DataGridViewAutoSizeColumnMode.DisplayedCells;
            dataGridViewCellStyle2.Alignment = System.Windows.Forms.DataGridViewContentAlignment.MiddleRight;
            this.size.DefaultCellStyle = dataGridViewCellStyle2;
            resources.ApplyResources(this.size, "size");
            this.size.Name = "size";
            this.size.ReadOnly = true;
            // 
            // tags
            // 
            this.tags.AutoSizeMode = System.Windows.Forms.DataGridViewAutoSizeColumnMode.DisplayedCells;
            resources.ApplyResources(this.tags, "tags");
            this.tags.Name = "tags";
            this.tags.ReadOnly = true;
            this.tags.SortMode = System.Windows.Forms.DataGridViewColumnSortMode.NotSortable;
            // 
            // description
            // 
            this.description.AutoSizeMode = System.Windows.Forms.DataGridViewAutoSizeColumnMode.Fill;
            resources.ApplyResources(this.description, "description");
            this.description.Name = "description";
            this.description.ReadOnly = true;
            this.description.SortMode = System.Windows.Forms.DataGridViewColumnSortMode.NotSortable;
            // 
            // dateLabel
            // 
            resources.ApplyResources(this.dateLabel, "dateLabel");
            this.dateLabel.Name = "dateLabel";
            // 
            // tableLayoutPanelMultipleSelection
            // 
            resources.ApplyResources(this.tableLayoutPanelMultipleSelection, "tableLayoutPanelMultipleSelection");
            this.tableLayoutPanelMultipleSelection.Controls.Add(this.multipleSelectionTags, 1, 1);
            this.tableLayoutPanelMultipleSelection.Controls.Add(this.multipleSelectionTotalSize, 1, 0);
            this.tableLayoutPanelMultipleSelection.Controls.Add(this.label6, 0, 0);
            this.tableLayoutPanelMultipleSelection.Controls.Add(this.label7, 0, 1);
            this.tableLayoutPanelMultipleSelection.Name = "tableLayoutPanelMultipleSelection";
            // 
            // multipleSelectionTags
            // 
            resources.ApplyResources(this.multipleSelectionTags, "multipleSelectionTags");
            this.multipleSelectionTags.Name = "multipleSelectionTags";
            // 
            // multipleSelectionTotalSize
            // 
            resources.ApplyResources(this.multipleSelectionTotalSize, "multipleSelectionTotalSize");
            this.multipleSelectionTotalSize.Name = "multipleSelectionTotalSize";
            // 
            // label6
            // 
            resources.ApplyResources(this.label6, "label6");
            this.label6.Name = "label6";
            // 
            // label7
            // 
            resources.ApplyResources(this.label7, "label7");
            this.label7.Name = "label7";
            // 
            // saveMenuStrip
            // 
            this.saveMenuStrip.ImageScalingSize = new System.Drawing.Size(20, 20);
            this.saveMenuStrip.Items.AddRange(new System.Windows.Forms.ToolStripItem[] {
            this.saveAsVMToolStripMenuItem,
            this.toolStripSeparator2,
            this.saveAsTemplateToolStripMenuItem,
            this.exportAsBackupToolStripMenuItem,
            this.archiveSnapshotNowToolStripMenuItem});
            this.saveMenuStrip.Name = "saveMenuStrip";
            resources.ApplyResources(this.saveMenuStrip, "saveMenuStrip");
            this.saveMenuStrip.Opening += new System.ComponentModel.CancelEventHandler(this.saveMenuStrip_Opening);
            // 
            // saveAsVMToolStripMenuItem
            // 
            this.saveAsVMToolStripMenuItem.Name = "saveAsVMToolStripMenuItem";
            resources.ApplyResources(this.saveAsVMToolStripMenuItem, "saveAsVMToolStripMenuItem");
            this.saveAsVMToolStripMenuItem.Click += new System.EventHandler(this.toolStripMenuItem1_Click);
            // 
            // toolStripSeparator2
            // 
            this.toolStripSeparator2.Name = "toolStripSeparator2";
            resources.ApplyResources(this.toolStripSeparator2, "toolStripSeparator2");
            // 
            // saveAsTemplateToolStripMenuItem
            // 
            this.saveAsTemplateToolStripMenuItem.DisplayStyle = System.Windows.Forms.ToolStripItemDisplayStyle.Text;
            this.saveAsTemplateToolStripMenuItem.Name = "saveAsTemplateToolStripMenuItem";
            resources.ApplyResources(this.saveAsTemplateToolStripMenuItem, "saveAsTemplateToolStripMenuItem");
            this.saveAsTemplateToolStripMenuItem.Click += new System.EventHandler(this.saveAsTemplateToolStripMenuItem_Click);
            // 
            // exportAsBackupToolStripMenuItem
            // 
            this.exportAsBackupToolStripMenuItem.Name = "exportAsBackupToolStripMenuItem";
            resources.ApplyResources(this.exportAsBackupToolStripMenuItem, "exportAsBackupToolStripMenuItem");
            this.exportAsBackupToolStripMenuItem.Click += new System.EventHandler(this.exportAsBackupToolStripMenuItem_Click);
            // 
            // archiveSnapshotNowToolStripMenuItem
            // 
            this.archiveSnapshotNowToolStripMenuItem.Name = "archiveSnapshotNowToolStripMenuItem";
            resources.ApplyResources(this.archiveSnapshotNowToolStripMenuItem, "archiveSnapshotNowToolStripMenuItem");
            this.archiveSnapshotNowToolStripMenuItem.Click += new System.EventHandler(this.archiveToolStripMenuItem_Click);
            // 
            // contextMenuStripView
            // 
            this.contextMenuStripView.ImageScalingSize = new System.Drawing.Size(20, 20);
            this.contextMenuStripView.Items.AddRange(new System.Windows.Forms.ToolStripItem[] {
            this.toolStripButtonListView,
            this.toolStripButtonTreeView,
            this.toolStripSeparatorView,
            this.toolStripMenuItemScheduledSnapshots});
            this.contextMenuStripView.Name = "contextMenuStripView";
            resources.ApplyResources(this.contextMenuStripView, "contextMenuStripView");
            // 
            // toolStripButtonListView
            // 
            this.toolStripButtonListView.Image = global::XenAdmin.Properties.Resources._000_ViewModeList_h32bit_16;
            this.toolStripButtonListView.Name = "toolStripButtonListView";
            resources.ApplyResources(this.toolStripButtonListView, "toolStripButtonListView");
            this.toolStripButtonListView.Click += new System.EventHandler(this.gridToolStripMenuItem_Click);
            // 
            // toolStripButtonTreeView
            // 
            this.toolStripButtonTreeView.Image = global::XenAdmin.Properties.Resources._000_ViewModeTree_h32bit_16;
            this.toolStripButtonTreeView.Name = "toolStripButtonTreeView";
            resources.ApplyResources(this.toolStripButtonTreeView, "toolStripButtonTreeView");
            this.toolStripButtonTreeView.Click += new System.EventHandler(this.treeToolStripMenuItem_Click);
            // 
            // toolStripSeparatorView
            // 
            this.toolStripSeparatorView.Name = "toolStripSeparatorView";
            resources.ApplyResources(this.toolStripSeparatorView, "toolStripSeparatorView");
            // 
            // toolStripMenuItemScheduledSnapshots
            // 
            this.toolStripMenuItemScheduledSnapshots.Name = "toolStripMenuItemScheduledSnapshots";
            resources.ApplyResources(this.toolStripMenuItemScheduledSnapshots, "toolStripMenuItemScheduledSnapshots");
            this.toolStripMenuItemScheduledSnapshots.Click += new System.EventHandler(this.toolStripMenuItemScheduledSnapshots_Click);
            // 
            // SnapshotsPage
            // 
            resources.ApplyResources(this, "$this");
            this.AutoScaleMode = System.Windows.Forms.AutoScaleMode.Dpi;
            this.DoubleBuffered = true;
            this.Name = "SnapshotsPage";
            this.Controls.SetChildIndex(this.pageContainerPanel, 0);
            this.pageContainerPanel.ResumeLayout(false);
            this.pageContainerPanel.PerformLayout();
            this.GeneralTableLayoutPanel.ResumeLayout(false);
            this.GeneralTableLayoutPanel.PerformLayout();
            this.contentTableLayoutPanel.ResumeLayout(false);
            this.panelPropertiesColumn.ResumeLayout(false);
            this.panelPropertiesColumn.PerformLayout();
            this.panelVMPP.ResumeLayout(false);
            this.panelVMPP.PerformLayout();
            ((System.ComponentModel.ISupportInitialize)(this.pictureBoxVMPPInfo)).EndInit();
            this.propertiesGroupBox.ResumeLayout(false);
            this.propertiesGroupBox.PerformLayout();
            this.propertiesTableLayoutPanel.ResumeLayout(false);
            this.propertiesTableLayoutPanel.PerformLayout();
            this.tableLayoutPanelSimpleSelection.ResumeLayout(false);
            this.tableLayoutPanelSimpleSelection.PerformLayout();
            this.shadowPanel1.ResumeLayout(false);
            ((System.ComponentModel.ISupportInitialize)(this.screenshotPictureBox)).EndInit();
            this.viewPanel.ResumeLayout(false);
            this.tableLayoutPanel2.ResumeLayout(false);
            this.tableLayoutPanel2.PerformLayout();
            this.toolTipContainerRevertButton.ResumeLayout(false);
            this.contextMenuStrip.ResumeLayout(false);
            ((System.ComponentModel.ISupportInitialize)(this.dataGridView)).EndInit();
            this.tableLayoutPanelMultipleSelection.ResumeLayout(false);
            this.saveMenuStrip.ResumeLayout(false);
            this.contextMenuStripView.ResumeLayout(false);
            this.ResumeLayout(false);
            this.PerformLayout();

        }

        #endregion

        private System.Windows.Forms.DataGridView dataGridView;
        private System.Windows.Forms.TableLayoutPanel GeneralTableLayoutPanel;
        private SnapshotTreeView snapshotTreeView;
        private Panel viewPanel;
        private GroupBox propertiesGroupBox;
        private TableLayoutPanel propertiesTableLayoutPanel;
        private Label folderTitleLabel;
        private Label tagsTitleLabel;
        private Label sizeTitleLabel;
        private Label dateLabel;
        private Label descriptionLabel;
        private Label nameLabel;
        private Label sizeLabel;
        private Button propertiesButton;
        private Label folderLabel;
        private ContextMenuStrip contextMenuStrip;
        private ToolStripMenuItem deleteToolStripMenuItem;
        private ToolStripMenuItem revertToolStripMenuItem;
        private ToolStripMenuItem TakeSnapshotToolStripMenuItem;
        private ToolStripMenuItem exportToolStripMenuItem;
        private ToolStripSeparator separatorDeleteToolStripSeparator;
        private ToolStripMenuItem propertiesToolStripMenuItem;
        private ToolStripSeparator saveVMToolStripSeparator;
        private ToolStripMenuItem saveVMToolStripMenuItem;
        private ToolStripMenuItem saveTemplateToolStripMenuItem;
        private Label tagsLabel;
        private ToolStripMenuItem viewToolStripMenuItem;
        private ToolStripMenuItem sortByToolStripMenuItem;
        private ToolStripSeparator sortToolStripSeparator;
        private ToolStripMenuItem sortByNameToolStripMenuItem;
        private ToolStripMenuItem sortByCreatedOnToolStripMenuItem;
        private ToolStripMenuItem sortBySizeToolStripMenuItem;
        private ToolStripMenuItem sortByTypeToolStripMenuItem;
        private Label label1;
        private PictureBox screenshotPictureBox;
        private TableLayoutPanel tableLayoutPanelSimpleSelection;
        private TableLayoutPanel tableLayoutPanelMultipleSelection;
        private Label multipleSelectionTags;
        private Label multipleSelectionTotalSize;
        private Label label6;
        private Label label7;
        private ShadowPanel shadowPanel1;
        private TableLayoutPanel contentTableLayoutPanel;
        private NonReopeningContextMenuStrip saveMenuStrip;
        private ToolStripMenuItem saveAsTemplateToolStripMenuItem;
        private ToolStripMenuItem saveAsVMToolStripMenuItem;
        private TableLayoutPanel tableLayoutPanel2;
        private ToolStripMenuItem exportAsBackupToolStripMenuItem;
        private Button newSnapshotButton;
        private Button revertButton;
        private Button saveButton;
        private Button deleteButton;
        private Label customFieldTitle1;
        private Label customFieldContent1;
        private Label customFieldTitle2;
        private Label customFieldContent2;
        private ToolTipContainer toolTipContainerRevertButton;
        private Label labelModeTitle;
        private Label labelMode;
        private ToolStripMenuItem archiveToolStripMenuItem;
        private Panel panelPropertiesColumn;
        private Panel panelVMPP;
        private Label labelVMPPInfo;
        private PictureBox pictureBoxVMPPInfo;
        private LinkLabel linkLabelVMPPInfo;
        private Button buttonView;
        private NonReopeningContextMenuStrip contextMenuStripView;
        private ToolStripMenuItem toolStripButtonListView;
        private ToolStripMenuItem toolStripButtonTreeView;
        private ToolStripSeparator toolStripSeparatorView;
        private ToolStripMenuItem toolStripMenuItemScheduledSnapshots;
        private ToolStripMenuItem archiveSnapshotNowToolStripMenuItem;
        private ToolStripSeparator toolStripSeparator2;
        private DataGridViewTextBoxColumn Live;
        private DataGridViewTextBoxColumn Snapshot;
        private DataGridViewTextBoxColumn Date;
        private DataGridViewTextBoxColumn size;
        private DataGridViewTextBoxColumn tags;
        private DataGridViewTextBoxColumn description;
        private ChevronButton chevronButton1;

    }

    internal class MySR : ToolStripSystemRenderer
    {

        public MySR() { }

        protected override void OnRenderToolStripBorder(ToolStripRenderEventArgs e)
        {
            //base.OnRenderToolStripBorder(e);
        }
    } 
}
<|MERGE_RESOLUTION|>--- conflicted
+++ resolved
@@ -1,972 +1,900 @@
-using System.Drawing;
-using System.Drawing.Drawing2D;
-using System.Windows.Forms;
-using XenAdmin.Controls;
-
-namespace XenAdmin.TabPages
-{
-    sealed partial class SnapshotsPage
-    {
-        /// <summary> 
-        /// Required designer variable.
-        /// </summary>
-        private System.ComponentModel.IContainer components = null;
-
-        /// <summary> 
-        /// Clean up any resources being used.
-        /// </summary>
-        /// <param name="disposing">true if managed resources should be disposed; otherwise, false.</param>
-        protected override void Dispose(bool disposing)
-        {
-            if (disposing)
-            {
-                ConnectionsManager.History.CollectionChanged -= History_CollectionChanged;
-
-                if(components != null)
-                    components.Dispose();
-            }
-            base.Dispose(disposing);
-        }
-
-        #region Component Designer generated code
-
-        /// <summary> 
-        /// Required method for Designer support - do not modify 
-        /// the contents of this method with the code editor.
-        /// </summary>
-        private void InitializeComponent()
-        {
-            this.components = new System.ComponentModel.Container();
-            System.ComponentModel.ComponentResourceManager resources = new System.ComponentModel.ComponentResourceManager(typeof(SnapshotsPage));
-            System.Windows.Forms.DataGridViewCellStyle dataGridViewCellStyle1 = new System.Windows.Forms.DataGridViewCellStyle();
-            System.Windows.Forms.DataGridViewCellStyle dataGridViewCellStyle2 = new System.Windows.Forms.DataGridViewCellStyle();
-            this.GeneralTableLayoutPanel = new System.Windows.Forms.TableLayoutPanel();
-            this.contentTableLayoutPanel = new System.Windows.Forms.TableLayoutPanel();
-            this.panelPropertiesColumn = new System.Windows.Forms.Panel();
-            this.panelVMPP = new System.Windows.Forms.Panel();
-            this.linkLabelVMPPInfo = new System.Windows.Forms.LinkLabel();
-            this.labelVMPPInfo = new System.Windows.Forms.Label();
-            this.pictureBoxVMPPInfo = new System.Windows.Forms.PictureBox();
-            this.propertiesGroupBox = new System.Windows.Forms.GroupBox();
-            this.propertiesTableLayoutPanel = new System.Windows.Forms.TableLayoutPanel();
-            this.tableLayoutPanelSimpleSelection = new System.Windows.Forms.TableLayoutPanel();
-            this.folderLabel = new System.Windows.Forms.Label();
-            this.sizeLabel = new System.Windows.Forms.Label();
-            this.tagsLabel = new System.Windows.Forms.Label();
-            this.descriptionLabel = new System.Windows.Forms.Label();
-            this.label1 = new System.Windows.Forms.Label();
-            this.sizeTitleLabel = new System.Windows.Forms.Label();
-            this.folderTitleLabel = new System.Windows.Forms.Label();
-            this.tagsTitleLabel = new System.Windows.Forms.Label();
-            this.customFieldTitle1 = new System.Windows.Forms.Label();
-            this.customFieldContent1 = new System.Windows.Forms.Label();
-            this.customFieldTitle2 = new System.Windows.Forms.Label();
-            this.customFieldContent2 = new System.Windows.Forms.Label();
-            this.labelModeTitle = new System.Windows.Forms.Label();
-            this.labelMode = new System.Windows.Forms.Label();
-            this.propertiesButton = new System.Windows.Forms.Button();
-            this.nameLabel = new System.Windows.Forms.Label();
-            this.shadowPanel1 = new XenAdmin.Controls.ShadowPanel();
-            this.screenshotPictureBox = new System.Windows.Forms.PictureBox();
-            this.viewPanel = new System.Windows.Forms.Panel();
-            this.snapshotTreeView = new XenAdmin.Controls.SnapshotTreeView(this.components);
-            this.tableLayoutPanel2 = new System.Windows.Forms.TableLayoutPanel();
-            this.newSnapshotButton = new System.Windows.Forms.Button();
-            this.toolTipContainerRevertButton = new XenAdmin.Controls.ToolTipContainer();
-            this.revertButton = new System.Windows.Forms.Button();
-            this.buttonView = new System.Windows.Forms.Button();
-            this.saveButton = new System.Windows.Forms.Button();
-            this.deleteButton = new System.Windows.Forms.Button();
-            this.chevronButton1 = new XenAdmin.Controls.ChevronButton();
-            this.contextMenuStrip = new System.Windows.Forms.ContextMenuStrip(this.components);
-            this.TakeSnapshotToolStripMenuItem = new System.Windows.Forms.ToolStripMenuItem();
-            this.revertToolStripMenuItem = new System.Windows.Forms.ToolStripMenuItem();
-            this.saveVMToolStripSeparator = new System.Windows.Forms.ToolStripSeparator();
-            this.saveVMToolStripMenuItem = new System.Windows.Forms.ToolStripMenuItem();
-            this.saveTemplateToolStripMenuItem = new System.Windows.Forms.ToolStripMenuItem();
-            this.exportToolStripMenuItem = new System.Windows.Forms.ToolStripMenuItem();
-            this.archiveToolStripMenuItem = new System.Windows.Forms.ToolStripMenuItem();
-            this.separatorDeleteToolStripSeparator = new System.Windows.Forms.ToolStripSeparator();
-            this.viewToolStripMenuItem = new System.Windows.Forms.ToolStripMenuItem();
-            this.sortByToolStripMenuItem = new System.Windows.Forms.ToolStripMenuItem();
-            this.sortByNameToolStripMenuItem = new System.Windows.Forms.ToolStripMenuItem();
-            this.sortByCreatedOnToolStripMenuItem = new System.Windows.Forms.ToolStripMenuItem();
-            this.sortBySizeToolStripMenuItem = new System.Windows.Forms.ToolStripMenuItem();
-            this.sortByTypeToolStripMenuItem = new System.Windows.Forms.ToolStripMenuItem();
-            this.sortToolStripSeparator = new System.Windows.Forms.ToolStripSeparator();
-            this.deleteToolStripMenuItem = new System.Windows.Forms.ToolStripMenuItem();
-            this.propertiesToolStripMenuItem = new System.Windows.Forms.ToolStripMenuItem();
-            this.dataGridView = new System.Windows.Forms.DataGridView();
-            this.Live = new System.Windows.Forms.DataGridViewTextBoxColumn();
-            this.Snapshot = new System.Windows.Forms.DataGridViewTextBoxColumn();
-            this.Date = new System.Windows.Forms.DataGridViewTextBoxColumn();
-            this.size = new System.Windows.Forms.DataGridViewTextBoxColumn();
-            this.tags = new System.Windows.Forms.DataGridViewTextBoxColumn();
-            this.description = new System.Windows.Forms.DataGridViewTextBoxColumn();
-            this.dateLabel = new System.Windows.Forms.Label();
-            this.tableLayoutPanelMultipleSelection = new System.Windows.Forms.TableLayoutPanel();
-            this.multipleSelectionTags = new System.Windows.Forms.Label();
-            this.multipleSelectionTotalSize = new System.Windows.Forms.Label();
-            this.label6 = new System.Windows.Forms.Label();
-            this.label7 = new System.Windows.Forms.Label();
-            this.saveMenuStrip = new XenAdmin.Controls.NonReopeningContextMenuStrip(this.components);
-            this.saveAsVMToolStripMenuItem = new System.Windows.Forms.ToolStripMenuItem();
-            this.toolStripSeparator2 = new System.Windows.Forms.ToolStripSeparator();
-            this.saveAsTemplateToolStripMenuItem = new System.Windows.Forms.ToolStripMenuItem();
-            this.exportAsBackupToolStripMenuItem = new System.Windows.Forms.ToolStripMenuItem();
-            this.archiveSnapshotNowToolStripMenuItem = new System.Windows.Forms.ToolStripMenuItem();
-            this.contextMenuStripView = new XenAdmin.Controls.NonReopeningContextMenuStrip(this.components);
-            this.toolStripButtonListView = new System.Windows.Forms.ToolStripMenuItem();
-            this.toolStripButtonTreeView = new System.Windows.Forms.ToolStripMenuItem();
-            this.toolStripSeparatorView = new System.Windows.Forms.ToolStripSeparator();
-            this.toolStripMenuItemScheduledSnapshots = new System.Windows.Forms.ToolStripMenuItem();
-            this.pageContainerPanel.SuspendLayout();
-            this.GeneralTableLayoutPanel.SuspendLayout();
-            this.contentTableLayoutPanel.SuspendLayout();
-            this.panelPropertiesColumn.SuspendLayout();
-            this.panelVMPP.SuspendLayout();
-            ((System.ComponentModel.ISupportInitialize)(this.pictureBoxVMPPInfo)).BeginInit();
-            this.propertiesGroupBox.SuspendLayout();
-            this.propertiesTableLayoutPanel.SuspendLayout();
-            this.tableLayoutPanelSimpleSelection.SuspendLayout();
-            this.shadowPanel1.SuspendLayout();
-            ((System.ComponentModel.ISupportInitialize)(this.screenshotPictureBox)).BeginInit();
-            this.viewPanel.SuspendLayout();
-            this.tableLayoutPanel2.SuspendLayout();
-            this.toolTipContainerRevertButton.SuspendLayout();
-            this.contextMenuStrip.SuspendLayout();
-            ((System.ComponentModel.ISupportInitialize)(this.dataGridView)).BeginInit();
-            this.tableLayoutPanelMultipleSelection.SuspendLayout();
-            this.saveMenuStrip.SuspendLayout();
-            this.contextMenuStripView.SuspendLayout();
-            this.SuspendLayout();
-            // 
-            // pageContainerPanel
-            // 
-            this.pageContainerPanel.Controls.Add(this.GeneralTableLayoutPanel);
-            resources.ApplyResources(this.pageContainerPanel, "pageContainerPanel");
-            // 
-            // GeneralTableLayoutPanel
-            // 
-            resources.ApplyResources(this.GeneralTableLayoutPanel, "GeneralTableLayoutPanel");
-            this.GeneralTableLayoutPanel.BackColor = System.Drawing.Color.Transparent;
-            this.GeneralTableLayoutPanel.Controls.Add(this.contentTableLayoutPanel, 0, 1);
-            this.GeneralTableLayoutPanel.Controls.Add(this.tableLayoutPanel2, 0, 0);
-            this.GeneralTableLayoutPanel.Name = "GeneralTableLayoutPanel";
-            // 
-            // contentTableLayoutPanel
-            // 
-            resources.ApplyResources(this.contentTableLayoutPanel, "contentTableLayoutPanel");
-            this.contentTableLayoutPanel.Controls.Add(this.panelPropertiesColumn, 1, 0);
-            this.contentTableLayoutPanel.Controls.Add(this.viewPanel, 0, 0);
-            this.contentTableLayoutPanel.Name = "contentTableLayoutPanel";
-            // 
-            // panelPropertiesColumn
-            // 
-            this.panelPropertiesColumn.Controls.Add(this.panelVMPP);
-            this.panelPropertiesColumn.Controls.Add(this.propertiesGroupBox);
-            resources.ApplyResources(this.panelPropertiesColumn, "panelPropertiesColumn");
-            this.panelPropertiesColumn.Name = "panelPropertiesColumn";
-            // 
-            // panelVMPP
-            // 
-            resources.ApplyResources(this.panelVMPP, "panelVMPP");
-            this.panelVMPP.Controls.Add(this.linkLabelVMPPInfo);
-            this.panelVMPP.Controls.Add(this.labelVMPPInfo);
-            this.panelVMPP.Controls.Add(this.pictureBoxVMPPInfo);
-            this.panelVMPP.Name = "panelVMPP";
-            // 
-            // linkLabelVMPPInfo
-            // 
-            resources.ApplyResources(this.linkLabelVMPPInfo, "linkLabelVMPPInfo");
-            this.linkLabelVMPPInfo.Name = "linkLabelVMPPInfo";
-            this.linkLabelVMPPInfo.TabStop = true;
-            this.linkLabelVMPPInfo.LinkClicked += new System.Windows.Forms.LinkLabelLinkClickedEventHandler(this.linkLabelVMPPInfo_Click);
-            // 
-            // labelVMPPInfo
-            // 
-            resources.ApplyResources(this.labelVMPPInfo, "labelVMPPInfo");
-            this.labelVMPPInfo.AutoEllipsis = true;
-            this.labelVMPPInfo.Name = "labelVMPPInfo";
-            // 
-            // pictureBoxVMPPInfo
-            // 
-            this.pictureBoxVMPPInfo.Image = global::XenAdmin.Properties.Resources._000_Alert2_h32bit_16;
-            resources.ApplyResources(this.pictureBoxVMPPInfo, "pictureBoxVMPPInfo");
-            this.pictureBoxVMPPInfo.Name = "pictureBoxVMPPInfo";
-            this.pictureBoxVMPPInfo.TabStop = false;
-            // 
-            // propertiesGroupBox
-            // 
-            resources.ApplyResources(this.propertiesGroupBox, "propertiesGroupBox");
-            this.propertiesGroupBox.Controls.Add(this.propertiesTableLayoutPanel);
-            this.propertiesGroupBox.Name = "propertiesGroupBox";
-            this.propertiesGroupBox.TabStop = false;
-            // 
-            // propertiesTableLayoutPanel
-            // 
-            resources.ApplyResources(this.propertiesTableLayoutPanel, "propertiesTableLayoutPanel");
-            this.propertiesTableLayoutPanel.Controls.Add(this.tableLayoutPanelSimpleSelection, 0, 2);
-            this.propertiesTableLayoutPanel.Controls.Add(this.propertiesButton, 0, 3);
-            this.propertiesTableLayoutPanel.Controls.Add(this.nameLabel, 0, 1);
-            this.propertiesTableLayoutPanel.Controls.Add(this.shadowPanel1, 0, 0);
-            this.propertiesTableLayoutPanel.Name = "propertiesTableLayoutPanel";
-            // 
-            // tableLayoutPanelSimpleSelection
-            // 
-            resources.ApplyResources(this.tableLayoutPanelSimpleSelection, "tableLayoutPanelSimpleSelection");
-            this.tableLayoutPanelSimpleSelection.Controls.Add(this.folderLabel, 1, 4);
-            this.tableLayoutPanelSimpleSelection.Controls.Add(this.sizeLabel, 1, 2);
-            this.tableLayoutPanelSimpleSelection.Controls.Add(this.tagsLabel, 1, 3);
-            this.tableLayoutPanelSimpleSelection.Controls.Add(this.descriptionLabel, 1, 0);
-            this.tableLayoutPanelSimpleSelection.Controls.Add(this.label1, 0, 0);
-            this.tableLayoutPanelSimpleSelection.Controls.Add(this.sizeTitleLabel, 0, 2);
-            this.tableLayoutPanelSimpleSelection.Controls.Add(this.folderTitleLabel, 0, 4);
-            this.tableLayoutPanelSimpleSelection.Controls.Add(this.tagsTitleLabel, 0, 3);
-            this.tableLayoutPanelSimpleSelection.Controls.Add(this.customFieldTitle1, 0, 5);
-            this.tableLayoutPanelSimpleSelection.Controls.Add(this.customFieldContent1, 1, 5);
-            this.tableLayoutPanelSimpleSelection.Controls.Add(this.customFieldTitle2, 0, 6);
-            this.tableLayoutPanelSimpleSelection.Controls.Add(this.customFieldContent2, 1, 6);
-            this.tableLayoutPanelSimpleSelection.Controls.Add(this.labelModeTitle, 0, 1);
-            this.tableLayoutPanelSimpleSelection.Controls.Add(this.labelMode, 1, 1);
-            this.tableLayoutPanelSimpleSelection.Name = "tableLayoutPanelSimpleSelection";
-            // 
-            // folderLabel
-            // 
-            this.folderLabel.AutoEllipsis = true;
-            resources.ApplyResources(this.folderLabel, "folderLabel");
-            this.folderLabel.Name = "folderLabel";
-            this.folderLabel.UseMnemonic = false;
-            // 
-            // sizeLabel
-            // 
-            resources.ApplyResources(this.sizeLabel, "sizeLabel");
-            this.sizeLabel.Name = "sizeLabel";
-            this.sizeLabel.UseMnemonic = false;
-            // 
-            // tagsLabel
-            // 
-            this.tagsLabel.AutoEllipsis = true;
-            resources.ApplyResources(this.tagsLabel, "tagsLabel");
-            this.tagsLabel.Name = "tagsLabel";
-            this.tagsLabel.UseMnemonic = false;
-            // 
-            // descriptionLabel
-            // 
-            this.descriptionLabel.AutoEllipsis = true;
-            resources.ApplyResources(this.descriptionLabel, "descriptionLabel");
-            this.descriptionLabel.Name = "descriptionLabel";
-            this.descriptionLabel.UseMnemonic = false;
-            // 
-            // label1
-            // 
-            resources.ApplyResources(this.label1, "label1");
-            this.label1.Name = "label1";
-            this.label1.UseMnemonic = false;
-            // 
-            // sizeTitleLabel
-            // 
-            resources.ApplyResources(this.sizeTitleLabel, "sizeTitleLabel");
-            this.sizeTitleLabel.Name = "sizeTitleLabel";
-            this.sizeTitleLabel.UseMnemonic = false;
-            // 
-            // folderTitleLabel
-            // 
-            resources.ApplyResources(this.folderTitleLabel, "folderTitleLabel");
-            this.folderTitleLabel.Name = "folderTitleLabel";
-            this.folderTitleLabel.UseMnemonic = false;
-            // 
-            // tagsTitleLabel
-            // 
-            resources.ApplyResources(this.tagsTitleLabel, "tagsTitleLabel");
-            this.tagsTitleLabel.Name = "tagsTitleLabel";
-            this.tagsTitleLabel.UseMnemonic = false;
-            // 
-            // customFieldTitle1
-            // 
-            resources.ApplyResources(this.customFieldTitle1, "customFieldTitle1");
-            this.customFieldTitle1.Name = "customFieldTitle1";
-            this.customFieldTitle1.UseMnemonic = false;
-            // 
-            // customFieldContent1
-            // 
-            resources.ApplyResources(this.customFieldContent1, "customFieldContent1");
-            this.customFieldContent1.Name = "customFieldContent1";
-            this.customFieldContent1.UseMnemonic = false;
-            // 
-            // customFieldTitle2
-            // 
-            resources.ApplyResources(this.customFieldTitle2, "customFieldTitle2");
-            this.customFieldTitle2.Name = "customFieldTitle2";
-            this.customFieldTitle2.UseMnemonic = false;
-            // 
-            // customFieldContent2
-            // 
-            resources.ApplyResources(this.customFieldContent2, "customFieldContent2");
-            this.customFieldContent2.Name = "customFieldContent2";
-            this.customFieldContent2.UseMnemonic = false;
-            // 
-            // labelModeTitle
-            // 
-            resources.ApplyResources(this.labelModeTitle, "labelModeTitle");
-            this.labelModeTitle.Name = "labelModeTitle";
-            this.labelModeTitle.UseMnemonic = false;
-            // 
-            // labelMode
-            // 
-            resources.ApplyResources(this.labelMode, "labelMode");
-            this.labelMode.Name = "labelMode";
-            // 
-            // propertiesButton
-            // 
-            resources.ApplyResources(this.propertiesButton, "propertiesButton");
-            this.propertiesButton.Name = "propertiesButton";
-            this.propertiesButton.UseVisualStyleBackColor = true;
-            this.propertiesButton.Click += new System.EventHandler(this.propertiesButton_Click);
-            // 
-            // nameLabel
-            // 
-            this.nameLabel.AutoEllipsis = true;
-            resources.ApplyResources(this.nameLabel, "nameLabel");
-            this.nameLabel.Name = "nameLabel";
-            this.nameLabel.UseMnemonic = false;
-            // 
-            // shadowPanel1
-            // 
-            resources.ApplyResources(this.shadowPanel1, "shadowPanel1");
-            this.shadowPanel1.BorderColor = System.Drawing.Color.Empty;
-            this.shadowPanel1.Controls.Add(this.screenshotPictureBox);
-            this.shadowPanel1.Name = "shadowPanel1";
-            this.shadowPanel1.PanelColor = System.Drawing.Color.Empty;
-            // 
-            // screenshotPictureBox
-            // 
-            this.screenshotPictureBox.Cursor = System.Windows.Forms.Cursors.Hand;
-            resources.ApplyResources(this.screenshotPictureBox, "screenshotPictureBox");
-            this.screenshotPictureBox.Name = "screenshotPictureBox";
-            this.screenshotPictureBox.TabStop = false;
-            this.screenshotPictureBox.Click += new System.EventHandler(this.screenshotPictureBox_Click);
-            // 
-            // viewPanel
-            // 
-            this.viewPanel.Controls.Add(this.snapshotTreeView);
-            resources.ApplyResources(this.viewPanel, "viewPanel");
-            this.viewPanel.Name = "viewPanel";
-            // 
-            // snapshotTreeView
-            // 
-            resources.ApplyResources(this.snapshotTreeView, "snapshotTreeView");
-            this.snapshotTreeView.AllowDrop = true;
-            this.snapshotTreeView.AutoArrange = false;
-            this.snapshotTreeView.BackgroundImageTiled = true;
-            this.snapshotTreeView.GridLines = true;
-            this.snapshotTreeView.HeaderStyle = System.Windows.Forms.ColumnHeaderStyle.None;
-            this.snapshotTreeView.HGap = 42;
-            this.snapshotTreeView.HideSelection = false;
-<<<<<<< HEAD
-            this.snapshotTreeView.Items.AddRange(new System.Windows.Forms.ListViewItem[] {
-            ((System.Windows.Forms.ListViewItem)(resources.GetObject("snapshotTreeView.Items"))),
-            ((System.Windows.Forms.ListViewItem)(resources.GetObject("snapshotTreeView.Items1"))),
-            ((System.Windows.Forms.ListViewItem)(resources.GetObject("snapshotTreeView.Items2"))),
-            ((System.Windows.Forms.ListViewItem)(resources.GetObject("snapshotTreeView.Items3"))),
-            ((System.Windows.Forms.ListViewItem)(resources.GetObject("snapshotTreeView.Items4"))),
-            ((System.Windows.Forms.ListViewItem)(resources.GetObject("snapshotTreeView.Items5"))),
-            ((System.Windows.Forms.ListViewItem)(resources.GetObject("snapshotTreeView.Items6"))),
-            ((System.Windows.Forms.ListViewItem)(resources.GetObject("snapshotTreeView.Items7"))),
-            ((System.Windows.Forms.ListViewItem)(resources.GetObject("snapshotTreeView.Items8"))),
-            ((System.Windows.Forms.ListViewItem)(resources.GetObject("snapshotTreeView.Items9"))),
-            ((System.Windows.Forms.ListViewItem)(resources.GetObject("snapshotTreeView.Items10"))),
-            ((System.Windows.Forms.ListViewItem)(resources.GetObject("snapshotTreeView.Items11"))),
-            ((System.Windows.Forms.ListViewItem)(resources.GetObject("snapshotTreeView.Items12"))),
-            ((System.Windows.Forms.ListViewItem)(resources.GetObject("snapshotTreeView.Items13"))),
-            ((System.Windows.Forms.ListViewItem)(resources.GetObject("snapshotTreeView.Items14"))),
-            ((System.Windows.Forms.ListViewItem)(resources.GetObject("snapshotTreeView.Items15"))),
-            ((System.Windows.Forms.ListViewItem)(resources.GetObject("snapshotTreeView.Items16"))),
-            ((System.Windows.Forms.ListViewItem)(resources.GetObject("snapshotTreeView.Items17"))),
-            ((System.Windows.Forms.ListViewItem)(resources.GetObject("snapshotTreeView.Items18"))),
-            ((System.Windows.Forms.ListViewItem)(resources.GetObject("snapshotTreeView.Items19"))),
-            ((System.Windows.Forms.ListViewItem)(resources.GetObject("snapshotTreeView.Items20"))),
-            ((System.Windows.Forms.ListViewItem)(resources.GetObject("snapshotTreeView.Items21"))),
-            ((System.Windows.Forms.ListViewItem)(resources.GetObject("snapshotTreeView.Items22"))),
-            ((System.Windows.Forms.ListViewItem)(resources.GetObject("snapshotTreeView.Items23"))),
-            ((System.Windows.Forms.ListViewItem)(resources.GetObject("snapshotTreeView.Items24"))),
-            ((System.Windows.Forms.ListViewItem)(resources.GetObject("snapshotTreeView.Items25"))),
-            ((System.Windows.Forms.ListViewItem)(resources.GetObject("snapshotTreeView.Items26"))),
-            ((System.Windows.Forms.ListViewItem)(resources.GetObject("snapshotTreeView.Items27"))),
-            ((System.Windows.Forms.ListViewItem)(resources.GetObject("snapshotTreeView.Items28"))),
-            ((System.Windows.Forms.ListViewItem)(resources.GetObject("snapshotTreeView.Items29"))),
-            ((System.Windows.Forms.ListViewItem)(resources.GetObject("snapshotTreeView.Items30"))),
-            ((System.Windows.Forms.ListViewItem)(resources.GetObject("snapshotTreeView.Items31"))),
-            ((System.Windows.Forms.ListViewItem)(resources.GetObject("snapshotTreeView.Items32"))),
-            ((System.Windows.Forms.ListViewItem)(resources.GetObject("snapshotTreeView.Items33"))),
-            ((System.Windows.Forms.ListViewItem)(resources.GetObject("snapshotTreeView.Items34"))),
-            ((System.Windows.Forms.ListViewItem)(resources.GetObject("snapshotTreeView.Items35"))),
-            ((System.Windows.Forms.ListViewItem)(resources.GetObject("snapshotTreeView.Items36"))),
-            ((System.Windows.Forms.ListViewItem)(resources.GetObject("snapshotTreeView.Items37"))),
-            ((System.Windows.Forms.ListViewItem)(resources.GetObject("snapshotTreeView.Items38"))),
-            ((System.Windows.Forms.ListViewItem)(resources.GetObject("snapshotTreeView.Items39"))),
-            ((System.Windows.Forms.ListViewItem)(resources.GetObject("snapshotTreeView.Items40"))),
-            ((System.Windows.Forms.ListViewItem)(resources.GetObject("snapshotTreeView.Items41"))),
-            ((System.Windows.Forms.ListViewItem)(resources.GetObject("snapshotTreeView.Items42"))),
-            ((System.Windows.Forms.ListViewItem)(resources.GetObject("snapshotTreeView.Items43"))),
-            ((System.Windows.Forms.ListViewItem)(resources.GetObject("snapshotTreeView.Items44"))),
-            ((System.Windows.Forms.ListViewItem)(resources.GetObject("snapshotTreeView.Items45"))),
-            ((System.Windows.Forms.ListViewItem)(resources.GetObject("snapshotTreeView.Items46"))),
-            ((System.Windows.Forms.ListViewItem)(resources.GetObject("snapshotTreeView.Items47"))),
-            ((System.Windows.Forms.ListViewItem)(resources.GetObject("snapshotTreeView.Items48"))),
-            ((System.Windows.Forms.ListViewItem)(resources.GetObject("snapshotTreeView.Items49"))),
-            ((System.Windows.Forms.ListViewItem)(resources.GetObject("snapshotTreeView.Items50"))),
-            ((System.Windows.Forms.ListViewItem)(resources.GetObject("snapshotTreeView.Items51"))),
-            ((System.Windows.Forms.ListViewItem)(resources.GetObject("snapshotTreeView.Items52"))),
-            ((System.Windows.Forms.ListViewItem)(resources.GetObject("snapshotTreeView.Items53"))),
-            ((System.Windows.Forms.ListViewItem)(resources.GetObject("snapshotTreeView.Items54"))),
-            ((System.Windows.Forms.ListViewItem)(resources.GetObject("snapshotTreeView.Items55"))),
-            ((System.Windows.Forms.ListViewItem)(resources.GetObject("snapshotTreeView.Items56"))),
-            ((System.Windows.Forms.ListViewItem)(resources.GetObject("snapshotTreeView.Items57"))),
-            ((System.Windows.Forms.ListViewItem)(resources.GetObject("snapshotTreeView.Items58"))),
-            ((System.Windows.Forms.ListViewItem)(resources.GetObject("snapshotTreeView.Items59"))),
-            ((System.Windows.Forms.ListViewItem)(resources.GetObject("snapshotTreeView.Items60"))),
-            ((System.Windows.Forms.ListViewItem)(resources.GetObject("snapshotTreeView.Items61"))),
-            ((System.Windows.Forms.ListViewItem)(resources.GetObject("snapshotTreeView.Items62"))),
-            ((System.Windows.Forms.ListViewItem)(resources.GetObject("snapshotTreeView.Items63"))),
-            ((System.Windows.Forms.ListViewItem)(resources.GetObject("snapshotTreeView.Items64"))),
-            ((System.Windows.Forms.ListViewItem)(resources.GetObject("snapshotTreeView.Items65"))),
-            ((System.Windows.Forms.ListViewItem)(resources.GetObject("snapshotTreeView.Items66"))),
-            ((System.Windows.Forms.ListViewItem)(resources.GetObject("snapshotTreeView.Items67")))});
-=======
->>>>>>> 36a146a2
-            this.snapshotTreeView.LinkLineColor = System.Drawing.SystemColors.ActiveBorder;
-            this.snapshotTreeView.Name = "snapshotTreeView";
-            this.snapshotTreeView.OwnerDraw = true;
-            this.snapshotTreeView.ShowGroups = false;
-            this.snapshotTreeView.ShowItemToolTips = true;
-            this.snapshotTreeView.TileSize = new System.Drawing.Size(80, 60);
-            this.snapshotTreeView.UseCompatibleStateImageBehavior = false;
-            this.snapshotTreeView.VGap = 50;
-            this.snapshotTreeView.ItemDrag += new System.Windows.Forms.ItemDragEventHandler(this.snapshotTreeView_ItemDrag);
-            this.snapshotTreeView.SelectedIndexChanged += new System.EventHandler(this.view_SelectionChanged);
-            this.snapshotTreeView.DragDrop += new System.Windows.Forms.DragEventHandler(this.snapshotTreeView_DragDrop);
-            this.snapshotTreeView.DragEnter += new System.Windows.Forms.DragEventHandler(this.snapshotTreeView_DragEnter);
-            this.snapshotTreeView.DragOver += new System.Windows.Forms.DragEventHandler(this.snapshotTreeView_DragOver);
-            this.snapshotTreeView.Enter += new System.EventHandler(this.snapshotTreeView_Enter);
-            this.snapshotTreeView.Leave += new System.EventHandler(this.snapshotTreeView_Leave);
-            this.snapshotTreeView.MouseDoubleClick += new System.Windows.Forms.MouseEventHandler(this.snapshotTreeView1_MouseDoubleClick);
-            this.snapshotTreeView.MouseDown += new System.Windows.Forms.MouseEventHandler(this.snapshotTreeView_MouseClick);
-            this.snapshotTreeView.MouseMove += new System.Windows.Forms.MouseEventHandler(this.snapshotTreeView_MouseMove);
-            // 
-            // tableLayoutPanel2
-            // 
-            resources.ApplyResources(this.tableLayoutPanel2, "tableLayoutPanel2");
-            this.tableLayoutPanel2.Controls.Add(this.newSnapshotButton, 0, 0);
-            this.tableLayoutPanel2.Controls.Add(this.toolTipContainerRevertButton, 1, 0);
-            this.tableLayoutPanel2.Controls.Add(this.buttonView, 4, 0);
-            this.tableLayoutPanel2.Controls.Add(this.saveButton, 2, 0);
-            this.tableLayoutPanel2.Controls.Add(this.deleteButton, 3, 0);
-            this.tableLayoutPanel2.Controls.Add(this.chevronButton1, 6, 0);
-            this.tableLayoutPanel2.Name = "tableLayoutPanel2";
-            // 
-            // newSnapshotButton
-            // 
-            resources.ApplyResources(this.newSnapshotButton, "newSnapshotButton");
-            this.newSnapshotButton.Name = "newSnapshotButton";
-            this.newSnapshotButton.UseVisualStyleBackColor = true;
-            this.newSnapshotButton.Click += new System.EventHandler(this.takeSnapshotToolStripButton_Click);
-            // 
-            // toolTipContainerRevertButton
-            // 
-            this.toolTipContainerRevertButton.Controls.Add(this.revertButton);
-            resources.ApplyResources(this.toolTipContainerRevertButton, "toolTipContainerRevertButton");
-            this.toolTipContainerRevertButton.Name = "toolTipContainerRevertButton";
-            this.toolTipContainerRevertButton.TabStop = true;
-            // 
-            // revertButton
-            // 
-            resources.ApplyResources(this.revertButton, "revertButton");
-            this.revertButton.Name = "revertButton";
-            this.revertButton.UseVisualStyleBackColor = true;
-            this.revertButton.Click += new System.EventHandler(this.revertButton_Click);
-            // 
-            // buttonView
-            // 
-            this.buttonView.Image = global::XenAdmin.Properties.Resources.expanded_triangle;
-            resources.ApplyResources(this.buttonView, "buttonView");
-            this.buttonView.Name = "buttonView";
-            this.buttonView.UseVisualStyleBackColor = true;
-            this.buttonView.Click += new System.EventHandler(this.button1_Click);
-            // 
-            // saveButton
-            // 
-            this.saveButton.Image = global::XenAdmin.Properties.Resources.expanded_triangle;
-            resources.ApplyResources(this.saveButton, "saveButton");
-            this.saveButton.Name = "saveButton";
-            this.saveButton.UseVisualStyleBackColor = true;
-            this.saveButton.Click += new System.EventHandler(this.saveButton_Click);
-            // 
-            // deleteButton
-            // 
-            resources.ApplyResources(this.deleteButton, "deleteButton");
-            this.deleteButton.Name = "deleteButton";
-            this.deleteButton.UseVisualStyleBackColor = true;
-            this.deleteButton.Click += new System.EventHandler(this.deleteButton_Click);
-            // 
-            // chevronButton1
-            // 
-            resources.ApplyResources(this.chevronButton1, "chevronButton1");
-            this.chevronButton1.Cursor = System.Windows.Forms.Cursors.Default;
-            this.chevronButton1.Image = ((System.Drawing.Image)(resources.GetObject("chevronButton1.Image")));
-            this.chevronButton1.Name = "chevronButton1";
-            this.chevronButton1.ButtonClick += new System.EventHandler(this.chevronButton1_ButtonClick);
-            this.chevronButton1.KeyDown += new System.Windows.Forms.KeyEventHandler(this.chevronButton1_KeyDown);
-            // 
-            // contextMenuStrip
-            // 
-            this.contextMenuStrip.ImageScalingSize = new System.Drawing.Size(20, 20);
-            this.contextMenuStrip.Items.AddRange(new System.Windows.Forms.ToolStripItem[] {
-            this.TakeSnapshotToolStripMenuItem,
-            this.revertToolStripMenuItem,
-            this.saveVMToolStripSeparator,
-            this.saveVMToolStripMenuItem,
-            this.saveTemplateToolStripMenuItem,
-            this.exportToolStripMenuItem,
-            this.archiveToolStripMenuItem,
-            this.separatorDeleteToolStripSeparator,
-            this.viewToolStripMenuItem,
-            this.sortByToolStripMenuItem,
-            this.sortToolStripSeparator,
-            this.deleteToolStripMenuItem,
-            this.propertiesToolStripMenuItem});
-            this.contextMenuStrip.Name = "contextMenuStrip1";
-            resources.ApplyResources(this.contextMenuStrip, "contextMenuStrip");
-            this.contextMenuStrip.Opening += new System.ComponentModel.CancelEventHandler(this.contextMenuStrip_Opening);
-            // 
-            // TakeSnapshotToolStripMenuItem
-            // 
-            this.TakeSnapshotToolStripMenuItem.Name = "TakeSnapshotToolStripMenuItem";
-            resources.ApplyResources(this.TakeSnapshotToolStripMenuItem, "TakeSnapshotToolStripMenuItem");
-            this.TakeSnapshotToolStripMenuItem.Click += new System.EventHandler(this.takeSnapshotToolStripButton_Click);
-            // 
-            // revertToolStripMenuItem
-            // 
-            this.revertToolStripMenuItem.Name = "revertToolStripMenuItem";
-            resources.ApplyResources(this.revertToolStripMenuItem, "revertToolStripMenuItem");
-            this.revertToolStripMenuItem.Click += new System.EventHandler(this.restoreToolStripButton_Click);
-            // 
-            // saveVMToolStripSeparator
-            // 
-            this.saveVMToolStripSeparator.Name = "saveVMToolStripSeparator";
-            resources.ApplyResources(this.saveVMToolStripSeparator, "saveVMToolStripSeparator");
-            // 
-            // saveVMToolStripMenuItem
-            // 
-            this.saveVMToolStripMenuItem.Name = "saveVMToolStripMenuItem";
-            resources.ApplyResources(this.saveVMToolStripMenuItem, "saveVMToolStripMenuItem");
-            this.saveVMToolStripMenuItem.Click += new System.EventHandler(this.saveAsAVirtualMachineToolStripMenuItem_Click);
-            // 
-            // saveTemplateToolStripMenuItem
-            // 
-            this.saveTemplateToolStripMenuItem.Name = "saveTemplateToolStripMenuItem";
-            resources.ApplyResources(this.saveTemplateToolStripMenuItem, "saveTemplateToolStripMenuItem");
-            this.saveTemplateToolStripMenuItem.Click += new System.EventHandler(this.saveAsATemplateToolStripMenuItem_Click);
-            // 
-            // exportToolStripMenuItem
-            // 
-            this.exportToolStripMenuItem.Name = "exportToolStripMenuItem";
-            resources.ApplyResources(this.exportToolStripMenuItem, "exportToolStripMenuItem");
-            this.exportToolStripMenuItem.Click += new System.EventHandler(this.exportSnapshotToolStripMenuItem_Click);
-            // 
-            // archiveToolStripMenuItem
-            // 
-            this.archiveToolStripMenuItem.Name = "archiveToolStripMenuItem";
-            resources.ApplyResources(this.archiveToolStripMenuItem, "archiveToolStripMenuItem");
-            this.archiveToolStripMenuItem.Click += new System.EventHandler(this.archiveToolStripMenuItem_Click);
-            // 
-            // separatorDeleteToolStripSeparator
-            // 
-            this.separatorDeleteToolStripSeparator.Name = "separatorDeleteToolStripSeparator";
-            resources.ApplyResources(this.separatorDeleteToolStripSeparator, "separatorDeleteToolStripSeparator");
-            // 
-            // viewToolStripMenuItem
-            // 
-            this.viewToolStripMenuItem.Name = "viewToolStripMenuItem";
-            resources.ApplyResources(this.viewToolStripMenuItem, "viewToolStripMenuItem");
-            // 
-            // sortByToolStripMenuItem
-            // 
-            this.sortByToolStripMenuItem.DropDownItems.AddRange(new System.Windows.Forms.ToolStripItem[] {
-            this.sortByNameToolStripMenuItem,
-            this.sortByCreatedOnToolStripMenuItem,
-            this.sortBySizeToolStripMenuItem,
-            this.sortByTypeToolStripMenuItem});
-            this.sortByToolStripMenuItem.Name = "sortByToolStripMenuItem";
-            resources.ApplyResources(this.sortByToolStripMenuItem, "sortByToolStripMenuItem");
-            // 
-            // sortByNameToolStripMenuItem
-            // 
-            this.sortByNameToolStripMenuItem.Name = "sortByNameToolStripMenuItem";
-            resources.ApplyResources(this.sortByNameToolStripMenuItem, "sortByNameToolStripMenuItem");
-            this.sortByNameToolStripMenuItem.Click += new System.EventHandler(this.sortByToolStripMenuItem_Click);
-            // 
-            // sortByCreatedOnToolStripMenuItem
-            // 
-            this.sortByCreatedOnToolStripMenuItem.Name = "sortByCreatedOnToolStripMenuItem";
-            resources.ApplyResources(this.sortByCreatedOnToolStripMenuItem, "sortByCreatedOnToolStripMenuItem");
-            this.sortByCreatedOnToolStripMenuItem.Click += new System.EventHandler(this.sortByToolStripMenuItem_Click);
-            // 
-            // sortBySizeToolStripMenuItem
-            // 
-            this.sortBySizeToolStripMenuItem.Name = "sortBySizeToolStripMenuItem";
-            resources.ApplyResources(this.sortBySizeToolStripMenuItem, "sortBySizeToolStripMenuItem");
-            this.sortBySizeToolStripMenuItem.Click += new System.EventHandler(this.sortByToolStripMenuItem_Click);
-            // 
-            // sortByTypeToolStripMenuItem
-            // 
-            this.sortByTypeToolStripMenuItem.Name = "sortByTypeToolStripMenuItem";
-            resources.ApplyResources(this.sortByTypeToolStripMenuItem, "sortByTypeToolStripMenuItem");
-            this.sortByTypeToolStripMenuItem.Click += new System.EventHandler(this.sortByToolStripMenuItem_Click);
-            // 
-            // sortToolStripSeparator
-            // 
-            this.sortToolStripSeparator.Name = "sortToolStripSeparator";
-            resources.ApplyResources(this.sortToolStripSeparator, "sortToolStripSeparator");
-            // 
-            // deleteToolStripMenuItem
-            // 
-            this.deleteToolStripMenuItem.Name = "deleteToolStripMenuItem";
-            resources.ApplyResources(this.deleteToolStripMenuItem, "deleteToolStripMenuItem");
-            this.deleteToolStripMenuItem.Click += new System.EventHandler(this.deleteToolStripButton_Click);
-            // 
-            // propertiesToolStripMenuItem
-            // 
-            this.propertiesToolStripMenuItem.Name = "propertiesToolStripMenuItem";
-            resources.ApplyResources(this.propertiesToolStripMenuItem, "propertiesToolStripMenuItem");
-            this.propertiesToolStripMenuItem.Click += new System.EventHandler(this.propertiesButton_Click);
-            // 
-            // dataGridView
-            // 
-            this.dataGridView.AllowUserToAddRows = false;
-            this.dataGridView.AllowUserToDeleteRows = false;
-            this.dataGridView.AllowUserToOrderColumns = true;
-            this.dataGridView.AllowUserToResizeRows = false;
-            this.dataGridView.BackgroundColor = System.Drawing.Color.White;
-            this.dataGridView.ColumnHeadersBorderStyle = System.Windows.Forms.DataGridViewHeaderBorderStyle.None;
-            dataGridViewCellStyle1.Alignment = System.Windows.Forms.DataGridViewContentAlignment.MiddleLeft;
-            dataGridViewCellStyle1.BackColor = System.Drawing.SystemColors.Control;
-            dataGridViewCellStyle1.Font = new System.Drawing.Font("Microsoft Sans Serif", 8.25F, System.Drawing.FontStyle.Regular, System.Drawing.GraphicsUnit.Point, ((byte)(0)));
-            dataGridViewCellStyle1.ForeColor = System.Drawing.SystemColors.WindowText;
-            dataGridViewCellStyle1.SelectionBackColor = System.Drawing.SystemColors.ControlDarkDark;
-            dataGridViewCellStyle1.SelectionForeColor = System.Drawing.SystemColors.HighlightText;
-            dataGridViewCellStyle1.WrapMode = System.Windows.Forms.DataGridViewTriState.True;
-            this.dataGridView.ColumnHeadersDefaultCellStyle = dataGridViewCellStyle1;
-            this.dataGridView.ColumnHeadersHeightSizeMode = System.Windows.Forms.DataGridViewColumnHeadersHeightSizeMode.DisableResizing;
-            this.dataGridView.Columns.AddRange(new System.Windows.Forms.DataGridViewColumn[] {
-            this.Live,
-            this.Snapshot,
-            this.Date,
-            this.size,
-            this.tags,
-            this.description});
-            resources.ApplyResources(this.dataGridView, "dataGridView");
-            this.dataGridView.Name = "dataGridView";
-            this.dataGridView.ReadOnly = true;
-            this.dataGridView.RowHeadersVisible = false;
-            this.dataGridView.SelectionMode = System.Windows.Forms.DataGridViewSelectionMode.FullRowSelect;
-            this.dataGridView.SelectionChanged += new System.EventHandler(this.view_SelectionChanged);
-            this.dataGridView.MouseClick += new System.Windows.Forms.MouseEventHandler(this.dataGridView_MouseClick);
-            // 
-            // Live
-            // 
-            this.Live.AutoSizeMode = System.Windows.Forms.DataGridViewAutoSizeColumnMode.DisplayedCells;
-            resources.ApplyResources(this.Live, "Live");
-            this.Live.Name = "Live";
-            this.Live.ReadOnly = true;
-            this.Live.Resizable = System.Windows.Forms.DataGridViewTriState.True;
-            // 
-            // Snapshot
-            // 
-            this.Snapshot.AutoSizeMode = System.Windows.Forms.DataGridViewAutoSizeColumnMode.DisplayedCells;
-            resources.ApplyResources(this.Snapshot, "Snapshot");
-            this.Snapshot.Name = "Snapshot";
-            this.Snapshot.ReadOnly = true;
-            this.Snapshot.Resizable = System.Windows.Forms.DataGridViewTriState.True;
-            // 
-            // Date
-            // 
-            this.Date.AutoSizeMode = System.Windows.Forms.DataGridViewAutoSizeColumnMode.DisplayedCells;
-            resources.ApplyResources(this.Date, "Date");
-            this.Date.Name = "Date";
-            this.Date.ReadOnly = true;
-            this.Date.Resizable = System.Windows.Forms.DataGridViewTriState.True;
-            // 
-            // size
-            // 
-            this.size.AutoSizeMode = System.Windows.Forms.DataGridViewAutoSizeColumnMode.DisplayedCells;
-            dataGridViewCellStyle2.Alignment = System.Windows.Forms.DataGridViewContentAlignment.MiddleRight;
-            this.size.DefaultCellStyle = dataGridViewCellStyle2;
-            resources.ApplyResources(this.size, "size");
-            this.size.Name = "size";
-            this.size.ReadOnly = true;
-            // 
-            // tags
-            // 
-            this.tags.AutoSizeMode = System.Windows.Forms.DataGridViewAutoSizeColumnMode.DisplayedCells;
-            resources.ApplyResources(this.tags, "tags");
-            this.tags.Name = "tags";
-            this.tags.ReadOnly = true;
-            this.tags.SortMode = System.Windows.Forms.DataGridViewColumnSortMode.NotSortable;
-            // 
-            // description
-            // 
-            this.description.AutoSizeMode = System.Windows.Forms.DataGridViewAutoSizeColumnMode.Fill;
-            resources.ApplyResources(this.description, "description");
-            this.description.Name = "description";
-            this.description.ReadOnly = true;
-            this.description.SortMode = System.Windows.Forms.DataGridViewColumnSortMode.NotSortable;
-            // 
-            // dateLabel
-            // 
-            resources.ApplyResources(this.dateLabel, "dateLabel");
-            this.dateLabel.Name = "dateLabel";
-            // 
-            // tableLayoutPanelMultipleSelection
-            // 
-            resources.ApplyResources(this.tableLayoutPanelMultipleSelection, "tableLayoutPanelMultipleSelection");
-            this.tableLayoutPanelMultipleSelection.Controls.Add(this.multipleSelectionTags, 1, 1);
-            this.tableLayoutPanelMultipleSelection.Controls.Add(this.multipleSelectionTotalSize, 1, 0);
-            this.tableLayoutPanelMultipleSelection.Controls.Add(this.label6, 0, 0);
-            this.tableLayoutPanelMultipleSelection.Controls.Add(this.label7, 0, 1);
-            this.tableLayoutPanelMultipleSelection.Name = "tableLayoutPanelMultipleSelection";
-            // 
-            // multipleSelectionTags
-            // 
-            resources.ApplyResources(this.multipleSelectionTags, "multipleSelectionTags");
-            this.multipleSelectionTags.Name = "multipleSelectionTags";
-            // 
-            // multipleSelectionTotalSize
-            // 
-            resources.ApplyResources(this.multipleSelectionTotalSize, "multipleSelectionTotalSize");
-            this.multipleSelectionTotalSize.Name = "multipleSelectionTotalSize";
-            // 
-            // label6
-            // 
-            resources.ApplyResources(this.label6, "label6");
-            this.label6.Name = "label6";
-            // 
-            // label7
-            // 
-            resources.ApplyResources(this.label7, "label7");
-            this.label7.Name = "label7";
-            // 
-            // saveMenuStrip
-            // 
-            this.saveMenuStrip.ImageScalingSize = new System.Drawing.Size(20, 20);
-            this.saveMenuStrip.Items.AddRange(new System.Windows.Forms.ToolStripItem[] {
-            this.saveAsVMToolStripMenuItem,
-            this.toolStripSeparator2,
-            this.saveAsTemplateToolStripMenuItem,
-            this.exportAsBackupToolStripMenuItem,
-            this.archiveSnapshotNowToolStripMenuItem});
-            this.saveMenuStrip.Name = "saveMenuStrip";
-            resources.ApplyResources(this.saveMenuStrip, "saveMenuStrip");
-            this.saveMenuStrip.Opening += new System.ComponentModel.CancelEventHandler(this.saveMenuStrip_Opening);
-            // 
-            // saveAsVMToolStripMenuItem
-            // 
-            this.saveAsVMToolStripMenuItem.Name = "saveAsVMToolStripMenuItem";
-            resources.ApplyResources(this.saveAsVMToolStripMenuItem, "saveAsVMToolStripMenuItem");
-            this.saveAsVMToolStripMenuItem.Click += new System.EventHandler(this.toolStripMenuItem1_Click);
-            // 
-            // toolStripSeparator2
-            // 
-            this.toolStripSeparator2.Name = "toolStripSeparator2";
-            resources.ApplyResources(this.toolStripSeparator2, "toolStripSeparator2");
-            // 
-            // saveAsTemplateToolStripMenuItem
-            // 
-            this.saveAsTemplateToolStripMenuItem.DisplayStyle = System.Windows.Forms.ToolStripItemDisplayStyle.Text;
-            this.saveAsTemplateToolStripMenuItem.Name = "saveAsTemplateToolStripMenuItem";
-            resources.ApplyResources(this.saveAsTemplateToolStripMenuItem, "saveAsTemplateToolStripMenuItem");
-            this.saveAsTemplateToolStripMenuItem.Click += new System.EventHandler(this.saveAsTemplateToolStripMenuItem_Click);
-            // 
-            // exportAsBackupToolStripMenuItem
-            // 
-            this.exportAsBackupToolStripMenuItem.Name = "exportAsBackupToolStripMenuItem";
-            resources.ApplyResources(this.exportAsBackupToolStripMenuItem, "exportAsBackupToolStripMenuItem");
-            this.exportAsBackupToolStripMenuItem.Click += new System.EventHandler(this.exportAsBackupToolStripMenuItem_Click);
-            // 
-            // archiveSnapshotNowToolStripMenuItem
-            // 
-            this.archiveSnapshotNowToolStripMenuItem.Name = "archiveSnapshotNowToolStripMenuItem";
-            resources.ApplyResources(this.archiveSnapshotNowToolStripMenuItem, "archiveSnapshotNowToolStripMenuItem");
-            this.archiveSnapshotNowToolStripMenuItem.Click += new System.EventHandler(this.archiveToolStripMenuItem_Click);
-            // 
-            // contextMenuStripView
-            // 
-            this.contextMenuStripView.ImageScalingSize = new System.Drawing.Size(20, 20);
-            this.contextMenuStripView.Items.AddRange(new System.Windows.Forms.ToolStripItem[] {
-            this.toolStripButtonListView,
-            this.toolStripButtonTreeView,
-            this.toolStripSeparatorView,
-            this.toolStripMenuItemScheduledSnapshots});
-            this.contextMenuStripView.Name = "contextMenuStripView";
-            resources.ApplyResources(this.contextMenuStripView, "contextMenuStripView");
-            // 
-            // toolStripButtonListView
-            // 
-            this.toolStripButtonListView.Image = global::XenAdmin.Properties.Resources._000_ViewModeList_h32bit_16;
-            this.toolStripButtonListView.Name = "toolStripButtonListView";
-            resources.ApplyResources(this.toolStripButtonListView, "toolStripButtonListView");
-            this.toolStripButtonListView.Click += new System.EventHandler(this.gridToolStripMenuItem_Click);
-            // 
-            // toolStripButtonTreeView
-            // 
-            this.toolStripButtonTreeView.Image = global::XenAdmin.Properties.Resources._000_ViewModeTree_h32bit_16;
-            this.toolStripButtonTreeView.Name = "toolStripButtonTreeView";
-            resources.ApplyResources(this.toolStripButtonTreeView, "toolStripButtonTreeView");
-            this.toolStripButtonTreeView.Click += new System.EventHandler(this.treeToolStripMenuItem_Click);
-            // 
-            // toolStripSeparatorView
-            // 
-            this.toolStripSeparatorView.Name = "toolStripSeparatorView";
-            resources.ApplyResources(this.toolStripSeparatorView, "toolStripSeparatorView");
-            // 
-            // toolStripMenuItemScheduledSnapshots
-            // 
-            this.toolStripMenuItemScheduledSnapshots.Name = "toolStripMenuItemScheduledSnapshots";
-            resources.ApplyResources(this.toolStripMenuItemScheduledSnapshots, "toolStripMenuItemScheduledSnapshots");
-            this.toolStripMenuItemScheduledSnapshots.Click += new System.EventHandler(this.toolStripMenuItemScheduledSnapshots_Click);
-            // 
-            // SnapshotsPage
-            // 
-            resources.ApplyResources(this, "$this");
-            this.AutoScaleMode = System.Windows.Forms.AutoScaleMode.Dpi;
-            this.DoubleBuffered = true;
-            this.Name = "SnapshotsPage";
-            this.Controls.SetChildIndex(this.pageContainerPanel, 0);
-            this.pageContainerPanel.ResumeLayout(false);
-            this.pageContainerPanel.PerformLayout();
-            this.GeneralTableLayoutPanel.ResumeLayout(false);
-            this.GeneralTableLayoutPanel.PerformLayout();
-            this.contentTableLayoutPanel.ResumeLayout(false);
-            this.panelPropertiesColumn.ResumeLayout(false);
-            this.panelPropertiesColumn.PerformLayout();
-            this.panelVMPP.ResumeLayout(false);
-            this.panelVMPP.PerformLayout();
-            ((System.ComponentModel.ISupportInitialize)(this.pictureBoxVMPPInfo)).EndInit();
-            this.propertiesGroupBox.ResumeLayout(false);
-            this.propertiesGroupBox.PerformLayout();
-            this.propertiesTableLayoutPanel.ResumeLayout(false);
-            this.propertiesTableLayoutPanel.PerformLayout();
-            this.tableLayoutPanelSimpleSelection.ResumeLayout(false);
-            this.tableLayoutPanelSimpleSelection.PerformLayout();
-            this.shadowPanel1.ResumeLayout(false);
-            ((System.ComponentModel.ISupportInitialize)(this.screenshotPictureBox)).EndInit();
-            this.viewPanel.ResumeLayout(false);
-            this.tableLayoutPanel2.ResumeLayout(false);
-            this.tableLayoutPanel2.PerformLayout();
-            this.toolTipContainerRevertButton.ResumeLayout(false);
-            this.contextMenuStrip.ResumeLayout(false);
-            ((System.ComponentModel.ISupportInitialize)(this.dataGridView)).EndInit();
-            this.tableLayoutPanelMultipleSelection.ResumeLayout(false);
-            this.saveMenuStrip.ResumeLayout(false);
-            this.contextMenuStripView.ResumeLayout(false);
-            this.ResumeLayout(false);
-            this.PerformLayout();
-
-        }
-
-        #endregion
-
-        private System.Windows.Forms.DataGridView dataGridView;
-        private System.Windows.Forms.TableLayoutPanel GeneralTableLayoutPanel;
-        private SnapshotTreeView snapshotTreeView;
-        private Panel viewPanel;
-        private GroupBox propertiesGroupBox;
-        private TableLayoutPanel propertiesTableLayoutPanel;
-        private Label folderTitleLabel;
-        private Label tagsTitleLabel;
-        private Label sizeTitleLabel;
-        private Label dateLabel;
-        private Label descriptionLabel;
-        private Label nameLabel;
-        private Label sizeLabel;
-        private Button propertiesButton;
-        private Label folderLabel;
-        private ContextMenuStrip contextMenuStrip;
-        private ToolStripMenuItem deleteToolStripMenuItem;
-        private ToolStripMenuItem revertToolStripMenuItem;
-        private ToolStripMenuItem TakeSnapshotToolStripMenuItem;
-        private ToolStripMenuItem exportToolStripMenuItem;
-        private ToolStripSeparator separatorDeleteToolStripSeparator;
-        private ToolStripMenuItem propertiesToolStripMenuItem;
-        private ToolStripSeparator saveVMToolStripSeparator;
-        private ToolStripMenuItem saveVMToolStripMenuItem;
-        private ToolStripMenuItem saveTemplateToolStripMenuItem;
-        private Label tagsLabel;
-        private ToolStripMenuItem viewToolStripMenuItem;
-        private ToolStripMenuItem sortByToolStripMenuItem;
-        private ToolStripSeparator sortToolStripSeparator;
-        private ToolStripMenuItem sortByNameToolStripMenuItem;
-        private ToolStripMenuItem sortByCreatedOnToolStripMenuItem;
-        private ToolStripMenuItem sortBySizeToolStripMenuItem;
-        private ToolStripMenuItem sortByTypeToolStripMenuItem;
-        private Label label1;
-        private PictureBox screenshotPictureBox;
-        private TableLayoutPanel tableLayoutPanelSimpleSelection;
-        private TableLayoutPanel tableLayoutPanelMultipleSelection;
-        private Label multipleSelectionTags;
-        private Label multipleSelectionTotalSize;
-        private Label label6;
-        private Label label7;
-        private ShadowPanel shadowPanel1;
-        private TableLayoutPanel contentTableLayoutPanel;
-        private NonReopeningContextMenuStrip saveMenuStrip;
-        private ToolStripMenuItem saveAsTemplateToolStripMenuItem;
-        private ToolStripMenuItem saveAsVMToolStripMenuItem;
-        private TableLayoutPanel tableLayoutPanel2;
-        private ToolStripMenuItem exportAsBackupToolStripMenuItem;
-        private Button newSnapshotButton;
-        private Button revertButton;
-        private Button saveButton;
-        private Button deleteButton;
-        private Label customFieldTitle1;
-        private Label customFieldContent1;
-        private Label customFieldTitle2;
-        private Label customFieldContent2;
-        private ToolTipContainer toolTipContainerRevertButton;
-        private Label labelModeTitle;
-        private Label labelMode;
-        private ToolStripMenuItem archiveToolStripMenuItem;
-        private Panel panelPropertiesColumn;
-        private Panel panelVMPP;
-        private Label labelVMPPInfo;
-        private PictureBox pictureBoxVMPPInfo;
-        private LinkLabel linkLabelVMPPInfo;
-        private Button buttonView;
-        private NonReopeningContextMenuStrip contextMenuStripView;
-        private ToolStripMenuItem toolStripButtonListView;
-        private ToolStripMenuItem toolStripButtonTreeView;
-        private ToolStripSeparator toolStripSeparatorView;
-        private ToolStripMenuItem toolStripMenuItemScheduledSnapshots;
-        private ToolStripMenuItem archiveSnapshotNowToolStripMenuItem;
-        private ToolStripSeparator toolStripSeparator2;
-        private DataGridViewTextBoxColumn Live;
-        private DataGridViewTextBoxColumn Snapshot;
-        private DataGridViewTextBoxColumn Date;
-        private DataGridViewTextBoxColumn size;
-        private DataGridViewTextBoxColumn tags;
-        private DataGridViewTextBoxColumn description;
-        private ChevronButton chevronButton1;
-
-    }
-
-    internal class MySR : ToolStripSystemRenderer
-    {
-
-        public MySR() { }
-
-        protected override void OnRenderToolStripBorder(ToolStripRenderEventArgs e)
-        {
-            //base.OnRenderToolStripBorder(e);
-        }
-    } 
-}
+using System.Drawing;
+using System.Drawing.Drawing2D;
+using System.Windows.Forms;
+using XenAdmin.Controls;
+
+namespace XenAdmin.TabPages
+{
+    sealed partial class SnapshotsPage
+    {
+        /// <summary> 
+        /// Required designer variable.
+        /// </summary>
+        private System.ComponentModel.IContainer components = null;
+
+        /// <summary> 
+        /// Clean up any resources being used.
+        /// </summary>
+        /// <param name="disposing">true if managed resources should be disposed; otherwise, false.</param>
+        protected override void Dispose(bool disposing)
+        {
+            if (disposing)
+            {
+                ConnectionsManager.History.CollectionChanged -= History_CollectionChanged;
+
+                if(components != null)
+                    components.Dispose();
+            }
+            base.Dispose(disposing);
+        }
+
+        #region Component Designer generated code
+
+        /// <summary> 
+        /// Required method for Designer support - do not modify 
+        /// the contents of this method with the code editor.
+        /// </summary>
+        private void InitializeComponent()
+        {
+            this.components = new System.ComponentModel.Container();
+            System.ComponentModel.ComponentResourceManager resources = new System.ComponentModel.ComponentResourceManager(typeof(SnapshotsPage));
+            System.Windows.Forms.DataGridViewCellStyle dataGridViewCellStyle1 = new System.Windows.Forms.DataGridViewCellStyle();
+            System.Windows.Forms.DataGridViewCellStyle dataGridViewCellStyle2 = new System.Windows.Forms.DataGridViewCellStyle();
+            this.GeneralTableLayoutPanel = new System.Windows.Forms.TableLayoutPanel();
+            this.contentTableLayoutPanel = new System.Windows.Forms.TableLayoutPanel();
+            this.panelPropertiesColumn = new System.Windows.Forms.Panel();
+            this.panelVMPP = new System.Windows.Forms.Panel();
+            this.linkLabelVMPPInfo = new System.Windows.Forms.LinkLabel();
+            this.labelVMPPInfo = new System.Windows.Forms.Label();
+            this.pictureBoxVMPPInfo = new System.Windows.Forms.PictureBox();
+            this.propertiesGroupBox = new System.Windows.Forms.GroupBox();
+            this.propertiesTableLayoutPanel = new System.Windows.Forms.TableLayoutPanel();
+            this.tableLayoutPanelSimpleSelection = new System.Windows.Forms.TableLayoutPanel();
+            this.folderLabel = new System.Windows.Forms.Label();
+            this.sizeLabel = new System.Windows.Forms.Label();
+            this.tagsLabel = new System.Windows.Forms.Label();
+            this.descriptionLabel = new System.Windows.Forms.Label();
+            this.label1 = new System.Windows.Forms.Label();
+            this.sizeTitleLabel = new System.Windows.Forms.Label();
+            this.folderTitleLabel = new System.Windows.Forms.Label();
+            this.tagsTitleLabel = new System.Windows.Forms.Label();
+            this.customFieldTitle1 = new System.Windows.Forms.Label();
+            this.customFieldContent1 = new System.Windows.Forms.Label();
+            this.customFieldTitle2 = new System.Windows.Forms.Label();
+            this.customFieldContent2 = new System.Windows.Forms.Label();
+            this.labelModeTitle = new System.Windows.Forms.Label();
+            this.labelMode = new System.Windows.Forms.Label();
+            this.propertiesButton = new System.Windows.Forms.Button();
+            this.nameLabel = new System.Windows.Forms.Label();
+            this.shadowPanel1 = new XenAdmin.Controls.ShadowPanel();
+            this.screenshotPictureBox = new System.Windows.Forms.PictureBox();
+            this.viewPanel = new System.Windows.Forms.Panel();
+            this.snapshotTreeView = new XenAdmin.Controls.SnapshotTreeView(this.components);
+            this.tableLayoutPanel2 = new System.Windows.Forms.TableLayoutPanel();
+            this.newSnapshotButton = new System.Windows.Forms.Button();
+            this.toolTipContainerRevertButton = new XenAdmin.Controls.ToolTipContainer();
+            this.revertButton = new System.Windows.Forms.Button();
+            this.buttonView = new System.Windows.Forms.Button();
+            this.saveButton = new System.Windows.Forms.Button();
+            this.deleteButton = new System.Windows.Forms.Button();
+            this.chevronButton1 = new XenAdmin.Controls.ChevronButton();
+            this.contextMenuStrip = new System.Windows.Forms.ContextMenuStrip(this.components);
+            this.TakeSnapshotToolStripMenuItem = new System.Windows.Forms.ToolStripMenuItem();
+            this.revertToolStripMenuItem = new System.Windows.Forms.ToolStripMenuItem();
+            this.saveVMToolStripSeparator = new System.Windows.Forms.ToolStripSeparator();
+            this.saveVMToolStripMenuItem = new System.Windows.Forms.ToolStripMenuItem();
+            this.saveTemplateToolStripMenuItem = new System.Windows.Forms.ToolStripMenuItem();
+            this.exportToolStripMenuItem = new System.Windows.Forms.ToolStripMenuItem();
+            this.archiveToolStripMenuItem = new System.Windows.Forms.ToolStripMenuItem();
+            this.separatorDeleteToolStripSeparator = new System.Windows.Forms.ToolStripSeparator();
+            this.viewToolStripMenuItem = new System.Windows.Forms.ToolStripMenuItem();
+            this.sortByToolStripMenuItem = new System.Windows.Forms.ToolStripMenuItem();
+            this.sortByNameToolStripMenuItem = new System.Windows.Forms.ToolStripMenuItem();
+            this.sortByCreatedOnToolStripMenuItem = new System.Windows.Forms.ToolStripMenuItem();
+            this.sortBySizeToolStripMenuItem = new System.Windows.Forms.ToolStripMenuItem();
+            this.sortByTypeToolStripMenuItem = new System.Windows.Forms.ToolStripMenuItem();
+            this.sortToolStripSeparator = new System.Windows.Forms.ToolStripSeparator();
+            this.deleteToolStripMenuItem = new System.Windows.Forms.ToolStripMenuItem();
+            this.propertiesToolStripMenuItem = new System.Windows.Forms.ToolStripMenuItem();
+            this.dataGridView = new System.Windows.Forms.DataGridView();
+            this.Live = new System.Windows.Forms.DataGridViewTextBoxColumn();
+            this.Snapshot = new System.Windows.Forms.DataGridViewTextBoxColumn();
+            this.Date = new System.Windows.Forms.DataGridViewTextBoxColumn();
+            this.size = new System.Windows.Forms.DataGridViewTextBoxColumn();
+            this.tags = new System.Windows.Forms.DataGridViewTextBoxColumn();
+            this.description = new System.Windows.Forms.DataGridViewTextBoxColumn();
+            this.dateLabel = new System.Windows.Forms.Label();
+            this.tableLayoutPanelMultipleSelection = new System.Windows.Forms.TableLayoutPanel();
+            this.multipleSelectionTags = new System.Windows.Forms.Label();
+            this.multipleSelectionTotalSize = new System.Windows.Forms.Label();
+            this.label6 = new System.Windows.Forms.Label();
+            this.label7 = new System.Windows.Forms.Label();
+            this.saveMenuStrip = new XenAdmin.Controls.NonReopeningContextMenuStrip(this.components);
+            this.saveAsVMToolStripMenuItem = new System.Windows.Forms.ToolStripMenuItem();
+            this.toolStripSeparator2 = new System.Windows.Forms.ToolStripSeparator();
+            this.saveAsTemplateToolStripMenuItem = new System.Windows.Forms.ToolStripMenuItem();
+            this.exportAsBackupToolStripMenuItem = new System.Windows.Forms.ToolStripMenuItem();
+            this.archiveSnapshotNowToolStripMenuItem = new System.Windows.Forms.ToolStripMenuItem();
+            this.contextMenuStripView = new XenAdmin.Controls.NonReopeningContextMenuStrip(this.components);
+            this.toolStripButtonListView = new System.Windows.Forms.ToolStripMenuItem();
+            this.toolStripButtonTreeView = new System.Windows.Forms.ToolStripMenuItem();
+            this.toolStripSeparatorView = new System.Windows.Forms.ToolStripSeparator();
+            this.toolStripMenuItemScheduledSnapshots = new System.Windows.Forms.ToolStripMenuItem();
+            this.pageContainerPanel.SuspendLayout();
+            this.GeneralTableLayoutPanel.SuspendLayout();
+            this.contentTableLayoutPanel.SuspendLayout();
+            this.panelPropertiesColumn.SuspendLayout();
+            this.panelVMPP.SuspendLayout();
+            ((System.ComponentModel.ISupportInitialize)(this.pictureBoxVMPPInfo)).BeginInit();
+            this.propertiesGroupBox.SuspendLayout();
+            this.propertiesTableLayoutPanel.SuspendLayout();
+            this.tableLayoutPanelSimpleSelection.SuspendLayout();
+            this.shadowPanel1.SuspendLayout();
+            ((System.ComponentModel.ISupportInitialize)(this.screenshotPictureBox)).BeginInit();
+            this.viewPanel.SuspendLayout();
+            this.tableLayoutPanel2.SuspendLayout();
+            this.toolTipContainerRevertButton.SuspendLayout();
+            this.contextMenuStrip.SuspendLayout();
+            ((System.ComponentModel.ISupportInitialize)(this.dataGridView)).BeginInit();
+            this.tableLayoutPanelMultipleSelection.SuspendLayout();
+            this.saveMenuStrip.SuspendLayout();
+            this.contextMenuStripView.SuspendLayout();
+            this.SuspendLayout();
+            // 
+            // pageContainerPanel
+            // 
+            this.pageContainerPanel.Controls.Add(this.GeneralTableLayoutPanel);
+            resources.ApplyResources(this.pageContainerPanel, "pageContainerPanel");
+            // 
+            // GeneralTableLayoutPanel
+            // 
+            resources.ApplyResources(this.GeneralTableLayoutPanel, "GeneralTableLayoutPanel");
+            this.GeneralTableLayoutPanel.BackColor = System.Drawing.Color.Transparent;
+            this.GeneralTableLayoutPanel.Controls.Add(this.contentTableLayoutPanel, 0, 1);
+            this.GeneralTableLayoutPanel.Controls.Add(this.tableLayoutPanel2, 0, 0);
+            this.GeneralTableLayoutPanel.Name = "GeneralTableLayoutPanel";
+            // 
+            // contentTableLayoutPanel
+            // 
+            resources.ApplyResources(this.contentTableLayoutPanel, "contentTableLayoutPanel");
+            this.contentTableLayoutPanel.Controls.Add(this.panelPropertiesColumn, 1, 0);
+            this.contentTableLayoutPanel.Controls.Add(this.viewPanel, 0, 0);
+            this.contentTableLayoutPanel.Name = "contentTableLayoutPanel";
+            // 
+            // panelPropertiesColumn
+            // 
+            this.panelPropertiesColumn.Controls.Add(this.panelVMPP);
+            this.panelPropertiesColumn.Controls.Add(this.propertiesGroupBox);
+            resources.ApplyResources(this.panelPropertiesColumn, "panelPropertiesColumn");
+            this.panelPropertiesColumn.Name = "panelPropertiesColumn";
+            // 
+            // panelVMPP
+            // 
+            resources.ApplyResources(this.panelVMPP, "panelVMPP");
+            this.panelVMPP.Controls.Add(this.linkLabelVMPPInfo);
+            this.panelVMPP.Controls.Add(this.labelVMPPInfo);
+            this.panelVMPP.Controls.Add(this.pictureBoxVMPPInfo);
+            this.panelVMPP.Name = "panelVMPP";
+            // 
+            // linkLabelVMPPInfo
+            // 
+            resources.ApplyResources(this.linkLabelVMPPInfo, "linkLabelVMPPInfo");
+            this.linkLabelVMPPInfo.Name = "linkLabelVMPPInfo";
+            this.linkLabelVMPPInfo.TabStop = true;
+            this.linkLabelVMPPInfo.LinkClicked += new System.Windows.Forms.LinkLabelLinkClickedEventHandler(this.linkLabelVMPPInfo_Click);
+            // 
+            // labelVMPPInfo
+            // 
+            resources.ApplyResources(this.labelVMPPInfo, "labelVMPPInfo");
+            this.labelVMPPInfo.AutoEllipsis = true;
+            this.labelVMPPInfo.Name = "labelVMPPInfo";
+            // 
+            // pictureBoxVMPPInfo
+            // 
+            this.pictureBoxVMPPInfo.Image = global::XenAdmin.Properties.Resources._000_Alert2_h32bit_16;
+            resources.ApplyResources(this.pictureBoxVMPPInfo, "pictureBoxVMPPInfo");
+            this.pictureBoxVMPPInfo.Name = "pictureBoxVMPPInfo";
+            this.pictureBoxVMPPInfo.TabStop = false;
+            // 
+            // propertiesGroupBox
+            // 
+            resources.ApplyResources(this.propertiesGroupBox, "propertiesGroupBox");
+            this.propertiesGroupBox.Controls.Add(this.propertiesTableLayoutPanel);
+            this.propertiesGroupBox.Name = "propertiesGroupBox";
+            this.propertiesGroupBox.TabStop = false;
+            // 
+            // propertiesTableLayoutPanel
+            // 
+            resources.ApplyResources(this.propertiesTableLayoutPanel, "propertiesTableLayoutPanel");
+            this.propertiesTableLayoutPanel.Controls.Add(this.tableLayoutPanelSimpleSelection, 0, 2);
+            this.propertiesTableLayoutPanel.Controls.Add(this.propertiesButton, 0, 3);
+            this.propertiesTableLayoutPanel.Controls.Add(this.nameLabel, 0, 1);
+            this.propertiesTableLayoutPanel.Controls.Add(this.shadowPanel1, 0, 0);
+            this.propertiesTableLayoutPanel.Name = "propertiesTableLayoutPanel";
+            // 
+            // tableLayoutPanelSimpleSelection
+            // 
+            resources.ApplyResources(this.tableLayoutPanelSimpleSelection, "tableLayoutPanelSimpleSelection");
+            this.tableLayoutPanelSimpleSelection.Controls.Add(this.folderLabel, 1, 4);
+            this.tableLayoutPanelSimpleSelection.Controls.Add(this.sizeLabel, 1, 2);
+            this.tableLayoutPanelSimpleSelection.Controls.Add(this.tagsLabel, 1, 3);
+            this.tableLayoutPanelSimpleSelection.Controls.Add(this.descriptionLabel, 1, 0);
+            this.tableLayoutPanelSimpleSelection.Controls.Add(this.label1, 0, 0);
+            this.tableLayoutPanelSimpleSelection.Controls.Add(this.sizeTitleLabel, 0, 2);
+            this.tableLayoutPanelSimpleSelection.Controls.Add(this.folderTitleLabel, 0, 4);
+            this.tableLayoutPanelSimpleSelection.Controls.Add(this.tagsTitleLabel, 0, 3);
+            this.tableLayoutPanelSimpleSelection.Controls.Add(this.customFieldTitle1, 0, 5);
+            this.tableLayoutPanelSimpleSelection.Controls.Add(this.customFieldContent1, 1, 5);
+            this.tableLayoutPanelSimpleSelection.Controls.Add(this.customFieldTitle2, 0, 6);
+            this.tableLayoutPanelSimpleSelection.Controls.Add(this.customFieldContent2, 1, 6);
+            this.tableLayoutPanelSimpleSelection.Controls.Add(this.labelModeTitle, 0, 1);
+            this.tableLayoutPanelSimpleSelection.Controls.Add(this.labelMode, 1, 1);
+            this.tableLayoutPanelSimpleSelection.Name = "tableLayoutPanelSimpleSelection";
+            // 
+            // folderLabel
+            // 
+            this.folderLabel.AutoEllipsis = true;
+            resources.ApplyResources(this.folderLabel, "folderLabel");
+            this.folderLabel.Name = "folderLabel";
+            this.folderLabel.UseMnemonic = false;
+            // 
+            // sizeLabel
+            // 
+            resources.ApplyResources(this.sizeLabel, "sizeLabel");
+            this.sizeLabel.Name = "sizeLabel";
+            this.sizeLabel.UseMnemonic = false;
+            // 
+            // tagsLabel
+            // 
+            this.tagsLabel.AutoEllipsis = true;
+            resources.ApplyResources(this.tagsLabel, "tagsLabel");
+            this.tagsLabel.Name = "tagsLabel";
+            this.tagsLabel.UseMnemonic = false;
+            // 
+            // descriptionLabel
+            // 
+            this.descriptionLabel.AutoEllipsis = true;
+            resources.ApplyResources(this.descriptionLabel, "descriptionLabel");
+            this.descriptionLabel.Name = "descriptionLabel";
+            this.descriptionLabel.UseMnemonic = false;
+            // 
+            // label1
+            // 
+            resources.ApplyResources(this.label1, "label1");
+            this.label1.Name = "label1";
+            this.label1.UseMnemonic = false;
+            // 
+            // sizeTitleLabel
+            // 
+            resources.ApplyResources(this.sizeTitleLabel, "sizeTitleLabel");
+            this.sizeTitleLabel.Name = "sizeTitleLabel";
+            this.sizeTitleLabel.UseMnemonic = false;
+            // 
+            // folderTitleLabel
+            // 
+            resources.ApplyResources(this.folderTitleLabel, "folderTitleLabel");
+            this.folderTitleLabel.Name = "folderTitleLabel";
+            this.folderTitleLabel.UseMnemonic = false;
+            // 
+            // tagsTitleLabel
+            // 
+            resources.ApplyResources(this.tagsTitleLabel, "tagsTitleLabel");
+            this.tagsTitleLabel.Name = "tagsTitleLabel";
+            this.tagsTitleLabel.UseMnemonic = false;
+            // 
+            // customFieldTitle1
+            // 
+            resources.ApplyResources(this.customFieldTitle1, "customFieldTitle1");
+            this.customFieldTitle1.Name = "customFieldTitle1";
+            this.customFieldTitle1.UseMnemonic = false;
+            // 
+            // customFieldContent1
+            // 
+            resources.ApplyResources(this.customFieldContent1, "customFieldContent1");
+            this.customFieldContent1.Name = "customFieldContent1";
+            this.customFieldContent1.UseMnemonic = false;
+            // 
+            // customFieldTitle2
+            // 
+            resources.ApplyResources(this.customFieldTitle2, "customFieldTitle2");
+            this.customFieldTitle2.Name = "customFieldTitle2";
+            this.customFieldTitle2.UseMnemonic = false;
+            // 
+            // customFieldContent2
+            // 
+            resources.ApplyResources(this.customFieldContent2, "customFieldContent2");
+            this.customFieldContent2.Name = "customFieldContent2";
+            this.customFieldContent2.UseMnemonic = false;
+            // 
+            // labelModeTitle
+            // 
+            resources.ApplyResources(this.labelModeTitle, "labelModeTitle");
+            this.labelModeTitle.Name = "labelModeTitle";
+            this.labelModeTitle.UseMnemonic = false;
+            // 
+            // labelMode
+            // 
+            resources.ApplyResources(this.labelMode, "labelMode");
+            this.labelMode.Name = "labelMode";
+            // 
+            // propertiesButton
+            // 
+            resources.ApplyResources(this.propertiesButton, "propertiesButton");
+            this.propertiesButton.Name = "propertiesButton";
+            this.propertiesButton.UseVisualStyleBackColor = true;
+            this.propertiesButton.Click += new System.EventHandler(this.propertiesButton_Click);
+            // 
+            // nameLabel
+            // 
+            this.nameLabel.AutoEllipsis = true;
+            resources.ApplyResources(this.nameLabel, "nameLabel");
+            this.nameLabel.Name = "nameLabel";
+            this.nameLabel.UseMnemonic = false;
+            // 
+            // shadowPanel1
+            // 
+            resources.ApplyResources(this.shadowPanel1, "shadowPanel1");
+            this.shadowPanel1.BorderColor = System.Drawing.Color.Empty;
+            this.shadowPanel1.Controls.Add(this.screenshotPictureBox);
+            this.shadowPanel1.Name = "shadowPanel1";
+            this.shadowPanel1.PanelColor = System.Drawing.Color.Empty;
+            // 
+            // screenshotPictureBox
+            // 
+            this.screenshotPictureBox.Cursor = System.Windows.Forms.Cursors.Hand;
+            resources.ApplyResources(this.screenshotPictureBox, "screenshotPictureBox");
+            this.screenshotPictureBox.Name = "screenshotPictureBox";
+            this.screenshotPictureBox.TabStop = false;
+            this.screenshotPictureBox.Click += new System.EventHandler(this.screenshotPictureBox_Click);
+            // 
+            // viewPanel
+            // 
+            this.viewPanel.Controls.Add(this.snapshotTreeView);
+            resources.ApplyResources(this.viewPanel, "viewPanel");
+            this.viewPanel.Name = "viewPanel";
+            // 
+            // snapshotTreeView
+            // 
+            resources.ApplyResources(this.snapshotTreeView, "snapshotTreeView");
+            this.snapshotTreeView.AllowDrop = true;
+            this.snapshotTreeView.AutoArrange = false;
+            this.snapshotTreeView.BackgroundImageTiled = true;
+            this.snapshotTreeView.GridLines = true;
+            this.snapshotTreeView.HeaderStyle = System.Windows.Forms.ColumnHeaderStyle.None;
+            this.snapshotTreeView.HGap = 42;
+            this.snapshotTreeView.HideSelection = false;
+            this.snapshotTreeView.LinkLineColor = System.Drawing.SystemColors.ActiveBorder;
+            this.snapshotTreeView.Name = "snapshotTreeView";
+            this.snapshotTreeView.OwnerDraw = true;
+            this.snapshotTreeView.ShowGroups = false;
+            this.snapshotTreeView.ShowItemToolTips = true;
+            this.snapshotTreeView.TileSize = new System.Drawing.Size(80, 60);
+            this.snapshotTreeView.UseCompatibleStateImageBehavior = false;
+            this.snapshotTreeView.VGap = 50;
+            this.snapshotTreeView.ItemDrag += new System.Windows.Forms.ItemDragEventHandler(this.snapshotTreeView_ItemDrag);
+            this.snapshotTreeView.SelectedIndexChanged += new System.EventHandler(this.view_SelectionChanged);
+            this.snapshotTreeView.DragDrop += new System.Windows.Forms.DragEventHandler(this.snapshotTreeView_DragDrop);
+            this.snapshotTreeView.DragEnter += new System.Windows.Forms.DragEventHandler(this.snapshotTreeView_DragEnter);
+            this.snapshotTreeView.DragOver += new System.Windows.Forms.DragEventHandler(this.snapshotTreeView_DragOver);
+            this.snapshotTreeView.Enter += new System.EventHandler(this.snapshotTreeView_Enter);
+            this.snapshotTreeView.Leave += new System.EventHandler(this.snapshotTreeView_Leave);
+            this.snapshotTreeView.MouseDoubleClick += new System.Windows.Forms.MouseEventHandler(this.snapshotTreeView1_MouseDoubleClick);
+            this.snapshotTreeView.MouseDown += new System.Windows.Forms.MouseEventHandler(this.snapshotTreeView_MouseClick);
+            this.snapshotTreeView.MouseMove += new System.Windows.Forms.MouseEventHandler(this.snapshotTreeView_MouseMove);
+            // 
+            // tableLayoutPanel2
+            // 
+            resources.ApplyResources(this.tableLayoutPanel2, "tableLayoutPanel2");
+            this.tableLayoutPanel2.Controls.Add(this.newSnapshotButton, 0, 0);
+            this.tableLayoutPanel2.Controls.Add(this.toolTipContainerRevertButton, 1, 0);
+            this.tableLayoutPanel2.Controls.Add(this.buttonView, 4, 0);
+            this.tableLayoutPanel2.Controls.Add(this.saveButton, 2, 0);
+            this.tableLayoutPanel2.Controls.Add(this.deleteButton, 3, 0);
+            this.tableLayoutPanel2.Controls.Add(this.chevronButton1, 6, 0);
+            this.tableLayoutPanel2.Name = "tableLayoutPanel2";
+            // 
+            // newSnapshotButton
+            // 
+            resources.ApplyResources(this.newSnapshotButton, "newSnapshotButton");
+            this.newSnapshotButton.Name = "newSnapshotButton";
+            this.newSnapshotButton.UseVisualStyleBackColor = true;
+            this.newSnapshotButton.Click += new System.EventHandler(this.takeSnapshotToolStripButton_Click);
+            // 
+            // toolTipContainerRevertButton
+            // 
+            this.toolTipContainerRevertButton.Controls.Add(this.revertButton);
+            resources.ApplyResources(this.toolTipContainerRevertButton, "toolTipContainerRevertButton");
+            this.toolTipContainerRevertButton.Name = "toolTipContainerRevertButton";
+            this.toolTipContainerRevertButton.TabStop = true;
+            // 
+            // revertButton
+            // 
+            resources.ApplyResources(this.revertButton, "revertButton");
+            this.revertButton.Name = "revertButton";
+            this.revertButton.UseVisualStyleBackColor = true;
+            this.revertButton.Click += new System.EventHandler(this.revertButton_Click);
+            // 
+            // buttonView
+            // 
+            this.buttonView.Image = global::XenAdmin.Properties.Resources.expanded_triangle;
+            resources.ApplyResources(this.buttonView, "buttonView");
+            this.buttonView.Name = "buttonView";
+            this.buttonView.UseVisualStyleBackColor = true;
+            this.buttonView.Click += new System.EventHandler(this.button1_Click);
+            // 
+            // saveButton
+            // 
+            this.saveButton.Image = global::XenAdmin.Properties.Resources.expanded_triangle;
+            resources.ApplyResources(this.saveButton, "saveButton");
+            this.saveButton.Name = "saveButton";
+            this.saveButton.UseVisualStyleBackColor = true;
+            this.saveButton.Click += new System.EventHandler(this.saveButton_Click);
+            // 
+            // deleteButton
+            // 
+            resources.ApplyResources(this.deleteButton, "deleteButton");
+            this.deleteButton.Name = "deleteButton";
+            this.deleteButton.UseVisualStyleBackColor = true;
+            this.deleteButton.Click += new System.EventHandler(this.deleteButton_Click);
+            // 
+            // chevronButton1
+            // 
+            resources.ApplyResources(this.chevronButton1, "chevronButton1");
+            this.chevronButton1.Cursor = System.Windows.Forms.Cursors.Default;
+            this.chevronButton1.Image = ((System.Drawing.Image)(resources.GetObject("chevronButton1.Image")));
+            this.chevronButton1.Name = "chevronButton1";
+            this.chevronButton1.ButtonClick += new System.EventHandler(this.chevronButton1_ButtonClick);
+            this.chevronButton1.KeyDown += new System.Windows.Forms.KeyEventHandler(this.chevronButton1_KeyDown);
+            // 
+            // contextMenuStrip
+            // 
+            this.contextMenuStrip.ImageScalingSize = new System.Drawing.Size(20, 20);
+            this.contextMenuStrip.Items.AddRange(new System.Windows.Forms.ToolStripItem[] {
+            this.TakeSnapshotToolStripMenuItem,
+            this.revertToolStripMenuItem,
+            this.saveVMToolStripSeparator,
+            this.saveVMToolStripMenuItem,
+            this.saveTemplateToolStripMenuItem,
+            this.exportToolStripMenuItem,
+            this.archiveToolStripMenuItem,
+            this.separatorDeleteToolStripSeparator,
+            this.viewToolStripMenuItem,
+            this.sortByToolStripMenuItem,
+            this.sortToolStripSeparator,
+            this.deleteToolStripMenuItem,
+            this.propertiesToolStripMenuItem});
+            this.contextMenuStrip.Name = "contextMenuStrip1";
+            resources.ApplyResources(this.contextMenuStrip, "contextMenuStrip");
+            this.contextMenuStrip.Opening += new System.ComponentModel.CancelEventHandler(this.contextMenuStrip_Opening);
+            // 
+            // TakeSnapshotToolStripMenuItem
+            // 
+            this.TakeSnapshotToolStripMenuItem.Name = "TakeSnapshotToolStripMenuItem";
+            resources.ApplyResources(this.TakeSnapshotToolStripMenuItem, "TakeSnapshotToolStripMenuItem");
+            this.TakeSnapshotToolStripMenuItem.Click += new System.EventHandler(this.takeSnapshotToolStripButton_Click);
+            // 
+            // revertToolStripMenuItem
+            // 
+            this.revertToolStripMenuItem.Name = "revertToolStripMenuItem";
+            resources.ApplyResources(this.revertToolStripMenuItem, "revertToolStripMenuItem");
+            this.revertToolStripMenuItem.Click += new System.EventHandler(this.restoreToolStripButton_Click);
+            // 
+            // saveVMToolStripSeparator
+            // 
+            this.saveVMToolStripSeparator.Name = "saveVMToolStripSeparator";
+            resources.ApplyResources(this.saveVMToolStripSeparator, "saveVMToolStripSeparator");
+            // 
+            // saveVMToolStripMenuItem
+            // 
+            this.saveVMToolStripMenuItem.Name = "saveVMToolStripMenuItem";
+            resources.ApplyResources(this.saveVMToolStripMenuItem, "saveVMToolStripMenuItem");
+            this.saveVMToolStripMenuItem.Click += new System.EventHandler(this.saveAsAVirtualMachineToolStripMenuItem_Click);
+            // 
+            // saveTemplateToolStripMenuItem
+            // 
+            this.saveTemplateToolStripMenuItem.Name = "saveTemplateToolStripMenuItem";
+            resources.ApplyResources(this.saveTemplateToolStripMenuItem, "saveTemplateToolStripMenuItem");
+            this.saveTemplateToolStripMenuItem.Click += new System.EventHandler(this.saveAsATemplateToolStripMenuItem_Click);
+            // 
+            // exportToolStripMenuItem
+            // 
+            this.exportToolStripMenuItem.Name = "exportToolStripMenuItem";
+            resources.ApplyResources(this.exportToolStripMenuItem, "exportToolStripMenuItem");
+            this.exportToolStripMenuItem.Click += new System.EventHandler(this.exportSnapshotToolStripMenuItem_Click);
+            // 
+            // archiveToolStripMenuItem
+            // 
+            this.archiveToolStripMenuItem.Name = "archiveToolStripMenuItem";
+            resources.ApplyResources(this.archiveToolStripMenuItem, "archiveToolStripMenuItem");
+            this.archiveToolStripMenuItem.Click += new System.EventHandler(this.archiveToolStripMenuItem_Click);
+            // 
+            // separatorDeleteToolStripSeparator
+            // 
+            this.separatorDeleteToolStripSeparator.Name = "separatorDeleteToolStripSeparator";
+            resources.ApplyResources(this.separatorDeleteToolStripSeparator, "separatorDeleteToolStripSeparator");
+            // 
+            // viewToolStripMenuItem
+            // 
+            this.viewToolStripMenuItem.Name = "viewToolStripMenuItem";
+            resources.ApplyResources(this.viewToolStripMenuItem, "viewToolStripMenuItem");
+            // 
+            // sortByToolStripMenuItem
+            // 
+            this.sortByToolStripMenuItem.DropDownItems.AddRange(new System.Windows.Forms.ToolStripItem[] {
+            this.sortByNameToolStripMenuItem,
+            this.sortByCreatedOnToolStripMenuItem,
+            this.sortBySizeToolStripMenuItem,
+            this.sortByTypeToolStripMenuItem});
+            this.sortByToolStripMenuItem.Name = "sortByToolStripMenuItem";
+            resources.ApplyResources(this.sortByToolStripMenuItem, "sortByToolStripMenuItem");
+            // 
+            // sortByNameToolStripMenuItem
+            // 
+            this.sortByNameToolStripMenuItem.Name = "sortByNameToolStripMenuItem";
+            resources.ApplyResources(this.sortByNameToolStripMenuItem, "sortByNameToolStripMenuItem");
+            this.sortByNameToolStripMenuItem.Click += new System.EventHandler(this.sortByToolStripMenuItem_Click);
+            // 
+            // sortByCreatedOnToolStripMenuItem
+            // 
+            this.sortByCreatedOnToolStripMenuItem.Name = "sortByCreatedOnToolStripMenuItem";
+            resources.ApplyResources(this.sortByCreatedOnToolStripMenuItem, "sortByCreatedOnToolStripMenuItem");
+            this.sortByCreatedOnToolStripMenuItem.Click += new System.EventHandler(this.sortByToolStripMenuItem_Click);
+            // 
+            // sortBySizeToolStripMenuItem
+            // 
+            this.sortBySizeToolStripMenuItem.Name = "sortBySizeToolStripMenuItem";
+            resources.ApplyResources(this.sortBySizeToolStripMenuItem, "sortBySizeToolStripMenuItem");
+            this.sortBySizeToolStripMenuItem.Click += new System.EventHandler(this.sortByToolStripMenuItem_Click);
+            // 
+            // sortByTypeToolStripMenuItem
+            // 
+            this.sortByTypeToolStripMenuItem.Name = "sortByTypeToolStripMenuItem";
+            resources.ApplyResources(this.sortByTypeToolStripMenuItem, "sortByTypeToolStripMenuItem");
+            this.sortByTypeToolStripMenuItem.Click += new System.EventHandler(this.sortByToolStripMenuItem_Click);
+            // 
+            // sortToolStripSeparator
+            // 
+            this.sortToolStripSeparator.Name = "sortToolStripSeparator";
+            resources.ApplyResources(this.sortToolStripSeparator, "sortToolStripSeparator");
+            // 
+            // deleteToolStripMenuItem
+            // 
+            this.deleteToolStripMenuItem.Name = "deleteToolStripMenuItem";
+            resources.ApplyResources(this.deleteToolStripMenuItem, "deleteToolStripMenuItem");
+            this.deleteToolStripMenuItem.Click += new System.EventHandler(this.deleteToolStripButton_Click);
+            // 
+            // propertiesToolStripMenuItem
+            // 
+            this.propertiesToolStripMenuItem.Name = "propertiesToolStripMenuItem";
+            resources.ApplyResources(this.propertiesToolStripMenuItem, "propertiesToolStripMenuItem");
+            this.propertiesToolStripMenuItem.Click += new System.EventHandler(this.propertiesButton_Click);
+            // 
+            // dataGridView
+            // 
+            this.dataGridView.AllowUserToAddRows = false;
+            this.dataGridView.AllowUserToDeleteRows = false;
+            this.dataGridView.AllowUserToOrderColumns = true;
+            this.dataGridView.AllowUserToResizeRows = false;
+            this.dataGridView.BackgroundColor = System.Drawing.Color.White;
+            this.dataGridView.ColumnHeadersBorderStyle = System.Windows.Forms.DataGridViewHeaderBorderStyle.None;
+            dataGridViewCellStyle1.Alignment = System.Windows.Forms.DataGridViewContentAlignment.MiddleLeft;
+            dataGridViewCellStyle1.BackColor = System.Drawing.SystemColors.Control;
+            dataGridViewCellStyle1.Font = new System.Drawing.Font("Microsoft Sans Serif", 8.25F, System.Drawing.FontStyle.Regular, System.Drawing.GraphicsUnit.Point, ((byte)(0)));
+            dataGridViewCellStyle1.ForeColor = System.Drawing.SystemColors.WindowText;
+            dataGridViewCellStyle1.SelectionBackColor = System.Drawing.SystemColors.ControlDarkDark;
+            dataGridViewCellStyle1.SelectionForeColor = System.Drawing.SystemColors.HighlightText;
+            dataGridViewCellStyle1.WrapMode = System.Windows.Forms.DataGridViewTriState.True;
+            this.dataGridView.ColumnHeadersDefaultCellStyle = dataGridViewCellStyle1;
+            this.dataGridView.ColumnHeadersHeightSizeMode = System.Windows.Forms.DataGridViewColumnHeadersHeightSizeMode.DisableResizing;
+            this.dataGridView.Columns.AddRange(new System.Windows.Forms.DataGridViewColumn[] {
+            this.Live,
+            this.Snapshot,
+            this.Date,
+            this.size,
+            this.tags,
+            this.description});
+            resources.ApplyResources(this.dataGridView, "dataGridView");
+            this.dataGridView.Name = "dataGridView";
+            this.dataGridView.ReadOnly = true;
+            this.dataGridView.RowHeadersVisible = false;
+            this.dataGridView.SelectionMode = System.Windows.Forms.DataGridViewSelectionMode.FullRowSelect;
+            this.dataGridView.SelectionChanged += new System.EventHandler(this.view_SelectionChanged);
+            this.dataGridView.MouseClick += new System.Windows.Forms.MouseEventHandler(this.dataGridView_MouseClick);
+            // 
+            // Live
+            // 
+            this.Live.AutoSizeMode = System.Windows.Forms.DataGridViewAutoSizeColumnMode.DisplayedCells;
+            resources.ApplyResources(this.Live, "Live");
+            this.Live.Name = "Live";
+            this.Live.ReadOnly = true;
+            this.Live.Resizable = System.Windows.Forms.DataGridViewTriState.True;
+            // 
+            // Snapshot
+            // 
+            this.Snapshot.AutoSizeMode = System.Windows.Forms.DataGridViewAutoSizeColumnMode.DisplayedCells;
+            resources.ApplyResources(this.Snapshot, "Snapshot");
+            this.Snapshot.Name = "Snapshot";
+            this.Snapshot.ReadOnly = true;
+            this.Snapshot.Resizable = System.Windows.Forms.DataGridViewTriState.True;
+            // 
+            // Date
+            // 
+            this.Date.AutoSizeMode = System.Windows.Forms.DataGridViewAutoSizeColumnMode.DisplayedCells;
+            resources.ApplyResources(this.Date, "Date");
+            this.Date.Name = "Date";
+            this.Date.ReadOnly = true;
+            this.Date.Resizable = System.Windows.Forms.DataGridViewTriState.True;
+            // 
+            // size
+            // 
+            this.size.AutoSizeMode = System.Windows.Forms.DataGridViewAutoSizeColumnMode.DisplayedCells;
+            dataGridViewCellStyle2.Alignment = System.Windows.Forms.DataGridViewContentAlignment.MiddleRight;
+            this.size.DefaultCellStyle = dataGridViewCellStyle2;
+            resources.ApplyResources(this.size, "size");
+            this.size.Name = "size";
+            this.size.ReadOnly = true;
+            // 
+            // tags
+            // 
+            this.tags.AutoSizeMode = System.Windows.Forms.DataGridViewAutoSizeColumnMode.DisplayedCells;
+            resources.ApplyResources(this.tags, "tags");
+            this.tags.Name = "tags";
+            this.tags.ReadOnly = true;
+            this.tags.SortMode = System.Windows.Forms.DataGridViewColumnSortMode.NotSortable;
+            // 
+            // description
+            // 
+            this.description.AutoSizeMode = System.Windows.Forms.DataGridViewAutoSizeColumnMode.Fill;
+            resources.ApplyResources(this.description, "description");
+            this.description.Name = "description";
+            this.description.ReadOnly = true;
+            this.description.SortMode = System.Windows.Forms.DataGridViewColumnSortMode.NotSortable;
+            // 
+            // dateLabel
+            // 
+            resources.ApplyResources(this.dateLabel, "dateLabel");
+            this.dateLabel.Name = "dateLabel";
+            // 
+            // tableLayoutPanelMultipleSelection
+            // 
+            resources.ApplyResources(this.tableLayoutPanelMultipleSelection, "tableLayoutPanelMultipleSelection");
+            this.tableLayoutPanelMultipleSelection.Controls.Add(this.multipleSelectionTags, 1, 1);
+            this.tableLayoutPanelMultipleSelection.Controls.Add(this.multipleSelectionTotalSize, 1, 0);
+            this.tableLayoutPanelMultipleSelection.Controls.Add(this.label6, 0, 0);
+            this.tableLayoutPanelMultipleSelection.Controls.Add(this.label7, 0, 1);
+            this.tableLayoutPanelMultipleSelection.Name = "tableLayoutPanelMultipleSelection";
+            // 
+            // multipleSelectionTags
+            // 
+            resources.ApplyResources(this.multipleSelectionTags, "multipleSelectionTags");
+            this.multipleSelectionTags.Name = "multipleSelectionTags";
+            // 
+            // multipleSelectionTotalSize
+            // 
+            resources.ApplyResources(this.multipleSelectionTotalSize, "multipleSelectionTotalSize");
+            this.multipleSelectionTotalSize.Name = "multipleSelectionTotalSize";
+            // 
+            // label6
+            // 
+            resources.ApplyResources(this.label6, "label6");
+            this.label6.Name = "label6";
+            // 
+            // label7
+            // 
+            resources.ApplyResources(this.label7, "label7");
+            this.label7.Name = "label7";
+            // 
+            // saveMenuStrip
+            // 
+            this.saveMenuStrip.ImageScalingSize = new System.Drawing.Size(20, 20);
+            this.saveMenuStrip.Items.AddRange(new System.Windows.Forms.ToolStripItem[] {
+            this.saveAsVMToolStripMenuItem,
+            this.toolStripSeparator2,
+            this.saveAsTemplateToolStripMenuItem,
+            this.exportAsBackupToolStripMenuItem,
+            this.archiveSnapshotNowToolStripMenuItem});
+            this.saveMenuStrip.Name = "saveMenuStrip";
+            resources.ApplyResources(this.saveMenuStrip, "saveMenuStrip");
+            this.saveMenuStrip.Opening += new System.ComponentModel.CancelEventHandler(this.saveMenuStrip_Opening);
+            // 
+            // saveAsVMToolStripMenuItem
+            // 
+            this.saveAsVMToolStripMenuItem.Name = "saveAsVMToolStripMenuItem";
+            resources.ApplyResources(this.saveAsVMToolStripMenuItem, "saveAsVMToolStripMenuItem");
+            this.saveAsVMToolStripMenuItem.Click += new System.EventHandler(this.toolStripMenuItem1_Click);
+            // 
+            // toolStripSeparator2
+            // 
+            this.toolStripSeparator2.Name = "toolStripSeparator2";
+            resources.ApplyResources(this.toolStripSeparator2, "toolStripSeparator2");
+            // 
+            // saveAsTemplateToolStripMenuItem
+            // 
+            this.saveAsTemplateToolStripMenuItem.DisplayStyle = System.Windows.Forms.ToolStripItemDisplayStyle.Text;
+            this.saveAsTemplateToolStripMenuItem.Name = "saveAsTemplateToolStripMenuItem";
+            resources.ApplyResources(this.saveAsTemplateToolStripMenuItem, "saveAsTemplateToolStripMenuItem");
+            this.saveAsTemplateToolStripMenuItem.Click += new System.EventHandler(this.saveAsTemplateToolStripMenuItem_Click);
+            // 
+            // exportAsBackupToolStripMenuItem
+            // 
+            this.exportAsBackupToolStripMenuItem.Name = "exportAsBackupToolStripMenuItem";
+            resources.ApplyResources(this.exportAsBackupToolStripMenuItem, "exportAsBackupToolStripMenuItem");
+            this.exportAsBackupToolStripMenuItem.Click += new System.EventHandler(this.exportAsBackupToolStripMenuItem_Click);
+            // 
+            // archiveSnapshotNowToolStripMenuItem
+            // 
+            this.archiveSnapshotNowToolStripMenuItem.Name = "archiveSnapshotNowToolStripMenuItem";
+            resources.ApplyResources(this.archiveSnapshotNowToolStripMenuItem, "archiveSnapshotNowToolStripMenuItem");
+            this.archiveSnapshotNowToolStripMenuItem.Click += new System.EventHandler(this.archiveToolStripMenuItem_Click);
+            // 
+            // contextMenuStripView
+            // 
+            this.contextMenuStripView.ImageScalingSize = new System.Drawing.Size(20, 20);
+            this.contextMenuStripView.Items.AddRange(new System.Windows.Forms.ToolStripItem[] {
+            this.toolStripButtonListView,
+            this.toolStripButtonTreeView,
+            this.toolStripSeparatorView,
+            this.toolStripMenuItemScheduledSnapshots});
+            this.contextMenuStripView.Name = "contextMenuStripView";
+            resources.ApplyResources(this.contextMenuStripView, "contextMenuStripView");
+            // 
+            // toolStripButtonListView
+            // 
+            this.toolStripButtonListView.Image = global::XenAdmin.Properties.Resources._000_ViewModeList_h32bit_16;
+            this.toolStripButtonListView.Name = "toolStripButtonListView";
+            resources.ApplyResources(this.toolStripButtonListView, "toolStripButtonListView");
+            this.toolStripButtonListView.Click += new System.EventHandler(this.gridToolStripMenuItem_Click);
+            // 
+            // toolStripButtonTreeView
+            // 
+            this.toolStripButtonTreeView.Image = global::XenAdmin.Properties.Resources._000_ViewModeTree_h32bit_16;
+            this.toolStripButtonTreeView.Name = "toolStripButtonTreeView";
+            resources.ApplyResources(this.toolStripButtonTreeView, "toolStripButtonTreeView");
+            this.toolStripButtonTreeView.Click += new System.EventHandler(this.treeToolStripMenuItem_Click);
+            // 
+            // toolStripSeparatorView
+            // 
+            this.toolStripSeparatorView.Name = "toolStripSeparatorView";
+            resources.ApplyResources(this.toolStripSeparatorView, "toolStripSeparatorView");
+            // 
+            // toolStripMenuItemScheduledSnapshots
+            // 
+            this.toolStripMenuItemScheduledSnapshots.Name = "toolStripMenuItemScheduledSnapshots";
+            resources.ApplyResources(this.toolStripMenuItemScheduledSnapshots, "toolStripMenuItemScheduledSnapshots");
+            this.toolStripMenuItemScheduledSnapshots.Click += new System.EventHandler(this.toolStripMenuItemScheduledSnapshots_Click);
+            // 
+            // SnapshotsPage
+            // 
+            resources.ApplyResources(this, "$this");
+            this.AutoScaleMode = System.Windows.Forms.AutoScaleMode.Dpi;
+            this.DoubleBuffered = true;
+            this.Name = "SnapshotsPage";
+            this.Controls.SetChildIndex(this.pageContainerPanel, 0);
+            this.pageContainerPanel.ResumeLayout(false);
+            this.pageContainerPanel.PerformLayout();
+            this.GeneralTableLayoutPanel.ResumeLayout(false);
+            this.GeneralTableLayoutPanel.PerformLayout();
+            this.contentTableLayoutPanel.ResumeLayout(false);
+            this.panelPropertiesColumn.ResumeLayout(false);
+            this.panelPropertiesColumn.PerformLayout();
+            this.panelVMPP.ResumeLayout(false);
+            this.panelVMPP.PerformLayout();
+            ((System.ComponentModel.ISupportInitialize)(this.pictureBoxVMPPInfo)).EndInit();
+            this.propertiesGroupBox.ResumeLayout(false);
+            this.propertiesGroupBox.PerformLayout();
+            this.propertiesTableLayoutPanel.ResumeLayout(false);
+            this.propertiesTableLayoutPanel.PerformLayout();
+            this.tableLayoutPanelSimpleSelection.ResumeLayout(false);
+            this.tableLayoutPanelSimpleSelection.PerformLayout();
+            this.shadowPanel1.ResumeLayout(false);
+            ((System.ComponentModel.ISupportInitialize)(this.screenshotPictureBox)).EndInit();
+            this.viewPanel.ResumeLayout(false);
+            this.tableLayoutPanel2.ResumeLayout(false);
+            this.tableLayoutPanel2.PerformLayout();
+            this.toolTipContainerRevertButton.ResumeLayout(false);
+            this.contextMenuStrip.ResumeLayout(false);
+            ((System.ComponentModel.ISupportInitialize)(this.dataGridView)).EndInit();
+            this.tableLayoutPanelMultipleSelection.ResumeLayout(false);
+            this.saveMenuStrip.ResumeLayout(false);
+            this.contextMenuStripView.ResumeLayout(false);
+            this.ResumeLayout(false);
+            this.PerformLayout();
+
+        }
+
+        #endregion
+
+        private System.Windows.Forms.DataGridView dataGridView;
+        private System.Windows.Forms.TableLayoutPanel GeneralTableLayoutPanel;
+        private SnapshotTreeView snapshotTreeView;
+        private Panel viewPanel;
+        private GroupBox propertiesGroupBox;
+        private TableLayoutPanel propertiesTableLayoutPanel;
+        private Label folderTitleLabel;
+        private Label tagsTitleLabel;
+        private Label sizeTitleLabel;
+        private Label dateLabel;
+        private Label descriptionLabel;
+        private Label nameLabel;
+        private Label sizeLabel;
+        private Button propertiesButton;
+        private Label folderLabel;
+        private ContextMenuStrip contextMenuStrip;
+        private ToolStripMenuItem deleteToolStripMenuItem;
+        private ToolStripMenuItem revertToolStripMenuItem;
+        private ToolStripMenuItem TakeSnapshotToolStripMenuItem;
+        private ToolStripMenuItem exportToolStripMenuItem;
+        private ToolStripSeparator separatorDeleteToolStripSeparator;
+        private ToolStripMenuItem propertiesToolStripMenuItem;
+        private ToolStripSeparator saveVMToolStripSeparator;
+        private ToolStripMenuItem saveVMToolStripMenuItem;
+        private ToolStripMenuItem saveTemplateToolStripMenuItem;
+        private Label tagsLabel;
+        private ToolStripMenuItem viewToolStripMenuItem;
+        private ToolStripMenuItem sortByToolStripMenuItem;
+        private ToolStripSeparator sortToolStripSeparator;
+        private ToolStripMenuItem sortByNameToolStripMenuItem;
+        private ToolStripMenuItem sortByCreatedOnToolStripMenuItem;
+        private ToolStripMenuItem sortBySizeToolStripMenuItem;
+        private ToolStripMenuItem sortByTypeToolStripMenuItem;
+        private Label label1;
+        private PictureBox screenshotPictureBox;
+        private TableLayoutPanel tableLayoutPanelSimpleSelection;
+        private TableLayoutPanel tableLayoutPanelMultipleSelection;
+        private Label multipleSelectionTags;
+        private Label multipleSelectionTotalSize;
+        private Label label6;
+        private Label label7;
+        private ShadowPanel shadowPanel1;
+        private TableLayoutPanel contentTableLayoutPanel;
+        private NonReopeningContextMenuStrip saveMenuStrip;
+        private ToolStripMenuItem saveAsTemplateToolStripMenuItem;
+        private ToolStripMenuItem saveAsVMToolStripMenuItem;
+        private TableLayoutPanel tableLayoutPanel2;
+        private ToolStripMenuItem exportAsBackupToolStripMenuItem;
+        private Button newSnapshotButton;
+        private Button revertButton;
+        private Button saveButton;
+        private Button deleteButton;
+        private Label customFieldTitle1;
+        private Label customFieldContent1;
+        private Label customFieldTitle2;
+        private Label customFieldContent2;
+        private ToolTipContainer toolTipContainerRevertButton;
+        private Label labelModeTitle;
+        private Label labelMode;
+        private ToolStripMenuItem archiveToolStripMenuItem;
+        private Panel panelPropertiesColumn;
+        private Panel panelVMPP;
+        private Label labelVMPPInfo;
+        private PictureBox pictureBoxVMPPInfo;
+        private LinkLabel linkLabelVMPPInfo;
+        private Button buttonView;
+        private NonReopeningContextMenuStrip contextMenuStripView;
+        private ToolStripMenuItem toolStripButtonListView;
+        private ToolStripMenuItem toolStripButtonTreeView;
+        private ToolStripSeparator toolStripSeparatorView;
+        private ToolStripMenuItem toolStripMenuItemScheduledSnapshots;
+        private ToolStripMenuItem archiveSnapshotNowToolStripMenuItem;
+        private ToolStripSeparator toolStripSeparator2;
+        private DataGridViewTextBoxColumn Live;
+        private DataGridViewTextBoxColumn Snapshot;
+        private DataGridViewTextBoxColumn Date;
+        private DataGridViewTextBoxColumn size;
+        private DataGridViewTextBoxColumn tags;
+        private DataGridViewTextBoxColumn description;
+        private ChevronButton chevronButton1;
+
+    }
+
+    internal class MySR : ToolStripSystemRenderer
+    {
+
+        public MySR() { }
+
+        protected override void OnRenderToolStripBorder(ToolStripRenderEventArgs e)
+        {
+            //base.OnRenderToolStripBorder(e);
+        }
+    } 
+}