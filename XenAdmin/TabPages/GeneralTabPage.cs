--- conflicted
+++ resolved
@@ -1,1900 +1,1897 @@
-﻿/* Copyright (c) Citrix Systems Inc. 
- * All rights reserved. 
- * 
- * Redistribution and use in source and binary forms, 
- * with or without modification, are permitted provided 
- * that the following conditions are met: 
- * 
- * *   Redistributions of source code must retain the above 
- *     copyright notice, this list of conditions and the 
- *     following disclaimer. 
- * *   Redistributions in binary form must reproduce the above 
- *     copyright notice, this list of conditions and the 
- *     following disclaimer in the documentation and/or other 
- *     materials provided with the distribution. 
- * 
- * THIS SOFTWARE IS PROVIDED BY THE COPYRIGHT HOLDERS AND 
- * CONTRIBUTORS "AS IS" AND ANY EXPRESS OR IMPLIED WARRANTIES, 
- * INCLUDING, BUT NOT LIMITED TO, THE IMPLIED WARRANTIES OF 
- * MERCHANTABILITY AND FITNESS FOR A PARTICULAR PURPOSE ARE 
- * DISCLAIMED. IN NO EVENT SHALL THE COPYRIGHT HOLDER OR 
- * CONTRIBUTORS BE LIABLE FOR ANY DIRECT, INDIRECT, INCIDENTAL, 
- * SPECIAL, EXEMPLARY, OR CONSEQUENTIAL DAMAGES (INCLUDING, 
- * BUT NOT LIMITED TO, PROCUREMENT OF SUBSTITUTE GOODS OR 
- * SERVICES; LOSS OF USE, DATA, OR PROFITS; OR BUSINESS 
- * INTERRUPTION) HOWEVER CAUSED AND ON ANY THEORY OF LIABILITY, 
- * WHETHER IN CONTRACT, STRICT LIABILITY, OR TORT (INCLUDING 
- * NEGLIGENCE OR OTHERWISE) ARISING IN ANY WAY OUT OF THE USE 
- * OF THIS SOFTWARE, EVEN IF ADVISED OF THE POSSIBILITY OF 
- * SUCH DAMAGE.
- */
-
-using System;
-using System.Collections.Generic;
-using System.ComponentModel;
-using System.Drawing;
-using System.Linq;
-using System.Windows.Forms;
-using XenAdmin.Controls;
-using XenAdmin.CustomFields;
-using XenAdmin.Model;
-using XenAPI;
-using XenAdmin.Core;
-using XenAdmin.Dialogs;
-using XenAdmin.SettingsPanels;
-using XenAdmin.Network;
-using XenAdmin.Commands;
-using System.Text;
-
-
-namespace XenAdmin.TabPages
-{
-    public partial class GeneralTabPage : BaseTabPage
-    {
-        private static readonly log4net.ILog log = log4net.LogManager.GetLogger(System.Reflection.MethodBase.GetCurrentMethod().DeclaringType);
-
-        private static readonly Dictionary<Type, List<PDSection>> _expandedSections = new Dictionary<Type, List<PDSection>>();
-
-        /// <summary>
-        /// Set when we need to do a rebuild, but we are not visible, to queue up a rebuild.
-        /// </summary>
-        private bool refreshNeeded = false;
-
-        private LicenseStatus licenseStatus;
-
-        private List<PDSection> sections;
-
-        public LicenseManagerLauncher LicenseLauncher { private get; set; }
-
-        public GeneralTabPage()
-        {
-            InitializeComponent();
-
-            VM_guest_metrics_CollectionChangedWithInvoke =
-                Program.ProgramInvokeHandler(VM_guest_metrics_CollectionChanged);
-            OtherConfigAndTagsWatcher.TagsChanged += new EventHandler(OtherConfigAndTagsWatcher_TagsChanged);
-            sections = new List<PDSection>();
-            foreach (Control control in panel2.Controls)
-            {
-                Panel p = control as Panel;
-                if (p == null)
-                    continue;
-
-                foreach (Control c in p.Controls)
-                {
-                    PDSection s = c as PDSection;
-                    if (s == null)
-                        continue;
-                    sections.Add(s);
-                    s.MaximumSize = new Size(900, 9999999);
-                    s.fixFirstColumnWidth(150);
-                    s.contentChangedSelection += s_contentChangedSelection;
-                    s.contentReceivedFocus += s_contentReceivedFocus;
-                }
-            }            
-        }
-
-        private void licenseStatus_ItemUpdated(object sender, EventArgs e)
-        {
-            if (pdSectionLicense == null)
-                return;
-
-            GeneralTabLicenseStatusStringifier ss = new GeneralTabLicenseStatusStringifier(licenseStatus);
-            Program.Invoke(Program.MainWindow, () => pdSectionLicense.UpdateEntryValueWithKey(
-                                            FriendlyName("host.license_params-expiry"),
-                                            ss.ExpiryDate, 
-                                            ss.ShowExpiryDate));
-
-            Program.Invoke(Program.MainWindow, () => pdSectionLicense.UpdateEntryValueWithKey(
-                                           Messages.LICENSE_STATUS,
-                                           ss.ExpiryStatus,
-                                           true));
-        }
-
-        void s_contentReceivedFocus(PDSection s)
-        {
-            scrollToSelectionIfNeeded(s);
-        }
-
-        void s_contentChangedSelection(PDSection s)
-        {
-            scrollToSelectionIfNeeded(s);
-        }
-
-        private void scrollToSelectionIfNeeded(PDSection s)
-        {
-            if (s.HasNoSelection())
-                return;
-
-            Rectangle selectedRowBounds = s.SelectedRowBounds;
-
-            // translate to the coordinates of the pdsection container panel (the one added for padding purposes)
-            selectedRowBounds.Offset(s.Parent.Location);
-
-            // Top edge visible?
-            if (panel2.ClientRectangle.Height - selectedRowBounds.Top > 0 && selectedRowBounds.Top > 0)
-            {
-                // Bottom edge visible?
-                if (panel2.ClientRectangle.Height - selectedRowBounds.Bottom > 0 && selectedRowBounds.Bottom > 0)
-                {
-                    // The entire selected row is in view, no need to move 
-                    return;
-                }
-            }
-
-            panel2.ForceScrollTo(s);
-        }
-
-        private void EditButton_Click(object sender, EventArgs e)
-        {
-            new PropertiesCommand(Program.MainWindow, xenObject).Execute();
-        }
-
-        private IXenObject xenObject;
-        public IXenObject XenObject
-        {
-            set
-            {
-                if (value == null)
-                    return;
-
-                SetupAnStartLicenseStatus(value);
-                if (xenObject != value)
-                {
-                    UnregisterHandlers();
-
-                    // special case for StorageLinkRepository, use its SR in this case.
-
-                    StorageLinkRepository slr = value as StorageLinkRepository;
-                    SR sr = slr != null ? slr.SR(ConnectionsManager.XenConnectionsCopy) : null;
-
-                    xenObject = sr ?? value;
-                    RegisterHandlers();
-                    BuildList();
-                    List<PDSection> listPDSections = null;
-                    if (_expandedSections.TryGetValue(xenObject.GetType(), out listPDSections))
-                        ResetExpandState(listPDSections);
-                    else
-                        ResetExpandState();
-                }
-                else
-                {
-                    BuildList();
-                }
-            }
-        }
-
-        private void SetupAnStartLicenseStatus(IXenObject xo)
-        {
-            licenseStatus = new LicenseStatus(xo);
-            licenseStatus.ItemUpdated += licenseStatus_ItemUpdated;
-            licenseStatus.BeginUpdate();
-        }
-
-        void s_ExpandedEventHandler(PDSection pdSection)
-        {
-            if (pdSection != null)
-            {
-                //Add to the expandedSections
-                List<PDSection> listSections;
-                if (_expandedSections.TryGetValue(xenObject.GetType(), out listSections))
-                {
-                    if (!listSections.Contains(pdSection) && pdSection.IsExpanded)
-                        listSections.Add(pdSection);
-                    else if (!pdSection.IsExpanded)
-                        listSections.Remove(pdSection);
-                }
-                else if (pdSection.IsExpanded)
-                {
-                    List<PDSection> list = new List<PDSection>();
-                    list.Add(pdSection);
-                    _expandedSections.Add(xenObject.GetType(), list);
-                }
-            }
-            SetStatesOfExpandingLinks();
-        }
-
-        private void ResetExpandState()
-        {
-            panel2.SuspendLayout();
-            foreach (PDSection s in sections)
-            {
-                s.Contract();
-            }
-            pdSectionGeneral.Expand();
-            panel2.ResumeLayout();
-        }
-        private void ResetExpandState(List<PDSection> expandedSections)
-        {
-            panel2.SuspendLayout();
-            foreach (PDSection s in sections)
-            {
-                if (expandedSections.Contains(s))
-                    s.Expand();
-                else
-                    s.Contract();
-            }
-            pdSectionGeneral.Expand();
-            panel2.ResumeLayout();
-        }
-
-        private void UnregisterHandlers()
-        {
-            if (xenObject != null)
-                xenObject.PropertyChanged -= PropertyChanged;
-
-            if (xenObject is Host)
-            {
-                Host host = xenObject as Host;
-
-                Host_metrics metric = xenObject.Connection.Resolve<Host_metrics>(host.metrics);
-                if (metric != null)
-                    metric.PropertyChanged -= PropertyChanged;
-            }
-            else if (xenObject is VM)
-            {
-                VM vm = xenObject as VM;
-
-                VM_metrics metric = vm.Connection.Resolve(vm.metrics);
-                if (metric != null)
-                    metric.PropertyChanged -= PropertyChanged;
-
-                VM_guest_metrics guestmetric = xenObject.Connection.Resolve(vm.guest_metrics);
-                if (guestmetric != null)
-                    guestmetric.PropertyChanged -= PropertyChanged;
-
-                vm.Connection.Cache.DeregisterCollectionChanged<VM_guest_metrics>(VM_guest_metrics_CollectionChangedWithInvoke);
-            }
-            else if (xenObject is SR)
-            {
-                SR sr = xenObject as SR;
-
-                foreach (PBD pbd in sr.Connection.ResolveAll(sr.PBDs))
-                {
-                    pbd.PropertyChanged -= PropertyChanged;
-                }
-            }
-            else if (xenObject is Pool)
-            {
-                xenObject.Connection.Cache.DeregisterBatchCollectionChanged<Pool_patch>(Pool_patch_BatchCollectionChanged);
-            }
-        }
-
-        void VM_guest_metrics_CollectionChanged(object sender, CollectionChangeEventArgs e)
-        {
-            if (!this.Visible)
-                return;
-            // Required to refresh the panel when the vm boots so we show the correct pv driver state and version
-            // Note this does NOT get called every 2s, just when the vm power state changes (hopefully!)
-            BuildList();
-        }
-
-        private readonly CollectionChangeEventHandler VM_guest_metrics_CollectionChangedWithInvoke;
-        private void RegisterHandlers()
-        {
-            if (xenObject != null)
-                xenObject.PropertyChanged += new PropertyChangedEventHandler(PropertyChanged);
-
-            if (xenObject is Host)
-            {
-                Host host = xenObject as Host;
-                Host_metrics metric = xenObject.Connection.Resolve(host.metrics);
-                if (metric != null)
-                    metric.PropertyChanged += new PropertyChangedEventHandler(PropertyChanged);
-            }
-            else if (xenObject is VM)
-            {
-                VM vm = xenObject as VM;
-
-                VM_metrics metric = vm.Connection.Resolve(vm.metrics);
-                if (metric != null)
-                    metric.PropertyChanged += new PropertyChangedEventHandler(PropertyChanged);
-
-                VM_guest_metrics guestmetric = xenObject.Connection.Resolve(vm.guest_metrics);
-                if (guestmetric != null)
-                    guestmetric.PropertyChanged += new PropertyChangedEventHandler(PropertyChanged);
-
-                xenObject.Connection.Cache.RegisterCollectionChanged<VM_guest_metrics>(VM_guest_metrics_CollectionChangedWithInvoke);
-            }
-            else if (xenObject is Pool)
-            {
-                xenObject.Connection.Cache.RegisterBatchCollectionChanged<Pool_patch>(Pool_patch_BatchCollectionChanged);
-            }
-        }
-
-        void Pool_patch_BatchCollectionChanged(object sender, EventArgs e)
-        {
-            Program.BeginInvoke(this, BuildList);
-        }
-
-        void OtherConfigAndTagsWatcher_TagsChanged(object sender, EventArgs e)
-        {
-            BuildList();
-        }
-
-        // We queue up a rebuild if we are not shown but the contents becomes out of date, this just fires off the rebuild
-        protected override void OnVisibleChanged(EventArgs e)
-        {
-            if (Visible && refreshNeeded)
-            {
-                BuildList();
-                refreshNeeded = false;
-            }
-            base.OnVisibleChanged(e);
-        }
-
-        private void PropertyChanged(object sender, PropertyChangedEventArgs e)
-        {
-
-            if (e.PropertyName == "state" ||
-                e.PropertyName == "last_updated")
-            {
-                return;
-            }
-
-            Program.Invoke(this, delegate
-            {
-                if (e.PropertyName == "PBDs")
-                {
-                    SR sr = xenObject as SR;
-                    if (sr == null)
-                        return;
-
-                    foreach (PBD pbd in xenObject.Connection.ResolveAll(sr.PBDs))
-                    {
-                        pbd.PropertyChanged -= PropertyChanged;
-                        pbd.PropertyChanged += PropertyChanged;
-                    }
-
-                    BuildList();
-                }
-                else
-                {
-                    // Atm we are rebuilding on almost any property changed event. 
-                    // As long as we are just clearing and readding the rows in the PDSections this seems to be super quick. 
-                    // If it gets slower we should update specific boxes for specific property changes.
-                    if (licenseStatus.Updated)
-                        licenseStatus.BeginUpdate();
-                    BuildList();
-                    EnableDisableEdit();
-                }
-            });
-        }
-
-        public void EnableDisableEdit()
-        {
-            buttonProperties.Enabled = xenObject != null && !xenObject.Locked && xenObject.Connection != null && xenObject.Connection.IsConnected;
-
-            //keeping it separate
-            if (xenObject is DockerContainer)
-                buttonProperties.Enabled = false;
-        }
-
-        public void BuildList()
-        {
-            //Program.AssertOnEventThread();
-
-            if (!this.Visible)
-            {
-                refreshNeeded = true;
-                return;
-            }
-            if (xenObject == null)
-                return;
-
-            if (xenObject is Host && !xenObject.Connection.IsConnected)
-                base.Text = Messages.CONNECTION_GENERAL_TAB_TITLE;
-            else if (xenObject is Host)
-            {
-                base.Text = Messages.HOST_GENERAL_TAB_TITLE;
-            }
-                
-                
-            else if (xenObject is VM)
-            {
-                VM vm = (VM)xenObject;
-                if (vm.is_a_snapshot)
-                    base.Text = Messages.SNAPSHOT_GENERAL_TAB_TITLE;
-                else if (vm.is_a_template)
-                    base.Text = Messages.TEMPLATE_GENERAL_TAB_TITLE;
-                else
-                    base.Text = Messages.VM_GENERAL_TAB_TITLE;
-            }
-            else if (xenObject is SR)
-                base.Text = Messages.SR_GENERAL_TAB_TITLE;
-            else if (xenObject is Pool)
-                base.Text = Messages.POOL_GENERAL_TAB_TITLE;
-            else if (xenObject is StorageLinkPool)
-                base.Text = Messages.STORAGELINKPOOL_GENERAL_TAB_TITLE;
-            else if (xenObject is StorageLinkServer)
-                base.Text = Messages.STORAGELINKSERVER_GENERAL_TAB_TITLE;
-            else if (xenObject is StorageLinkSystem)
-                base.Text = Messages.STORAGELINKSYSTEM_GENERAL_TAB_TITLE;
-            else if (xenObject is StorageLinkRepository)
-                base.Text = Messages.SR_GENERAL_TAB_TITLE;
-            else if (xenObject is DockerContainer)
-                base.Text = Messages.CONTAINER_GENERAL_TAB_TITLE;
-
-            panel2.SuspendLayout();
-            // Clear all the data from the sections (visible and non visible)
-            foreach (PDSection s in sections)
-            {
-                s.PauseLayout();
-                s.ClearData();
-            }
-            // Generate the content of each box, each method performs a cast and only populates if XenObject is the relevant type
-           
-            if (xenObject is Host && (xenObject.Connection == null || !xenObject.Connection.IsConnected))
-            {
-                generateDisconnectedHostBox();
-            }
-            else if (xenObject is DockerContainer)
-            {
-                generateDockerContainerGeneralBox();
-            }
-            else
-            {
-                generateGeneralBox();
-                generateCustomFieldsBox();
-                generateInterfaceBox();
-                generateMemoryBox();
-                generateVersionBox();
-                generateLicenseBox();
-                generateCPUBox();
-                generateHostPatchesBox();
-                generateBootBox();
-                generateHABox();
-                generateStatusBox();
-                generateMultipathBox();
-                generatePoolPatchesBox();
-                generateStorageLinkBox();
-                generateStorageLinkSystemCapabilitiesBox();
-                generateMultipathBootBox();
-                generateVCPUsBox();
-                generateDockerInfoBox();
-                generateReadCachingBox();
-            }
-
-            // hide all the sections which haven't been populated, those that have make sure are visible
-            foreach (PDSection s in sections)
-            {
-                if (s.IsEmpty())
-                {
-                    s.Parent.Visible = false;
-                }
-                else
-                {
-                    s.Parent.Visible = true;
-                    if (s.ContainsFocus)
-                        s.RestoreSelection();
-                }
-                s.StartLayout();
-            }
-            panel2.ResumeLayout();
-            EnableDisableEdit();
-        }
-
-        private void generateInterfaceBox()
-        {
-            Host Host = xenObject as Host;
-            Pool Pool = xenObject as Pool;
-            if (Host != null)
-            {
-                fillInterfacesForHost(Host, false);
-            }
-            else if (Pool != null)
-            {
-                // Here we tell fillInterfacesForHost to prefix each entry with the hosts name label, so we know which entry belongs to which host
-                // and also to better preserve uniqueness for keys in the PDSection
-
-                foreach (Host h in Pool.Connection.Cache.Hosts)
-                    fillInterfacesForHost(h, true);
-            }
-        }
-
-        private void fillInterfacesForHost(Host Host, bool includeHostSuffix)
-        {
-            PDSection s = pdSectionManagementInterfaces;
-
-            ToolStripMenuItem editValue = new ToolStripMenuItem(Messages.EDIT) { Image = Properties.Resources.edit_16 };
-            editValue.Click += delegate
-                {
-                    NetworkingProperties p = new NetworkingProperties(Host, null);
-                    p.ShowDialog(Program.MainWindow);
-                };
-
-            if (!string.IsNullOrEmpty(Host.hostname))
-            {
-                if (!includeHostSuffix)
-                    s.AddEntry(FriendlyName("host.hostname"), Host.hostname, editValue);
-                else
-                    s.AddEntry(
-                        string.Format(Messages.PROPERTY_ON_OBJECT, FriendlyName("host.hostname"), Helpers.GetName(Host)),
-                        Host.hostname,
-                        editValue);
-            }
-            foreach (PIF pif in xenObject.Connection.ResolveAll<PIF>(Host.PIFs))
-            {
-                if (pif.management)
-                {
-                    if (!includeHostSuffix)
-                        s.AddEntry(Messages.MANAGEMENT_INTERFACE, pif.FriendlyIPAddress, editValue);
-                    else
-                        s.AddEntry(
-                            string.Format(Messages.PROPERTY_ON_OBJECT, Messages.MANAGEMENT_INTERFACE, Helpers.GetName(Host)),
-                            pif.FriendlyIPAddress,
-                            editValue);
-                }
-            }
-
-            foreach (PIF pif in xenObject.Connection.ResolveAll<PIF>(Host.PIFs))
-            {
-                if (pif.IsSecondaryManagementInterface(Properties.Settings.Default.ShowHiddenVMs))
-                {
-                    if (!includeHostSuffix)
-                        s.AddEntry(pif.ManagementPurpose.Ellipsise(30), pif.FriendlyIPAddress, editValue);
-                    else
-                        s.AddEntry(
-                            string.Format(Messages.PROPERTY_ON_OBJECT, pif.ManagementPurpose.Ellipsise(30), Helpers.GetName(Host)),
-                            pif.FriendlyIPAddress,
-                            editValue);
-                }
-            }
-        }
-
-        private void generateCustomFieldsBox()
-        {
-            List<CustomField> customFields = CustomFieldsManager.CustomFieldValues(xenObject);
-            if (customFields.Count <= 0)
-                return;
-
-            PDSection s = pdSectionCustomFields;
-
-            foreach (CustomField customField in customFields)
-            {
-                ToolStripMenuItem editValue = new ToolStripMenuItem(Messages.EDIT){Image= Properties.Resources.edit_16};
-                editValue.Click += delegate
-                    {
-                        using (PropertiesDialog dialog = new PropertiesDialog(xenObject))
-                        {
-                            dialog.SelectCustomFieldsEditPage();
-                            dialog.ShowDialog();
-                        }
-                    };
-
-                var menuItems = new[] { editValue };
-                CustomFieldWrapper cfWrapper = new CustomFieldWrapper(xenObject, customField.Definition);
-
-                s.AddEntry(customField.Definition.Name.Ellipsise(30), cfWrapper.ToString(), menuItems, customField.Definition.Name);
-            }
-        }
-
-        private void generatePoolPatchesBox()
-        {
-            Pool pool = xenObject as Pool;
-            if (pool == null)
-                return;
-
-            PDSection s = pdSectionUpdates;
-
-            List<KeyValuePair<String, String>> messages = CheckPoolUpdate(pool);
-            if (messages.Count > 0)
-            {
-                foreach (KeyValuePair<String, String> kvp in messages)
-                {
-                    s.AddEntry(kvp.Key, kvp.Value);
-                }
-            }
-            Host master = Helpers.GetMaster(xenObject.Connection);
-            if (master == null)
-                return;
-
-            var poolAppPatches = poolAppliedPatches();
-            if (!string.IsNullOrEmpty(poolAppPatches))
-            {
-                s.AddEntry(FriendlyName("Pool_patch.fully_applied"), poolAppPatches);
-                return;
-            }
-
-            CommandToolStripMenuItem applypatch = new CommandToolStripMenuItem(
-                new InstallNewUpdateCommand(Program.MainWindow), true);
-
-            var menuItems = new[] { applypatch };
-
-            var poolPartPatches = poolPartialPatches();
-            if (!string.IsNullOrEmpty(poolPartPatches))
-            {
-                s.AddEntry(FriendlyName("Pool_patch.partially_applied"), poolPartPatches, menuItems, Color.Red);
-                return;
-            }
-
-            var poolNotAppPatches = poolNotAppliedPatches();
-            if (!string.IsNullOrEmpty(poolNotAppPatches))
-                s.AddEntry(FriendlyName("Pool_patch.not_applied"), poolNotAppPatches, menuItems, Color.Red);
-        }
-
-        private void generateHostPatchesBox()
-        {
-            Host host = xenObject as Host;
-            if (host == null)
-                return;
-
-            PDSection s = pdSectionUpdates;
-
-            List<KeyValuePair<String, String>> messages = CheckServerUpdates(host);
-            if (messages.Count > 0)
-            {
-                foreach (KeyValuePair<String, String> kvp in messages)
-                {
-                    s.AddEntry(kvp.Key, kvp.Value);
-                }
-            }
-            if (hostAppliedPatches(host) != "")
-            {
-                s.AddEntry(FriendlyName("Pool_patch.applied"), hostAppliedPatches(host));
-            }
-            if (!Host.IsFullyPatched(host, ConnectionsManager.XenConnectionsCopy))
-            {
-                CommandToolStripMenuItem applypatch =
-                           new CommandToolStripMenuItem(
-                               new InstallNewUpdateCommand(Program.MainWindow), true);
-
-                var menuItems = new[] { applypatch };
-                s.AddEntry(FriendlyName("Pool_patch.not_applied"), hostUnappliedPatches(host), menuItems, Color.Red);
-            }
-
-            // add supplemental packs
-            var suppPacks = hostInstalledSuppPacks(host);
-            if (!string.IsNullOrEmpty(suppPacks))
-            {
-                s.AddEntry(FriendlyName("Supplemental_packs.installed"), suppPacks);
-            }
-        }
-
-        private void generateHABox()
-        {
-            VM vm = xenObject as VM;
-            if (vm == null)
-                return;
-
-            Pool pool = Helpers.GetPoolOfOne(xenObject.Connection);
-            if (pool == null || !pool.ha_enabled)
-                return;
-
-            PDSection s = pdSectionHighAvailability;
-
-            s.AddEntry(FriendlyName("VM.ha_restart_priority"), Helpers.RestartPriorityI18n(vm.HARestartPriority),
-                new PropertiesToolStripMenuItem(new VmEditHaCommand(Program.MainWindow, xenObject)));
-        }
-
-      
-
-        private void generateStatusBox()
-        {
-            SR sr = xenObject as SR;
-            if (sr == null)
-                return;
-
-            PDSection s = pdSectionStatus;
-
-            bool broken = sr.IsBroken() || !sr.MultipathAOK || sr.NeedsUpgrading;
-            bool detached = !sr.HasPBDs;
-
-            ToolStripMenuItem repair = new ToolStripMenuItem
-                {
-                    Text = sr.NeedsUpgrading ? Messages.UPGRADE_SR : Messages.GENERAL_SR_CONTEXT_REPAIR,
-                    Image = Properties.Resources._000_StorageBroken_h32bit_16
-                };
-            repair.Click += delegate
-                {
-                    if (sr.NeedsUpgrading)
-                        new UpgradeSRCommand(Program.MainWindow, sr).Execute();
-                    else
-                        Program.MainWindow.ShowPerConnectionWizard(xenObject.Connection, new RepairSRDialog(sr));
-                };
-
-            var menuItems = new[] { repair };
-
-            if (broken && !detached)
-                s.AddEntry(FriendlyName("SR.state"), sr.StatusString, menuItems);
-            else
-                s.AddEntry(FriendlyName("SR.state"), sr.StatusString);
-
-            foreach (Host host in xenObject.Connection.Cache.Hosts)
-            {
-                PBD pbdToSR = null;
-                foreach (PBD pbd in xenObject.Connection.ResolveAll(host.PBDs))
-                {
-                    if (pbd.SR.opaque_ref != xenObject.opaque_ref)
-                        continue;
-
-                    pbdToSR = pbd;
-                    break;
-                }
-                if (pbdToSR == null)
-                {
-                    if (!sr.shared)
-                        continue;
-
-                    if (!detached)
-                        s.AddEntry("  " + Helpers.GetName(host).Ellipsise(30),
-                            Messages.REPAIR_SR_DIALOG_CONNECTION_MISSING, menuItems, Color.Red);
-                    else
-                        s.AddEntry("  " + Helpers.GetName(host).Ellipsise(30),
-                            Messages.REPAIR_SR_DIALOG_CONNECTION_MISSING, Color.Red);
-
-                    continue;
-                }
-
-                pbdToSR.PropertyChanged -= new PropertyChangedEventHandler(PropertyChanged);
-                pbdToSR.PropertyChanged += new PropertyChangedEventHandler(PropertyChanged);
-
-                if (!pbdToSR.currently_attached)
-                {
-                    if (!detached)
-                        s.AddEntry(Helpers.GetName(host).Ellipsise(30), pbdToSR.StatusString, menuItems, Color.Red);
-                    else
-                        s.AddEntry(Helpers.GetName(host).Ellipsise(30), pbdToSR.StatusString, Color.Red);
-                }
-                else
-                {
-                    s.AddEntry(Helpers.GetName(host).Ellipsise(30), pbdToSR.StatusString);
-                }
-            }
-        }
-
-        private void generateMultipathBox()
-        {
-            SR sr = xenObject as SR;
-            if (sr == null)
-                return;
-
-            PDSection s = pdSectionMultipathing;
-
-            if (!sr.MultipathCapable)
-            {
-                s.AddEntry(Messages.MULTIPATH_CAPABLE, Messages.NO);
-                return;
-            }
-
-            if (sr.LunPerVDI)
-            {
-                Dictionary<VM, Dictionary<VDI, String>>
-                    pathStatus = sr.GetMultiPathStatusLunPerVDI();
-
-                foreach (Host host in xenObject.Connection.Cache.Hosts)
-                {
-                    PBD pbd = sr.GetPBDFor(host);
-                    if (pbd == null || !pbd.MultipathActive)
-                    {
-                        s.AddEntry(host.Name, Messages.MULTIPATH_NOT_ACTIVE);
-                        continue;
-                    }
-
-                    s.AddEntry(host.Name, Messages.MULTIPATH_ACTIVE);
-                    foreach (KeyValuePair<VM, Dictionary<VDI, String>> kvp in pathStatus)
-                    {
-                        VM vm = kvp.Key;
-                        if (vm.resident_on == null ||
-                            vm.resident_on.opaque_ref != host.opaque_ref)
-                            continue;
-
-                        bool renderOnOneLine = false;
-                        int lastMax = -1;
-                        int lastCurrent = -1;
-
-                        foreach (KeyValuePair<VDI, String> kvp2 in kvp.Value)
-                        {
-                            int current;
-                            int max;
-                            if (!PBD.ParsePathCounts(kvp2.Value, out current, out max))
-                                continue;
-
-                            if (!renderOnOneLine)
-                            {
-                                lastMax = max;
-                                lastCurrent = current;
-                                renderOnOneLine = true;
-                                continue;
-                            }
-
-                            if (lastMax == max && lastCurrent == current)
-                                continue;
-
-                            renderOnOneLine = false;
-                            break;
-                        }
-
-                        if (renderOnOneLine)
-                        {
-                            AddMultipathLine(s, String.Format("    {0}", vm.Name),
-                                             lastCurrent, lastMax, pbd.ISCSISessions);
-                        }
-                        else
-                        {
-                            s.AddEntry(String.Format("    {0}", vm.Name), "");
-
-                            foreach (KeyValuePair<VDI, String> kvp2 in kvp.Value)
-                            {
-                                int current;
-                                int max;
-                                if (!PBD.ParsePathCounts(kvp2.Value, out current, out max))
-                                    continue;
-
-                                AddMultipathLine(s, String.Format("        {0}", kvp2.Key.Name),
-                                                current, max, pbd.ISCSISessions);
-                            }
-                        }
-                    }
-                }
-            }
-            else
-            {
-                Dictionary<PBD, String> pathStatus = sr.GetMultiPathStatusLunPerSR();
-
-                foreach (Host host in xenObject.Connection.Cache.Hosts)
-                {
-                    PBD pbd = sr.GetPBDFor(host);
-                    if (pbd == null || !pathStatus.ContainsKey(pbd))
-                    {
-                        s.AddEntry(host.Name,
-                            pbd != null && pbd.MultipathActive ?
-                            Messages.MULTIPATH_ACTIVE :
-                            Messages.MULTIPATH_NOT_ACTIVE);
-                        continue;
-                    }
-
-                    String status = pathStatus[pbd];
-
-                    int current;
-                    int max;
-                    PBD.ParsePathCounts(status, out current, out max); //Guaranteed to work if PBD is in pathStatus
-
-                    AddMultipathLine(s, host.Name, current, max, pbd.ISCSISessions);
-                }
-            }
-        }
-
-        private void AddMultipathLine(PDSection s, String title, int current, int max, int iscsiSessions)
-        {
-            bool bad = current < max || (iscsiSessions != -1 && max < iscsiSessions);
-            string row = string.Format(Messages.MULTIPATH_STATUS, current, max);
-            if (iscsiSessions != -1)
-                row += string.Format(Messages.MULTIPATH_STATUS_ISCSI_SESSIONS, iscsiSessions);
-
-            if (bad)
-                s.AddEntry(title, row, Color.Red);
-            else
-                s.AddEntry(title, row);
-        }
-
-        private void generateMultipathBootBox()
-        {
-            Host host = xenObject as Host;
-            if (host == null)
-                return;
-
-            int current, max;
-            if (!host.GetBootPathCounts(out current, out max))
-                return;
-
-            PDSection s = pdSectionMultipathBoot;
-            string text = string.Format(Messages.MULTIPATH_STATUS, current, max);
-            bool bad = current < max;
-            if (bad)
-                s.AddEntry(Messages.STATUS, text, Color.Red);
-            else
-                s.AddEntry(Messages.STATUS, text);
-        }
-
-        private void generateBootBox()
-        {
-            VM vm = xenObject as VM;
-            if (vm == null)
-                return;
-
-            PDSection s = pdSectionBootOptions;
-
-            if (!Helpers.BostonOrGreater(vm.Connection))
-			{
-			    s.AddEntry(FriendlyName("VM.auto_boot"), Helpers.BoolToString(vm.AutoPowerOn),
-                    new PropertiesToolStripMenuItem(new VmEditStartupOptionsCommand(Program.MainWindow, vm)));
-			}
-
-        	if (vm.IsHVM)
-            {	
-                s.AddEntry(FriendlyName("VM.BootOrder"), HVMBootOrder(vm),
-                   new PropertiesToolStripMenuItem(new VmEditStartupOptionsCommand(Program.MainWindow, vm)));
-            }
-            else
-            {
-                s.AddEntry(FriendlyName("VM.PV_args"), vm.PV_args,
-                    new PropertiesToolStripMenuItem(new VmEditStartupOptionsCommand(Program.MainWindow, vm)));
-            }
-        }
-
-        private void generateLicenseBox()
-        {
-            Host host = xenObject as Host;
-            if (host == null)
-                return;
-
-            PDSection s = pdSectionLicense;
-
-            if (host.license_params == null || host.IsXCP)
-                return;
-
-            Dictionary<string, string> info = new Dictionary<string, string>(host.license_params);
-
-            // This field is now supressed as it has no meaning under the current license scheme, and was never
-            // enforced anyway.
-            info.Remove("sockets");
-
-            if (info.ContainsKey("expiry"))
-            {
-                ToolStripMenuItem editItem = new ToolStripMenuItem(Messages.LAUNCH_LICENSE_MANAGER);
-                editItem.Click += delegate
-                    {
-                        if (LicenseLauncher != null)
-                        {
-                            LicenseLauncher.Parent = Program.MainWindow;
-                            LicenseLauncher.LaunchIfRequired(false, ConnectionsManager.XenConnections);
-                        }
-                    };
-
-                GeneralTabLicenseStatusStringifier ss = new GeneralTabLicenseStatusStringifier(licenseStatus);
-                s.AddEntry(Messages.LICENSE_STATUS, ss.ExpiryStatus, editItem);
-                s.AddEntry(FriendlyName("host.license_params-expiry"), ss.ExpiryDate, editItem, ss.ShowExpiryDate);
-                info.Remove("expiry");
-            }
-
-            if (!string.IsNullOrEmpty(host.edition))
-            {
-                s.AddEntry(FriendlyName("host.edition"), Helpers.GetFriendlyLicenseName(host));
-                if (info.ContainsKey("sku_type"))
-                {
-                    info.Remove("sku_type");
-                }
-            }
-            else if (info.ContainsKey("sku_type"))
-            {
-                s.AddEntry(FriendlyName("host.license_params-sku_type"), Helpers.GetFriendlyLicenseName(host));
-                info.Remove("sku_type");
-            }
-
-            if(Helpers.ClearwaterOrGreater(host))
-                s.AddEntry(Messages.NUMBER_OF_SOCKETS, host.CpuSockets.ToString());
-
-            if (host.license_server.ContainsKey("address"))
-            {
-                var licenseServerAddress = host.license_server["address"].Trim();
-                if (licenseServerAddress == "" || licenseServerAddress.ToLower() == "localhost")
-                    s.AddEntry(FriendlyName(String.Format("host.license_server-address")), host.license_server["address"]);
-                else
-                {
-                    var openUrl = new ToolStripMenuItem(Messages.LICENSE_SERVER_WEB_CONSOLE_GOTO);
-                    openUrl.Click += (sender, args) => Program.OpenURL(string.Format(Messages.LICENSE_SERVER_WEB_CONSOLE_FORMAT, licenseServerAddress, Host.LicenseServerWebConsolePort));
-                    s.AddEntryLink(FriendlyName(String.Format("host.license_server-address")),
-                                   host.license_server["address"],
-                                   new[] {openUrl},
-                                   openUrl.PerformClick);
-                }
-            }
-            if (host.license_server.ContainsKey("port"))
-            {
-                s.AddEntry(FriendlyName(String.Format("host.license_server-port")), host.license_server["port"]);
-            }
-            if (host.software_version.ContainsKey("dbv"))
-            {
-                s.AddEntry("DBV", host.software_version["dbv"]);
-            }
-
-            foreach (string key in new string[] { "productcode", "serialnumber" })
-            {
-                if (info.ContainsKey(key))
-                {
-                    string row_name = string.Format("host.license_params-{0}", key);
-                    string k = key;
-                    if (host.license_params[k] != string.Empty)
-                        s.AddEntry(FriendlyName(row_name), host.license_params[k]);
-                    info.Remove(key);
-                }
-            }
-
-            string restrictions = Helpers.GetHostRestrictions(host);
-            if (restrictions != "")
-            {
-                s.AddEntry(Messages.RESTRICTIONS, restrictions);
-            }
-        }
-
-        private void generateVersionBox()
-        {
-            Host host = xenObject as Host;
-
-            if (host == null || host.software_version == null)
-                return;
-
-            bool isXCP = host.IsXCP;
-            if (host.software_version.ContainsKey("date"))
-                pdSectionVersion.AddEntry(isXCP ? Messages.SOFTWARE_VERSION_XCP_DATE : Messages.SOFTWARE_VERSION_DATE, host.software_version["date"]);
-            if (host.software_version.ContainsKey("build_number"))
-                pdSectionVersion.AddEntry(isXCP ? Messages.SOFTWARE_VERSION_XCP_BUILD_NUMBER : Messages.SOFTWARE_VERSION_BUILD_NUMBER, host.software_version["build_number"]);
-            if (isXCP && host.software_version.ContainsKey("platform_version"))
-                pdSectionVersion.AddEntry(Messages.SOFTWARE_VERSION_XCP_PLATFORM_VERSION, host.software_version["platform_version"]);
-            if (!isXCP && host.software_version.ContainsKey("product_version"))
-                pdSectionVersion.AddEntry(Messages.SOFTWARE_VERSION_PRODUCT_VERSION, host.ProductVersionText);
-        }
-
-        private void generateCPUBox()
-        {
-            Host host = xenObject as Host;
-            if (host == null)
-                return;
-
-            PDSection s = pdSectionCPU;
-
-            SortedDictionary<long, Host_cpu> d = new SortedDictionary<long, Host_cpu>();
-            foreach (Host_cpu cpu in xenObject.Connection.ResolveAll(host.host_CPUs))
-            {
-                d.Add(cpu.number, cpu);
-            }
-
-            bool cpusIdentical = CPUsIdentical(d.Values);
-
-            foreach (Host_cpu cpu in d.Values)
-            {
-                String label = String.Format(Messages.GENERAL_DETAILS_CPU_NUMBER,
-                    cpusIdentical && d.Values.Count > 1 ? String.Format("0 - {0}", d.Values.Count - 1)
-                        : cpu.number.ToString());
-
-                s.AddEntry(label, Helpers.GetCPUProperties(cpu));
-                if (cpusIdentical)
-                    break;
-            }
-        }
-
-        private void generateVCPUsBox()
-        {
-            VM vm = xenObject as VM;
-            if (vm == null)
-                return;
-
-            PDSection s = pdSectionVCPUs; 
-            
-            s.AddEntry(FriendlyName("VM.VCPUs"), vm.VCPUs_at_startup.ToString());
-            if (vm.VCPUs_at_startup != vm.VCPUs_max)
-                s.AddEntry(FriendlyName("VM.MaxVCPUs"), vm.VCPUs_max.ToString());
-            s.AddEntry(FriendlyName("VM.Topology"), vm.Topology);
-        }
-
-        private void generateDisconnectedHostBox()
-        {
-            IXenConnection conn = xenObject.Connection;
-
-            PDSection s = pdSectionGeneral;
-
-            string name = Helpers.GetName(xenObject);
-            s.AddEntry(FriendlyName("host.name_label"), name);
-            if (conn != null && conn.Hostname != name)
-                s.AddEntry(FriendlyName("host.address"), conn.Hostname);
-
-            if (conn != null && conn.PoolMembers.Count > 1)
-                s.AddEntry(FriendlyName("host.pool_members"), string.Join(", ", conn.PoolMembers.ToArray()));
-
-        }
-
-        private void generateGeneralBox()
-        {
-            PDSection s = pdSectionGeneral;
-
-            s.AddEntry(FriendlyName("host.name_label"), Helpers.GetName(xenObject),
-                new PropertiesToolStripMenuItem(new PropertiesCommand(Program.MainWindow, xenObject)));
-
-            if (!(xenObject is IStorageLinkObject))
-            {
-                VM vm = xenObject as VM;
-                if (vm == null || vm.DescriptionType != VM.VmDescriptionType.None)
-                {
-                    s.AddEntry(FriendlyName("host.name_description"), xenObject.Description,
-                               new PropertiesToolStripMenuItem(new DescriptionPropertiesCommand(Program.MainWindow, xenObject)));
-                }
-
-                GenTagRow(s);
-                GenFolderRow(s);
-            }
-
-            if (xenObject is Host)
-            {
-                Host host = xenObject as Host;
-
-                if (Helpers.GetPool(xenObject.Connection) != null)
-                    s.AddEntry(Messages.POOL_MASTER, host.IsMaster() ? Messages.YES : Messages.NO);
-
-                if (!host.IsLive)
-                {
-                    s.AddEntry(FriendlyName("host.enabled"), Messages.HOST_NOT_LIVE, Color.Red);
-                }
-                else if (!host.enabled)
-                {
-                    var item = new ToolStripMenuItem(Messages.EXIT_MAINTENANCE_MODE);
-                    item.Click += delegate
-                        {
-                            new HostMaintenanceModeCommand(Program.MainWindow, host,
-                                                           HostMaintenanceModeCommandParameter.Exit).Execute();
-                        };
-                    s.AddEntry(FriendlyName("host.enabled"),
-                               host.MaintenanceMode ? Messages.HOST_IN_MAINTENANCE_MODE : Messages.DISABLED,
-                               new[] { item },
-                               Color.Red);
-                }
-                else
-                {
-                    var item = new ToolStripMenuItem(Messages.ENTER_MAINTENANCE_MODE);
-                    item.Click += delegate
-                        {
-                            new HostMaintenanceModeCommand(Program.MainWindow, host,
-                                HostMaintenanceModeCommandParameter.Enter).Execute();
-                        };
-                    s.AddEntry(FriendlyName("host.enabled"), Messages.YES, item);
-                }
-
-                s.AddEntry(FriendlyName("host.iscsi_iqn"), host.iscsi_iqn,
-                    new PropertiesToolStripMenuItem(new IqnPropertiesCommand(Program.MainWindow, xenObject)));
-                s.AddEntry(FriendlyName("host.log_destination"), host.SysLogDestination ?? Messages.HOST_LOG_DESTINATION_LOCAL,
-                   new PropertiesToolStripMenuItem(new HostEditLogDestinationCommand(Program.MainWindow, xenObject)));
-
-                PrettyTimeSpan uptime = host.Uptime;
-                PrettyTimeSpan agentUptime = host.AgentUptime;
-                s.AddEntry(FriendlyName("host.uptime"), uptime == null ? "" : host.Uptime.ToString());
-                s.AddEntry(FriendlyName("host.agentUptime"), agentUptime == null ? "" : host.AgentUptime.ToString());
-
-                if ((Helpers.GeorgeOrGreater(xenObject.Connection) && host.external_auth_type == Auth.AUTH_TYPE_AD))
-                    s.AddEntry(FriendlyName("host.external_auth_service_name"), host.external_auth_service_name);
-            }
-            else if (xenObject is VM)
-            {
-                VM vm = xenObject as VM;
-
-                s.AddEntry(FriendlyName("VM.OSName"), vm.GetOSName());
-
-                s.AddEntry(FriendlyName("VM.OperatingMode"), vm.IsHVM ? Messages.VM_OPERATING_MODE_HVM : Messages.VM_OPERATING_MODE_PV);
-
-                if (!vm.DefaultTemplate && Helpers.MidnightRideOrGreater(vm.Connection))
-                {
-                    s.AddEntry(Messages.BIOS_STRINGS_COPIED, vm.BiosStringsCopied ? Messages.YES : Messages.NO);
-                }
-
-				if (Helpers.BostonOrGreater(vm.Connection) && vm.Connection != null)
-				{
-					var appl = vm.Connection.Resolve(vm.appliance);
-					if (appl != null)
-					{
-                        var applProperties = new ToolStripMenuItem(Messages.VM_APPLIANCE_PROPERTIES);
-					    applProperties.Click +=
-					        (sender, e) =>
-					            {
-					                using (PropertiesDialog propertiesDialog = new PropertiesDialog(appl))
-					                    propertiesDialog.ShowDialog(this);
-					            };
-
-						s.AddEntryLink(Messages.VM_APPLIANCE, appl.Name, new[] { applProperties },
-									   () =>
-									   {
-										   using (PropertiesDialog propertiesDialog = new PropertiesDialog(appl))
-											   propertiesDialog.ShowDialog(this);
-									   });
-					}
-				}
-
-
-            	if (vm.is_a_snapshot)
-                {
-                    VM snapshotOf = vm.Connection.Resolve(vm.snapshot_of);
-                    s.AddEntry(Messages.SNAPSHOT_OF, snapshotOf == null ? string.Empty : snapshotOf.Name);
-                    s.AddEntry(Messages.CREATION_TIME, HelpersGUI.DateTimeToString(vm.snapshot_time.ToLocalTime() + vm.Connection.ServerTimeOffset, Messages.DATEFORMAT_DMY_HMS, true));
-                }
-
-                if (!vm.is_a_template)
-                {
-                    GenerateVirtualisationStatusForGeneralBox(s, vm);
-
-                    if (vm.RunningTime != null)
-                        s.AddEntry(FriendlyName("VM.uptime"), vm.RunningTime.ToString());
-
-                    if (vm.IsP2V)
-                    {
-                        s.AddEntry(FriendlyName("VM.P2V_SourceMachine"), vm.P2V_SourceMachine);
-                        s.AddEntry(FriendlyName("VM.P2V_ImportDate"), HelpersGUI.DateTimeToString(vm.P2V_ImportDate.ToLocalTime(), Messages.DATEFORMAT_DMY_HMS, true));
-                    }
-
-                    // Dont show if WLB is enabled.
-                    if (VMCanChooseHomeServer(vm))
-                    {
-                        s.AddEntry(FriendlyName("VM.affinity"), vm.AffinityServerString,
-                            new PropertiesToolStripMenuItem(new VmEditHomeServerCommand(Program.MainWindow, xenObject)));}
-                }
-            }
-            else if (xenObject is XenObject<SR>)
-            {
-                SR sr = xenObject as SR;
-                s.AddEntry(Messages.TYPE, sr.FriendlyTypeName);
-
-                if (sr.content_type != SR.Content_Type_ISO && sr.GetSRType(false) != SR.SRTypes.udev)
-                {
-                    s.AddEntry(FriendlyName("SR.size"), sr.SizeString);
-<<<<<<< HEAD
-
-                    IEnumerable<CommandToolStripMenuItem> menuItems = null;
-                    if (sr.Provisioning == SrProvisioning.Thick && (sr.type == "lvmohba" || sr.type == "lvmoiscsi"))
-                    {
-                        menuItems = new[] { new CommandToolStripMenuItem(new ConvertToThinSRCommand(Program.MainWindow, new List<SelectedItem> () { new SelectedItem(xenObject)} ), true) };
-                    }
-                    s.AddEntry(FriendlyName("SR.provisioning"), sr.IsThinProvisioned ? Messages.SR_THIN_PROVISIONING : Messages.SR_THICK_PROVISIONING, menuItems);
-=======
-                    s.AddEntry(FriendlyName("SR.provisioning"), sr.IsThinProvisioned ? Messages.SR_THIN_PROVISIONING : Messages.SR_THICK_PROVISIONING);
-                    if(sr.IsThinProvisioned && sr.sm_config.ContainsKey("initial_allocation") && sr.sm_config.ContainsKey("allocation_quantum"))
-                    {
-                        s.AddEntry(FriendlyName("SR.disk-space-allocations"), 
-                                   Helpers.GetAllocationProperties(sr.sm_config["initial_allocation"], sr.sm_config["allocation_quantum"]));
-                    }
->>>>>>> c0d4cb27
-                }
-
-                if (sr.GetScsiID() != null)
-                    s.AddEntry(FriendlyName("SR.scsiid"), sr.GetScsiID() ?? Messages.UNKNOWN);
-
-                // if in folder-view or if looking at SR on storagelink then display
-                // location here
-                if (Program.MainWindow.SelectionManager.Selection.HostAncestor == null && Program.MainWindow.SelectionManager.Selection.PoolAncestor == null)
-                {
-                    IXenObject belongsTo = Helpers.GetPool(sr.Connection);
-
-                    if (belongsTo != null)
-                    {
-                        s.AddEntry(Messages.POOL, Helpers.GetName(belongsTo));
-                    }
-                    else
-                    {
-                        belongsTo = Helpers.GetMaster(sr.Connection);
-
-                        if (belongsTo != null)
-                        {
-                            s.AddEntry(Messages.SERVER, Helpers.GetName(belongsTo));
-                        }
-                    }
-                }
-            }
-            else if (xenObject is XenObject<Pool>)
-            {
-                Pool p = xenObject as Pool;
-                if (p != null)
-                {
-                    s.AddEntry(Messages.POOL_LICENSE, p.LicenseString);
-                    if (Helpers.ClearwaterOrGreater(p.Connection))
-                        s.AddEntry(Messages.NUMBER_OF_SOCKETS, p.CpuSockets.ToString());
-
-                    var master = p.Connection.Resolve(p.master);
-                    if (master != null)
-                    {
-                        if (p.IsPoolFullyUpgraded)
-                        {
-                            s.AddEntry(Messages.SOFTWARE_VERSION_PRODUCT_VERSION, master.ProductVersionText);
-                        }
-                        else
-                        {
-                            var cmd = new RollingUpgradeCommand(Program.MainWindow);
-                            var runRpuWizard = new ToolStripMenuItem(Messages.ROLLING_POOL_UPGRADE_ELLIPSIS,
-                                                                     null,
-                                                                     (sender, args) => cmd.Execute());
-
-                            s.AddEntryLink(Messages.SOFTWARE_VERSION_PRODUCT_VERSION,
-                                           string.Format(Messages.POOL_VERSIONS_LINK_TEXT, master.ProductVersionText),
-                                           new[] { runRpuWizard },
-                                           cmd);
-                        }
-                    }
-                }
-            }
-            else if (xenObject is StorageLinkPool)
-            {
-                var pool = (StorageLinkPool)xenObject;
-
-                string capacityText = Util.DiskSizeString(pool.Capacity * 1024L * 1024L);
-                string usedSpaceText = Util.DiskSizeString(pool.UsedSpace * 1024L * 1024L);
-                string text = string.Format(Messages.STORAGELINK_POOL_SIZE_USED, usedSpaceText, capacityText);
-
-                s.AddEntry(Messages.SIZE, text);
-            }
-            else if (xenObject is StorageLinkServer)
-            {
-                StorageLinkServer server = (StorageLinkServer)xenObject;
-                s.AddEntry(Messages.USERNAME, server.StorageLinkConnection.Username);
-
-                string error = server.StorageLinkConnection.Error;
-
-                if (!string.IsNullOrEmpty(error))
-                {
-                    s.AddEntry(Messages.ERROR, error);
-                }
-            }
-            else if (xenObject is StorageLinkSystem)
-            {
-                StorageLinkSystem sys = (StorageLinkSystem)xenObject;
-                s.AddEntry(Messages.FULL_NAME, sys.FullName);
-                s.AddEntry(Messages.MODEL, sys.Model);
-                s.AddEntry(Messages.SERIAL_NUMBER, sys.SerialNumber);
-            }
-
-            s.AddEntry(FriendlyName("host.uuid"), GetUUID(xenObject));
-        }
-
-        private static void GenerateVirtualisationStatusForGeneralBox(PDSection s, VM vm)
-        {
-            if (vm != null && vm.Connection != null && vm.power_state == vm_power_state.Running)
-            {
-                //For Dundee or higher Windows VMs
-                if (Helpers.DundeeOrGreater(vm.Connection) && vm.IsWindows)
-                {
-                    var gm = vm.Connection.Resolve(vm.guest_metrics);
-
-                    bool isIoOptimized = gm != null && gm.network_paths_optimized && gm.storage_paths_optimized;
-                    bool isReceivingUpdates = false;// && vm.auto_update_drivers; //disabling it temporarily
-
-                    bool isXenPrepInProgress = false; //TODO in CP-13247  when XenPrep functions will be added
-                    bool canTurnOnAutoUpdates = false && !isReceivingUpdates && !isXenPrepInProgress; //TODO in CP-13247: remove &&false when XenPrep functions have been added
-
-                    bool isManagementAgentInstalled = vm.HasRDP; //HasRDP is the way to detect .Net/Management Agent
-
-                    bool canInstallIoDriversAndManagementAgent = InstallToolsCommand.CanExecute(vm) && !isIoOptimized;
-                    bool canInstallManagementAgentOnly = InstallToolsCommand.CanExecute(vm) && isIoOptimized && !isManagementAgentInstalled;
-                    //canInstallIoDriversOnly is missing - management agent communicates with XS using the I/O drivers
-
-                    if (vm.virtualisation_status == VM.VirtualisationStatus.UNKNOWN)
-                    {
-                        s.AddEntry(FriendlyName("VM.VirtualizationState"), vm.VirtualisationStatusString);
-                    }
-                    else
-                    {
-                        var sb = new StringBuilder();
-
-                        //Row 1 : I/O Drivers
-                        if (isIoOptimized)
-                        {
-                            sb.Append(Messages.VIRTUALIZATION_STATE_VM_IO_OPTIMIZED);
-                        }
-                        else
-                        {
-                            sb.Append(Messages.VIRTUALIZATION_STATE_VM_IO_NOT_OPTIMIZED);
-                        }
-
-                        sb.Append(Environment.NewLine);
-
-                        //Row 2: Management Agent
-                        if (isManagementAgentInstalled)
-                        {
-                            sb.Append(Messages.VIRTUALIZATION_STATE_VM_MANAGEMENT_AGENT_INSTALLED);
-                        }
-                        else
-                        {
-                            sb.Append(Messages.VIRTUALIZATION_STATE_VM_MANAGEMENT_AGENT_NOT_INSTALLED);
-                        }
-
-                        //Row 3 : Auto update
-                        if (isReceivingUpdates)
-                        {
-                            sb.Append(Environment.NewLine);
-                            sb.Append(Messages.VIRTUALIZATION_STATE_VM_RECEIVING_UPDATES);
-                        }
-                        else if (isXenPrepInProgress)
-                        {
-                            sb.Append(Environment.NewLine);
-                            sb.Append(Messages.VIRTUALIZATION_STATE_VM_UPGRADING_VM);
-                        }
-
-                        // displaying Row1 - Row3
-                        s.AddEntry(FriendlyName("VM.VirtualizationState"), sb.ToString());
-
-                        //Row 4: Enable Auto Update link
-                        if (canTurnOnAutoUpdates)
-                        {
-                            //implement launching XenPrep here (CP-13247)
-                        }
-
-                        //Row 4: Install Tools
-                        string installMessage = string.Empty;
-                        if (canInstallIoDriversAndManagementAgent)
-                        {
-                            installMessage = Messages.VIRTUALIZATION_STATE_VM_INSTALL_IO_DRIVERS_AND_MANAGEMENT_AGENT;
-                        }
-                        else if (canInstallManagementAgentOnly)
-                        {
-                            installMessage = Messages.VIRTUALIZATION_STATE_VM_INSTALL_MANAGEMENT_AGENT;
-                        }
-
-                        if (!string.IsNullOrEmpty(installMessage))
-                        {
-                            var installtools = new ToolStripMenuItem();
-                            installtools.Click += delegate
-                            {
-                                new InstallToolsCommand(Program.MainWindow, vm).Execute();
-                            };
-                            s.AddEntryLink(string.Empty, installMessage,
-                                new[] { installtools },
-                                new InstallToolsCommand(Program.MainWindow, vm));
-                        }
-                    }
-                }
-                //for everything else (All VMs on pre-Dundee hosts & All non-Windows VMs on any host)
-                else 
-                {
-                    if (vm.virtualisation_status == VM.VirtualisationStatus.PV_DRIVERS_NOT_INSTALLED
-                        || vm.virtualisation_status == VM.VirtualisationStatus.PV_DRIVERS_OUT_OF_DATE)
-                    {
-                        if (InstallToolsCommand.CanExecute(vm))
-                        {
-                            var installtools = new ToolStripMenuItem(Messages.INSTALL_XENSERVER_TOOLS_DOTS);
-                            installtools.Click += delegate
-                            {
-                                new InstallToolsCommand(Program.MainWindow, vm).Execute();
-                            };
-                            s.AddEntryLink(FriendlyName("VM.VirtualizationState"), vm.VirtualisationStatusString,
-                                new[] { installtools },
-                                new InstallToolsCommand(Program.MainWindow, vm));
-                        }
-                        else
-                        {
-                            s.AddEntry(FriendlyName("VM.VirtualizationState"), vm.VirtualisationStatusString, Color.Red);
-                        }
-
-                    }
-                    else
-                    {
-                        s.AddEntry(FriendlyName("VM.VirtualizationState"), vm.VirtualisationStatusString);
-                    }
-                }
-            }
-        }
-
-        private void generateDockerContainerGeneralBox()
-        {
-            if (xenObject is DockerContainer)
-            {
-                PDSection s = pdSectionGeneral;
-                DockerContainer dockerContainer = (DockerContainer)xenObject;
-                s.AddEntry(Messages.NAME, dockerContainer.Name.Length != 0 ? dockerContainer.Name : Messages.NONE);
-                s.AddEntry(Messages.STATUS, dockerContainer.status.Length != 0 ? dockerContainer.status : Messages.NONE);
-                try
-                {
-                    DateTime created = Util.FromUnixTime(double.Parse(dockerContainer.created)).ToLocalTime();
-                    s.AddEntry(Messages.CONTAINER_CREATED, HelpersGUI.DateTimeToString(created, Messages.DATEFORMAT_DMY_HMS, true));
-                }
-                catch
-                {
-                    s.AddEntry(Messages.CONTAINER_CREATED, dockerContainer.created.Length != 0 ? dockerContainer.created : Messages.NONE);
-                }
-                s.AddEntry(Messages.CONTAINER_IMAGE, dockerContainer.image.Length != 0 ? dockerContainer.image : Messages.NONE);
-                s.AddEntry(Messages.CONTAINER, dockerContainer.container.Length != 0 ? dockerContainer.container : Messages.NONE);
-                s.AddEntry(Messages.CONTAINER_COMMAND, dockerContainer.command.Length != 0 ? dockerContainer.command : Messages.NONE);
-                var ports = dockerContainer.PortList.Select(p => p.Description);
-                if (ports.Count() > 0)
-                {
-                    s.AddEntry(Messages.CONTAINER_PORTS, string.Join(Environment.NewLine, ports));
-                }
-                s.AddEntry(Messages.UUID, dockerContainer.uuid.Length != 0 ? dockerContainer.uuid : Messages.NONE);
-            }
-        }
-
-        private void generateReadCachingBox()
-        {
-            VM vm = xenObject as VM;
-            if (vm == null || !vm.IsRunning || !Helpers.CreamOrGreater(vm.Connection))
-                return;
-
-            PDSection s = pdSectionReadCaching;
-
-            if (vm.ReadCachingEnabled)
-            {
-                s.AddEntry(FriendlyName("VM.read_caching_status"), Messages.VM_READ_CACHING_ENABLED);
-                var vdiList = vm.ReadCachingVDIs.Select(vdi => vdi.NameWithLocation).ToArray();
-                s.AddEntry(FriendlyName("VM.read_caching_disks"), string.Join("\n", vdiList));
-            }
-            else
-            {
-                s.AddEntry(FriendlyName("VM.read_caching_status"), Messages.VM_READ_CACHING_DISABLED);
-                var reason = vm.ReadCachingDisabledReason;
-                if (reason != null)
-                    s.AddEntry(FriendlyName("VM.read_caching_reason"), reason);
-            }
-        }
-
-        private void generateStorageLinkBox()
-        {
-            SR sr = xenObject as SR;
-            StorageLinkRepository slr = sr == null ? null : sr.StorageLinkRepository(Program.StorageLinkConnections);
-
-            if (slr != null)
-            {
-                pdStorageLink.AddEntry(Messages.STORAGELINKSERVER, slr.StorageLinkConnection.Host);
-
-                StorageLinkSystem system = slr.StorageLinkSystem;
-                StorageLinkPool storagePool = slr.StorageLinkPool;
-
-                if (system != null)
-                {
-                    pdStorageLink.AddEntry(Messages.STORAGE_SYSTEM, system.FriendlyName);
-                }
-
-                if (storagePool != null)
-                {
-                    pdStorageLink.AddEntry(Messages.STORAGE_POOL, storagePool.StorageLinkPoolPath);
-                }
-                pdStorageLink.AddEntry(Messages.RAID_TYPE, StorageLinkEnums.GetDisplayText<StorageLinkEnums.RaidType>(slr.RaidType));
-                pdStorageLink.AddEntry(Messages.PROVISIONING_TYPE, StorageLinkEnums.GetDisplayText<StorageLinkEnums.ProvisioningType>(slr.ProvisioningType));
-                pdStorageLink.AddEntry(Messages.PROVISIONING_OPTIONS, StorageLinkEnums.GetDisplayText<StorageLinkEnums.ProvisioningOptions>(slr.ProvisioningOptions));
-            }
-        }
-
-        private void generateStorageLinkSystemCapabilitiesBox()
-        {
-            StorageLinkSystem system = xenObject as StorageLinkSystem;
-
-            if (system != null)
-            {
-                var capabilities = new Dictionary<StorageLinkEnums.StorageSystemCapabilities, string>();
-
-                capabilities.Add(StorageLinkEnums.StorageSystemCapabilities.ISCSI,
-                    StorageLinkEnums.GetDisplayText<StorageLinkEnums.StorageSystemCapabilities>(StorageLinkEnums.StorageSystemCapabilities.ISCSI));
-                capabilities.Add(StorageLinkEnums.StorageSystemCapabilities.FIBRE_CHANNEL,
-                    StorageLinkEnums.GetDisplayText<StorageLinkEnums.StorageSystemCapabilities>(StorageLinkEnums.StorageSystemCapabilities.FIBRE_CHANNEL));
-                capabilities.Add(StorageLinkEnums.StorageSystemCapabilities.PROVISION_FULL,
-                    StorageLinkEnums.GetDisplayText<StorageLinkEnums.StorageSystemCapabilities>(StorageLinkEnums.StorageSystemCapabilities.PROVISION_FULL));
-                capabilities.Add(StorageLinkEnums.StorageSystemCapabilities.PROVISION_THIN,
-                    StorageLinkEnums.GetDisplayText<StorageLinkEnums.StorageSystemCapabilities>(StorageLinkEnums.StorageSystemCapabilities.PROVISION_THIN));
-                capabilities.Add(StorageLinkEnums.StorageSystemCapabilities.POOL_LEVEL_DEDUPLICATION | StorageLinkEnums.StorageSystemCapabilities.VOLUME_LEVEL_DEDUPLICATION,
-                    Messages.NEWSR_CSLG_DEDUPLICATION);
-                capabilities.Add(StorageLinkEnums.StorageSystemCapabilities.DIFF_SNAPSHOT,
-                    StorageLinkEnums.GetDisplayText<StorageLinkEnums.StorageSystemCapabilities>(StorageLinkEnums.StorageSystemCapabilities.DIFF_SNAPSHOT));
-                capabilities.Add(StorageLinkEnums.StorageSystemCapabilities.REMOTE_REPLICATION,
-                    StorageLinkEnums.GetDisplayText<StorageLinkEnums.StorageSystemCapabilities>(StorageLinkEnums.StorageSystemCapabilities.REMOTE_REPLICATION));
-                capabilities.Add(StorageLinkEnums.StorageSystemCapabilities.CLONE,
-                    StorageLinkEnums.GetDisplayText<StorageLinkEnums.StorageSystemCapabilities>(StorageLinkEnums.StorageSystemCapabilities.CLONE));
-                capabilities.Add(StorageLinkEnums.StorageSystemCapabilities.RESIZE,
-                    StorageLinkEnums.GetDisplayText<StorageLinkEnums.StorageSystemCapabilities>(StorageLinkEnums.StorageSystemCapabilities.RESIZE));
-                capabilities.Add(StorageLinkEnums.StorageSystemCapabilities.CLONE_OF_SNAPSHOT,
-                    StorageLinkEnums.GetDisplayText<StorageLinkEnums.StorageSystemCapabilities>(StorageLinkEnums.StorageSystemCapabilities.CLONE_OF_SNAPSHOT));
-                capabilities.Add(StorageLinkEnums.StorageSystemCapabilities.SNAPSHOT_OF_SNAPSHOT,
-                    StorageLinkEnums.GetDisplayText<StorageLinkEnums.StorageSystemCapabilities>(StorageLinkEnums.StorageSystemCapabilities.SNAPSHOT_OF_SNAPSHOT));
-
-                foreach (StorageLinkEnums.StorageSystemCapabilities capability in capabilities.Keys)
-                {
-                    pdSectionStorageLinkSystemCapabilities.AddEntry(capabilities[capability], ((system.Capabilities & capability) != 0) ? Messages.YES : Messages.NO);
-                }
-            }
-        }
-
-        private static bool VMCanChooseHomeServer(VM vm)
-        {
-            if (vm != null && !vm.is_a_template)
-            {
-                String ChangeHomeReason = vm.IsOnSharedStorage();
-
-                return !Helpers.WlbEnabledAndConfigured(vm.Connection) &&
-                    (String.IsNullOrEmpty(ChangeHomeReason) || vm.HasNoDisksAndNoLocalCD);
-            }
-            return false;
-        }
-
-
-        private void GenTagRow(PDSection s)
-        {
-            string[] tags = Tags.GetTags(xenObject);
-            
-            if (tags != null && tags.Length > 0)
-            {
-                ToolStripMenuItem goToTag = new ToolStripMenuItem(Messages.VIEW_TAG_MENU_OPTION);
-
-                foreach (string tag in tags)
-                {
-                    var item = new ToolStripMenuItem(tag.Ellipsise(30));
-                    item.Click += delegate { Program.MainWindow.SearchForTag(tag); };
-                    goToTag.DropDownItems.Add(item);
-                }
-
-                s.AddEntry(Messages.TAGS, TagsString(), new[] { goToTag, new PropertiesToolStripMenuItem(new PropertiesCommand(Program.MainWindow, xenObject)) });
-                return;
-            }
-
-            s.AddEntry(Messages.TAGS, Messages.NONE, new PropertiesToolStripMenuItem(new PropertiesCommand(Program.MainWindow, xenObject)));
-        }
-
-        private string TagsString()
-        {
-            string[] tags = Tags.GetTags(xenObject);
-            if (tags == null || tags.Length == 0)
-                return Messages.NONE;
-
-            return string.Join(", ", tags.OrderBy(s => s).ToArray());
-        }
-
-        private void GenFolderRow(PDSection s)
-        {
-            List<ToolStripMenuItem> menuItems = new List<ToolStripMenuItem>();
-            if (xenObject.Path != "")
-            {
-                var item = new ToolStripMenuItem(Messages.VIEW_FOLDER_MENU_OPTION);
-                item.Click += delegate { Program.MainWindow.SearchForFolder(xenObject.Path); };
-                menuItems.Add(item);
-            }
-            menuItems.Add(new PropertiesToolStripMenuItem(new PropertiesCommand(Program.MainWindow, xenObject)));
-            s.AddEntry(
-                Messages.FOLDER,
-                new FolderListItem(xenObject.Path, FolderListItem.AllowSearch.None, false),
-                menuItems
-                );
-        }
-
-        private void generateMemoryBox()
-        {
-            Host host = xenObject as Host;
-            if (host == null)
-                return;
-
-            PDSection s = pdSectionMemory;
-
-      
-            s.AddEntry(FriendlyName("host.ServerMemory"), host.HostMemoryString);
-            s.AddEntry(FriendlyName("host.VMMemory"), host.ResidentVMMemoryUsageString);
-            s.AddEntry(FriendlyName("host.XenMemory"), host.XenMemoryString);
-            
-        }
-
-        private void addStringEntry(PDSection s, string key, string value)
-        {
-            s.AddEntry(key, string.IsNullOrEmpty(value) ? Messages.NONE : value);
-        }
-
-        private void generateDockerInfoBox()
-        {
-            VM vm = xenObject as VM;
-            if (vm == null)
-                return;
-
-            VM_Docker_Info info = vm.DockerInfo;
-            if (info == null)
-                return;
-
-            VM_Docker_Version version = vm.DockerVersion;
-            if (version == null)
-                return;
-
-            PDSection s = pdSectionDockerInfo;
-
-            addStringEntry(s, Messages.DOCKER_INFO_API_VERSION, version.ApiVersion);
-            addStringEntry(s, Messages.DOCKER_INFO_VERSION, version.Version);
-            addStringEntry(s, Messages.DOCKER_INFO_GIT_COMMIT, version.GitCommit);
-            addStringEntry(s, Messages.DOCKER_INFO_DRIVER, info.Driver);
-            addStringEntry(s, Messages.DOCKER_INFO_INDEX_SERVER_ADDRESS, info.IndexServerAddress);
-            addStringEntry(s, Messages.DOCKER_INFO_EXECUTION_DRIVER, info.ExecutionDriver);
-            addStringEntry(s, Messages.DOCKER_INFO_IPV4_FORWARDING, info.IPv4Forwarding);
-        }
-
-        private bool CPUsIdentical(IEnumerable<Host_cpu> cpus)
-        {
-            String cpuText = null;
-            foreach (Host_cpu cpu in cpus)
-            {
-                if (cpuText == null)
-                {
-                    cpuText = Helpers.GetCPUProperties(cpu);
-                    continue;
-                }
-                if (Helpers.GetCPUProperties(cpu) != cpuText)
-                    return false;
-            }
-            return true;
-        }
-
-        private string hostAppliedPatches(Host host)
-        {
-            List<string> result = new List<string>();
-
-            foreach (Pool_patch patch in host.AppliedPatches())
-                result.Add(patch.Name);
-
-            result.Sort(StringUtility.NaturalCompare);
-
-            return string.Join("\n", result.ToArray());
-        }
-
-        private string hostUnappliedPatches(Host host)
-        {
-            List<string> result = new List<string>();
-
-            foreach (Pool_patch patch in Pool_patch.GetAllThatApply(host, ConnectionsManager.XenConnectionsCopy))
-            {
-                if (!patch.AppliedTo(ConnectionsManager.XenConnectionsCopy).Contains(new XenRef<Host>(xenObject.opaque_ref)))
-                    result.Add(patch.Name);
-            }
-
-            result.Sort(StringUtility.NaturalCompare);
-            return string.Join("\n", result.ToArray());
-        }
-
-        private string hostInstalledSuppPacks(Host host)
-        {
-            var result = host.SuppPacks.Select(suppPack => suppPack.LongDescription).ToList();
-            result.Sort(StringUtility.NaturalCompare);
-            return string.Join("\n", result.ToArray());
-        }
-
-        #region VM delegates
-
-        private static string HVMBootOrder(VM vm)
-        {
-            var order = vm.BootOrder.ToUpper().Union(new[] { 'D', 'C', 'N' });
-            return string.Join("\n", order.Select(c => new BootDevice(c).ToString()).ToArray());
-        }
-
-        #endregion
-
-        #region Pool delegates
-
-        private string poolAppliedPatches()
-        {
-            return poolPatchString(patch => patch.host_patches.Count == xenObject.Connection.Cache.HostCount);
-        }
-
-        private string poolPartialPatches()
-        {
-            return poolPatchString(patch => patch.host_patches.Count > 0 &&
-                                            patch.host_patches.Count != xenObject.Connection.Cache.HostCount);
-        }
-
-        private string poolNotAppliedPatches()
-        {
-            return poolPatchString(patch => patch.host_patches.Count == 0);
-        }
-
-        private string poolPatchString(Predicate<Pool_patch> predicate)
-        {
-            Pool_patch[] patches = xenObject.Connection.Cache.Pool_patches;
-
-            List<String> output = new List<String>();
-
-            foreach (Pool_patch patch in patches)
-                if (predicate(patch))
-                    output.Add(patch.name_label);
-
-            output.Sort(StringUtility.NaturalCompare);
-
-            return String.Join(",", output.ToArray());
-        }
-
-        #endregion
-
-        /// <summary>
-        /// Checks for reboot warnings on all hosts in the pool and returns them as a list
-        /// </summary>
-        /// <param name="pool"></param>
-        /// <returns></returns>
-        private List<KeyValuePair<String, String>> CheckPoolUpdate(Pool pool)
-        {
-            List<KeyValuePair<String, String>> warnings = new List<KeyValuePair<string, string>>();
-            foreach (Host host in xenObject.Connection.Cache.Hosts)
-            {
-                warnings.AddRange(CheckServerUpdates(host));
-            }
-            return warnings;
-        }
-
-        /// <summary>
-        /// Checks the server has been restarted after any patches that require a restart were applied and returns a list of reboot warnings
-        /// </summary>
-        /// <param name="host"></param>
-        /// <returns></returns>
-        private List<KeyValuePair<String, String>> CheckServerUpdates(Host host)
-        {
-            List<Pool_patch> patches = host.AppliedPatches();
-            List<KeyValuePair<String, String>> warnings = new List<KeyValuePair<String, String>>();
-            double bootTime = host.BootTime;
-            double agentStart = host.AgentStartTime;
-
-            if (bootTime == 0.0 || agentStart == 0.0)
-                return warnings;
-
-            foreach (Pool_patch patch in patches)
-            {
-                double applyTime = Util.ToUnixTime(patch.AppliedOn(host));
-
-                if (patch.after_apply_guidance.Contains(after_apply_guidance.restartHost)
-                    && applyTime > bootTime)
-                {
-                    //TODO: Could we come up with a better key string than foopatch on blahhost? Also needs i18
-                    warnings.Add(new KeyValuePair<String, String>(
-                        String.Format("{0} on {1}", patch.Name, host.Name),
-                        String.Format(Messages.GENERAL_PANEL_UPDATE_WARNING, host.Name, patch.Name)));
-                }
-                else if (patch.after_apply_guidance.Contains(after_apply_guidance.restartXAPI)
-                    && applyTime > agentStart)
-                {
-                    // Actually, it only needs xapi restart, but we have no UI to do that.
-                    warnings.Add(new KeyValuePair<String, String>(
-                        String.Format("{0} on {1}", patch.Name, host.Name),
-                        String.Format(Messages.GENERAL_PANEL_UPDATE_WARNING, host.Name, patch.Name)));
-                }
-            }
-            return warnings;
-        }
-
-        private static string GetUUID(IXenObject o)
-        {
-            return o.Get("uuid") as String;
-        }
-
-        private static string FriendlyName(string propertyName)
-        {
-            return Core.PropertyManager.GetFriendlyName(string.Format("Label-{0}", propertyName)) ?? propertyName;
-        }
-
-        private void linkLabelExpand_LinkClicked(object sender, LinkLabelLinkClickedEventArgs e)
-        {
-            foreach (PDSection s in sections)
-            {
-                if (!s.Parent.Visible)
-                    continue;
-
-                s.DisableFocusEvent = true;
-                s.Expand();
-                s.DisableFocusEvent = false;
-            }
-
-            linkLabelCollapse.Focus();
-        }
-
-        private void linkLabelCollapse_LinkClicked(object sender, LinkLabelLinkClickedEventArgs e)
-        {
-            
-            foreach (PDSection s in sections)
-            {
-                if (!s.Parent.Visible)
-                    continue;
-
-                s.DisableFocusEvent = true;
-                s.Contract();
-                s.DisableFocusEvent = false;
-            }
-
-            linkLabelExpand.Focus();
-        }
-
-        private void SetStatesOfExpandingLinks()
-        {
-            var sectionsVisible = sections.Where(section => section.Parent.Visible);
-            bool anyExpanded = sectionsVisible.Any(s => s.IsExpanded);
-            bool anyCollapsed = sectionsVisible.Any(s => !s.IsExpanded);
-            linkLabelExpand.Enabled = anyCollapsed;
-            linkLabelCollapse.Enabled = anyExpanded;
-        }
-    }
-}
+﻿/* Copyright (c) Citrix Systems Inc. 
+ * All rights reserved. 
+ * 
+ * Redistribution and use in source and binary forms, 
+ * with or without modification, are permitted provided 
+ * that the following conditions are met: 
+ * 
+ * *   Redistributions of source code must retain the above 
+ *     copyright notice, this list of conditions and the 
+ *     following disclaimer. 
+ * *   Redistributions in binary form must reproduce the above 
+ *     copyright notice, this list of conditions and the 
+ *     following disclaimer in the documentation and/or other 
+ *     materials provided with the distribution. 
+ * 
+ * THIS SOFTWARE IS PROVIDED BY THE COPYRIGHT HOLDERS AND 
+ * CONTRIBUTORS "AS IS" AND ANY EXPRESS OR IMPLIED WARRANTIES, 
+ * INCLUDING, BUT NOT LIMITED TO, THE IMPLIED WARRANTIES OF 
+ * MERCHANTABILITY AND FITNESS FOR A PARTICULAR PURPOSE ARE 
+ * DISCLAIMED. IN NO EVENT SHALL THE COPYRIGHT HOLDER OR 
+ * CONTRIBUTORS BE LIABLE FOR ANY DIRECT, INDIRECT, INCIDENTAL, 
+ * SPECIAL, EXEMPLARY, OR CONSEQUENTIAL DAMAGES (INCLUDING, 
+ * BUT NOT LIMITED TO, PROCUREMENT OF SUBSTITUTE GOODS OR 
+ * SERVICES; LOSS OF USE, DATA, OR PROFITS; OR BUSINESS 
+ * INTERRUPTION) HOWEVER CAUSED AND ON ANY THEORY OF LIABILITY, 
+ * WHETHER IN CONTRACT, STRICT LIABILITY, OR TORT (INCLUDING 
+ * NEGLIGENCE OR OTHERWISE) ARISING IN ANY WAY OUT OF THE USE 
+ * OF THIS SOFTWARE, EVEN IF ADVISED OF THE POSSIBILITY OF 
+ * SUCH DAMAGE.
+ */
+
+using System;
+using System.Collections.Generic;
+using System.ComponentModel;
+using System.Drawing;
+using System.Linq;
+using System.Windows.Forms;
+using XenAdmin.Controls;
+using XenAdmin.CustomFields;
+using XenAdmin.Model;
+using XenAPI;
+using XenAdmin.Core;
+using XenAdmin.Dialogs;
+using XenAdmin.SettingsPanels;
+using XenAdmin.Network;
+using XenAdmin.Commands;
+using System.Text;
+
+
+namespace XenAdmin.TabPages
+{
+    public partial class GeneralTabPage : BaseTabPage
+    {
+        private static readonly log4net.ILog log = log4net.LogManager.GetLogger(System.Reflection.MethodBase.GetCurrentMethod().DeclaringType);
+
+        private static readonly Dictionary<Type, List<PDSection>> _expandedSections = new Dictionary<Type, List<PDSection>>();
+
+        /// <summary>
+        /// Set when we need to do a rebuild, but we are not visible, to queue up a rebuild.
+        /// </summary>
+        private bool refreshNeeded = false;
+
+        private LicenseStatus licenseStatus;
+
+        private List<PDSection> sections;
+
+        public LicenseManagerLauncher LicenseLauncher { private get; set; }
+
+        public GeneralTabPage()
+        {
+            InitializeComponent();
+
+            VM_guest_metrics_CollectionChangedWithInvoke =
+                Program.ProgramInvokeHandler(VM_guest_metrics_CollectionChanged);
+            OtherConfigAndTagsWatcher.TagsChanged += new EventHandler(OtherConfigAndTagsWatcher_TagsChanged);
+            sections = new List<PDSection>();
+            foreach (Control control in panel2.Controls)
+            {
+                Panel p = control as Panel;
+                if (p == null)
+                    continue;
+
+                foreach (Control c in p.Controls)
+                {
+                    PDSection s = c as PDSection;
+                    if (s == null)
+                        continue;
+                    sections.Add(s);
+                    s.MaximumSize = new Size(900, 9999999);
+                    s.fixFirstColumnWidth(150);
+                    s.contentChangedSelection += s_contentChangedSelection;
+                    s.contentReceivedFocus += s_contentReceivedFocus;
+                }
+            }            
+        }
+
+        private void licenseStatus_ItemUpdated(object sender, EventArgs e)
+        {
+            if (pdSectionLicense == null)
+                return;
+
+            GeneralTabLicenseStatusStringifier ss = new GeneralTabLicenseStatusStringifier(licenseStatus);
+            Program.Invoke(Program.MainWindow, () => pdSectionLicense.UpdateEntryValueWithKey(
+                                            FriendlyName("host.license_params-expiry"),
+                                            ss.ExpiryDate, 
+                                            ss.ShowExpiryDate));
+
+            Program.Invoke(Program.MainWindow, () => pdSectionLicense.UpdateEntryValueWithKey(
+                                           Messages.LICENSE_STATUS,
+                                           ss.ExpiryStatus,
+                                           true));
+        }
+
+        void s_contentReceivedFocus(PDSection s)
+        {
+            scrollToSelectionIfNeeded(s);
+        }
+
+        void s_contentChangedSelection(PDSection s)
+        {
+            scrollToSelectionIfNeeded(s);
+        }
+
+        private void scrollToSelectionIfNeeded(PDSection s)
+        {
+            if (s.HasNoSelection())
+                return;
+
+            Rectangle selectedRowBounds = s.SelectedRowBounds;
+
+            // translate to the coordinates of the pdsection container panel (the one added for padding purposes)
+            selectedRowBounds.Offset(s.Parent.Location);
+
+            // Top edge visible?
+            if (panel2.ClientRectangle.Height - selectedRowBounds.Top > 0 && selectedRowBounds.Top > 0)
+            {
+                // Bottom edge visible?
+                if (panel2.ClientRectangle.Height - selectedRowBounds.Bottom > 0 && selectedRowBounds.Bottom > 0)
+                {
+                    // The entire selected row is in view, no need to move 
+                    return;
+                }
+            }
+
+            panel2.ForceScrollTo(s);
+        }
+
+        private void EditButton_Click(object sender, EventArgs e)
+        {
+            new PropertiesCommand(Program.MainWindow, xenObject).Execute();
+        }
+
+        private IXenObject xenObject;
+        public IXenObject XenObject
+        {
+            set
+            {
+                if (value == null)
+                    return;
+
+                SetupAnStartLicenseStatus(value);
+                if (xenObject != value)
+                {
+                    UnregisterHandlers();
+
+                    // special case for StorageLinkRepository, use its SR in this case.
+
+                    StorageLinkRepository slr = value as StorageLinkRepository;
+                    SR sr = slr != null ? slr.SR(ConnectionsManager.XenConnectionsCopy) : null;
+
+                    xenObject = sr ?? value;
+                    RegisterHandlers();
+                    BuildList();
+                    List<PDSection> listPDSections = null;
+                    if (_expandedSections.TryGetValue(xenObject.GetType(), out listPDSections))
+                        ResetExpandState(listPDSections);
+                    else
+                        ResetExpandState();
+                }
+                else
+                {
+                    BuildList();
+                }
+            }
+        }
+
+        private void SetupAnStartLicenseStatus(IXenObject xo)
+        {
+            licenseStatus = new LicenseStatus(xo);
+            licenseStatus.ItemUpdated += licenseStatus_ItemUpdated;
+            licenseStatus.BeginUpdate();
+        }
+
+        void s_ExpandedEventHandler(PDSection pdSection)
+        {
+            if (pdSection != null)
+            {
+                //Add to the expandedSections
+                List<PDSection> listSections;
+                if (_expandedSections.TryGetValue(xenObject.GetType(), out listSections))
+                {
+                    if (!listSections.Contains(pdSection) && pdSection.IsExpanded)
+                        listSections.Add(pdSection);
+                    else if (!pdSection.IsExpanded)
+                        listSections.Remove(pdSection);
+                }
+                else if (pdSection.IsExpanded)
+                {
+                    List<PDSection> list = new List<PDSection>();
+                    list.Add(pdSection);
+                    _expandedSections.Add(xenObject.GetType(), list);
+                }
+            }
+            SetStatesOfExpandingLinks();
+        }
+
+        private void ResetExpandState()
+        {
+            panel2.SuspendLayout();
+            foreach (PDSection s in sections)
+            {
+                s.Contract();
+            }
+            pdSectionGeneral.Expand();
+            panel2.ResumeLayout();
+        }
+        private void ResetExpandState(List<PDSection> expandedSections)
+        {
+            panel2.SuspendLayout();
+            foreach (PDSection s in sections)
+            {
+                if (expandedSections.Contains(s))
+                    s.Expand();
+                else
+                    s.Contract();
+            }
+            pdSectionGeneral.Expand();
+            panel2.ResumeLayout();
+        }
+
+        private void UnregisterHandlers()
+        {
+            if (xenObject != null)
+                xenObject.PropertyChanged -= PropertyChanged;
+
+            if (xenObject is Host)
+            {
+                Host host = xenObject as Host;
+
+                Host_metrics metric = xenObject.Connection.Resolve<Host_metrics>(host.metrics);
+                if (metric != null)
+                    metric.PropertyChanged -= PropertyChanged;
+            }
+            else if (xenObject is VM)
+            {
+                VM vm = xenObject as VM;
+
+                VM_metrics metric = vm.Connection.Resolve(vm.metrics);
+                if (metric != null)
+                    metric.PropertyChanged -= PropertyChanged;
+
+                VM_guest_metrics guestmetric = xenObject.Connection.Resolve(vm.guest_metrics);
+                if (guestmetric != null)
+                    guestmetric.PropertyChanged -= PropertyChanged;
+
+                vm.Connection.Cache.DeregisterCollectionChanged<VM_guest_metrics>(VM_guest_metrics_CollectionChangedWithInvoke);
+            }
+            else if (xenObject is SR)
+            {
+                SR sr = xenObject as SR;
+
+                foreach (PBD pbd in sr.Connection.ResolveAll(sr.PBDs))
+                {
+                    pbd.PropertyChanged -= PropertyChanged;
+                }
+            }
+            else if (xenObject is Pool)
+            {
+                xenObject.Connection.Cache.DeregisterBatchCollectionChanged<Pool_patch>(Pool_patch_BatchCollectionChanged);
+            }
+        }
+
+        void VM_guest_metrics_CollectionChanged(object sender, CollectionChangeEventArgs e)
+        {
+            if (!this.Visible)
+                return;
+            // Required to refresh the panel when the vm boots so we show the correct pv driver state and version
+            // Note this does NOT get called every 2s, just when the vm power state changes (hopefully!)
+            BuildList();
+        }
+
+        private readonly CollectionChangeEventHandler VM_guest_metrics_CollectionChangedWithInvoke;
+        private void RegisterHandlers()
+        {
+            if (xenObject != null)
+                xenObject.PropertyChanged += new PropertyChangedEventHandler(PropertyChanged);
+
+            if (xenObject is Host)
+            {
+                Host host = xenObject as Host;
+                Host_metrics metric = xenObject.Connection.Resolve(host.metrics);
+                if (metric != null)
+                    metric.PropertyChanged += new PropertyChangedEventHandler(PropertyChanged);
+            }
+            else if (xenObject is VM)
+            {
+                VM vm = xenObject as VM;
+
+                VM_metrics metric = vm.Connection.Resolve(vm.metrics);
+                if (metric != null)
+                    metric.PropertyChanged += new PropertyChangedEventHandler(PropertyChanged);
+
+                VM_guest_metrics guestmetric = xenObject.Connection.Resolve(vm.guest_metrics);
+                if (guestmetric != null)
+                    guestmetric.PropertyChanged += new PropertyChangedEventHandler(PropertyChanged);
+
+                xenObject.Connection.Cache.RegisterCollectionChanged<VM_guest_metrics>(VM_guest_metrics_CollectionChangedWithInvoke);
+            }
+            else if (xenObject is Pool)
+            {
+                xenObject.Connection.Cache.RegisterBatchCollectionChanged<Pool_patch>(Pool_patch_BatchCollectionChanged);
+            }
+        }
+
+        void Pool_patch_BatchCollectionChanged(object sender, EventArgs e)
+        {
+            Program.BeginInvoke(this, BuildList);
+        }
+
+        void OtherConfigAndTagsWatcher_TagsChanged(object sender, EventArgs e)
+        {
+            BuildList();
+        }
+
+        // We queue up a rebuild if we are not shown but the contents becomes out of date, this just fires off the rebuild
+        protected override void OnVisibleChanged(EventArgs e)
+        {
+            if (Visible && refreshNeeded)
+            {
+                BuildList();
+                refreshNeeded = false;
+            }
+            base.OnVisibleChanged(e);
+        }
+
+        private void PropertyChanged(object sender, PropertyChangedEventArgs e)
+        {
+
+            if (e.PropertyName == "state" ||
+                e.PropertyName == "last_updated")
+            {
+                return;
+            }
+
+            Program.Invoke(this, delegate
+            {
+                if (e.PropertyName == "PBDs")
+                {
+                    SR sr = xenObject as SR;
+                    if (sr == null)
+                        return;
+
+                    foreach (PBD pbd in xenObject.Connection.ResolveAll(sr.PBDs))
+                    {
+                        pbd.PropertyChanged -= PropertyChanged;
+                        pbd.PropertyChanged += PropertyChanged;
+                    }
+
+                    BuildList();
+                }
+                else
+                {
+                    // Atm we are rebuilding on almost any property changed event. 
+                    // As long as we are just clearing and readding the rows in the PDSections this seems to be super quick. 
+                    // If it gets slower we should update specific boxes for specific property changes.
+                    if (licenseStatus.Updated)
+                        licenseStatus.BeginUpdate();
+                    BuildList();
+                    EnableDisableEdit();
+                }
+            });
+        }
+
+        public void EnableDisableEdit()
+        {
+            buttonProperties.Enabled = xenObject != null && !xenObject.Locked && xenObject.Connection != null && xenObject.Connection.IsConnected;
+
+            //keeping it separate
+            if (xenObject is DockerContainer)
+                buttonProperties.Enabled = false;
+        }
+
+        public void BuildList()
+        {
+            //Program.AssertOnEventThread();
+
+            if (!this.Visible)
+            {
+                refreshNeeded = true;
+                return;
+            }
+            if (xenObject == null)
+                return;
+
+            if (xenObject is Host && !xenObject.Connection.IsConnected)
+                base.Text = Messages.CONNECTION_GENERAL_TAB_TITLE;
+            else if (xenObject is Host)
+            {
+                base.Text = Messages.HOST_GENERAL_TAB_TITLE;
+            }
+                
+                
+            else if (xenObject is VM)
+            {
+                VM vm = (VM)xenObject;
+                if (vm.is_a_snapshot)
+                    base.Text = Messages.SNAPSHOT_GENERAL_TAB_TITLE;
+                else if (vm.is_a_template)
+                    base.Text = Messages.TEMPLATE_GENERAL_TAB_TITLE;
+                else
+                    base.Text = Messages.VM_GENERAL_TAB_TITLE;
+            }
+            else if (xenObject is SR)
+                base.Text = Messages.SR_GENERAL_TAB_TITLE;
+            else if (xenObject is Pool)
+                base.Text = Messages.POOL_GENERAL_TAB_TITLE;
+            else if (xenObject is StorageLinkPool)
+                base.Text = Messages.STORAGELINKPOOL_GENERAL_TAB_TITLE;
+            else if (xenObject is StorageLinkServer)
+                base.Text = Messages.STORAGELINKSERVER_GENERAL_TAB_TITLE;
+            else if (xenObject is StorageLinkSystem)
+                base.Text = Messages.STORAGELINKSYSTEM_GENERAL_TAB_TITLE;
+            else if (xenObject is StorageLinkRepository)
+                base.Text = Messages.SR_GENERAL_TAB_TITLE;
+            else if (xenObject is DockerContainer)
+                base.Text = Messages.CONTAINER_GENERAL_TAB_TITLE;
+
+            panel2.SuspendLayout();
+            // Clear all the data from the sections (visible and non visible)
+            foreach (PDSection s in sections)
+            {
+                s.PauseLayout();
+                s.ClearData();
+            }
+            // Generate the content of each box, each method performs a cast and only populates if XenObject is the relevant type
+           
+            if (xenObject is Host && (xenObject.Connection == null || !xenObject.Connection.IsConnected))
+            {
+                generateDisconnectedHostBox();
+            }
+            else if (xenObject is DockerContainer)
+            {
+                generateDockerContainerGeneralBox();
+            }
+            else
+            {
+                generateGeneralBox();
+                generateCustomFieldsBox();
+                generateInterfaceBox();
+                generateMemoryBox();
+                generateVersionBox();
+                generateLicenseBox();
+                generateCPUBox();
+                generateHostPatchesBox();
+                generateBootBox();
+                generateHABox();
+                generateStatusBox();
+                generateMultipathBox();
+                generatePoolPatchesBox();
+                generateStorageLinkBox();
+                generateStorageLinkSystemCapabilitiesBox();
+                generateMultipathBootBox();
+                generateVCPUsBox();
+                generateDockerInfoBox();
+                generateReadCachingBox();
+            }
+
+            // hide all the sections which haven't been populated, those that have make sure are visible
+            foreach (PDSection s in sections)
+            {
+                if (s.IsEmpty())
+                {
+                    s.Parent.Visible = false;
+                }
+                else
+                {
+                    s.Parent.Visible = true;
+                    if (s.ContainsFocus)
+                        s.RestoreSelection();
+                }
+                s.StartLayout();
+            }
+            panel2.ResumeLayout();
+            EnableDisableEdit();
+        }
+
+        private void generateInterfaceBox()
+        {
+            Host Host = xenObject as Host;
+            Pool Pool = xenObject as Pool;
+            if (Host != null)
+            {
+                fillInterfacesForHost(Host, false);
+            }
+            else if (Pool != null)
+            {
+                // Here we tell fillInterfacesForHost to prefix each entry with the hosts name label, so we know which entry belongs to which host
+                // and also to better preserve uniqueness for keys in the PDSection
+
+                foreach (Host h in Pool.Connection.Cache.Hosts)
+                    fillInterfacesForHost(h, true);
+            }
+        }
+
+        private void fillInterfacesForHost(Host Host, bool includeHostSuffix)
+        {
+            PDSection s = pdSectionManagementInterfaces;
+
+            ToolStripMenuItem editValue = new ToolStripMenuItem(Messages.EDIT) { Image = Properties.Resources.edit_16 };
+            editValue.Click += delegate
+                {
+                    NetworkingProperties p = new NetworkingProperties(Host, null);
+                    p.ShowDialog(Program.MainWindow);
+                };
+
+            if (!string.IsNullOrEmpty(Host.hostname))
+            {
+                if (!includeHostSuffix)
+                    s.AddEntry(FriendlyName("host.hostname"), Host.hostname, editValue);
+                else
+                    s.AddEntry(
+                        string.Format(Messages.PROPERTY_ON_OBJECT, FriendlyName("host.hostname"), Helpers.GetName(Host)),
+                        Host.hostname,
+                        editValue);
+            }
+            foreach (PIF pif in xenObject.Connection.ResolveAll<PIF>(Host.PIFs))
+            {
+                if (pif.management)
+                {
+                    if (!includeHostSuffix)
+                        s.AddEntry(Messages.MANAGEMENT_INTERFACE, pif.FriendlyIPAddress, editValue);
+                    else
+                        s.AddEntry(
+                            string.Format(Messages.PROPERTY_ON_OBJECT, Messages.MANAGEMENT_INTERFACE, Helpers.GetName(Host)),
+                            pif.FriendlyIPAddress,
+                            editValue);
+                }
+            }
+
+            foreach (PIF pif in xenObject.Connection.ResolveAll<PIF>(Host.PIFs))
+            {
+                if (pif.IsSecondaryManagementInterface(Properties.Settings.Default.ShowHiddenVMs))
+                {
+                    if (!includeHostSuffix)
+                        s.AddEntry(pif.ManagementPurpose.Ellipsise(30), pif.FriendlyIPAddress, editValue);
+                    else
+                        s.AddEntry(
+                            string.Format(Messages.PROPERTY_ON_OBJECT, pif.ManagementPurpose.Ellipsise(30), Helpers.GetName(Host)),
+                            pif.FriendlyIPAddress,
+                            editValue);
+                }
+            }
+        }
+
+        private void generateCustomFieldsBox()
+        {
+            List<CustomField> customFields = CustomFieldsManager.CustomFieldValues(xenObject);
+            if (customFields.Count <= 0)
+                return;
+
+            PDSection s = pdSectionCustomFields;
+
+            foreach (CustomField customField in customFields)
+            {
+                ToolStripMenuItem editValue = new ToolStripMenuItem(Messages.EDIT){Image= Properties.Resources.edit_16};
+                editValue.Click += delegate
+                    {
+                        using (PropertiesDialog dialog = new PropertiesDialog(xenObject))
+                        {
+                            dialog.SelectCustomFieldsEditPage();
+                            dialog.ShowDialog();
+                        }
+                    };
+
+                var menuItems = new[] { editValue };
+                CustomFieldWrapper cfWrapper = new CustomFieldWrapper(xenObject, customField.Definition);
+
+                s.AddEntry(customField.Definition.Name.Ellipsise(30), cfWrapper.ToString(), menuItems, customField.Definition.Name);
+            }
+        }
+
+        private void generatePoolPatchesBox()
+        {
+            Pool pool = xenObject as Pool;
+            if (pool == null)
+                return;
+
+            PDSection s = pdSectionUpdates;
+
+            List<KeyValuePair<String, String>> messages = CheckPoolUpdate(pool);
+            if (messages.Count > 0)
+            {
+                foreach (KeyValuePair<String, String> kvp in messages)
+                {
+                    s.AddEntry(kvp.Key, kvp.Value);
+                }
+            }
+            Host master = Helpers.GetMaster(xenObject.Connection);
+            if (master == null)
+                return;
+
+            var poolAppPatches = poolAppliedPatches();
+            if (!string.IsNullOrEmpty(poolAppPatches))
+            {
+                s.AddEntry(FriendlyName("Pool_patch.fully_applied"), poolAppPatches);
+                return;
+            }
+
+            CommandToolStripMenuItem applypatch = new CommandToolStripMenuItem(
+                new InstallNewUpdateCommand(Program.MainWindow), true);
+
+            var menuItems = new[] { applypatch };
+
+            var poolPartPatches = poolPartialPatches();
+            if (!string.IsNullOrEmpty(poolPartPatches))
+            {
+                s.AddEntry(FriendlyName("Pool_patch.partially_applied"), poolPartPatches, menuItems, Color.Red);
+                return;
+            }
+
+            var poolNotAppPatches = poolNotAppliedPatches();
+            if (!string.IsNullOrEmpty(poolNotAppPatches))
+                s.AddEntry(FriendlyName("Pool_patch.not_applied"), poolNotAppPatches, menuItems, Color.Red);
+        }
+
+        private void generateHostPatchesBox()
+        {
+            Host host = xenObject as Host;
+            if (host == null)
+                return;
+
+            PDSection s = pdSectionUpdates;
+
+            List<KeyValuePair<String, String>> messages = CheckServerUpdates(host);
+            if (messages.Count > 0)
+            {
+                foreach (KeyValuePair<String, String> kvp in messages)
+                {
+                    s.AddEntry(kvp.Key, kvp.Value);
+                }
+            }
+            if (hostAppliedPatches(host) != "")
+            {
+                s.AddEntry(FriendlyName("Pool_patch.applied"), hostAppliedPatches(host));
+            }
+            if (!Host.IsFullyPatched(host, ConnectionsManager.XenConnectionsCopy))
+            {
+                CommandToolStripMenuItem applypatch =
+                           new CommandToolStripMenuItem(
+                               new InstallNewUpdateCommand(Program.MainWindow), true);
+
+                var menuItems = new[] { applypatch };
+                s.AddEntry(FriendlyName("Pool_patch.not_applied"), hostUnappliedPatches(host), menuItems, Color.Red);
+            }
+
+            // add supplemental packs
+            var suppPacks = hostInstalledSuppPacks(host);
+            if (!string.IsNullOrEmpty(suppPacks))
+            {
+                s.AddEntry(FriendlyName("Supplemental_packs.installed"), suppPacks);
+            }
+        }
+
+        private void generateHABox()
+        {
+            VM vm = xenObject as VM;
+            if (vm == null)
+                return;
+
+            Pool pool = Helpers.GetPoolOfOne(xenObject.Connection);
+            if (pool == null || !pool.ha_enabled)
+                return;
+
+            PDSection s = pdSectionHighAvailability;
+
+            s.AddEntry(FriendlyName("VM.ha_restart_priority"), Helpers.RestartPriorityI18n(vm.HARestartPriority),
+                new PropertiesToolStripMenuItem(new VmEditHaCommand(Program.MainWindow, xenObject)));
+        }
+
+      
+
+        private void generateStatusBox()
+        {
+            SR sr = xenObject as SR;
+            if (sr == null)
+                return;
+
+            PDSection s = pdSectionStatus;
+
+            bool broken = sr.IsBroken() || !sr.MultipathAOK || sr.NeedsUpgrading;
+            bool detached = !sr.HasPBDs;
+
+            ToolStripMenuItem repair = new ToolStripMenuItem
+                {
+                    Text = sr.NeedsUpgrading ? Messages.UPGRADE_SR : Messages.GENERAL_SR_CONTEXT_REPAIR,
+                    Image = Properties.Resources._000_StorageBroken_h32bit_16
+                };
+            repair.Click += delegate
+                {
+                    if (sr.NeedsUpgrading)
+                        new UpgradeSRCommand(Program.MainWindow, sr).Execute();
+                    else
+                        Program.MainWindow.ShowPerConnectionWizard(xenObject.Connection, new RepairSRDialog(sr));
+                };
+
+            var menuItems = new[] { repair };
+
+            if (broken && !detached)
+                s.AddEntry(FriendlyName("SR.state"), sr.StatusString, menuItems);
+            else
+                s.AddEntry(FriendlyName("SR.state"), sr.StatusString);
+
+            foreach (Host host in xenObject.Connection.Cache.Hosts)
+            {
+                PBD pbdToSR = null;
+                foreach (PBD pbd in xenObject.Connection.ResolveAll(host.PBDs))
+                {
+                    if (pbd.SR.opaque_ref != xenObject.opaque_ref)
+                        continue;
+
+                    pbdToSR = pbd;
+                    break;
+                }
+                if (pbdToSR == null)
+                {
+                    if (!sr.shared)
+                        continue;
+
+                    if (!detached)
+                        s.AddEntry("  " + Helpers.GetName(host).Ellipsise(30),
+                            Messages.REPAIR_SR_DIALOG_CONNECTION_MISSING, menuItems, Color.Red);
+                    else
+                        s.AddEntry("  " + Helpers.GetName(host).Ellipsise(30),
+                            Messages.REPAIR_SR_DIALOG_CONNECTION_MISSING, Color.Red);
+
+                    continue;
+                }
+
+                pbdToSR.PropertyChanged -= new PropertyChangedEventHandler(PropertyChanged);
+                pbdToSR.PropertyChanged += new PropertyChangedEventHandler(PropertyChanged);
+
+                if (!pbdToSR.currently_attached)
+                {
+                    if (!detached)
+                        s.AddEntry(Helpers.GetName(host).Ellipsise(30), pbdToSR.StatusString, menuItems, Color.Red);
+                    else
+                        s.AddEntry(Helpers.GetName(host).Ellipsise(30), pbdToSR.StatusString, Color.Red);
+                }
+                else
+                {
+                    s.AddEntry(Helpers.GetName(host).Ellipsise(30), pbdToSR.StatusString);
+                }
+            }
+        }
+
+        private void generateMultipathBox()
+        {
+            SR sr = xenObject as SR;
+            if (sr == null)
+                return;
+
+            PDSection s = pdSectionMultipathing;
+
+            if (!sr.MultipathCapable)
+            {
+                s.AddEntry(Messages.MULTIPATH_CAPABLE, Messages.NO);
+                return;
+            }
+
+            if (sr.LunPerVDI)
+            {
+                Dictionary<VM, Dictionary<VDI, String>>
+                    pathStatus = sr.GetMultiPathStatusLunPerVDI();
+
+                foreach (Host host in xenObject.Connection.Cache.Hosts)
+                {
+                    PBD pbd = sr.GetPBDFor(host);
+                    if (pbd == null || !pbd.MultipathActive)
+                    {
+                        s.AddEntry(host.Name, Messages.MULTIPATH_NOT_ACTIVE);
+                        continue;
+                    }
+
+                    s.AddEntry(host.Name, Messages.MULTIPATH_ACTIVE);
+                    foreach (KeyValuePair<VM, Dictionary<VDI, String>> kvp in pathStatus)
+                    {
+                        VM vm = kvp.Key;
+                        if (vm.resident_on == null ||
+                            vm.resident_on.opaque_ref != host.opaque_ref)
+                            continue;
+
+                        bool renderOnOneLine = false;
+                        int lastMax = -1;
+                        int lastCurrent = -1;
+
+                        foreach (KeyValuePair<VDI, String> kvp2 in kvp.Value)
+                        {
+                            int current;
+                            int max;
+                            if (!PBD.ParsePathCounts(kvp2.Value, out current, out max))
+                                continue;
+
+                            if (!renderOnOneLine)
+                            {
+                                lastMax = max;
+                                lastCurrent = current;
+                                renderOnOneLine = true;
+                                continue;
+                            }
+
+                            if (lastMax == max && lastCurrent == current)
+                                continue;
+
+                            renderOnOneLine = false;
+                            break;
+                        }
+
+                        if (renderOnOneLine)
+                        {
+                            AddMultipathLine(s, String.Format("    {0}", vm.Name),
+                                             lastCurrent, lastMax, pbd.ISCSISessions);
+                        }
+                        else
+                        {
+                            s.AddEntry(String.Format("    {0}", vm.Name), "");
+
+                            foreach (KeyValuePair<VDI, String> kvp2 in kvp.Value)
+                            {
+                                int current;
+                                int max;
+                                if (!PBD.ParsePathCounts(kvp2.Value, out current, out max))
+                                    continue;
+
+                                AddMultipathLine(s, String.Format("        {0}", kvp2.Key.Name),
+                                                current, max, pbd.ISCSISessions);
+                            }
+                        }
+                    }
+                }
+            }
+            else
+            {
+                Dictionary<PBD, String> pathStatus = sr.GetMultiPathStatusLunPerSR();
+
+                foreach (Host host in xenObject.Connection.Cache.Hosts)
+                {
+                    PBD pbd = sr.GetPBDFor(host);
+                    if (pbd == null || !pathStatus.ContainsKey(pbd))
+                    {
+                        s.AddEntry(host.Name,
+                            pbd != null && pbd.MultipathActive ?
+                            Messages.MULTIPATH_ACTIVE :
+                            Messages.MULTIPATH_NOT_ACTIVE);
+                        continue;
+                    }
+
+                    String status = pathStatus[pbd];
+
+                    int current;
+                    int max;
+                    PBD.ParsePathCounts(status, out current, out max); //Guaranteed to work if PBD is in pathStatus
+
+                    AddMultipathLine(s, host.Name, current, max, pbd.ISCSISessions);
+                }
+            }
+        }
+
+        private void AddMultipathLine(PDSection s, String title, int current, int max, int iscsiSessions)
+        {
+            bool bad = current < max || (iscsiSessions != -1 && max < iscsiSessions);
+            string row = string.Format(Messages.MULTIPATH_STATUS, current, max);
+            if (iscsiSessions != -1)
+                row += string.Format(Messages.MULTIPATH_STATUS_ISCSI_SESSIONS, iscsiSessions);
+
+            if (bad)
+                s.AddEntry(title, row, Color.Red);
+            else
+                s.AddEntry(title, row);
+        }
+
+        private void generateMultipathBootBox()
+        {
+            Host host = xenObject as Host;
+            if (host == null)
+                return;
+
+            int current, max;
+            if (!host.GetBootPathCounts(out current, out max))
+                return;
+
+            PDSection s = pdSectionMultipathBoot;
+            string text = string.Format(Messages.MULTIPATH_STATUS, current, max);
+            bool bad = current < max;
+            if (bad)
+                s.AddEntry(Messages.STATUS, text, Color.Red);
+            else
+                s.AddEntry(Messages.STATUS, text);
+        }
+
+        private void generateBootBox()
+        {
+            VM vm = xenObject as VM;
+            if (vm == null)
+                return;
+
+            PDSection s = pdSectionBootOptions;
+
+            if (!Helpers.BostonOrGreater(vm.Connection))
+			{
+			    s.AddEntry(FriendlyName("VM.auto_boot"), Helpers.BoolToString(vm.AutoPowerOn),
+                    new PropertiesToolStripMenuItem(new VmEditStartupOptionsCommand(Program.MainWindow, vm)));
+			}
+
+        	if (vm.IsHVM)
+            {	
+                s.AddEntry(FriendlyName("VM.BootOrder"), HVMBootOrder(vm),
+                   new PropertiesToolStripMenuItem(new VmEditStartupOptionsCommand(Program.MainWindow, vm)));
+            }
+            else
+            {
+                s.AddEntry(FriendlyName("VM.PV_args"), vm.PV_args,
+                    new PropertiesToolStripMenuItem(new VmEditStartupOptionsCommand(Program.MainWindow, vm)));
+            }
+        }
+
+        private void generateLicenseBox()
+        {
+            Host host = xenObject as Host;
+            if (host == null)
+                return;
+
+            PDSection s = pdSectionLicense;
+
+            if (host.license_params == null || host.IsXCP)
+                return;
+
+            Dictionary<string, string> info = new Dictionary<string, string>(host.license_params);
+
+            // This field is now supressed as it has no meaning under the current license scheme, and was never
+            // enforced anyway.
+            info.Remove("sockets");
+
+            if (info.ContainsKey("expiry"))
+            {
+                ToolStripMenuItem editItem = new ToolStripMenuItem(Messages.LAUNCH_LICENSE_MANAGER);
+                editItem.Click += delegate
+                    {
+                        if (LicenseLauncher != null)
+                        {
+                            LicenseLauncher.Parent = Program.MainWindow;
+                            LicenseLauncher.LaunchIfRequired(false, ConnectionsManager.XenConnections);
+                        }
+                    };
+
+                GeneralTabLicenseStatusStringifier ss = new GeneralTabLicenseStatusStringifier(licenseStatus);
+                s.AddEntry(Messages.LICENSE_STATUS, ss.ExpiryStatus, editItem);
+                s.AddEntry(FriendlyName("host.license_params-expiry"), ss.ExpiryDate, editItem, ss.ShowExpiryDate);
+                info.Remove("expiry");
+            }
+
+            if (!string.IsNullOrEmpty(host.edition))
+            {
+                s.AddEntry(FriendlyName("host.edition"), Helpers.GetFriendlyLicenseName(host));
+                if (info.ContainsKey("sku_type"))
+                {
+                    info.Remove("sku_type");
+                }
+            }
+            else if (info.ContainsKey("sku_type"))
+            {
+                s.AddEntry(FriendlyName("host.license_params-sku_type"), Helpers.GetFriendlyLicenseName(host));
+                info.Remove("sku_type");
+            }
+
+            if(Helpers.ClearwaterOrGreater(host))
+                s.AddEntry(Messages.NUMBER_OF_SOCKETS, host.CpuSockets.ToString());
+
+            if (host.license_server.ContainsKey("address"))
+            {
+                var licenseServerAddress = host.license_server["address"].Trim();
+                if (licenseServerAddress == "" || licenseServerAddress.ToLower() == "localhost")
+                    s.AddEntry(FriendlyName(String.Format("host.license_server-address")), host.license_server["address"]);
+                else
+                {
+                    var openUrl = new ToolStripMenuItem(Messages.LICENSE_SERVER_WEB_CONSOLE_GOTO);
+                    openUrl.Click += (sender, args) => Program.OpenURL(string.Format(Messages.LICENSE_SERVER_WEB_CONSOLE_FORMAT, licenseServerAddress, Host.LicenseServerWebConsolePort));
+                    s.AddEntryLink(FriendlyName(String.Format("host.license_server-address")),
+                                   host.license_server["address"],
+                                   new[] {openUrl},
+                                   openUrl.PerformClick);
+                }
+            }
+            if (host.license_server.ContainsKey("port"))
+            {
+                s.AddEntry(FriendlyName(String.Format("host.license_server-port")), host.license_server["port"]);
+            }
+            if (host.software_version.ContainsKey("dbv"))
+            {
+                s.AddEntry("DBV", host.software_version["dbv"]);
+            }
+
+            foreach (string key in new string[] { "productcode", "serialnumber" })
+            {
+                if (info.ContainsKey(key))
+                {
+                    string row_name = string.Format("host.license_params-{0}", key);
+                    string k = key;
+                    if (host.license_params[k] != string.Empty)
+                        s.AddEntry(FriendlyName(row_name), host.license_params[k]);
+                    info.Remove(key);
+                }
+            }
+
+            string restrictions = Helpers.GetHostRestrictions(host);
+            if (restrictions != "")
+            {
+                s.AddEntry(Messages.RESTRICTIONS, restrictions);
+            }
+        }
+
+        private void generateVersionBox()
+        {
+            Host host = xenObject as Host;
+
+            if (host == null || host.software_version == null)
+                return;
+
+            bool isXCP = host.IsXCP;
+            if (host.software_version.ContainsKey("date"))
+                pdSectionVersion.AddEntry(isXCP ? Messages.SOFTWARE_VERSION_XCP_DATE : Messages.SOFTWARE_VERSION_DATE, host.software_version["date"]);
+            if (host.software_version.ContainsKey("build_number"))
+                pdSectionVersion.AddEntry(isXCP ? Messages.SOFTWARE_VERSION_XCP_BUILD_NUMBER : Messages.SOFTWARE_VERSION_BUILD_NUMBER, host.software_version["build_number"]);
+            if (isXCP && host.software_version.ContainsKey("platform_version"))
+                pdSectionVersion.AddEntry(Messages.SOFTWARE_VERSION_XCP_PLATFORM_VERSION, host.software_version["platform_version"]);
+            if (!isXCP && host.software_version.ContainsKey("product_version"))
+                pdSectionVersion.AddEntry(Messages.SOFTWARE_VERSION_PRODUCT_VERSION, host.ProductVersionText);
+        }
+
+        private void generateCPUBox()
+        {
+            Host host = xenObject as Host;
+            if (host == null)
+                return;
+
+            PDSection s = pdSectionCPU;
+
+            SortedDictionary<long, Host_cpu> d = new SortedDictionary<long, Host_cpu>();
+            foreach (Host_cpu cpu in xenObject.Connection.ResolveAll(host.host_CPUs))
+            {
+                d.Add(cpu.number, cpu);
+            }
+
+            bool cpusIdentical = CPUsIdentical(d.Values);
+
+            foreach (Host_cpu cpu in d.Values)
+            {
+                String label = String.Format(Messages.GENERAL_DETAILS_CPU_NUMBER,
+                    cpusIdentical && d.Values.Count > 1 ? String.Format("0 - {0}", d.Values.Count - 1)
+                        : cpu.number.ToString());
+
+                s.AddEntry(label, Helpers.GetCPUProperties(cpu));
+                if (cpusIdentical)
+                    break;
+            }
+        }
+
+        private void generateVCPUsBox()
+        {
+            VM vm = xenObject as VM;
+            if (vm == null)
+                return;
+
+            PDSection s = pdSectionVCPUs; 
+            
+            s.AddEntry(FriendlyName("VM.VCPUs"), vm.VCPUs_at_startup.ToString());
+            if (vm.VCPUs_at_startup != vm.VCPUs_max)
+                s.AddEntry(FriendlyName("VM.MaxVCPUs"), vm.VCPUs_max.ToString());
+            s.AddEntry(FriendlyName("VM.Topology"), vm.Topology);
+        }
+
+        private void generateDisconnectedHostBox()
+        {
+            IXenConnection conn = xenObject.Connection;
+
+            PDSection s = pdSectionGeneral;
+
+            string name = Helpers.GetName(xenObject);
+            s.AddEntry(FriendlyName("host.name_label"), name);
+            if (conn != null && conn.Hostname != name)
+                s.AddEntry(FriendlyName("host.address"), conn.Hostname);
+
+            if (conn != null && conn.PoolMembers.Count > 1)
+                s.AddEntry(FriendlyName("host.pool_members"), string.Join(", ", conn.PoolMembers.ToArray()));
+
+        }
+
+        private void generateGeneralBox()
+        {
+            PDSection s = pdSectionGeneral;
+
+            s.AddEntry(FriendlyName("host.name_label"), Helpers.GetName(xenObject),
+                new PropertiesToolStripMenuItem(new PropertiesCommand(Program.MainWindow, xenObject)));
+
+            if (!(xenObject is IStorageLinkObject))
+            {
+                VM vm = xenObject as VM;
+                if (vm == null || vm.DescriptionType != VM.VmDescriptionType.None)
+                {
+                    s.AddEntry(FriendlyName("host.name_description"), xenObject.Description,
+                               new PropertiesToolStripMenuItem(new DescriptionPropertiesCommand(Program.MainWindow, xenObject)));
+                }
+
+                GenTagRow(s);
+                GenFolderRow(s);
+            }
+
+            if (xenObject is Host)
+            {
+                Host host = xenObject as Host;
+
+                if (Helpers.GetPool(xenObject.Connection) != null)
+                    s.AddEntry(Messages.POOL_MASTER, host.IsMaster() ? Messages.YES : Messages.NO);
+
+                if (!host.IsLive)
+                {
+                    s.AddEntry(FriendlyName("host.enabled"), Messages.HOST_NOT_LIVE, Color.Red);
+                }
+                else if (!host.enabled)
+                {
+                    var item = new ToolStripMenuItem(Messages.EXIT_MAINTENANCE_MODE);
+                    item.Click += delegate
+                        {
+                            new HostMaintenanceModeCommand(Program.MainWindow, host,
+                                                           HostMaintenanceModeCommandParameter.Exit).Execute();
+                        };
+                    s.AddEntry(FriendlyName("host.enabled"),
+                               host.MaintenanceMode ? Messages.HOST_IN_MAINTENANCE_MODE : Messages.DISABLED,
+                               new[] { item },
+                               Color.Red);
+                }
+                else
+                {
+                    var item = new ToolStripMenuItem(Messages.ENTER_MAINTENANCE_MODE);
+                    item.Click += delegate
+                        {
+                            new HostMaintenanceModeCommand(Program.MainWindow, host,
+                                HostMaintenanceModeCommandParameter.Enter).Execute();
+                        };
+                    s.AddEntry(FriendlyName("host.enabled"), Messages.YES, item);
+                }
+
+                s.AddEntry(FriendlyName("host.iscsi_iqn"), host.iscsi_iqn,
+                    new PropertiesToolStripMenuItem(new IqnPropertiesCommand(Program.MainWindow, xenObject)));
+                s.AddEntry(FriendlyName("host.log_destination"), host.SysLogDestination ?? Messages.HOST_LOG_DESTINATION_LOCAL,
+                   new PropertiesToolStripMenuItem(new HostEditLogDestinationCommand(Program.MainWindow, xenObject)));
+
+                PrettyTimeSpan uptime = host.Uptime;
+                PrettyTimeSpan agentUptime = host.AgentUptime;
+                s.AddEntry(FriendlyName("host.uptime"), uptime == null ? "" : host.Uptime.ToString());
+                s.AddEntry(FriendlyName("host.agentUptime"), agentUptime == null ? "" : host.AgentUptime.ToString());
+
+                if ((Helpers.GeorgeOrGreater(xenObject.Connection) && host.external_auth_type == Auth.AUTH_TYPE_AD))
+                    s.AddEntry(FriendlyName("host.external_auth_service_name"), host.external_auth_service_name);
+            }
+            else if (xenObject is VM)
+            {
+                VM vm = xenObject as VM;
+
+                s.AddEntry(FriendlyName("VM.OSName"), vm.GetOSName());
+
+                s.AddEntry(FriendlyName("VM.OperatingMode"), vm.IsHVM ? Messages.VM_OPERATING_MODE_HVM : Messages.VM_OPERATING_MODE_PV);
+
+                if (!vm.DefaultTemplate && Helpers.MidnightRideOrGreater(vm.Connection))
+                {
+                    s.AddEntry(Messages.BIOS_STRINGS_COPIED, vm.BiosStringsCopied ? Messages.YES : Messages.NO);
+                }
+
+				if (Helpers.BostonOrGreater(vm.Connection) && vm.Connection != null)
+				{
+					var appl = vm.Connection.Resolve(vm.appliance);
+					if (appl != null)
+					{
+                        var applProperties = new ToolStripMenuItem(Messages.VM_APPLIANCE_PROPERTIES);
+					    applProperties.Click +=
+					        (sender, e) =>
+					            {
+					                using (PropertiesDialog propertiesDialog = new PropertiesDialog(appl))
+					                    propertiesDialog.ShowDialog(this);
+					            };
+
+						s.AddEntryLink(Messages.VM_APPLIANCE, appl.Name, new[] { applProperties },
+									   () =>
+									   {
+										   using (PropertiesDialog propertiesDialog = new PropertiesDialog(appl))
+											   propertiesDialog.ShowDialog(this);
+									   });
+					}
+				}
+
+
+            	if (vm.is_a_snapshot)
+                {
+                    VM snapshotOf = vm.Connection.Resolve(vm.snapshot_of);
+                    s.AddEntry(Messages.SNAPSHOT_OF, snapshotOf == null ? string.Empty : snapshotOf.Name);
+                    s.AddEntry(Messages.CREATION_TIME, HelpersGUI.DateTimeToString(vm.snapshot_time.ToLocalTime() + vm.Connection.ServerTimeOffset, Messages.DATEFORMAT_DMY_HMS, true));
+                }
+
+                if (!vm.is_a_template)
+                {
+                    GenerateVirtualisationStatusForGeneralBox(s, vm);
+
+                    if (vm.RunningTime != null)
+                        s.AddEntry(FriendlyName("VM.uptime"), vm.RunningTime.ToString());
+
+                    if (vm.IsP2V)
+                    {
+                        s.AddEntry(FriendlyName("VM.P2V_SourceMachine"), vm.P2V_SourceMachine);
+                        s.AddEntry(FriendlyName("VM.P2V_ImportDate"), HelpersGUI.DateTimeToString(vm.P2V_ImportDate.ToLocalTime(), Messages.DATEFORMAT_DMY_HMS, true));
+                    }
+
+                    // Dont show if WLB is enabled.
+                    if (VMCanChooseHomeServer(vm))
+                    {
+                        s.AddEntry(FriendlyName("VM.affinity"), vm.AffinityServerString,
+                            new PropertiesToolStripMenuItem(new VmEditHomeServerCommand(Program.MainWindow, xenObject)));}
+                }
+            }
+            else if (xenObject is XenObject<SR>)
+            {
+                SR sr = xenObject as SR;
+                s.AddEntry(Messages.TYPE, sr.FriendlyTypeName);
+
+                if (sr.content_type != SR.Content_Type_ISO && sr.GetSRType(false) != SR.SRTypes.udev)
+                {
+                    s.AddEntry(FriendlyName("SR.size"), sr.SizeString);
+
+                    IEnumerable<CommandToolStripMenuItem> menuItems = null;
+                    if (sr.Provisioning == SrProvisioning.Thick && (sr.type == "lvmohba" || sr.type == "lvmoiscsi"))
+                    {
+                        menuItems = new[] { new CommandToolStripMenuItem(new ConvertToThinSRCommand(Program.MainWindow, new List<SelectedItem> () { new SelectedItem(xenObject)} ), true) };
+                    }
+                    s.AddEntry(FriendlyName("SR.provisioning"), sr.IsThinProvisioned ? Messages.SR_THIN_PROVISIONING : Messages.SR_THICK_PROVISIONING, menuItems);
+
+                    if(sr.IsThinProvisioned && sr.sm_config.ContainsKey("initial_allocation") && sr.sm_config.ContainsKey("allocation_quantum"))
+                    {
+                        s.AddEntry(FriendlyName("SR.disk-space-allocations"), 
+                                   Helpers.GetAllocationProperties(sr.sm_config["initial_allocation"], sr.sm_config["allocation_quantum"]));
+                    }
+                }
+
+                if (sr.GetScsiID() != null)
+                    s.AddEntry(FriendlyName("SR.scsiid"), sr.GetScsiID() ?? Messages.UNKNOWN);
+
+                // if in folder-view or if looking at SR on storagelink then display
+                // location here
+                if (Program.MainWindow.SelectionManager.Selection.HostAncestor == null && Program.MainWindow.SelectionManager.Selection.PoolAncestor == null)
+                {
+                    IXenObject belongsTo = Helpers.GetPool(sr.Connection);
+
+                    if (belongsTo != null)
+                    {
+                        s.AddEntry(Messages.POOL, Helpers.GetName(belongsTo));
+                    }
+                    else
+                    {
+                        belongsTo = Helpers.GetMaster(sr.Connection);
+
+                        if (belongsTo != null)
+                        {
+                            s.AddEntry(Messages.SERVER, Helpers.GetName(belongsTo));
+                        }
+                    }
+                }
+            }
+            else if (xenObject is XenObject<Pool>)
+            {
+                Pool p = xenObject as Pool;
+                if (p != null)
+                {
+                    s.AddEntry(Messages.POOL_LICENSE, p.LicenseString);
+                    if (Helpers.ClearwaterOrGreater(p.Connection))
+                        s.AddEntry(Messages.NUMBER_OF_SOCKETS, p.CpuSockets.ToString());
+
+                    var master = p.Connection.Resolve(p.master);
+                    if (master != null)
+                    {
+                        if (p.IsPoolFullyUpgraded)
+                        {
+                            s.AddEntry(Messages.SOFTWARE_VERSION_PRODUCT_VERSION, master.ProductVersionText);
+                        }
+                        else
+                        {
+                            var cmd = new RollingUpgradeCommand(Program.MainWindow);
+                            var runRpuWizard = new ToolStripMenuItem(Messages.ROLLING_POOL_UPGRADE_ELLIPSIS,
+                                                                     null,
+                                                                     (sender, args) => cmd.Execute());
+
+                            s.AddEntryLink(Messages.SOFTWARE_VERSION_PRODUCT_VERSION,
+                                           string.Format(Messages.POOL_VERSIONS_LINK_TEXT, master.ProductVersionText),
+                                           new[] { runRpuWizard },
+                                           cmd);
+                        }
+                    }
+                }
+            }
+            else if (xenObject is StorageLinkPool)
+            {
+                var pool = (StorageLinkPool)xenObject;
+
+                string capacityText = Util.DiskSizeString(pool.Capacity * 1024L * 1024L);
+                string usedSpaceText = Util.DiskSizeString(pool.UsedSpace * 1024L * 1024L);
+                string text = string.Format(Messages.STORAGELINK_POOL_SIZE_USED, usedSpaceText, capacityText);
+
+                s.AddEntry(Messages.SIZE, text);
+            }
+            else if (xenObject is StorageLinkServer)
+            {
+                StorageLinkServer server = (StorageLinkServer)xenObject;
+                s.AddEntry(Messages.USERNAME, server.StorageLinkConnection.Username);
+
+                string error = server.StorageLinkConnection.Error;
+
+                if (!string.IsNullOrEmpty(error))
+                {
+                    s.AddEntry(Messages.ERROR, error);
+                }
+            }
+            else if (xenObject is StorageLinkSystem)
+            {
+                StorageLinkSystem sys = (StorageLinkSystem)xenObject;
+                s.AddEntry(Messages.FULL_NAME, sys.FullName);
+                s.AddEntry(Messages.MODEL, sys.Model);
+                s.AddEntry(Messages.SERIAL_NUMBER, sys.SerialNumber);
+            }
+
+            s.AddEntry(FriendlyName("host.uuid"), GetUUID(xenObject));
+        }
+
+        private static void GenerateVirtualisationStatusForGeneralBox(PDSection s, VM vm)
+        {
+            if (vm != null && vm.Connection != null && vm.power_state == vm_power_state.Running)
+            {
+                //For Dundee or higher Windows VMs
+                if (Helpers.DundeeOrGreater(vm.Connection) && vm.IsWindows)
+                {
+                    var gm = vm.Connection.Resolve(vm.guest_metrics);
+
+                    bool isIoOptimized = gm != null && gm.network_paths_optimized && gm.storage_paths_optimized;
+                    bool isReceivingUpdates = false;// && vm.auto_update_drivers; //disabling it temporarily
+
+                    bool isXenPrepInProgress = false; //TODO in CP-13247  when XenPrep functions will be added
+                    bool canTurnOnAutoUpdates = false && !isReceivingUpdates && !isXenPrepInProgress; //TODO in CP-13247: remove &&false when XenPrep functions have been added
+
+                    bool isManagementAgentInstalled = vm.HasRDP; //HasRDP is the way to detect .Net/Management Agent
+
+                    bool canInstallIoDriversAndManagementAgent = InstallToolsCommand.CanExecute(vm) && !isIoOptimized;
+                    bool canInstallManagementAgentOnly = InstallToolsCommand.CanExecute(vm) && isIoOptimized && !isManagementAgentInstalled;
+                    //canInstallIoDriversOnly is missing - management agent communicates with XS using the I/O drivers
+
+                    if (vm.virtualisation_status == VM.VirtualisationStatus.UNKNOWN)
+                    {
+                        s.AddEntry(FriendlyName("VM.VirtualizationState"), vm.VirtualisationStatusString);
+                    }
+                    else
+                    {
+                        var sb = new StringBuilder();
+
+                        //Row 1 : I/O Drivers
+                        if (isIoOptimized)
+                        {
+                            sb.Append(Messages.VIRTUALIZATION_STATE_VM_IO_OPTIMIZED);
+                        }
+                        else
+                        {
+                            sb.Append(Messages.VIRTUALIZATION_STATE_VM_IO_NOT_OPTIMIZED);
+                        }
+
+                        sb.Append(Environment.NewLine);
+
+                        //Row 2: Management Agent
+                        if (isManagementAgentInstalled)
+                        {
+                            sb.Append(Messages.VIRTUALIZATION_STATE_VM_MANAGEMENT_AGENT_INSTALLED);
+                        }
+                        else
+                        {
+                            sb.Append(Messages.VIRTUALIZATION_STATE_VM_MANAGEMENT_AGENT_NOT_INSTALLED);
+                        }
+
+                        //Row 3 : Auto update
+                        if (isReceivingUpdates)
+                        {
+                            sb.Append(Environment.NewLine);
+                            sb.Append(Messages.VIRTUALIZATION_STATE_VM_RECEIVING_UPDATES);
+                        }
+                        else if (isXenPrepInProgress)
+                        {
+                            sb.Append(Environment.NewLine);
+                            sb.Append(Messages.VIRTUALIZATION_STATE_VM_UPGRADING_VM);
+                        }
+
+                        // displaying Row1 - Row3
+                        s.AddEntry(FriendlyName("VM.VirtualizationState"), sb.ToString());
+
+                        //Row 4: Enable Auto Update link
+                        if (canTurnOnAutoUpdates)
+                        {
+                            //implement launching XenPrep here (CP-13247)
+                        }
+
+                        //Row 4: Install Tools
+                        string installMessage = string.Empty;
+                        if (canInstallIoDriversAndManagementAgent)
+                        {
+                            installMessage = Messages.VIRTUALIZATION_STATE_VM_INSTALL_IO_DRIVERS_AND_MANAGEMENT_AGENT;
+                        }
+                        else if (canInstallManagementAgentOnly)
+                        {
+                            installMessage = Messages.VIRTUALIZATION_STATE_VM_INSTALL_MANAGEMENT_AGENT;
+                        }
+
+                        if (!string.IsNullOrEmpty(installMessage))
+                        {
+                            var installtools = new ToolStripMenuItem();
+                            installtools.Click += delegate
+                            {
+                                new InstallToolsCommand(Program.MainWindow, vm).Execute();
+                            };
+                            s.AddEntryLink(string.Empty, installMessage,
+                                new[] { installtools },
+                                new InstallToolsCommand(Program.MainWindow, vm));
+                        }
+                    }
+                }
+                //for everything else (All VMs on pre-Dundee hosts & All non-Windows VMs on any host)
+                else 
+                {
+                    if (vm.virtualisation_status == VM.VirtualisationStatus.PV_DRIVERS_NOT_INSTALLED
+                        || vm.virtualisation_status == VM.VirtualisationStatus.PV_DRIVERS_OUT_OF_DATE)
+                    {
+                        if (InstallToolsCommand.CanExecute(vm))
+                        {
+                            var installtools = new ToolStripMenuItem(Messages.INSTALL_XENSERVER_TOOLS_DOTS);
+                            installtools.Click += delegate
+                            {
+                                new InstallToolsCommand(Program.MainWindow, vm).Execute();
+                            };
+                            s.AddEntryLink(FriendlyName("VM.VirtualizationState"), vm.VirtualisationStatusString,
+                                new[] { installtools },
+                                new InstallToolsCommand(Program.MainWindow, vm));
+                        }
+                        else
+                        {
+                            s.AddEntry(FriendlyName("VM.VirtualizationState"), vm.VirtualisationStatusString, Color.Red);
+                        }
+
+                    }
+                    else
+                    {
+                        s.AddEntry(FriendlyName("VM.VirtualizationState"), vm.VirtualisationStatusString);
+                    }
+                }
+            }
+        }
+
+        private void generateDockerContainerGeneralBox()
+        {
+            if (xenObject is DockerContainer)
+            {
+                PDSection s = pdSectionGeneral;
+                DockerContainer dockerContainer = (DockerContainer)xenObject;
+                s.AddEntry(Messages.NAME, dockerContainer.Name.Length != 0 ? dockerContainer.Name : Messages.NONE);
+                s.AddEntry(Messages.STATUS, dockerContainer.status.Length != 0 ? dockerContainer.status : Messages.NONE);
+                try
+                {
+                    DateTime created = Util.FromUnixTime(double.Parse(dockerContainer.created)).ToLocalTime();
+                    s.AddEntry(Messages.CONTAINER_CREATED, HelpersGUI.DateTimeToString(created, Messages.DATEFORMAT_DMY_HMS, true));
+                }
+                catch
+                {
+                    s.AddEntry(Messages.CONTAINER_CREATED, dockerContainer.created.Length != 0 ? dockerContainer.created : Messages.NONE);
+                }
+                s.AddEntry(Messages.CONTAINER_IMAGE, dockerContainer.image.Length != 0 ? dockerContainer.image : Messages.NONE);
+                s.AddEntry(Messages.CONTAINER, dockerContainer.container.Length != 0 ? dockerContainer.container : Messages.NONE);
+                s.AddEntry(Messages.CONTAINER_COMMAND, dockerContainer.command.Length != 0 ? dockerContainer.command : Messages.NONE);
+                var ports = dockerContainer.PortList.Select(p => p.Description);
+                if (ports.Count() > 0)
+                {
+                    s.AddEntry(Messages.CONTAINER_PORTS, string.Join(Environment.NewLine, ports));
+                }
+                s.AddEntry(Messages.UUID, dockerContainer.uuid.Length != 0 ? dockerContainer.uuid : Messages.NONE);
+            }
+        }
+
+        private void generateReadCachingBox()
+        {
+            VM vm = xenObject as VM;
+            if (vm == null || !vm.IsRunning || !Helpers.CreamOrGreater(vm.Connection))
+                return;
+
+            PDSection s = pdSectionReadCaching;
+
+            if (vm.ReadCachingEnabled)
+            {
+                s.AddEntry(FriendlyName("VM.read_caching_status"), Messages.VM_READ_CACHING_ENABLED);
+                var vdiList = vm.ReadCachingVDIs.Select(vdi => vdi.NameWithLocation).ToArray();
+                s.AddEntry(FriendlyName("VM.read_caching_disks"), string.Join("\n", vdiList));
+            }
+            else
+            {
+                s.AddEntry(FriendlyName("VM.read_caching_status"), Messages.VM_READ_CACHING_DISABLED);
+                var reason = vm.ReadCachingDisabledReason;
+                if (reason != null)
+                    s.AddEntry(FriendlyName("VM.read_caching_reason"), reason);
+            }
+        }
+
+        private void generateStorageLinkBox()
+        {
+            SR sr = xenObject as SR;
+            StorageLinkRepository slr = sr == null ? null : sr.StorageLinkRepository(Program.StorageLinkConnections);
+
+            if (slr != null)
+            {
+                pdStorageLink.AddEntry(Messages.STORAGELINKSERVER, slr.StorageLinkConnection.Host);
+
+                StorageLinkSystem system = slr.StorageLinkSystem;
+                StorageLinkPool storagePool = slr.StorageLinkPool;
+
+                if (system != null)
+                {
+                    pdStorageLink.AddEntry(Messages.STORAGE_SYSTEM, system.FriendlyName);
+                }
+
+                if (storagePool != null)
+                {
+                    pdStorageLink.AddEntry(Messages.STORAGE_POOL, storagePool.StorageLinkPoolPath);
+                }
+                pdStorageLink.AddEntry(Messages.RAID_TYPE, StorageLinkEnums.GetDisplayText<StorageLinkEnums.RaidType>(slr.RaidType));
+                pdStorageLink.AddEntry(Messages.PROVISIONING_TYPE, StorageLinkEnums.GetDisplayText<StorageLinkEnums.ProvisioningType>(slr.ProvisioningType));
+                pdStorageLink.AddEntry(Messages.PROVISIONING_OPTIONS, StorageLinkEnums.GetDisplayText<StorageLinkEnums.ProvisioningOptions>(slr.ProvisioningOptions));
+            }
+        }
+
+        private void generateStorageLinkSystemCapabilitiesBox()
+        {
+            StorageLinkSystem system = xenObject as StorageLinkSystem;
+
+            if (system != null)
+            {
+                var capabilities = new Dictionary<StorageLinkEnums.StorageSystemCapabilities, string>();
+
+                capabilities.Add(StorageLinkEnums.StorageSystemCapabilities.ISCSI,
+                    StorageLinkEnums.GetDisplayText<StorageLinkEnums.StorageSystemCapabilities>(StorageLinkEnums.StorageSystemCapabilities.ISCSI));
+                capabilities.Add(StorageLinkEnums.StorageSystemCapabilities.FIBRE_CHANNEL,
+                    StorageLinkEnums.GetDisplayText<StorageLinkEnums.StorageSystemCapabilities>(StorageLinkEnums.StorageSystemCapabilities.FIBRE_CHANNEL));
+                capabilities.Add(StorageLinkEnums.StorageSystemCapabilities.PROVISION_FULL,
+                    StorageLinkEnums.GetDisplayText<StorageLinkEnums.StorageSystemCapabilities>(StorageLinkEnums.StorageSystemCapabilities.PROVISION_FULL));
+                capabilities.Add(StorageLinkEnums.StorageSystemCapabilities.PROVISION_THIN,
+                    StorageLinkEnums.GetDisplayText<StorageLinkEnums.StorageSystemCapabilities>(StorageLinkEnums.StorageSystemCapabilities.PROVISION_THIN));
+                capabilities.Add(StorageLinkEnums.StorageSystemCapabilities.POOL_LEVEL_DEDUPLICATION | StorageLinkEnums.StorageSystemCapabilities.VOLUME_LEVEL_DEDUPLICATION,
+                    Messages.NEWSR_CSLG_DEDUPLICATION);
+                capabilities.Add(StorageLinkEnums.StorageSystemCapabilities.DIFF_SNAPSHOT,
+                    StorageLinkEnums.GetDisplayText<StorageLinkEnums.StorageSystemCapabilities>(StorageLinkEnums.StorageSystemCapabilities.DIFF_SNAPSHOT));
+                capabilities.Add(StorageLinkEnums.StorageSystemCapabilities.REMOTE_REPLICATION,
+                    StorageLinkEnums.GetDisplayText<StorageLinkEnums.StorageSystemCapabilities>(StorageLinkEnums.StorageSystemCapabilities.REMOTE_REPLICATION));
+                capabilities.Add(StorageLinkEnums.StorageSystemCapabilities.CLONE,
+                    StorageLinkEnums.GetDisplayText<StorageLinkEnums.StorageSystemCapabilities>(StorageLinkEnums.StorageSystemCapabilities.CLONE));
+                capabilities.Add(StorageLinkEnums.StorageSystemCapabilities.RESIZE,
+                    StorageLinkEnums.GetDisplayText<StorageLinkEnums.StorageSystemCapabilities>(StorageLinkEnums.StorageSystemCapabilities.RESIZE));
+                capabilities.Add(StorageLinkEnums.StorageSystemCapabilities.CLONE_OF_SNAPSHOT,
+                    StorageLinkEnums.GetDisplayText<StorageLinkEnums.StorageSystemCapabilities>(StorageLinkEnums.StorageSystemCapabilities.CLONE_OF_SNAPSHOT));
+                capabilities.Add(StorageLinkEnums.StorageSystemCapabilities.SNAPSHOT_OF_SNAPSHOT,
+                    StorageLinkEnums.GetDisplayText<StorageLinkEnums.StorageSystemCapabilities>(StorageLinkEnums.StorageSystemCapabilities.SNAPSHOT_OF_SNAPSHOT));
+
+                foreach (StorageLinkEnums.StorageSystemCapabilities capability in capabilities.Keys)
+                {
+                    pdSectionStorageLinkSystemCapabilities.AddEntry(capabilities[capability], ((system.Capabilities & capability) != 0) ? Messages.YES : Messages.NO);
+                }
+            }
+        }
+
+        private static bool VMCanChooseHomeServer(VM vm)
+        {
+            if (vm != null && !vm.is_a_template)
+            {
+                String ChangeHomeReason = vm.IsOnSharedStorage();
+
+                return !Helpers.WlbEnabledAndConfigured(vm.Connection) &&
+                    (String.IsNullOrEmpty(ChangeHomeReason) || vm.HasNoDisksAndNoLocalCD);
+            }
+            return false;
+        }
+
+
+        private void GenTagRow(PDSection s)
+        {
+            string[] tags = Tags.GetTags(xenObject);
+            
+            if (tags != null && tags.Length > 0)
+            {
+                ToolStripMenuItem goToTag = new ToolStripMenuItem(Messages.VIEW_TAG_MENU_OPTION);
+
+                foreach (string tag in tags)
+                {
+                    var item = new ToolStripMenuItem(tag.Ellipsise(30));
+                    item.Click += delegate { Program.MainWindow.SearchForTag(tag); };
+                    goToTag.DropDownItems.Add(item);
+                }
+
+                s.AddEntry(Messages.TAGS, TagsString(), new[] { goToTag, new PropertiesToolStripMenuItem(new PropertiesCommand(Program.MainWindow, xenObject)) });
+                return;
+            }
+
+            s.AddEntry(Messages.TAGS, Messages.NONE, new PropertiesToolStripMenuItem(new PropertiesCommand(Program.MainWindow, xenObject)));
+        }
+
+        private string TagsString()
+        {
+            string[] tags = Tags.GetTags(xenObject);
+            if (tags == null || tags.Length == 0)
+                return Messages.NONE;
+
+            return string.Join(", ", tags.OrderBy(s => s).ToArray());
+        }
+
+        private void GenFolderRow(PDSection s)
+        {
+            List<ToolStripMenuItem> menuItems = new List<ToolStripMenuItem>();
+            if (xenObject.Path != "")
+            {
+                var item = new ToolStripMenuItem(Messages.VIEW_FOLDER_MENU_OPTION);
+                item.Click += delegate { Program.MainWindow.SearchForFolder(xenObject.Path); };
+                menuItems.Add(item);
+            }
+            menuItems.Add(new PropertiesToolStripMenuItem(new PropertiesCommand(Program.MainWindow, xenObject)));
+            s.AddEntry(
+                Messages.FOLDER,
+                new FolderListItem(xenObject.Path, FolderListItem.AllowSearch.None, false),
+                menuItems
+                );
+        }
+
+        private void generateMemoryBox()
+        {
+            Host host = xenObject as Host;
+            if (host == null)
+                return;
+
+            PDSection s = pdSectionMemory;
+
+      
+            s.AddEntry(FriendlyName("host.ServerMemory"), host.HostMemoryString);
+            s.AddEntry(FriendlyName("host.VMMemory"), host.ResidentVMMemoryUsageString);
+            s.AddEntry(FriendlyName("host.XenMemory"), host.XenMemoryString);
+            
+        }
+
+        private void addStringEntry(PDSection s, string key, string value)
+        {
+            s.AddEntry(key, string.IsNullOrEmpty(value) ? Messages.NONE : value);
+        }
+
+        private void generateDockerInfoBox()
+        {
+            VM vm = xenObject as VM;
+            if (vm == null)
+                return;
+
+            VM_Docker_Info info = vm.DockerInfo;
+            if (info == null)
+                return;
+
+            VM_Docker_Version version = vm.DockerVersion;
+            if (version == null)
+                return;
+
+            PDSection s = pdSectionDockerInfo;
+
+            addStringEntry(s, Messages.DOCKER_INFO_API_VERSION, version.ApiVersion);
+            addStringEntry(s, Messages.DOCKER_INFO_VERSION, version.Version);
+            addStringEntry(s, Messages.DOCKER_INFO_GIT_COMMIT, version.GitCommit);
+            addStringEntry(s, Messages.DOCKER_INFO_DRIVER, info.Driver);
+            addStringEntry(s, Messages.DOCKER_INFO_INDEX_SERVER_ADDRESS, info.IndexServerAddress);
+            addStringEntry(s, Messages.DOCKER_INFO_EXECUTION_DRIVER, info.ExecutionDriver);
+            addStringEntry(s, Messages.DOCKER_INFO_IPV4_FORWARDING, info.IPv4Forwarding);
+        }
+
+        private bool CPUsIdentical(IEnumerable<Host_cpu> cpus)
+        {
+            String cpuText = null;
+            foreach (Host_cpu cpu in cpus)
+            {
+                if (cpuText == null)
+                {
+                    cpuText = Helpers.GetCPUProperties(cpu);
+                    continue;
+                }
+                if (Helpers.GetCPUProperties(cpu) != cpuText)
+                    return false;
+            }
+            return true;
+        }
+
+        private string hostAppliedPatches(Host host)
+        {
+            List<string> result = new List<string>();
+
+            foreach (Pool_patch patch in host.AppliedPatches())
+                result.Add(patch.Name);
+
+            result.Sort(StringUtility.NaturalCompare);
+
+            return string.Join("\n", result.ToArray());
+        }
+
+        private string hostUnappliedPatches(Host host)
+        {
+            List<string> result = new List<string>();
+
+            foreach (Pool_patch patch in Pool_patch.GetAllThatApply(host, ConnectionsManager.XenConnectionsCopy))
+            {
+                if (!patch.AppliedTo(ConnectionsManager.XenConnectionsCopy).Contains(new XenRef<Host>(xenObject.opaque_ref)))
+                    result.Add(patch.Name);
+            }
+
+            result.Sort(StringUtility.NaturalCompare);
+            return string.Join("\n", result.ToArray());
+        }
+
+        private string hostInstalledSuppPacks(Host host)
+        {
+            var result = host.SuppPacks.Select(suppPack => suppPack.LongDescription).ToList();
+            result.Sort(StringUtility.NaturalCompare);
+            return string.Join("\n", result.ToArray());
+        }
+
+        #region VM delegates
+
+        private static string HVMBootOrder(VM vm)
+        {
+            var order = vm.BootOrder.ToUpper().Union(new[] { 'D', 'C', 'N' });
+            return string.Join("\n", order.Select(c => new BootDevice(c).ToString()).ToArray());
+        }
+
+        #endregion
+
+        #region Pool delegates
+
+        private string poolAppliedPatches()
+        {
+            return poolPatchString(patch => patch.host_patches.Count == xenObject.Connection.Cache.HostCount);
+        }
+
+        private string poolPartialPatches()
+        {
+            return poolPatchString(patch => patch.host_patches.Count > 0 &&
+                                            patch.host_patches.Count != xenObject.Connection.Cache.HostCount);
+        }
+
+        private string poolNotAppliedPatches()
+        {
+            return poolPatchString(patch => patch.host_patches.Count == 0);
+        }
+
+        private string poolPatchString(Predicate<Pool_patch> predicate)
+        {
+            Pool_patch[] patches = xenObject.Connection.Cache.Pool_patches;
+
+            List<String> output = new List<String>();
+
+            foreach (Pool_patch patch in patches)
+                if (predicate(patch))
+                    output.Add(patch.name_label);
+
+            output.Sort(StringUtility.NaturalCompare);
+
+            return String.Join(",", output.ToArray());
+        }
+
+        #endregion
+
+        /// <summary>
+        /// Checks for reboot warnings on all hosts in the pool and returns them as a list
+        /// </summary>
+        /// <param name="pool"></param>
+        /// <returns></returns>
+        private List<KeyValuePair<String, String>> CheckPoolUpdate(Pool pool)
+        {
+            List<KeyValuePair<String, String>> warnings = new List<KeyValuePair<string, string>>();
+            foreach (Host host in xenObject.Connection.Cache.Hosts)
+            {
+                warnings.AddRange(CheckServerUpdates(host));
+            }
+            return warnings;
+        }
+
+        /// <summary>
+        /// Checks the server has been restarted after any patches that require a restart were applied and returns a list of reboot warnings
+        /// </summary>
+        /// <param name="host"></param>
+        /// <returns></returns>
+        private List<KeyValuePair<String, String>> CheckServerUpdates(Host host)
+        {
+            List<Pool_patch> patches = host.AppliedPatches();
+            List<KeyValuePair<String, String>> warnings = new List<KeyValuePair<String, String>>();
+            double bootTime = host.BootTime;
+            double agentStart = host.AgentStartTime;
+
+            if (bootTime == 0.0 || agentStart == 0.0)
+                return warnings;
+
+            foreach (Pool_patch patch in patches)
+            {
+                double applyTime = Util.ToUnixTime(patch.AppliedOn(host));
+
+                if (patch.after_apply_guidance.Contains(after_apply_guidance.restartHost)
+                    && applyTime > bootTime)
+                {
+                    //TODO: Could we come up with a better key string than foopatch on blahhost? Also needs i18
+                    warnings.Add(new KeyValuePair<String, String>(
+                        String.Format("{0} on {1}", patch.Name, host.Name),
+                        String.Format(Messages.GENERAL_PANEL_UPDATE_WARNING, host.Name, patch.Name)));
+                }
+                else if (patch.after_apply_guidance.Contains(after_apply_guidance.restartXAPI)
+                    && applyTime > agentStart)
+                {
+                    // Actually, it only needs xapi restart, but we have no UI to do that.
+                    warnings.Add(new KeyValuePair<String, String>(
+                        String.Format("{0} on {1}", patch.Name, host.Name),
+                        String.Format(Messages.GENERAL_PANEL_UPDATE_WARNING, host.Name, patch.Name)));
+                }
+            }
+            return warnings;
+        }
+
+        private static string GetUUID(IXenObject o)
+        {
+            return o.Get("uuid") as String;
+        }
+
+        private static string FriendlyName(string propertyName)
+        {
+            return Core.PropertyManager.GetFriendlyName(string.Format("Label-{0}", propertyName)) ?? propertyName;
+        }
+
+        private void linkLabelExpand_LinkClicked(object sender, LinkLabelLinkClickedEventArgs e)
+        {
+            foreach (PDSection s in sections)
+            {
+                if (!s.Parent.Visible)
+                    continue;
+
+                s.DisableFocusEvent = true;
+                s.Expand();
+                s.DisableFocusEvent = false;
+            }
+
+            linkLabelCollapse.Focus();
+        }
+
+        private void linkLabelCollapse_LinkClicked(object sender, LinkLabelLinkClickedEventArgs e)
+        {
+            
+            foreach (PDSection s in sections)
+            {
+                if (!s.Parent.Visible)
+                    continue;
+
+                s.DisableFocusEvent = true;
+                s.Contract();
+                s.DisableFocusEvent = false;
+            }
+
+            linkLabelExpand.Focus();
+        }
+
+        private void SetStatesOfExpandingLinks()
+        {
+            var sectionsVisible = sections.Where(section => section.Parent.Visible);
+            bool anyExpanded = sectionsVisible.Any(s => s.IsExpanded);
+            bool anyCollapsed = sectionsVisible.Any(s => !s.IsExpanded);
+            linkLabelExpand.Enabled = anyCollapsed;
+            linkLabelCollapse.Enabled = anyExpanded;
+        }
+    }
+}