﻿/* Copyright (c) Citrix Systems Inc. 
 * All rights reserved. 
 * 
 * Redistribution and use in source and binary forms, 
 * with or without modification, are permitted provided 
 * that the following conditions are met: 
 * 
 * *   Redistributions of source code must retain the above 
 *     copyright notice, this list of conditions and the 
 *     following disclaimer. 
 * *   Redistributions in binary form must reproduce the above 
 *     copyright notice, this list of conditions and the 
 *     following disclaimer in the documentation and/or other 
 *     materials provided with the distribution. 
 * 
 * THIS SOFTWARE IS PROVIDED BY THE COPYRIGHT HOLDERS AND 
 * CONTRIBUTORS "AS IS" AND ANY EXPRESS OR IMPLIED WARRANTIES, 
 * INCLUDING, BUT NOT LIMITED TO, THE IMPLIED WARRANTIES OF 
 * MERCHANTABILITY AND FITNESS FOR A PARTICULAR PURPOSE ARE 
 * DISCLAIMED. IN NO EVENT SHALL THE COPYRIGHT HOLDER OR 
 * CONTRIBUTORS BE LIABLE FOR ANY DIRECT, INDIRECT, INCIDENTAL, 
 * SPECIAL, EXEMPLARY, OR CONSEQUENTIAL DAMAGES (INCLUDING, 
 * BUT NOT LIMITED TO, PROCUREMENT OF SUBSTITUTE GOODS OR 
 * SERVICES; LOSS OF USE, DATA, OR PROFITS; OR BUSINESS 
 * INTERRUPTION) HOWEVER CAUSED AND ON ANY THEORY OF LIABILITY, 
 * WHETHER IN CONTRACT, STRICT LIABILITY, OR TORT (INCLUDING 
 * NEGLIGENCE OR OTHERWISE) ARISING IN ANY WAY OUT OF THE USE 
 * OF THIS SOFTWARE, EVEN IF ADVISED OF THE POSSIBILITY OF 
 * SUCH DAMAGE.
 */

using System;
using System.Collections.Generic;
using System.Text;
using Microsoft.Win32;

namespace XenAdmin.Core
{
    public class Registry
    {
        private static readonly log4net.ILog log = log4net.LogManager.GetLogger(System.Reflection.MethodBase.GetCurrentMethod().DeclaringType);

        internal static bool AllowCredentialSave
        {
            get
            {
                return ReadBool(ALLOW_CREDENTIAL_SAVE, true);
            }
        }

        internal static bool VMPRFeatureEnabled
        {
            get
            {
                return ReadBool(VMPR_ENABLED, true);
            }
        }

        internal static bool DisablePlugins
        {
            get
            {
                return ReadBool(DISABLE_PLUGINS, false);
            }
        }

        internal static bool ForceSystemFonts
        {
            get
            {
                return ReadBool(FORCE_SYSTEM_FONTS, false);
            }
        }

        internal static bool DontSudo
        {
            get
            {
                return ReadBool(DONT_SUDO, false);  // CA-38045
            }
        }

        internal static bool ProxyAuthenticationEnabled
        {
            get
            {
                return ReadBool(PROXY_AUTHENTICATION_ENABLED, false);
            }
        }

        public static SSLCertificateTypes AlwaysShowSSLCertificates
        {
            get
            {
                try
                {
                    RegistryKey masterKey = Microsoft.Win32.Registry.LocalMachine.OpenSubKey(XENCENTER_LOCAL_KEYS);
                    if (masterKey == null)
                        return SSLCertificateTypes.None;

                    try
                    {
                        object v = masterKey.GetValue(SSL_CERTIFICATES_KEY);
                        if (v != null)
                        {
                            if (v.ToString().ToUpperInvariant() == SSL_CERTIFICATES_CHANGED_ONLY)
                                return SSLCertificateTypes.Changed;

                            if (v.ToString().ToUpperInvariant() == SSL_CERTIFICATES_ALL)
                                return SSLCertificateTypes.All;
                        }
                        return SSLCertificateTypes.None;
                    }
                    finally
                    {
                        masterKey.Close();
                    }
                }
                catch
                {
                    return SSLCertificateTypes.None;
                }
            }
        }

        public static bool IsPowerShellInstalled()
        {
            try
            {
                RegistryKey masterKey = Microsoft.Win32.Registry.LocalMachine.OpenSubKey(PowerShellKey);
                if (masterKey == null)
                    return false;

                try
                {
                    object v = masterKey.GetValue(PowerShellStamp);
                    if (v != null && v is int && (int)v == 1)
                            return true;
                    return false;
                }
                finally
                {
                    masterKey.Close();
                }
            }
            catch (Exception e)
            {
                log.Debug("It looks like PowerShell is not installed on your machine!", e);
            }
            return false;
        }

        public static bool IsXenServerSnapInInstalled()
        {
            return !string.IsNullOrEmpty(XenServerSnapInLocation());
        }

        public static bool IsExecutionPolicyNotRestricted()
        {
            return PowerShellExecutionPolicy() != "Restricted";
        }

        public static string XenServerSnapInLocation()
        {
            try
            {
                RegistryKey masterKey = Microsoft.Win32.Registry.LocalMachine.OpenSubKey(PSConsoleKey);
                if (masterKey == null)
                {
                    masterKey = Microsoft.Win32.Registry.CurrentUser.OpenSubKey(PSConsoleKey);
                    if (masterKey == null)
                    {
                        return "";
                    }
                }

                try
                {
                    object v = masterKey.GetValue(PSConsoleName);
                    if (v != null)
                        return v.ToString();
                    return "";
                }
                finally
                {
                    masterKey.Close();
                }
            }
            catch (Exception e)
            {
                log.Debug("Failed to find XenServerPSSnapIn Console file. Assuming the XenServerPSSnapIn is not installed.", e);
            }
            return "";
        }

        public static string PowerShellExecutionPolicy()
        {
            try
            {
                RegistryKey masterKey = Microsoft.Win32.Registry.LocalMachine.OpenSubKey(PSExecutionPolicyKey);
                if (masterKey == null)
                {
                    masterKey = Microsoft.Win32.Registry.CurrentUser.OpenSubKey(PSExecutionPolicyKey);
                    if (masterKey == null)
                    {
                        return "";
                    }
                }

                try
                {
                    object v = masterKey.GetValue(PSExecutionPolicyName);
                    if (v != null)
                        return v.ToString();
                    return "";
                }
                finally
                {
                    masterKey.Close();
                }
            }
            catch (Exception e)
            {
                log.Debug("Failed to find XenServerPSSnapIn Console file. Assuming the XenServerPSSnapIn is not installed.", e);
            }
            return "";
        }

        public static void CheckPowershell()
        {
            if (!Registry.IsPowerShellInstalled())
                throw new I18NException(I18NExceptionType.PowerShellNotPresent);

        }

        public static void CheckXenServerPSSnapIn()
        {
            CheckPowershell();

            if (!Registry.IsXenServerSnapInInstalled())
                throw new I18NException(I18NExceptionType.PowerShellSnapInNotPresent);
            
            if (!Registry.IsExecutionPolicyNotRestricted())
                throw new I18NException(I18NExceptionType.PowerShellExecutionPolicyRestricted);
        }

        /// <summary>
        /// Read a true/false key from XENCENTER_LOCAL_KEYS\k.
        /// </summary>
        /// <returns>False if the value is "false" (case insensitive), true if the key is present but not
        /// "false", def otherwise.</returns>
        private static bool ReadBool(string k, bool def)
        {
            try
            {
                RegistryKey masterKey = Microsoft.Win32.Registry.LocalMachine.OpenSubKey(XENCENTER_LOCAL_KEYS);
                if (masterKey == null)
                    return def;

                try
                {
                    object v = masterKey.GetValue(k);
                    if (v == null)
                        return def;
                    else
                        return "FALSE" != v.ToString().ToUpperInvariant();
                }
                finally
                {
                    masterKey.Close();
                }
            }
            catch (Exception e)
            {
                log.DebugFormat(@"Failed to read {0}\{1} from registry; assuming {1} is {2}.", XENCENTER_LOCAL_KEYS, k, def);
                log.Debug(e, e);
                return def;
            }
        }

        /// <summary>
        /// Reads a key from HKEY_LOCAL_MACHINE\XENCENTER_LOCAL_KEYS\k.
        /// </summary>
        private static string ReadKey(string k)
        {
            try
            {
                RegistryKey masterKey = Microsoft.Win32.Registry.LocalMachine.OpenSubKey(XENCENTER_LOCAL_KEYS);
                if (masterKey == null)
                    return null;

                try
                {
                    var v = masterKey.GetValue(k);
                    return (v != null) ? v.ToString() : null;
                }
                finally
                {
                    masterKey.Close();
                }
            }
            catch (Exception e)
            {
                log.DebugFormat(@"Failed to read {0}\{1} from registry; assuming NULL.", XENCENTER_LOCAL_KEYS, k);
                log.Debug(e, e);
                return null;
            }
        }

        /// <summary>
        /// Reads a key from hKey\XENCENTER_LOCAL_KEYS\k, targeting the 32-bit registry view
        /// </summary>
        private static string ReadKey(string k, RegistryHive hKey)
        {
            try
            {
                RegistryKey masterKey = RegistryKey.OpenBaseKey(hKey, RegistryView.Registry32);
                masterKey = masterKey.OpenSubKey(XENCENTER_LOCAL_KEYS) ?? null;

                if (masterKey == null)
                    return null;

                try
                {
                    var v = masterKey.GetValue(k);
                    return (v != null) ? v.ToString() : null;
                }
                finally
                {
                    masterKey.Close();
                }
            }
            catch (Exception e)
            {
                log.DebugFormat(@"Failed to read {0}\{1} from registry; assuming NULL.", XENCENTER_LOCAL_KEYS, k);
                log.Debug(e, e);
                return null;
            }
        }

        /// <summary>
        /// Reads a key from XENCENTER_LOCAL_KEYS\k, trying CurrentUser first and then LocalMachine
        /// </summary>
        private static string ReadInstalledKey(string k)
        {
            var v = ReadKey(k, RegistryHive.CurrentUser);
            return (v != null) ? v : ReadKey(k, RegistryHive.LocalMachine);
        }

        public static string HealthCheckIdentityTokenDomainName
        {
            get { return ReadKey(HEALTH_CHECK_IDENTITY_TOKEN_DOMAIN_NAME); }
        }

        public static string HealthCheckUploadTokenDomainName
        {
            get { return ReadKey(HEALTH_CHECK_UPLOAD_TOKEN_DOMAIN_NAME); }
        }

        public static string HealthCheckUploadGrantTokenDomainName
        {
            get { return ReadKey(HEALTH_CHECK_UPLOAD_GRANT_TOKEN_DOMAIN_NAME); }
        }

        public static string HealthCheckUploadDomainName
        {
            get { return ReadKey(HEALTH_CHECK_UPLOAD_DOMAIN_NAME); }
        }

        public static string HealthCheckDiagnosticDomainName
        {
            get { return ReadKey(HEALTH_CHECK_DIAGNOSTIC_DOMAIN_NAME); }
        }

        public static string HealthCheckProductKey
        {
            get { return ReadKey(HEALTH_CHECK_PRODUCT_KEY); }
        }

        public static string HiddenFeatures
        {
            get { return ReadInstalledKey(HIDDEN_FEATURES); }
        }

        public static string AdditionalFeatures
        {
            get { return ReadInstalledKey(ADDITIONAL_FEATURES); }
        }

        public static string CustomUpdatesXmlLocation
        {
            get { return ReadKey(CUSTOM_UPDATES_XML_LOCATION); }
        }

        private const string SSL_CERTIFICATES_CHANGED_ONLY = "CHANGED";
        private const string SSL_CERTIFICATES_ALL = "ALL";
        private const string SSL_CERTIFICATES_KEY = "ForceSSLCertificates";
        private const string ALLOW_CREDENTIAL_SAVE = "AllowCredentialSave";
        private const string FORCE_SYSTEM_FONTS = "ForceSystemFonts";
        private const string DISABLE_PLUGINS = "DisablePlugins";
        private const string VMPR_ENABLED = "VMPREnabled";
        private const string DONT_SUDO = "DontSudo";
        private const string XENCENTER_LOCAL_KEYS = @"SOFTWARE\" + Branding.COMPANY_NAME_SHORT + @"\" + Branding.BRAND_CONSOLE;
        private const string PSConsoleKey = @"Software\" + Branding.COMPANY_NAME_SHORT + @"\XenServerPSSnapIn";
        private const string PSConsoleName = "ConsoleFile";
        private const string PSExecutionPolicyKey = @"Software\Microsoft\PowerShell\1\ShellIds\Microsoft.PowerShell";
        private const string PSExecutionPolicyName = "ExecutionPolicy";
        private const string PowerShellKey = @"Software\Microsoft\PowerShell\1";
        private const string PowerShellStamp = "Install";
        private const string HEALTH_CHECK_IDENTITY_TOKEN_DOMAIN_NAME = "HealthCheckIdentityTokenDomainName";
        private const string HEALTH_CHECK_UPLOAD_TOKEN_DOMAIN_NAME = "HealthCheckUploadTokenDomainName";
        private const string HEALTH_CHECK_UPLOAD_GRANT_TOKEN_DOMAIN_NAME = "HealthCheckUploadGrantTokenDomainName";
        private const string HEALTH_CHECK_UPLOAD_DOMAIN_NAME = "HealthCheckUploadDomainName";
        private const string HEALTH_CHECK_DIAGNOSTIC_DOMAIN_NAME = "HealthCheckDiagnosticDomainName";
        private const string HEALTH_CHECK_PRODUCT_KEY = "HealthCheckProductKey";
        private const string HIDDEN_FEATURES = "HiddenFeatures";
        private const string ADDITIONAL_FEATURES = "AdditionalFeatures";
<<<<<<< HEAD
        private const string PROXY_AUTHENTICATION_ENABLED = "ProxyAuthenticationEnabled";
=======
        private const string CUSTOM_UPDATES_XML_LOCATION = "CheckForUpdatesXmlLocationOverride";
>>>>>>> 8f405506
    }

    public enum SSLCertificateTypes { None, Changed, All }
}
<|MERGE_RESOLUTION|>--- conflicted
+++ resolved
@@ -1,426 +1,423 @@
-﻿/* Copyright (c) Citrix Systems Inc. 
- * All rights reserved. 
- * 
- * Redistribution and use in source and binary forms, 
- * with or without modification, are permitted provided 
- * that the following conditions are met: 
- * 
- * *   Redistributions of source code must retain the above 
- *     copyright notice, this list of conditions and the 
- *     following disclaimer. 
- * *   Redistributions in binary form must reproduce the above 
- *     copyright notice, this list of conditions and the 
- *     following disclaimer in the documentation and/or other 
- *     materials provided with the distribution. 
- * 
- * THIS SOFTWARE IS PROVIDED BY THE COPYRIGHT HOLDERS AND 
- * CONTRIBUTORS "AS IS" AND ANY EXPRESS OR IMPLIED WARRANTIES, 
- * INCLUDING, BUT NOT LIMITED TO, THE IMPLIED WARRANTIES OF 
- * MERCHANTABILITY AND FITNESS FOR A PARTICULAR PURPOSE ARE 
- * DISCLAIMED. IN NO EVENT SHALL THE COPYRIGHT HOLDER OR 
- * CONTRIBUTORS BE LIABLE FOR ANY DIRECT, INDIRECT, INCIDENTAL, 
- * SPECIAL, EXEMPLARY, OR CONSEQUENTIAL DAMAGES (INCLUDING, 
- * BUT NOT LIMITED TO, PROCUREMENT OF SUBSTITUTE GOODS OR 
- * SERVICES; LOSS OF USE, DATA, OR PROFITS; OR BUSINESS 
- * INTERRUPTION) HOWEVER CAUSED AND ON ANY THEORY OF LIABILITY, 
- * WHETHER IN CONTRACT, STRICT LIABILITY, OR TORT (INCLUDING 
- * NEGLIGENCE OR OTHERWISE) ARISING IN ANY WAY OUT OF THE USE 
- * OF THIS SOFTWARE, EVEN IF ADVISED OF THE POSSIBILITY OF 
- * SUCH DAMAGE.
- */
-
-using System;
-using System.Collections.Generic;
-using System.Text;
-using Microsoft.Win32;
-
-namespace XenAdmin.Core
-{
-    public class Registry
-    {
-        private static readonly log4net.ILog log = log4net.LogManager.GetLogger(System.Reflection.MethodBase.GetCurrentMethod().DeclaringType);
-
-        internal static bool AllowCredentialSave
-        {
-            get
-            {
-                return ReadBool(ALLOW_CREDENTIAL_SAVE, true);
-            }
-        }
-
-        internal static bool VMPRFeatureEnabled
-        {
-            get
-            {
-                return ReadBool(VMPR_ENABLED, true);
-            }
-        }
-
-        internal static bool DisablePlugins
-        {
-            get
-            {
-                return ReadBool(DISABLE_PLUGINS, false);
-            }
-        }
-
-        internal static bool ForceSystemFonts
-        {
-            get
-            {
-                return ReadBool(FORCE_SYSTEM_FONTS, false);
-            }
-        }
-
-        internal static bool DontSudo
-        {
-            get
-            {
-                return ReadBool(DONT_SUDO, false);  // CA-38045
-            }
-        }
-
-        internal static bool ProxyAuthenticationEnabled
-        {
-            get
-            {
-                return ReadBool(PROXY_AUTHENTICATION_ENABLED, false);
-            }
-        }
-
-        public static SSLCertificateTypes AlwaysShowSSLCertificates
-        {
-            get
-            {
-                try
-                {
-                    RegistryKey masterKey = Microsoft.Win32.Registry.LocalMachine.OpenSubKey(XENCENTER_LOCAL_KEYS);
-                    if (masterKey == null)
-                        return SSLCertificateTypes.None;
-
-                    try
-                    {
-                        object v = masterKey.GetValue(SSL_CERTIFICATES_KEY);
-                        if (v != null)
-                        {
-                            if (v.ToString().ToUpperInvariant() == SSL_CERTIFICATES_CHANGED_ONLY)
-                                return SSLCertificateTypes.Changed;
-
-                            if (v.ToString().ToUpperInvariant() == SSL_CERTIFICATES_ALL)
-                                return SSLCertificateTypes.All;
-                        }
-                        return SSLCertificateTypes.None;
-                    }
-                    finally
-                    {
-                        masterKey.Close();
-                    }
-                }
-                catch
-                {
-                    return SSLCertificateTypes.None;
-                }
-            }
-        }
-
-        public static bool IsPowerShellInstalled()
-        {
-            try
-            {
-                RegistryKey masterKey = Microsoft.Win32.Registry.LocalMachine.OpenSubKey(PowerShellKey);
-                if (masterKey == null)
-                    return false;
-
-                try
-                {
-                    object v = masterKey.GetValue(PowerShellStamp);
-                    if (v != null && v is int && (int)v == 1)
-                            return true;
-                    return false;
-                }
-                finally
-                {
-                    masterKey.Close();
-                }
-            }
-            catch (Exception e)
-            {
-                log.Debug("It looks like PowerShell is not installed on your machine!", e);
-            }
-            return false;
-        }
-
-        public static bool IsXenServerSnapInInstalled()
-        {
-            return !string.IsNullOrEmpty(XenServerSnapInLocation());
-        }
-
-        public static bool IsExecutionPolicyNotRestricted()
-        {
-            return PowerShellExecutionPolicy() != "Restricted";
-        }
-
-        public static string XenServerSnapInLocation()
-        {
-            try
-            {
-                RegistryKey masterKey = Microsoft.Win32.Registry.LocalMachine.OpenSubKey(PSConsoleKey);
-                if (masterKey == null)
-                {
-                    masterKey = Microsoft.Win32.Registry.CurrentUser.OpenSubKey(PSConsoleKey);
-                    if (masterKey == null)
-                    {
-                        return "";
-                    }
-                }
-
-                try
-                {
-                    object v = masterKey.GetValue(PSConsoleName);
-                    if (v != null)
-                        return v.ToString();
-                    return "";
-                }
-                finally
-                {
-                    masterKey.Close();
-                }
-            }
-            catch (Exception e)
-            {
-                log.Debug("Failed to find XenServerPSSnapIn Console file. Assuming the XenServerPSSnapIn is not installed.", e);
-            }
-            return "";
-        }
-
-        public static string PowerShellExecutionPolicy()
-        {
-            try
-            {
-                RegistryKey masterKey = Microsoft.Win32.Registry.LocalMachine.OpenSubKey(PSExecutionPolicyKey);
-                if (masterKey == null)
-                {
-                    masterKey = Microsoft.Win32.Registry.CurrentUser.OpenSubKey(PSExecutionPolicyKey);
-                    if (masterKey == null)
-                    {
-                        return "";
-                    }
-                }
-
-                try
-                {
-                    object v = masterKey.GetValue(PSExecutionPolicyName);
-                    if (v != null)
-                        return v.ToString();
-                    return "";
-                }
-                finally
-                {
-                    masterKey.Close();
-                }
-            }
-            catch (Exception e)
-            {
-                log.Debug("Failed to find XenServerPSSnapIn Console file. Assuming the XenServerPSSnapIn is not installed.", e);
-            }
-            return "";
-        }
-
-        public static void CheckPowershell()
-        {
-            if (!Registry.IsPowerShellInstalled())
-                throw new I18NException(I18NExceptionType.PowerShellNotPresent);
-
-        }
-
-        public static void CheckXenServerPSSnapIn()
-        {
-            CheckPowershell();
-
-            if (!Registry.IsXenServerSnapInInstalled())
-                throw new I18NException(I18NExceptionType.PowerShellSnapInNotPresent);
-            
-            if (!Registry.IsExecutionPolicyNotRestricted())
-                throw new I18NException(I18NExceptionType.PowerShellExecutionPolicyRestricted);
-        }
-
-        /// <summary>
-        /// Read a true/false key from XENCENTER_LOCAL_KEYS\k.
-        /// </summary>
-        /// <returns>False if the value is "false" (case insensitive), true if the key is present but not
-        /// "false", def otherwise.</returns>
-        private static bool ReadBool(string k, bool def)
-        {
-            try
-            {
-                RegistryKey masterKey = Microsoft.Win32.Registry.LocalMachine.OpenSubKey(XENCENTER_LOCAL_KEYS);
-                if (masterKey == null)
-                    return def;
-
-                try
-                {
-                    object v = masterKey.GetValue(k);
-                    if (v == null)
-                        return def;
-                    else
-                        return "FALSE" != v.ToString().ToUpperInvariant();
-                }
-                finally
-                {
-                    masterKey.Close();
-                }
-            }
-            catch (Exception e)
-            {
-                log.DebugFormat(@"Failed to read {0}\{1} from registry; assuming {1} is {2}.", XENCENTER_LOCAL_KEYS, k, def);
-                log.Debug(e, e);
-                return def;
-            }
-        }
-
-        /// <summary>
-        /// Reads a key from HKEY_LOCAL_MACHINE\XENCENTER_LOCAL_KEYS\k.
-        /// </summary>
-        private static string ReadKey(string k)
-        {
-            try
-            {
-                RegistryKey masterKey = Microsoft.Win32.Registry.LocalMachine.OpenSubKey(XENCENTER_LOCAL_KEYS);
-                if (masterKey == null)
-                    return null;
-
-                try
-                {
-                    var v = masterKey.GetValue(k);
-                    return (v != null) ? v.ToString() : null;
-                }
-                finally
-                {
-                    masterKey.Close();
-                }
-            }
-            catch (Exception e)
-            {
-                log.DebugFormat(@"Failed to read {0}\{1} from registry; assuming NULL.", XENCENTER_LOCAL_KEYS, k);
-                log.Debug(e, e);
-                return null;
-            }
-        }
-
-        /// <summary>
-        /// Reads a key from hKey\XENCENTER_LOCAL_KEYS\k, targeting the 32-bit registry view
-        /// </summary>
-        private static string ReadKey(string k, RegistryHive hKey)
-        {
-            try
-            {
-                RegistryKey masterKey = RegistryKey.OpenBaseKey(hKey, RegistryView.Registry32);
-                masterKey = masterKey.OpenSubKey(XENCENTER_LOCAL_KEYS) ?? null;
-
-                if (masterKey == null)
-                    return null;
-
-                try
-                {
-                    var v = masterKey.GetValue(k);
-                    return (v != null) ? v.ToString() : null;
-                }
-                finally
-                {
-                    masterKey.Close();
-                }
-            }
-            catch (Exception e)
-            {
-                log.DebugFormat(@"Failed to read {0}\{1} from registry; assuming NULL.", XENCENTER_LOCAL_KEYS, k);
-                log.Debug(e, e);
-                return null;
-            }
-        }
-
-        /// <summary>
-        /// Reads a key from XENCENTER_LOCAL_KEYS\k, trying CurrentUser first and then LocalMachine
-        /// </summary>
-        private static string ReadInstalledKey(string k)
-        {
-            var v = ReadKey(k, RegistryHive.CurrentUser);
-            return (v != null) ? v : ReadKey(k, RegistryHive.LocalMachine);
-        }
-
-        public static string HealthCheckIdentityTokenDomainName
-        {
-            get { return ReadKey(HEALTH_CHECK_IDENTITY_TOKEN_DOMAIN_NAME); }
-        }
-
-        public static string HealthCheckUploadTokenDomainName
-        {
-            get { return ReadKey(HEALTH_CHECK_UPLOAD_TOKEN_DOMAIN_NAME); }
-        }
-
-        public static string HealthCheckUploadGrantTokenDomainName
-        {
-            get { return ReadKey(HEALTH_CHECK_UPLOAD_GRANT_TOKEN_DOMAIN_NAME); }
-        }
-
-        public static string HealthCheckUploadDomainName
-        {
-            get { return ReadKey(HEALTH_CHECK_UPLOAD_DOMAIN_NAME); }
-        }
-
-        public static string HealthCheckDiagnosticDomainName
-        {
-            get { return ReadKey(HEALTH_CHECK_DIAGNOSTIC_DOMAIN_NAME); }
-        }
-
-        public static string HealthCheckProductKey
-        {
-            get { return ReadKey(HEALTH_CHECK_PRODUCT_KEY); }
-        }
-
-        public static string HiddenFeatures
-        {
-            get { return ReadInstalledKey(HIDDEN_FEATURES); }
-        }
-
-        public static string AdditionalFeatures
-        {
-            get { return ReadInstalledKey(ADDITIONAL_FEATURES); }
-        }
-
-        public static string CustomUpdatesXmlLocation
-        {
-            get { return ReadKey(CUSTOM_UPDATES_XML_LOCATION); }
-        }
-
-        private const string SSL_CERTIFICATES_CHANGED_ONLY = "CHANGED";
-        private const string SSL_CERTIFICATES_ALL = "ALL";
-        private const string SSL_CERTIFICATES_KEY = "ForceSSLCertificates";
-        private const string ALLOW_CREDENTIAL_SAVE = "AllowCredentialSave";
-        private const string FORCE_SYSTEM_FONTS = "ForceSystemFonts";
-        private const string DISABLE_PLUGINS = "DisablePlugins";
-        private const string VMPR_ENABLED = "VMPREnabled";
-        private const string DONT_SUDO = "DontSudo";
-        private const string XENCENTER_LOCAL_KEYS = @"SOFTWARE\" + Branding.COMPANY_NAME_SHORT + @"\" + Branding.BRAND_CONSOLE;
-        private const string PSConsoleKey = @"Software\" + Branding.COMPANY_NAME_SHORT + @"\XenServerPSSnapIn";
-        private const string PSConsoleName = "ConsoleFile";
-        private const string PSExecutionPolicyKey = @"Software\Microsoft\PowerShell\1\ShellIds\Microsoft.PowerShell";
-        private const string PSExecutionPolicyName = "ExecutionPolicy";
-        private const string PowerShellKey = @"Software\Microsoft\PowerShell\1";
-        private const string PowerShellStamp = "Install";
-        private const string HEALTH_CHECK_IDENTITY_TOKEN_DOMAIN_NAME = "HealthCheckIdentityTokenDomainName";
-        private const string HEALTH_CHECK_UPLOAD_TOKEN_DOMAIN_NAME = "HealthCheckUploadTokenDomainName";
-        private const string HEALTH_CHECK_UPLOAD_GRANT_TOKEN_DOMAIN_NAME = "HealthCheckUploadGrantTokenDomainName";
-        private const string HEALTH_CHECK_UPLOAD_DOMAIN_NAME = "HealthCheckUploadDomainName";
-        private const string HEALTH_CHECK_DIAGNOSTIC_DOMAIN_NAME = "HealthCheckDiagnosticDomainName";
-        private const string HEALTH_CHECK_PRODUCT_KEY = "HealthCheckProductKey";
-        private const string HIDDEN_FEATURES = "HiddenFeatures";
-        private const string ADDITIONAL_FEATURES = "AdditionalFeatures";
-<<<<<<< HEAD
-        private const string PROXY_AUTHENTICATION_ENABLED = "ProxyAuthenticationEnabled";
-=======
-        private const string CUSTOM_UPDATES_XML_LOCATION = "CheckForUpdatesXmlLocationOverride";
->>>>>>> 8f405506
-    }
-
-    public enum SSLCertificateTypes { None, Changed, All }
-}
+﻿/* Copyright (c) Citrix Systems Inc. 
+ * All rights reserved. 
+ * 
+ * Redistribution and use in source and binary forms, 
+ * with or without modification, are permitted provided 
+ * that the following conditions are met: 
+ * 
+ * *   Redistributions of source code must retain the above 
+ *     copyright notice, this list of conditions and the 
+ *     following disclaimer. 
+ * *   Redistributions in binary form must reproduce the above 
+ *     copyright notice, this list of conditions and the 
+ *     following disclaimer in the documentation and/or other 
+ *     materials provided with the distribution. 
+ * 
+ * THIS SOFTWARE IS PROVIDED BY THE COPYRIGHT HOLDERS AND 
+ * CONTRIBUTORS "AS IS" AND ANY EXPRESS OR IMPLIED WARRANTIES, 
+ * INCLUDING, BUT NOT LIMITED TO, THE IMPLIED WARRANTIES OF 
+ * MERCHANTABILITY AND FITNESS FOR A PARTICULAR PURPOSE ARE 
+ * DISCLAIMED. IN NO EVENT SHALL THE COPYRIGHT HOLDER OR 
+ * CONTRIBUTORS BE LIABLE FOR ANY DIRECT, INDIRECT, INCIDENTAL, 
+ * SPECIAL, EXEMPLARY, OR CONSEQUENTIAL DAMAGES (INCLUDING, 
+ * BUT NOT LIMITED TO, PROCUREMENT OF SUBSTITUTE GOODS OR 
+ * SERVICES; LOSS OF USE, DATA, OR PROFITS; OR BUSINESS 
+ * INTERRUPTION) HOWEVER CAUSED AND ON ANY THEORY OF LIABILITY, 
+ * WHETHER IN CONTRACT, STRICT LIABILITY, OR TORT (INCLUDING 
+ * NEGLIGENCE OR OTHERWISE) ARISING IN ANY WAY OUT OF THE USE 
+ * OF THIS SOFTWARE, EVEN IF ADVISED OF THE POSSIBILITY OF 
+ * SUCH DAMAGE.
+ */
+
+using System;
+using System.Collections.Generic;
+using System.Text;
+using Microsoft.Win32;
+
+namespace XenAdmin.Core
+{
+    public class Registry
+    {
+        private static readonly log4net.ILog log = log4net.LogManager.GetLogger(System.Reflection.MethodBase.GetCurrentMethod().DeclaringType);
+
+        internal static bool AllowCredentialSave
+        {
+            get
+            {
+                return ReadBool(ALLOW_CREDENTIAL_SAVE, true);
+            }
+        }
+
+        internal static bool VMPRFeatureEnabled
+        {
+            get
+            {
+                return ReadBool(VMPR_ENABLED, true);
+            }
+        }
+
+        internal static bool DisablePlugins
+        {
+            get
+            {
+                return ReadBool(DISABLE_PLUGINS, false);
+            }
+        }
+
+        internal static bool ForceSystemFonts
+        {
+            get
+            {
+                return ReadBool(FORCE_SYSTEM_FONTS, false);
+            }
+        }
+
+        internal static bool DontSudo
+        {
+            get
+            {
+                return ReadBool(DONT_SUDO, false);  // CA-38045
+            }
+        }
+
+        internal static bool ProxyAuthenticationEnabled
+        {
+            get
+            {
+                return ReadBool(PROXY_AUTHENTICATION_ENABLED, false);
+            }
+        }
+
+        public static SSLCertificateTypes AlwaysShowSSLCertificates
+        {
+            get
+            {
+                try
+                {
+                    RegistryKey masterKey = Microsoft.Win32.Registry.LocalMachine.OpenSubKey(XENCENTER_LOCAL_KEYS);
+                    if (masterKey == null)
+                        return SSLCertificateTypes.None;
+
+                    try
+                    {
+                        object v = masterKey.GetValue(SSL_CERTIFICATES_KEY);
+                        if (v != null)
+                        {
+                            if (v.ToString().ToUpperInvariant() == SSL_CERTIFICATES_CHANGED_ONLY)
+                                return SSLCertificateTypes.Changed;
+
+                            if (v.ToString().ToUpperInvariant() == SSL_CERTIFICATES_ALL)
+                                return SSLCertificateTypes.All;
+                        }
+                        return SSLCertificateTypes.None;
+                    }
+                    finally
+                    {
+                        masterKey.Close();
+                    }
+                }
+                catch
+                {
+                    return SSLCertificateTypes.None;
+                }
+            }
+        }
+
+        public static bool IsPowerShellInstalled()
+        {
+            try
+            {
+                RegistryKey masterKey = Microsoft.Win32.Registry.LocalMachine.OpenSubKey(PowerShellKey);
+                if (masterKey == null)
+                    return false;
+
+                try
+                {
+                    object v = masterKey.GetValue(PowerShellStamp);
+                    if (v != null && v is int && (int)v == 1)
+                            return true;
+                    return false;
+                }
+                finally
+                {
+                    masterKey.Close();
+                }
+            }
+            catch (Exception e)
+            {
+                log.Debug("It looks like PowerShell is not installed on your machine!", e);
+            }
+            return false;
+        }
+
+        public static bool IsXenServerSnapInInstalled()
+        {
+            return !string.IsNullOrEmpty(XenServerSnapInLocation());
+        }
+
+        public static bool IsExecutionPolicyNotRestricted()
+        {
+            return PowerShellExecutionPolicy() != "Restricted";
+        }
+
+        public static string XenServerSnapInLocation()
+        {
+            try
+            {
+                RegistryKey masterKey = Microsoft.Win32.Registry.LocalMachine.OpenSubKey(PSConsoleKey);
+                if (masterKey == null)
+                {
+                    masterKey = Microsoft.Win32.Registry.CurrentUser.OpenSubKey(PSConsoleKey);
+                    if (masterKey == null)
+                    {
+                        return "";
+                    }
+                }
+
+                try
+                {
+                    object v = masterKey.GetValue(PSConsoleName);
+                    if (v != null)
+                        return v.ToString();
+                    return "";
+                }
+                finally
+                {
+                    masterKey.Close();
+                }
+            }
+            catch (Exception e)
+            {
+                log.Debug("Failed to find XenServerPSSnapIn Console file. Assuming the XenServerPSSnapIn is not installed.", e);
+            }
+            return "";
+        }
+
+        public static string PowerShellExecutionPolicy()
+        {
+            try
+            {
+                RegistryKey masterKey = Microsoft.Win32.Registry.LocalMachine.OpenSubKey(PSExecutionPolicyKey);
+                if (masterKey == null)
+                {
+                    masterKey = Microsoft.Win32.Registry.CurrentUser.OpenSubKey(PSExecutionPolicyKey);
+                    if (masterKey == null)
+                    {
+                        return "";
+                    }
+                }
+
+                try
+                {
+                    object v = masterKey.GetValue(PSExecutionPolicyName);
+                    if (v != null)
+                        return v.ToString();
+                    return "";
+                }
+                finally
+                {
+                    masterKey.Close();
+                }
+            }
+            catch (Exception e)
+            {
+                log.Debug("Failed to find XenServerPSSnapIn Console file. Assuming the XenServerPSSnapIn is not installed.", e);
+            }
+            return "";
+        }
+
+        public static void CheckPowershell()
+        {
+            if (!Registry.IsPowerShellInstalled())
+                throw new I18NException(I18NExceptionType.PowerShellNotPresent);
+
+        }
+
+        public static void CheckXenServerPSSnapIn()
+        {
+            CheckPowershell();
+
+            if (!Registry.IsXenServerSnapInInstalled())
+                throw new I18NException(I18NExceptionType.PowerShellSnapInNotPresent);
+            
+            if (!Registry.IsExecutionPolicyNotRestricted())
+                throw new I18NException(I18NExceptionType.PowerShellExecutionPolicyRestricted);
+        }
+
+        /// <summary>
+        /// Read a true/false key from XENCENTER_LOCAL_KEYS\k.
+        /// </summary>
+        /// <returns>False if the value is "false" (case insensitive), true if the key is present but not
+        /// "false", def otherwise.</returns>
+        private static bool ReadBool(string k, bool def)
+        {
+            try
+            {
+                RegistryKey masterKey = Microsoft.Win32.Registry.LocalMachine.OpenSubKey(XENCENTER_LOCAL_KEYS);
+                if (masterKey == null)
+                    return def;
+
+                try
+                {
+                    object v = masterKey.GetValue(k);
+                    if (v == null)
+                        return def;
+                    else
+                        return "FALSE" != v.ToString().ToUpperInvariant();
+                }
+                finally
+                {
+                    masterKey.Close();
+                }
+            }
+            catch (Exception e)
+            {
+                log.DebugFormat(@"Failed to read {0}\{1} from registry; assuming {1} is {2}.", XENCENTER_LOCAL_KEYS, k, def);
+                log.Debug(e, e);
+                return def;
+            }
+        }
+
+        /// <summary>
+        /// Reads a key from HKEY_LOCAL_MACHINE\XENCENTER_LOCAL_KEYS\k.
+        /// </summary>
+        private static string ReadKey(string k)
+        {
+            try
+            {
+                RegistryKey masterKey = Microsoft.Win32.Registry.LocalMachine.OpenSubKey(XENCENTER_LOCAL_KEYS);
+                if (masterKey == null)
+                    return null;
+
+                try
+                {
+                    var v = masterKey.GetValue(k);
+                    return (v != null) ? v.ToString() : null;
+                }
+                finally
+                {
+                    masterKey.Close();
+                }
+            }
+            catch (Exception e)
+            {
+                log.DebugFormat(@"Failed to read {0}\{1} from registry; assuming NULL.", XENCENTER_LOCAL_KEYS, k);
+                log.Debug(e, e);
+                return null;
+            }
+        }
+
+        /// <summary>
+        /// Reads a key from hKey\XENCENTER_LOCAL_KEYS\k, targeting the 32-bit registry view
+        /// </summary>
+        private static string ReadKey(string k, RegistryHive hKey)
+        {
+            try
+            {
+                RegistryKey masterKey = RegistryKey.OpenBaseKey(hKey, RegistryView.Registry32);
+                masterKey = masterKey.OpenSubKey(XENCENTER_LOCAL_KEYS) ?? null;
+
+                if (masterKey == null)
+                    return null;
+
+                try
+                {
+                    var v = masterKey.GetValue(k);
+                    return (v != null) ? v.ToString() : null;
+                }
+                finally
+                {
+                    masterKey.Close();
+                }
+            }
+            catch (Exception e)
+            {
+                log.DebugFormat(@"Failed to read {0}\{1} from registry; assuming NULL.", XENCENTER_LOCAL_KEYS, k);
+                log.Debug(e, e);
+                return null;
+            }
+        }
+
+        /// <summary>
+        /// Reads a key from XENCENTER_LOCAL_KEYS\k, trying CurrentUser first and then LocalMachine
+        /// </summary>
+        private static string ReadInstalledKey(string k)
+        {
+            var v = ReadKey(k, RegistryHive.CurrentUser);
+            return (v != null) ? v : ReadKey(k, RegistryHive.LocalMachine);
+        }
+
+        public static string HealthCheckIdentityTokenDomainName
+        {
+            get { return ReadKey(HEALTH_CHECK_IDENTITY_TOKEN_DOMAIN_NAME); }
+        }
+
+        public static string HealthCheckUploadTokenDomainName
+        {
+            get { return ReadKey(HEALTH_CHECK_UPLOAD_TOKEN_DOMAIN_NAME); }
+        }
+
+        public static string HealthCheckUploadGrantTokenDomainName
+        {
+            get { return ReadKey(HEALTH_CHECK_UPLOAD_GRANT_TOKEN_DOMAIN_NAME); }
+        }
+
+        public static string HealthCheckUploadDomainName
+        {
+            get { return ReadKey(HEALTH_CHECK_UPLOAD_DOMAIN_NAME); }
+        }
+
+        public static string HealthCheckDiagnosticDomainName
+        {
+            get { return ReadKey(HEALTH_CHECK_DIAGNOSTIC_DOMAIN_NAME); }
+        }
+
+        public static string HealthCheckProductKey
+        {
+            get { return ReadKey(HEALTH_CHECK_PRODUCT_KEY); }
+        }
+
+        public static string HiddenFeatures
+        {
+            get { return ReadInstalledKey(HIDDEN_FEATURES); }
+        }
+
+        public static string AdditionalFeatures
+        {
+            get { return ReadInstalledKey(ADDITIONAL_FEATURES); }
+        }
+
+        public static string CustomUpdatesXmlLocation
+        {
+            get { return ReadKey(CUSTOM_UPDATES_XML_LOCATION); }
+        }
+
+        private const string SSL_CERTIFICATES_CHANGED_ONLY = "CHANGED";
+        private const string SSL_CERTIFICATES_ALL = "ALL";
+        private const string SSL_CERTIFICATES_KEY = "ForceSSLCertificates";
+        private const string ALLOW_CREDENTIAL_SAVE = "AllowCredentialSave";
+        private const string FORCE_SYSTEM_FONTS = "ForceSystemFonts";
+        private const string DISABLE_PLUGINS = "DisablePlugins";
+        private const string VMPR_ENABLED = "VMPREnabled";
+        private const string DONT_SUDO = "DontSudo";
+        private const string XENCENTER_LOCAL_KEYS = @"SOFTWARE\" + Branding.COMPANY_NAME_SHORT + @"\" + Branding.BRAND_CONSOLE;
+        private const string PSConsoleKey = @"Software\" + Branding.COMPANY_NAME_SHORT + @"\XenServerPSSnapIn";
+        private const string PSConsoleName = "ConsoleFile";
+        private const string PSExecutionPolicyKey = @"Software\Microsoft\PowerShell\1\ShellIds\Microsoft.PowerShell";
+        private const string PSExecutionPolicyName = "ExecutionPolicy";
+        private const string PowerShellKey = @"Software\Microsoft\PowerShell\1";
+        private const string PowerShellStamp = "Install";
+        private const string HEALTH_CHECK_IDENTITY_TOKEN_DOMAIN_NAME = "HealthCheckIdentityTokenDomainName";
+        private const string HEALTH_CHECK_UPLOAD_TOKEN_DOMAIN_NAME = "HealthCheckUploadTokenDomainName";
+        private const string HEALTH_CHECK_UPLOAD_GRANT_TOKEN_DOMAIN_NAME = "HealthCheckUploadGrantTokenDomainName";
+        private const string HEALTH_CHECK_UPLOAD_DOMAIN_NAME = "HealthCheckUploadDomainName";
+        private const string HEALTH_CHECK_DIAGNOSTIC_DOMAIN_NAME = "HealthCheckDiagnosticDomainName";
+        private const string HEALTH_CHECK_PRODUCT_KEY = "HealthCheckProductKey";
+        private const string HIDDEN_FEATURES = "HiddenFeatures";
+        private const string ADDITIONAL_FEATURES = "AdditionalFeatures";
+        private const string PROXY_AUTHENTICATION_ENABLED = "ProxyAuthenticationEnabled";
+        private const string CUSTOM_UPDATES_XML_LOCATION = "CheckForUpdatesXmlLocationOverride";
+    }
+
+    public enum SSLCertificateTypes { None, Changed, All }
+}