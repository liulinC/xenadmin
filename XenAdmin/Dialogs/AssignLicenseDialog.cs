﻿/* Copyright (c) Citrix Systems, Inc. 
 * All rights reserved. 
 * 
 * Redistribution and use in source and binary forms, 
 * with or without modification, are permitted provided 
 * that the following conditions are met: 
 * 
 * *   Redistributions of source code must retain the above 
 *     copyright notice, this list of conditions and the 
 *     following disclaimer. 
 * *   Redistributions in binary form must reproduce the above 
 *     copyright notice, this list of conditions and the 
 *     following disclaimer in the documentation and/or other 
 *     materials provided with the distribution. 
 * 
 * THIS SOFTWARE IS PROVIDED BY THE COPYRIGHT HOLDERS AND 
 * CONTRIBUTORS "AS IS" AND ANY EXPRESS OR IMPLIED WARRANTIES, 
 * INCLUDING, BUT NOT LIMITED TO, THE IMPLIED WARRANTIES OF 
 * MERCHANTABILITY AND FITNESS FOR A PARTICULAR PURPOSE ARE 
 * DISCLAIMED. IN NO EVENT SHALL THE COPYRIGHT HOLDER OR 
 * CONTRIBUTORS BE LIABLE FOR ANY DIRECT, INDIRECT, INCIDENTAL, 
 * SPECIAL, EXEMPLARY, OR CONSEQUENTIAL DAMAGES (INCLUDING, 
 * BUT NOT LIMITED TO, PROCUREMENT OF SUBSTITUTE GOODS OR 
 * SERVICES; LOSS OF USE, DATA, OR PROFITS; OR BUSINESS 
 * INTERRUPTION) HOWEVER CAUSED AND ON ANY THEORY OF LIABILITY, 
 * WHETHER IN CONTRACT, STRICT LIABILITY, OR TORT (INCLUDING 
 * NEGLIGENCE OR OTHERWISE) ARISING IN ANY WAY OUT OF THE USE 
 * OF THIS SOFTWARE, EVEN IF ADVISED OF THE POSSIBILITY OF 
 * SUCH DAMAGE.
 */

using System;
using System.Collections.Generic;
using System.Linq;
using System.Windows.Forms;
using XenAdmin.Commands;
using XenAdmin.Core;
using XenAPI;

namespace XenAdmin.Dialogs
{
    public partial class AssignLicenseDialog : XenDialogBase
    {
        private readonly List<IXenObject> xos;
        private readonly Host.Edition currentEdition;

        /// <summary>
        /// Initializes a new instance of the <see cref="AssignLicenseDialog"/> class.
        /// </summary>
        public AssignLicenseDialog(IEnumerable<IXenObject> xos, String firstHost, String firstPort, Host.Edition firstEdition)
        {
            Util.ThrowIfEnumerableParameterNullOrEmpty(xos, "XenObjects");
            this.xos = new List<IXenObject>(xos);
            this.currentEdition = firstEdition;
            InitializeComponent();
            licenseServerNameTextBox.TextChanged += licenseServerPortTextBox_TextChanged;
            licenseServerPortTextBox.TextChanged += licenseServerNameTextBox_TextChanged;
            LoadLicenseOptions();
            UpdateButtonEnablement();

            // if all the hosts have the same license server details then populate the textboxes.
            List<Host> hosts = CreateHostsList();

            if (hosts[0].license_server.ContainsKey("address") && hosts[0].license_server.ContainsKey("port") &&
                hosts[0].license_server["address"] != "localhost")
            {
                if (hosts.TrueForAll(delegate(Host h)
                {
                    return h.license_server.ContainsKey("address") &&
                        h.license_server.ContainsKey("port") &&
                        h.license_server["address"] == hosts[0].license_server["address"] &&
                        h.license_server["port"] == hosts[0].license_server["port"];
                }))
                {
                    licenseServerPortTextBox.Text = hosts[0].license_server["port"];
                    licenseServerNameTextBox.Text = hosts[0].license_server["address"];
                }
            }
            else if ((!String.IsNullOrEmpty(firstHost)) && (!String.IsNullOrEmpty(firstPort)))
            {
                licenseServerPortTextBox.Text = firstPort;
                licenseServerNameTextBox.Text = firstHost;
            }
        }

        private List<Host> CreateHostsList()
        {
            List<Host> hosts = new List<Host>();
            foreach (IXenObject xenObject in xos)
            {
                if(xenObject is Pool)
                {
                    Pool pool = xenObject as Pool;
                    hosts.Add(xenObject.Connection.Resolve(pool.master));
                }
                if(xenObject is Host)
                    hosts.Add(xenObject as Host);
            }
            return hosts;
        }

        private void LoadLicenseOptions()
        {
            if (xos.TrueForAll(x => Helpers.NaplesOrGreater(x.Connection)))
            {
                perSocketRadioButton.Visible = false;
                xenDesktopEnterpriseRadioButton.Visible = false;
                enterprisePerSocketRadioButton.Checked = true;
<<<<<<< HEAD
                enterprisePerSocketRadioButton.Text = String.Format(Messages.LICENSE_EDITION_ENTERPRISE_PERSOCKET, 
                    xos.Sum(x => x.Connection.Cache.Hosts.Sum(h => h.CpuSockets()))); 
                enterprisePerUserRadioButton.Text = Messages.LICENSE_EDITION_ENTERPRISE_PERUSER;
                desktopPlusRadioButton.Text = Messages.LICENSE_EDITION_DESKTOP_PLUS;
                desktopRadioButton.Text = Messages.LICENSE_EDITION_DESKTOP;
                desktopCloudRadioButton.Visible = true;
                desktopCloudRadioButton.Text = Messages.LICENSE_EDITION_DESKTOP_CLOUD;
                standardPerSocketRadioButton.Text = String.Format(Messages.LICENSE_EDITION_STANDARD_PERSOCKET,
                    xos.Sum(x => x.Connection.Cache.Hosts.Sum(h => h.CpuSockets())));
            }
            else if (xos.TrueForAll(x => Helpers.CreedenceOrGreater(x.Connection)))
            {
                perSocketRadioButton.Visible = false;
                xenDesktopEnterpriseRadioButton.Visible = false;
                enterprisePerSocketRadioButton.Checked = true;
                enterprisePerSocketRadioButton.Text = String.Format(Messages.LICENSE_EDITION_ENTERPRISE_PERSOCKET_LEGACY, 
                    xos.Sum(x => x.Connection.Cache.Hosts.Sum(h => h.CpuSockets())));
                enterprisePerUserRadioButton.Text = Messages.LICENSE_EDITION_ENTERPRISE_PERUSER_LEGACY;
                desktopPlusRadioButton.Text = Messages.LICENSE_EDITION_DESKTOP_PLUS_LEGACY;
                desktopRadioButton.Text = Messages.LICENSE_EDITION_DESKTOP_LEGACY;
                desktopCloudRadioButton.Visible = xos.TrueForAll(x => Helpers.JuraOrGreater(x.Connection));
                desktopCloudRadioButton.Text = Messages.LICENSE_EDITION_DESKTOP_CLOUD_LEGACY;
                standardPerSocketRadioButton.Text = String.Format(Messages.LICENSE_EDITION_STANDARD_PERSOCKET_LEGACY,
                    xos.Sum(x => x.Connection.Cache.Hosts.Sum(h => h.CpuSockets())));
            }
=======
                enterprisePerSocketRadioButton.Text = String.Format(Messages.ENTERPRISE_PERSOCKET_LICENSES_X_REQUIRED,
                                                          xos.Sum(x => x.Connection.Cache.Hosts.Sum(h => h.CpuSockets())));
                standardPerSocketRadioButton.Text = String.Format(Messages.STANDARD_PERSOCKET_LICENSES_X_REQUIRED,
                                                          xos.Sum(x => x.Connection.Cache.Hosts.Sum(h => h.CpuSockets())));

                desktopCloudRadioButton.Visible = xos.TrueForAll(x => Helpers.JuraOrGreater(x.Connection) || Helpers.HavanaOrGreater(x.Connection));
            } 
>>>>>>> 04b37092
            else
            {
                enterprisePerSocketRadioButton.Visible = false;
                enterprisePerUserRadioButton.Visible = false;
                standardPerSocketRadioButton.Visible = false;
                desktopPlusRadioButton.Visible = false;
                desktopRadioButton.Visible = false;
                desktopCloudRadioButton.Visible = false;
                perSocketRadioButton.Checked = true;
                perSocketRadioButton.Text = String.Format(Messages.LICENSE_EDITION_PERSOCKET_LEGACY,
                    xos.Sum(x => x.Connection.Cache.Hosts.Sum(h => h.CpuSockets())));
                xenDesktopEnterpriseRadioButton.Text = Messages.LICENSE_EDITION_XENDESKTOP_LEGACY;
            }
        }

        private static void CheckRadioButtonIfVisible(RadioButton radioButton)
        {
            if (radioButton.Visible)
                radioButton.Checked = true;
        }

        private void CheckCurrentEdition(Host.Edition currentEdition)
        {
            switch (currentEdition)
            {
                case Host.Edition.XenDesktop:
                    CheckRadioButtonIfVisible(xenDesktopEnterpriseRadioButton);
                    break;
                case Host.Edition.PerSocket:
                    CheckRadioButtonIfVisible(perSocketRadioButton);
                    break;
                case Host.Edition.EnterprisePerSocket:
                    CheckRadioButtonIfVisible(enterprisePerSocketRadioButton);
                    break;
                case Host.Edition.EnterprisePerUser:
                    CheckRadioButtonIfVisible(enterprisePerUserRadioButton);
                    break;
                case Host.Edition.StandardPerSocket:
                    CheckRadioButtonIfVisible(standardPerSocketRadioButton);
                    break;
                case Host.Edition.Desktop:
                    CheckRadioButtonIfVisible(desktopRadioButton);
                    break;
                case Host.Edition.DesktopPlus:
                    CheckRadioButtonIfVisible(desktopPlusRadioButton);
                    break;
                case Host.Edition.DesktopCloud:
                    CheckRadioButtonIfVisible(desktopCloudRadioButton);
                    break;
            }
        }

        private Host.Edition GetCheckedEdition()
        {
            if (xenDesktopEnterpriseRadioButton.Checked)
                return Host.Edition.XenDesktop;

            if (perSocketRadioButton.Checked)
                return Host.Edition.PerSocket;

            if (enterprisePerSocketRadioButton.Checked)
                return Host.Edition.EnterprisePerSocket;

            if (enterprisePerUserRadioButton.Checked)
                return Host.Edition.EnterprisePerUser;

            if (desktopRadioButton.Checked)
                return Host.Edition.Desktop;

            if (desktopPlusRadioButton.Checked)
                return Host.Edition.DesktopPlus;

            if (desktopCloudRadioButton.Checked)
                return Host.Edition.DesktopCloud;

            return Host.Edition.StandardPerSocket;
        }

        private void okButton_Click(object sender, EventArgs e)
        {

            ApplyLicenseEditionCommand command = new ApplyLicenseEditionCommand(Program.MainWindow, xos, GetCheckedEdition(), licenseServerNameTextBox.Text, licenseServerPortTextBox.Text, this);

            command.Succedded += delegate
                                     {
                                         Program.Invoke(this, () =>
                                            {
                                                DialogResult = DialogResult.OK;
                                                Close();
                                            });
                                     };
            command.Execute();
        }

        private void licenseServerPortTextBox_TextChanged(object sender, EventArgs e)
        {
            UpdateButtonEnablement();
        }

        private void licenseServerNameTextBox_TextChanged(object sender, EventArgs e)
        {
            UpdateButtonEnablement();
        }

        private void UpdateButtonEnablement()
        {
            okButton.Enabled = licenseServerPortTextBox.Text.Length > 0 && licenseServerNameTextBox.Text.Length > 0 && Util.IsValidPort(licenseServerPortTextBox.Text);
        }

        private void AssignLicenseDialog_Shown(object sender, EventArgs e)
        {
            CheckCurrentEdition(currentEdition);
        }
    }
}<|MERGE_RESOLUTION|>--- conflicted
+++ resolved
@@ -1,258 +1,248 @@
-﻿/* Copyright (c) Citrix Systems, Inc. 
- * All rights reserved. 
- * 
- * Redistribution and use in source and binary forms, 
- * with or without modification, are permitted provided 
- * that the following conditions are met: 
- * 
- * *   Redistributions of source code must retain the above 
- *     copyright notice, this list of conditions and the 
- *     following disclaimer. 
- * *   Redistributions in binary form must reproduce the above 
- *     copyright notice, this list of conditions and the 
- *     following disclaimer in the documentation and/or other 
- *     materials provided with the distribution. 
- * 
- * THIS SOFTWARE IS PROVIDED BY THE COPYRIGHT HOLDERS AND 
- * CONTRIBUTORS "AS IS" AND ANY EXPRESS OR IMPLIED WARRANTIES, 
- * INCLUDING, BUT NOT LIMITED TO, THE IMPLIED WARRANTIES OF 
- * MERCHANTABILITY AND FITNESS FOR A PARTICULAR PURPOSE ARE 
- * DISCLAIMED. IN NO EVENT SHALL THE COPYRIGHT HOLDER OR 
- * CONTRIBUTORS BE LIABLE FOR ANY DIRECT, INDIRECT, INCIDENTAL, 
- * SPECIAL, EXEMPLARY, OR CONSEQUENTIAL DAMAGES (INCLUDING, 
- * BUT NOT LIMITED TO, PROCUREMENT OF SUBSTITUTE GOODS OR 
- * SERVICES; LOSS OF USE, DATA, OR PROFITS; OR BUSINESS 
- * INTERRUPTION) HOWEVER CAUSED AND ON ANY THEORY OF LIABILITY, 
- * WHETHER IN CONTRACT, STRICT LIABILITY, OR TORT (INCLUDING 
- * NEGLIGENCE OR OTHERWISE) ARISING IN ANY WAY OUT OF THE USE 
- * OF THIS SOFTWARE, EVEN IF ADVISED OF THE POSSIBILITY OF 
- * SUCH DAMAGE.
- */
-
-using System;
-using System.Collections.Generic;
-using System.Linq;
-using System.Windows.Forms;
-using XenAdmin.Commands;
-using XenAdmin.Core;
-using XenAPI;
-
-namespace XenAdmin.Dialogs
-{
-    public partial class AssignLicenseDialog : XenDialogBase
-    {
-        private readonly List<IXenObject> xos;
-        private readonly Host.Edition currentEdition;
-
-        /// <summary>
-        /// Initializes a new instance of the <see cref="AssignLicenseDialog"/> class.
-        /// </summary>
-        public AssignLicenseDialog(IEnumerable<IXenObject> xos, String firstHost, String firstPort, Host.Edition firstEdition)
-        {
-            Util.ThrowIfEnumerableParameterNullOrEmpty(xos, "XenObjects");
-            this.xos = new List<IXenObject>(xos);
-            this.currentEdition = firstEdition;
-            InitializeComponent();
-            licenseServerNameTextBox.TextChanged += licenseServerPortTextBox_TextChanged;
-            licenseServerPortTextBox.TextChanged += licenseServerNameTextBox_TextChanged;
-            LoadLicenseOptions();
-            UpdateButtonEnablement();
-
-            // if all the hosts have the same license server details then populate the textboxes.
-            List<Host> hosts = CreateHostsList();
-
-            if (hosts[0].license_server.ContainsKey("address") && hosts[0].license_server.ContainsKey("port") &&
-                hosts[0].license_server["address"] != "localhost")
-            {
-                if (hosts.TrueForAll(delegate(Host h)
-                {
-                    return h.license_server.ContainsKey("address") &&
-                        h.license_server.ContainsKey("port") &&
-                        h.license_server["address"] == hosts[0].license_server["address"] &&
-                        h.license_server["port"] == hosts[0].license_server["port"];
-                }))
-                {
-                    licenseServerPortTextBox.Text = hosts[0].license_server["port"];
-                    licenseServerNameTextBox.Text = hosts[0].license_server["address"];
-                }
-            }
-            else if ((!String.IsNullOrEmpty(firstHost)) && (!String.IsNullOrEmpty(firstPort)))
-            {
-                licenseServerPortTextBox.Text = firstPort;
-                licenseServerNameTextBox.Text = firstHost;
-            }
-        }
-
-        private List<Host> CreateHostsList()
-        {
-            List<Host> hosts = new List<Host>();
-            foreach (IXenObject xenObject in xos)
-            {
-                if(xenObject is Pool)
-                {
-                    Pool pool = xenObject as Pool;
-                    hosts.Add(xenObject.Connection.Resolve(pool.master));
-                }
-                if(xenObject is Host)
-                    hosts.Add(xenObject as Host);
-            }
-            return hosts;
-        }
-
-        private void LoadLicenseOptions()
-        {
-            if (xos.TrueForAll(x => Helpers.NaplesOrGreater(x.Connection)))
-            {
-                perSocketRadioButton.Visible = false;
-                xenDesktopEnterpriseRadioButton.Visible = false;
-                enterprisePerSocketRadioButton.Checked = true;
-<<<<<<< HEAD
-                enterprisePerSocketRadioButton.Text = String.Format(Messages.LICENSE_EDITION_ENTERPRISE_PERSOCKET, 
-                    xos.Sum(x => x.Connection.Cache.Hosts.Sum(h => h.CpuSockets()))); 
-                enterprisePerUserRadioButton.Text = Messages.LICENSE_EDITION_ENTERPRISE_PERUSER;
-                desktopPlusRadioButton.Text = Messages.LICENSE_EDITION_DESKTOP_PLUS;
-                desktopRadioButton.Text = Messages.LICENSE_EDITION_DESKTOP;
-                desktopCloudRadioButton.Visible = true;
-                desktopCloudRadioButton.Text = Messages.LICENSE_EDITION_DESKTOP_CLOUD;
-                standardPerSocketRadioButton.Text = String.Format(Messages.LICENSE_EDITION_STANDARD_PERSOCKET,
-                    xos.Sum(x => x.Connection.Cache.Hosts.Sum(h => h.CpuSockets())));
-            }
-            else if (xos.TrueForAll(x => Helpers.CreedenceOrGreater(x.Connection)))
-            {
-                perSocketRadioButton.Visible = false;
-                xenDesktopEnterpriseRadioButton.Visible = false;
-                enterprisePerSocketRadioButton.Checked = true;
-                enterprisePerSocketRadioButton.Text = String.Format(Messages.LICENSE_EDITION_ENTERPRISE_PERSOCKET_LEGACY, 
-                    xos.Sum(x => x.Connection.Cache.Hosts.Sum(h => h.CpuSockets())));
-                enterprisePerUserRadioButton.Text = Messages.LICENSE_EDITION_ENTERPRISE_PERUSER_LEGACY;
-                desktopPlusRadioButton.Text = Messages.LICENSE_EDITION_DESKTOP_PLUS_LEGACY;
-                desktopRadioButton.Text = Messages.LICENSE_EDITION_DESKTOP_LEGACY;
-                desktopCloudRadioButton.Visible = xos.TrueForAll(x => Helpers.JuraOrGreater(x.Connection));
-                desktopCloudRadioButton.Text = Messages.LICENSE_EDITION_DESKTOP_CLOUD_LEGACY;
-                standardPerSocketRadioButton.Text = String.Format(Messages.LICENSE_EDITION_STANDARD_PERSOCKET_LEGACY,
-                    xos.Sum(x => x.Connection.Cache.Hosts.Sum(h => h.CpuSockets())));
-            }
-=======
-                enterprisePerSocketRadioButton.Text = String.Format(Messages.ENTERPRISE_PERSOCKET_LICENSES_X_REQUIRED,
-                                                          xos.Sum(x => x.Connection.Cache.Hosts.Sum(h => h.CpuSockets())));
-                standardPerSocketRadioButton.Text = String.Format(Messages.STANDARD_PERSOCKET_LICENSES_X_REQUIRED,
-                                                          xos.Sum(x => x.Connection.Cache.Hosts.Sum(h => h.CpuSockets())));
-
-                desktopCloudRadioButton.Visible = xos.TrueForAll(x => Helpers.JuraOrGreater(x.Connection) || Helpers.HavanaOrGreater(x.Connection));
-            } 
->>>>>>> 04b37092
-            else
-            {
-                enterprisePerSocketRadioButton.Visible = false;
-                enterprisePerUserRadioButton.Visible = false;
-                standardPerSocketRadioButton.Visible = false;
-                desktopPlusRadioButton.Visible = false;
-                desktopRadioButton.Visible = false;
-                desktopCloudRadioButton.Visible = false;
-                perSocketRadioButton.Checked = true;
-                perSocketRadioButton.Text = String.Format(Messages.LICENSE_EDITION_PERSOCKET_LEGACY,
-                    xos.Sum(x => x.Connection.Cache.Hosts.Sum(h => h.CpuSockets())));
-                xenDesktopEnterpriseRadioButton.Text = Messages.LICENSE_EDITION_XENDESKTOP_LEGACY;
-            }
-        }
-
-        private static void CheckRadioButtonIfVisible(RadioButton radioButton)
-        {
-            if (radioButton.Visible)
-                radioButton.Checked = true;
-        }
-
-        private void CheckCurrentEdition(Host.Edition currentEdition)
-        {
-            switch (currentEdition)
-            {
-                case Host.Edition.XenDesktop:
-                    CheckRadioButtonIfVisible(xenDesktopEnterpriseRadioButton);
-                    break;
-                case Host.Edition.PerSocket:
-                    CheckRadioButtonIfVisible(perSocketRadioButton);
-                    break;
-                case Host.Edition.EnterprisePerSocket:
-                    CheckRadioButtonIfVisible(enterprisePerSocketRadioButton);
-                    break;
-                case Host.Edition.EnterprisePerUser:
-                    CheckRadioButtonIfVisible(enterprisePerUserRadioButton);
-                    break;
-                case Host.Edition.StandardPerSocket:
-                    CheckRadioButtonIfVisible(standardPerSocketRadioButton);
-                    break;
-                case Host.Edition.Desktop:
-                    CheckRadioButtonIfVisible(desktopRadioButton);
-                    break;
-                case Host.Edition.DesktopPlus:
-                    CheckRadioButtonIfVisible(desktopPlusRadioButton);
-                    break;
-                case Host.Edition.DesktopCloud:
-                    CheckRadioButtonIfVisible(desktopCloudRadioButton);
-                    break;
-            }
-        }
-
-        private Host.Edition GetCheckedEdition()
-        {
-            if (xenDesktopEnterpriseRadioButton.Checked)
-                return Host.Edition.XenDesktop;
-
-            if (perSocketRadioButton.Checked)
-                return Host.Edition.PerSocket;
-
-            if (enterprisePerSocketRadioButton.Checked)
-                return Host.Edition.EnterprisePerSocket;
-
-            if (enterprisePerUserRadioButton.Checked)
-                return Host.Edition.EnterprisePerUser;
-
-            if (desktopRadioButton.Checked)
-                return Host.Edition.Desktop;
-
-            if (desktopPlusRadioButton.Checked)
-                return Host.Edition.DesktopPlus;
-
-            if (desktopCloudRadioButton.Checked)
-                return Host.Edition.DesktopCloud;
-
-            return Host.Edition.StandardPerSocket;
-        }
-
-        private void okButton_Click(object sender, EventArgs e)
-        {
-
-            ApplyLicenseEditionCommand command = new ApplyLicenseEditionCommand(Program.MainWindow, xos, GetCheckedEdition(), licenseServerNameTextBox.Text, licenseServerPortTextBox.Text, this);
-
-            command.Succedded += delegate
-                                     {
-                                         Program.Invoke(this, () =>
-                                            {
-                                                DialogResult = DialogResult.OK;
-                                                Close();
-                                            });
-                                     };
-            command.Execute();
-        }
-
-        private void licenseServerPortTextBox_TextChanged(object sender, EventArgs e)
-        {
-            UpdateButtonEnablement();
-        }
-
-        private void licenseServerNameTextBox_TextChanged(object sender, EventArgs e)
-        {
-            UpdateButtonEnablement();
-        }
-
-        private void UpdateButtonEnablement()
-        {
-            okButton.Enabled = licenseServerPortTextBox.Text.Length > 0 && licenseServerNameTextBox.Text.Length > 0 && Util.IsValidPort(licenseServerPortTextBox.Text);
-        }
-
-        private void AssignLicenseDialog_Shown(object sender, EventArgs e)
-        {
-            CheckCurrentEdition(currentEdition);
-        }
-    }
+﻿/* Copyright (c) Citrix Systems, Inc. 
+ * All rights reserved. 
+ * 
+ * Redistribution and use in source and binary forms, 
+ * with or without modification, are permitted provided 
+ * that the following conditions are met: 
+ * 
+ * *   Redistributions of source code must retain the above 
+ *     copyright notice, this list of conditions and the 
+ *     following disclaimer. 
+ * *   Redistributions in binary form must reproduce the above 
+ *     copyright notice, this list of conditions and the 
+ *     following disclaimer in the documentation and/or other 
+ *     materials provided with the distribution. 
+ * 
+ * THIS SOFTWARE IS PROVIDED BY THE COPYRIGHT HOLDERS AND 
+ * CONTRIBUTORS "AS IS" AND ANY EXPRESS OR IMPLIED WARRANTIES, 
+ * INCLUDING, BUT NOT LIMITED TO, THE IMPLIED WARRANTIES OF 
+ * MERCHANTABILITY AND FITNESS FOR A PARTICULAR PURPOSE ARE 
+ * DISCLAIMED. IN NO EVENT SHALL THE COPYRIGHT HOLDER OR 
+ * CONTRIBUTORS BE LIABLE FOR ANY DIRECT, INDIRECT, INCIDENTAL, 
+ * SPECIAL, EXEMPLARY, OR CONSEQUENTIAL DAMAGES (INCLUDING, 
+ * BUT NOT LIMITED TO, PROCUREMENT OF SUBSTITUTE GOODS OR 
+ * SERVICES; LOSS OF USE, DATA, OR PROFITS; OR BUSINESS 
+ * INTERRUPTION) HOWEVER CAUSED AND ON ANY THEORY OF LIABILITY, 
+ * WHETHER IN CONTRACT, STRICT LIABILITY, OR TORT (INCLUDING 
+ * NEGLIGENCE OR OTHERWISE) ARISING IN ANY WAY OUT OF THE USE 
+ * OF THIS SOFTWARE, EVEN IF ADVISED OF THE POSSIBILITY OF 
+ * SUCH DAMAGE.
+ */
+
+using System;
+using System.Collections.Generic;
+using System.Linq;
+using System.Windows.Forms;
+using XenAdmin.Commands;
+using XenAdmin.Core;
+using XenAPI;
+
+namespace XenAdmin.Dialogs
+{
+    public partial class AssignLicenseDialog : XenDialogBase
+    {
+        private readonly List<IXenObject> xos;
+        private readonly Host.Edition currentEdition;
+
+        /// <summary>
+        /// Initializes a new instance of the <see cref="AssignLicenseDialog"/> class.
+        /// </summary>
+        public AssignLicenseDialog(IEnumerable<IXenObject> xos, String firstHost, String firstPort, Host.Edition firstEdition)
+        {
+            Util.ThrowIfEnumerableParameterNullOrEmpty(xos, "XenObjects");
+            this.xos = new List<IXenObject>(xos);
+            this.currentEdition = firstEdition;
+            InitializeComponent();
+            licenseServerNameTextBox.TextChanged += licenseServerPortTextBox_TextChanged;
+            licenseServerPortTextBox.TextChanged += licenseServerNameTextBox_TextChanged;
+            LoadLicenseOptions();
+            UpdateButtonEnablement();
+
+            // if all the hosts have the same license server details then populate the textboxes.
+            List<Host> hosts = CreateHostsList();
+
+            if (hosts[0].license_server.ContainsKey("address") && hosts[0].license_server.ContainsKey("port") &&
+                hosts[0].license_server["address"] != "localhost")
+            {
+                if (hosts.TrueForAll(delegate(Host h)
+                {
+                    return h.license_server.ContainsKey("address") &&
+                        h.license_server.ContainsKey("port") &&
+                        h.license_server["address"] == hosts[0].license_server["address"] &&
+                        h.license_server["port"] == hosts[0].license_server["port"];
+                }))
+                {
+                    licenseServerPortTextBox.Text = hosts[0].license_server["port"];
+                    licenseServerNameTextBox.Text = hosts[0].license_server["address"];
+                }
+            }
+            else if ((!String.IsNullOrEmpty(firstHost)) && (!String.IsNullOrEmpty(firstPort)))
+            {
+                licenseServerPortTextBox.Text = firstPort;
+                licenseServerNameTextBox.Text = firstHost;
+            }
+        }
+
+        private List<Host> CreateHostsList()
+        {
+            List<Host> hosts = new List<Host>();
+            foreach (IXenObject xenObject in xos)
+            {
+                if(xenObject is Pool)
+                {
+                    Pool pool = xenObject as Pool;
+                    hosts.Add(xenObject.Connection.Resolve(pool.master));
+                }
+                if(xenObject is Host)
+                    hosts.Add(xenObject as Host);
+            }
+            return hosts;
+        }
+
+        private void LoadLicenseOptions()
+        {
+            if (xos.TrueForAll(x => Helpers.NaplesOrGreater(x.Connection)))
+            {
+                perSocketRadioButton.Visible = false;
+                xenDesktopEnterpriseRadioButton.Visible = false;
+                enterprisePerSocketRadioButton.Checked = true;
+                enterprisePerSocketRadioButton.Text = String.Format(Messages.LICENSE_EDITION_ENTERPRISE_PERSOCKET, 
+                    xos.Sum(x => x.Connection.Cache.Hosts.Sum(h => h.CpuSockets()))); 
+                enterprisePerUserRadioButton.Text = Messages.LICENSE_EDITION_ENTERPRISE_PERUSER;
+                desktopPlusRadioButton.Text = Messages.LICENSE_EDITION_DESKTOP_PLUS;
+                desktopRadioButton.Text = Messages.LICENSE_EDITION_DESKTOP;
+                desktopCloudRadioButton.Visible = true;
+                desktopCloudRadioButton.Text = Messages.LICENSE_EDITION_DESKTOP_CLOUD;
+                standardPerSocketRadioButton.Text = String.Format(Messages.LICENSE_EDITION_STANDARD_PERSOCKET,
+                    xos.Sum(x => x.Connection.Cache.Hosts.Sum(h => h.CpuSockets())));
+            }
+            else if (xos.TrueForAll(x => Helpers.CreedenceOrGreater(x.Connection)))
+            {
+                perSocketRadioButton.Visible = false;
+                xenDesktopEnterpriseRadioButton.Visible = false;
+                enterprisePerSocketRadioButton.Checked = true;
+                enterprisePerSocketRadioButton.Text = String.Format(Messages.LICENSE_EDITION_ENTERPRISE_PERSOCKET_LEGACY, 
+                    xos.Sum(x => x.Connection.Cache.Hosts.Sum(h => h.CpuSockets())));
+                enterprisePerUserRadioButton.Text = Messages.LICENSE_EDITION_ENTERPRISE_PERUSER_LEGACY;
+                desktopPlusRadioButton.Text = Messages.LICENSE_EDITION_DESKTOP_PLUS_LEGACY;
+                desktopRadioButton.Text = Messages.LICENSE_EDITION_DESKTOP_LEGACY;
+                desktopCloudRadioButton.Visible = xos.TrueForAll(x => Helpers.JuraOrGreater(x.Connection) || Helpers.HavanaOrGreater(x.Connection));
+                desktopCloudRadioButton.Text = Messages.LICENSE_EDITION_DESKTOP_CLOUD_LEGACY;
+                standardPerSocketRadioButton.Text = String.Format(Messages.LICENSE_EDITION_STANDARD_PERSOCKET_LEGACY,
+                    xos.Sum(x => x.Connection.Cache.Hosts.Sum(h => h.CpuSockets())));
+            }
+            else
+            {
+                enterprisePerSocketRadioButton.Visible = false;
+                enterprisePerUserRadioButton.Visible = false;
+                standardPerSocketRadioButton.Visible = false;
+                desktopPlusRadioButton.Visible = false;
+                desktopRadioButton.Visible = false;
+                desktopCloudRadioButton.Visible = false;
+                perSocketRadioButton.Checked = true;
+                perSocketRadioButton.Text = String.Format(Messages.LICENSE_EDITION_PERSOCKET_LEGACY,
+                    xos.Sum(x => x.Connection.Cache.Hosts.Sum(h => h.CpuSockets())));
+                xenDesktopEnterpriseRadioButton.Text = Messages.LICENSE_EDITION_XENDESKTOP_LEGACY;
+            }
+        }
+
+        private static void CheckRadioButtonIfVisible(RadioButton radioButton)
+        {
+            if (radioButton.Visible)
+                radioButton.Checked = true;
+        }
+
+        private void CheckCurrentEdition(Host.Edition currentEdition)
+        {
+            switch (currentEdition)
+            {
+                case Host.Edition.XenDesktop:
+                    CheckRadioButtonIfVisible(xenDesktopEnterpriseRadioButton);
+                    break;
+                case Host.Edition.PerSocket:
+                    CheckRadioButtonIfVisible(perSocketRadioButton);
+                    break;
+                case Host.Edition.EnterprisePerSocket:
+                    CheckRadioButtonIfVisible(enterprisePerSocketRadioButton);
+                    break;
+                case Host.Edition.EnterprisePerUser:
+                    CheckRadioButtonIfVisible(enterprisePerUserRadioButton);
+                    break;
+                case Host.Edition.StandardPerSocket:
+                    CheckRadioButtonIfVisible(standardPerSocketRadioButton);
+                    break;
+                case Host.Edition.Desktop:
+                    CheckRadioButtonIfVisible(desktopRadioButton);
+                    break;
+                case Host.Edition.DesktopPlus:
+                    CheckRadioButtonIfVisible(desktopPlusRadioButton);
+                    break;
+                case Host.Edition.DesktopCloud:
+                    CheckRadioButtonIfVisible(desktopCloudRadioButton);
+                    break;
+            }
+        }
+
+        private Host.Edition GetCheckedEdition()
+        {
+            if (xenDesktopEnterpriseRadioButton.Checked)
+                return Host.Edition.XenDesktop;
+
+            if (perSocketRadioButton.Checked)
+                return Host.Edition.PerSocket;
+
+            if (enterprisePerSocketRadioButton.Checked)
+                return Host.Edition.EnterprisePerSocket;
+
+            if (enterprisePerUserRadioButton.Checked)
+                return Host.Edition.EnterprisePerUser;
+
+            if (desktopRadioButton.Checked)
+                return Host.Edition.Desktop;
+
+            if (desktopPlusRadioButton.Checked)
+                return Host.Edition.DesktopPlus;
+
+            if (desktopCloudRadioButton.Checked)
+                return Host.Edition.DesktopCloud;
+
+            return Host.Edition.StandardPerSocket;
+        }
+
+        private void okButton_Click(object sender, EventArgs e)
+        {
+
+            ApplyLicenseEditionCommand command = new ApplyLicenseEditionCommand(Program.MainWindow, xos, GetCheckedEdition(), licenseServerNameTextBox.Text, licenseServerPortTextBox.Text, this);
+
+            command.Succedded += delegate
+                                     {
+                                         Program.Invoke(this, () =>
+                                            {
+                                                DialogResult = DialogResult.OK;
+                                                Close();
+                                            });
+                                     };
+            command.Execute();
+        }
+
+        private void licenseServerPortTextBox_TextChanged(object sender, EventArgs e)
+        {
+            UpdateButtonEnablement();
+        }
+
+        private void licenseServerNameTextBox_TextChanged(object sender, EventArgs e)
+        {
+            UpdateButtonEnablement();
+        }
+
+        private void UpdateButtonEnablement()
+        {
+            okButton.Enabled = licenseServerPortTextBox.Text.Length > 0 && licenseServerNameTextBox.Text.Length > 0 && Util.IsValidPort(licenseServerPortTextBox.Text);
+        }
+
+        private void AssignLicenseDialog_Shown(object sender, EventArgs e)
+        {
+            CheckCurrentEdition(currentEdition);
+        }
+    }
 }