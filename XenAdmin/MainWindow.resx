--- conflicted
+++ resolved
@@ -1,3973 +1,3972 @@
-<?xml version="1.0" encoding="utf-8"?>
-<root>
-  <!-- 
-    Microsoft ResX Schema 
-    
-    Version 2.0
-    
-    The primary goals of this format is to allow a simple XML format 
-    that is mostly human readable. The generation and parsing of the 
-    various data types are done through the TypeConverter classes 
-    associated with the data types.
-    
-    Example:
-    
-    ... ado.net/XML headers & schema ...
-    <resheader name="resmimetype">text/microsoft-resx</resheader>
-    <resheader name="version">2.0</resheader>
-    <resheader name="reader">System.Resources.ResXResourceReader, System.Windows.Forms, ...</resheader>
-    <resheader name="writer">System.Resources.ResXResourceWriter, System.Windows.Forms, ...</resheader>
-    <data name="Name1"><value>this is my long string</value><comment>this is a comment</comment></data>
-    <data name="Color1" type="System.Drawing.Color, System.Drawing">Blue</data>
-    <data name="Bitmap1" mimetype="application/x-microsoft.net.object.binary.base64">
-        <value>[base64 mime encoded serialized .NET Framework object]</value>
-    </data>
-    <data name="Icon1" type="System.Drawing.Icon, System.Drawing" mimetype="application/x-microsoft.net.object.bytearray.base64">
-        <value>[base64 mime encoded string representing a byte array form of the .NET Framework object]</value>
-        <comment>This is a comment</comment>
-    </data>
-                
-    There are any number of "resheader" rows that contain simple 
-    name/value pairs.
-    
-    Each data row contains a name, and value. The row also contains a 
-    type or mimetype. Type corresponds to a .NET class that support 
-    text/value conversion through the TypeConverter architecture. 
-    Classes that don't support this are serialized and stored with the 
-    mimetype set.
-    
-    The mimetype is used for serialized objects, and tells the 
-    ResXResourceReader how to depersist the object. This is currently not 
-    extensible. For a given mimetype the value must be set accordingly:
-    
-    Note - application/x-microsoft.net.object.binary.base64 is the format 
-    that the ResXResourceWriter will generate, however the reader can 
-    read any of the formats listed below.
-    
-    mimetype: application/x-microsoft.net.object.binary.base64
-    value   : The object must be serialized with 
-            : System.Runtime.Serialization.Formatters.Binary.BinaryFormatter
-            : and then encoded with base64 encoding.
-    
-    mimetype: application/x-microsoft.net.object.soap.base64
-    value   : The object must be serialized with 
-            : System.Runtime.Serialization.Formatters.Soap.SoapFormatter
-            : and then encoded with base64 encoding.
-
-    mimetype: application/x-microsoft.net.object.bytearray.base64
-    value   : The object must be serialized into a byte array 
-            : using a System.ComponentModel.TypeConverter
-            : and then encoded with base64 encoding.
-    -->
-  <xsd:schema id="root" xmlns="" xmlns:xsd="http://www.w3.org/2001/XMLSchema" xmlns:msdata="urn:schemas-microsoft-com:xml-msdata">
-    <xsd:import namespace="http://www.w3.org/XML/1998/namespace" />
-    <xsd:element name="root" msdata:IsDataSet="true">
-      <xsd:complexType>
-        <xsd:choice maxOccurs="unbounded">
-          <xsd:element name="metadata">
-            <xsd:complexType>
-              <xsd:sequence>
-                <xsd:element name="value" type="xsd:string" minOccurs="0" />
-              </xsd:sequence>
-              <xsd:attribute name="name" use="required" type="xsd:string" />
-              <xsd:attribute name="type" type="xsd:string" />
-              <xsd:attribute name="mimetype" type="xsd:string" />
-              <xsd:attribute ref="xml:space" />
-            </xsd:complexType>
-          </xsd:element>
-          <xsd:element name="assembly">
-            <xsd:complexType>
-              <xsd:attribute name="alias" type="xsd:string" />
-              <xsd:attribute name="name" type="xsd:string" />
-            </xsd:complexType>
-          </xsd:element>
-          <xsd:element name="data">
-            <xsd:complexType>
-              <xsd:sequence>
-                <xsd:element name="value" type="xsd:string" minOccurs="0" msdata:Ordinal="1" />
-                <xsd:element name="comment" type="xsd:string" minOccurs="0" msdata:Ordinal="2" />
-              </xsd:sequence>
-              <xsd:attribute name="name" type="xsd:string" use="required" msdata:Ordinal="1" />
-              <xsd:attribute name="type" type="xsd:string" msdata:Ordinal="3" />
-              <xsd:attribute name="mimetype" type="xsd:string" msdata:Ordinal="4" />
-              <xsd:attribute ref="xml:space" />
-            </xsd:complexType>
-          </xsd:element>
-          <xsd:element name="resheader">
-            <xsd:complexType>
-              <xsd:sequence>
-                <xsd:element name="value" type="xsd:string" minOccurs="0" msdata:Ordinal="1" />
-              </xsd:sequence>
-              <xsd:attribute name="name" type="xsd:string" use="required" />
-            </xsd:complexType>
-          </xsd:element>
-        </xsd:choice>
-      </xsd:complexType>
-    </xsd:element>
-  </xsd:schema>
-  <resheader name="resmimetype">
-    <value>text/microsoft-resx</value>
-  </resheader>
-  <resheader name="version">
-    <value>2.0</value>
-  </resheader>
-  <resheader name="reader">
-    <value>System.Resources.ResXResourceReader, System.Windows.Forms, Version=4.0.0.0, Culture=neutral, PublicKeyToken=b77a5c561934e089</value>
-  </resheader>
-  <resheader name="writer">
-    <value>System.Resources.ResXResourceWriter, System.Windows.Forms, Version=4.0.0.0, Culture=neutral, PublicKeyToken=b77a5c561934e089</value>
-  </resheader>
-  <assembly alias="System.Windows.Forms" name="System.Windows.Forms, Version=4.0.0.0, Culture=neutral, PublicKeyToken=b77a5c561934e089" />
-  <data name="splitContainer1.Dock" type="System.Windows.Forms.DockStyle, System.Windows.Forms">
-    <value>Fill</value>
-  </data>
-  <assembly alias="System.Drawing" name="System.Drawing, Version=4.0.0.0, Culture=neutral, PublicKeyToken=b03f5f7f11d50a3a" />
-  <data name="splitContainer1.Location" type="System.Drawing.Point, System.Drawing">
-    <value>0, 55</value>
-  </data>
-  <data name="splitContainer1.Margin" type="System.Windows.Forms.Padding, System.Windows.Forms">
-    <value>0, 0, 0, 0</value>
-  </data>
-  <data name="navigationPane.Dock" type="System.Windows.Forms.DockStyle, System.Windows.Forms">
-    <value>Fill</value>
-  </data>
-  <data name="navigationPane.Location" type="System.Drawing.Point, System.Drawing">
-    <value>0, 0</value>
-  </data>
-  <data name="navigationPane.Size" type="System.Drawing.Size, System.Drawing">
-    <value>243, 648</value>
-  </data>
-  <assembly alias="mscorlib" name="mscorlib, Version=4.0.0.0, Culture=neutral, PublicKeyToken=b77a5c561934e089" />
-  <data name="navigationPane.TabIndex" type="System.Int32, mscorlib">
-    <value>0</value>
-  </data>
-  <data name="&gt;&gt;navigationPane.Name" xml:space="preserve">
-    <value>navigationPane</value>
-  </data>
-  <data name="&gt;&gt;navigationPane.Type" xml:space="preserve">
-    <value>XenAdmin.Controls.MainWindowControls.NavigationPane, XenCenterMain, Version=0.0.0.0, Culture=neutral, PublicKeyToken=null</value>
-  </data>
-  <data name="&gt;&gt;navigationPane.Parent" xml:space="preserve">
-    <value>splitContainer1.Panel1</value>
-  </data>
-  <data name="&gt;&gt;navigationPane.ZOrder" xml:space="preserve">
-    <value>0</value>
-  </data>
-  <data name="splitContainer1.Panel1.RightToLeft" type="System.Windows.Forms.RightToLeft, System.Windows.Forms">
-    <value>No</value>
-  </data>
-  <data name="&gt;&gt;splitContainer1.Panel1.Name" xml:space="preserve">
-    <value>splitContainer1.Panel1</value>
-  </data>
-  <data name="&gt;&gt;splitContainer1.Panel1.Type" xml:space="preserve">
-    <value>System.Windows.Forms.SplitterPanel, System.Windows.Forms, Version=4.0.0.0, Culture=neutral, PublicKeyToken=b77a5c561934e089</value>
-  </data>
-  <data name="&gt;&gt;splitContainer1.Panel1.Parent" xml:space="preserve">
-    <value>splitContainer1</value>
-  </data>
-  <data name="&gt;&gt;splitContainer1.Panel1.ZOrder" xml:space="preserve">
-    <value>0</value>
-  </data>
-  <data name="splitContainer1.Panel1MinSize" type="System.Int32, mscorlib">
-    <value>100</value>
-  </data>
-  <data name="TheTabControl.Anchor" type="System.Windows.Forms.AnchorStyles, System.Windows.Forms">
-    <value>Top, Bottom, Left, Right</value>
-  </data>
-  <data name="TabPageHome.Dock" type="System.Windows.Forms.DockStyle, System.Windows.Forms">
-    <value>Fill</value>
-  </data>
-  <data name="TabPageHome.Font" type="System.Drawing.Font, System.Drawing">
-    <value>Microsoft Sans Serif, 12pt</value>
-  </data>
-  <data name="TabPageHome.Location" type="System.Drawing.Point, System.Drawing">
-    <value>4, 22</value>
-  </data>
-  <data name="TabPageHome.Margin" type="System.Windows.Forms.Padding, System.Windows.Forms">
-    <value>0, 0, 0, 0</value>
-  </data>
-  <data name="TabPageHome.Size" type="System.Drawing.Size, System.Drawing">
-    <value>753, 592</value>
-  </data>
-  <data name="TabPageHome.TabIndex" type="System.Int32, mscorlib">
-    <value>8</value>
-  </data>
-  <data name="TabPageHome.Text" xml:space="preserve">
-    <value>Home</value>
-  </data>
-  <data name="&gt;&gt;TabPageHome.Name" xml:space="preserve">
-    <value>TabPageHome</value>
-  </data>
-  <data name="&gt;&gt;TabPageHome.Type" xml:space="preserve">
-    <value>System.Windows.Forms.TabPage, System.Windows.Forms, Version=4.0.0.0, Culture=neutral, PublicKeyToken=b77a5c561934e089</value>
-  </data>
-  <data name="&gt;&gt;TabPageHome.Parent" xml:space="preserve">
-    <value>TheTabControl</value>
-  </data>
-  <data name="&gt;&gt;TabPageHome.ZOrder" xml:space="preserve">
-    <value>0</value>
-  </data>
-  <data name="TabPageGeneral.Dock" type="System.Windows.Forms.DockStyle, System.Windows.Forms">
-    <value>Fill</value>
-  </data>
-  <data name="TabPageGeneral.Location" type="System.Drawing.Point, System.Drawing">
-    <value>4, 22</value>
-  </data>
-  <data name="TabPageGeneral.Margin" type="System.Windows.Forms.Padding, System.Windows.Forms">
-    <value>0, 0, 0, 0</value>
-  </data>
-  <data name="TabPageGeneral.Size" type="System.Drawing.Size, System.Drawing">
-    <value>753, 592</value>
-  </data>
-  <data name="TabPageGeneral.TabIndex" type="System.Int32, mscorlib">
-    <value>4</value>
-  </data>
-  <data name="TabPageGeneral.Text" xml:space="preserve">
-    <value>General</value>
-  </data>
-  <data name="TabPageGeneral.Visible" type="System.Boolean, mscorlib">
-    <value>False</value>
-  </data>
-  <data name="&gt;&gt;TabPageGeneral.Name" xml:space="preserve">
-    <value>TabPageGeneral</value>
-  </data>
-  <data name="&gt;&gt;TabPageGeneral.Type" xml:space="preserve">
-    <value>System.Windows.Forms.TabPage, System.Windows.Forms, Version=4.0.0.0, Culture=neutral, PublicKeyToken=b77a5c561934e089</value>
-  </data>
-  <data name="&gt;&gt;TabPageGeneral.Parent" xml:space="preserve">
-    <value>TheTabControl</value>
-  </data>
-  <data name="&gt;&gt;TabPageGeneral.ZOrder" xml:space="preserve">
-    <value>1</value>
-  </data>
-  <data name="TabPageBallooning.Location" type="System.Drawing.Point, System.Drawing">
-    <value>4, 22</value>
-  </data>
-  <data name="TabPageBallooning.Size" type="System.Drawing.Size, System.Drawing">
-    <value>753, 592</value>
-  </data>
-  <data name="TabPageBallooning.TabIndex" type="System.Int32, mscorlib">
-    <value>14</value>
-  </data>
-  <data name="TabPageBallooning.Text" xml:space="preserve">
-    <value>Memory</value>
-  </data>
-  <data name="&gt;&gt;TabPageBallooning.Name" xml:space="preserve">
-    <value>TabPageBallooning</value>
-  </data>
-  <data name="&gt;&gt;TabPageBallooning.Type" xml:space="preserve">
-    <value>System.Windows.Forms.TabPage, System.Windows.Forms, Version=4.0.0.0, Culture=neutral, PublicKeyToken=b77a5c561934e089</value>
-  </data>
-  <data name="&gt;&gt;TabPageBallooning.Parent" xml:space="preserve">
-    <value>TheTabControl</value>
-  </data>
-  <data name="&gt;&gt;TabPageBallooning.ZOrder" xml:space="preserve">
-    <value>2</value>
-  </data>
-  <data name="TabPageConsole.Anchor" type="System.Windows.Forms.AnchorStyles, System.Windows.Forms">
-    <value>Top, Bottom, Left, Right</value>
-  </data>
-  <data name="TabPageConsole.Location" type="System.Drawing.Point, System.Drawing">
-    <value>4, 22</value>
-  </data>
-  <data name="TabPageConsole.Margin" type="System.Windows.Forms.Padding, System.Windows.Forms">
-    <value>0, 0, 0, 0</value>
-  </data>
-  <data name="TabPageConsole.Size" type="System.Drawing.Size, System.Drawing">
-    <value>753, 592</value>
-  </data>
-  <data name="TabPageConsole.TabIndex" type="System.Int32, mscorlib">
-    <value>1</value>
-  </data>
-  <data name="TabPageConsole.Text" xml:space="preserve">
-    <value>Console</value>
-  </data>
-  <data name="&gt;&gt;TabPageConsole.Name" xml:space="preserve">
-    <value>TabPageConsole</value>
-  </data>
-  <data name="&gt;&gt;TabPageConsole.Type" xml:space="preserve">
-    <value>System.Windows.Forms.TabPage, System.Windows.Forms, Version=4.0.0.0, Culture=neutral, PublicKeyToken=b77a5c561934e089</value>
-  </data>
-  <data name="&gt;&gt;TabPageConsole.Parent" xml:space="preserve">
-    <value>TheTabControl</value>
-  </data>
-  <data name="&gt;&gt;TabPageConsole.ZOrder" xml:space="preserve">
-    <value>3</value>
-  </data>
-  <data name="TabPageCvmConsole.Location" type="System.Drawing.Point, System.Drawing">
-    <value>4, 22</value>
-  </data>
-  <data name="TabPageCvmConsole.Size" type="System.Drawing.Size, System.Drawing">
-    <value>753, 592</value>
-  </data>
-  <data name="TabPageCvmConsole.TabIndex" type="System.Int32, mscorlib">
-    <value>22</value>
-  </data>
-  <data name="TabPageCvmConsole.Text" xml:space="preserve">
-    <value>Nutanix CVM Console</value>
-  </data>
-  <data name="&gt;&gt;TabPageCvmConsole.Name" xml:space="preserve">
-    <value>TabPageCvmConsole</value>
-  </data>
-  <data name="&gt;&gt;TabPageCvmConsole.Type" xml:space="preserve">
-    <value>System.Windows.Forms.TabPage, System.Windows.Forms, Version=4.0.0.0, Culture=neutral, PublicKeyToken=b77a5c561934e089</value>
-  </data>
-  <data name="&gt;&gt;TabPageCvmConsole.Parent" xml:space="preserve">
-    <value>TheTabControl</value>
-  </data>
-  <data name="&gt;&gt;TabPageCvmConsole.ZOrder" xml:space="preserve">
-    <value>4</value>
-  </data>
-  <data name="TabPageStorage.Dock" type="System.Windows.Forms.DockStyle, System.Windows.Forms">
-    <value>Fill</value>
-  </data>
-  <data name="TabPageStorage.Location" type="System.Drawing.Point, System.Drawing">
-    <value>4, 22</value>
-  </data>
-  <data name="TabPageStorage.Margin" type="System.Windows.Forms.Padding, System.Windows.Forms">
-    <value>0, 0, 0, 0</value>
-  </data>
-  <data name="TabPageStorage.Size" type="System.Drawing.Size, System.Drawing">
-    <value>753, 592</value>
-  </data>
-  <data name="TabPageStorage.TabIndex" type="System.Int32, mscorlib">
-    <value>6</value>
-  </data>
-  <data name="TabPageStorage.Text" xml:space="preserve">
-    <value>Storage</value>
-  </data>
-  <data name="TabPageStorage.Visible" type="System.Boolean, mscorlib">
-    <value>False</value>
-  </data>
-  <data name="&gt;&gt;TabPageStorage.Name" xml:space="preserve">
-    <value>TabPageStorage</value>
-  </data>
-  <data name="&gt;&gt;TabPageStorage.Type" xml:space="preserve">
-    <value>System.Windows.Forms.TabPage, System.Windows.Forms, Version=4.0.0.0, Culture=neutral, PublicKeyToken=b77a5c561934e089</value>
-  </data>
-  <data name="&gt;&gt;TabPageStorage.Parent" xml:space="preserve">
-    <value>TheTabControl</value>
-  </data>
-  <data name="&gt;&gt;TabPageStorage.ZOrder" xml:space="preserve">
-    <value>5</value>
-  </data>
-  <data name="TabPagePhysicalStorage.Location" type="System.Drawing.Point, System.Drawing">
-    <value>4, 22</value>
-  </data>
-  <data name="TabPagePhysicalStorage.Padding" type="System.Windows.Forms.Padding, System.Windows.Forms">
-    <value>3, 3, 3, 3</value>
-  </data>
-  <data name="TabPagePhysicalStorage.Size" type="System.Drawing.Size, System.Drawing">
-    <value>753, 592</value>
-  </data>
-  <data name="TabPagePhysicalStorage.TabIndex" type="System.Int32, mscorlib">
-    <value>12</value>
-  </data>
-  <data name="TabPagePhysicalStorage.Text" xml:space="preserve">
-    <value>Storage</value>
-  </data>
-  <data name="&gt;&gt;TabPagePhysicalStorage.Name" xml:space="preserve">
-    <value>TabPagePhysicalStorage</value>
-  </data>
-  <data name="&gt;&gt;TabPagePhysicalStorage.Type" xml:space="preserve">
-    <value>System.Windows.Forms.TabPage, System.Windows.Forms, Version=4.0.0.0, Culture=neutral, PublicKeyToken=b77a5c561934e089</value>
-  </data>
-  <data name="&gt;&gt;TabPagePhysicalStorage.Parent" xml:space="preserve">
-    <value>TheTabControl</value>
-  </data>
-  <data name="&gt;&gt;TabPagePhysicalStorage.ZOrder" xml:space="preserve">
-    <value>6</value>
-  </data>
-  <data name="TabPageSR.Anchor" type="System.Windows.Forms.AnchorStyles, System.Windows.Forms">
-    <value>Top, Bottom, Left, Right</value>
-  </data>
-  <data name="TabPageSR.Location" type="System.Drawing.Point, System.Drawing">
-    <value>4, 22</value>
-  </data>
-  <data name="TabPageSR.Margin" type="System.Windows.Forms.Padding, System.Windows.Forms">
-    <value>0, 0, 0, 0</value>
-  </data>
-  <data name="TabPageSR.Size" type="System.Drawing.Size, System.Drawing">
-    <value>753, 592</value>
-  </data>
-  <data name="TabPageSR.TabIndex" type="System.Int32, mscorlib">
-    <value>7</value>
-  </data>
-  <data name="TabPageSR.Text" xml:space="preserve">
-    <value>Storage</value>
-  </data>
-  <data name="&gt;&gt;TabPageSR.Name" xml:space="preserve">
-    <value>TabPageSR</value>
-  </data>
-  <data name="&gt;&gt;TabPageSR.Type" xml:space="preserve">
-    <value>System.Windows.Forms.TabPage, System.Windows.Forms, Version=4.0.0.0, Culture=neutral, PublicKeyToken=b77a5c561934e089</value>
-  </data>
-  <data name="&gt;&gt;TabPageSR.Parent" xml:space="preserve">
-    <value>TheTabControl</value>
-  </data>
-  <data name="&gt;&gt;TabPageSR.ZOrder" xml:space="preserve">
-    <value>7</value>
-  </data>
-  <data name="TabPageNetwork.Dock" type="System.Windows.Forms.DockStyle, System.Windows.Forms">
-    <value>Fill</value>
-  </data>
-  <data name="TabPageNetwork.Location" type="System.Drawing.Point, System.Drawing">
-    <value>4, 22</value>
-  </data>
-  <data name="TabPageNetwork.Margin" type="System.Windows.Forms.Padding, System.Windows.Forms">
-    <value>0, 0, 0, 0</value>
-  </data>
-  <data name="TabPageNetwork.Size" type="System.Drawing.Size, System.Drawing">
-    <value>753, 592</value>
-  </data>
-  <data name="TabPageNetwork.TabIndex" type="System.Int32, mscorlib">
-    <value>7</value>
-  </data>
-  <data name="TabPageNetwork.Text" xml:space="preserve">
-    <value>Networking</value>
-  </data>
-  <data name="&gt;&gt;TabPageNetwork.Name" xml:space="preserve">
-    <value>TabPageNetwork</value>
-  </data>
-  <data name="&gt;&gt;TabPageNetwork.Type" xml:space="preserve">
-    <value>System.Windows.Forms.TabPage, System.Windows.Forms, Version=4.0.0.0, Culture=neutral, PublicKeyToken=b77a5c561934e089</value>
-  </data>
-  <data name="&gt;&gt;TabPageNetwork.Parent" xml:space="preserve">
-    <value>TheTabControl</value>
-  </data>
-  <data name="&gt;&gt;TabPageNetwork.ZOrder" xml:space="preserve">
-    <value>8</value>
-  </data>
-  <data name="TabPageNICs.Dock" type="System.Windows.Forms.DockStyle, System.Windows.Forms">
-    <value>Fill</value>
-  </data>
-  <data name="TabPageNICs.Location" type="System.Drawing.Point, System.Drawing">
-    <value>4, 22</value>
-  </data>
-  <data name="TabPageNICs.Margin" type="System.Windows.Forms.Padding, System.Windows.Forms">
-    <value>0, 0, 0, 0</value>
-  </data>
-  <data name="TabPageNICs.Size" type="System.Drawing.Size, System.Drawing">
-    <value>753, 592</value>
-  </data>
-  <data name="TabPageNICs.TabIndex" type="System.Int32, mscorlib">
-    <value>8</value>
-  </data>
-  <data name="TabPageNICs.Text" xml:space="preserve">
-    <value>NICs</value>
-  </data>
-  <data name="TabPageNICs.Visible" type="System.Boolean, mscorlib">
-    <value>False</value>
-  </data>
-  <data name="&gt;&gt;TabPageNICs.Name" xml:space="preserve">
-    <value>TabPageNICs</value>
-  </data>
-  <data name="&gt;&gt;TabPageNICs.Type" xml:space="preserve">
-    <value>System.Windows.Forms.TabPage, System.Windows.Forms, Version=4.0.0.0, Culture=neutral, PublicKeyToken=b77a5c561934e089</value>
-  </data>
-  <data name="&gt;&gt;TabPageNICs.Parent" xml:space="preserve">
-    <value>TheTabControl</value>
-  </data>
-  <data name="&gt;&gt;TabPageNICs.ZOrder" xml:space="preserve">
-    <value>9</value>
-  </data>
-  <data name="TabPagePeformance.Dock" type="System.Windows.Forms.DockStyle, System.Windows.Forms">
-    <value>Fill</value>
-  </data>
-  <data name="TabPagePeformance.Location" type="System.Drawing.Point, System.Drawing">
-    <value>4, 22</value>
-  </data>
-  <data name="TabPagePeformance.Margin" type="System.Windows.Forms.Padding, System.Windows.Forms">
-    <value>0, 0, 0, 0</value>
-  </data>
-  <data name="TabPagePeformance.Size" type="System.Drawing.Size, System.Drawing">
-    <value>753, 592</value>
-  </data>
-  <data name="TabPagePeformance.TabIndex" type="System.Int32, mscorlib">
-    <value>2</value>
-  </data>
-  <data name="TabPagePeformance.Text" xml:space="preserve">
-    <value>Performance</value>
-  </data>
-  <data name="&gt;&gt;TabPagePeformance.Name" xml:space="preserve">
-    <value>TabPagePeformance</value>
-  </data>
-  <data name="&gt;&gt;TabPagePeformance.Type" xml:space="preserve">
-    <value>System.Windows.Forms.TabPage, System.Windows.Forms, Version=4.0.0.0, Culture=neutral, PublicKeyToken=b77a5c561934e089</value>
-  </data>
-  <data name="&gt;&gt;TabPagePeformance.Parent" xml:space="preserve">
-    <value>TheTabControl</value>
-  </data>
-  <data name="&gt;&gt;TabPagePeformance.ZOrder" xml:space="preserve">
-    <value>10</value>
-  </data>
-  <data name="TabPageHA.Location" type="System.Drawing.Point, System.Drawing">
-    <value>4, 22</value>
-  </data>
-  <data name="TabPageHA.Padding" type="System.Windows.Forms.Padding, System.Windows.Forms">
-    <value>3, 3, 3, 3</value>
-  </data>
-  <data name="TabPageHA.Size" type="System.Drawing.Size, System.Drawing">
-    <value>753, 592</value>
-  </data>
-  <data name="TabPageHA.TabIndex" type="System.Int32, mscorlib">
-    <value>10</value>
-  </data>
-  <data name="TabPageHA.Text" xml:space="preserve">
-    <value>HA</value>
-  </data>
-  <data name="&gt;&gt;TabPageHA.Name" xml:space="preserve">
-    <value>TabPageHA</value>
-  </data>
-  <data name="&gt;&gt;TabPageHA.Type" xml:space="preserve">
-    <value>System.Windows.Forms.TabPage, System.Windows.Forms, Version=4.0.0.0, Culture=neutral, PublicKeyToken=b77a5c561934e089</value>
-  </data>
-  <data name="&gt;&gt;TabPageHA.Parent" xml:space="preserve">
-    <value>TheTabControl</value>
-  </data>
-  <data name="&gt;&gt;TabPageHA.ZOrder" xml:space="preserve">
-    <value>11</value>
-  </data>
-  <data name="TabPageHAUpsell.Location" type="System.Drawing.Point, System.Drawing">
-    <value>4, 22</value>
-  </data>
-  <data name="TabPageHAUpsell.Padding" type="System.Windows.Forms.Padding, System.Windows.Forms">
-    <value>3, 3, 3, 3</value>
-  </data>
-  <data name="TabPageHAUpsell.Size" type="System.Drawing.Size, System.Drawing">
-    <value>753, 592</value>
-  </data>
-  <data name="TabPageHAUpsell.TabIndex" type="System.Int32, mscorlib">
-    <value>15</value>
-  </data>
-  <data name="TabPageHAUpsell.Text" xml:space="preserve">
-    <value>HA</value>
-  </data>
-  <data name="&gt;&gt;TabPageHAUpsell.Name" xml:space="preserve">
-    <value>TabPageHAUpsell</value>
-  </data>
-  <data name="&gt;&gt;TabPageHAUpsell.Type" xml:space="preserve">
-    <value>System.Windows.Forms.TabPage, System.Windows.Forms, Version=4.0.0.0, Culture=neutral, PublicKeyToken=b77a5c561934e089</value>
-  </data>
-  <data name="&gt;&gt;TabPageHAUpsell.Parent" xml:space="preserve">
-    <value>TheTabControl</value>
-  </data>
-  <data name="&gt;&gt;TabPageHAUpsell.ZOrder" xml:space="preserve">
-    <value>12</value>
-  </data>
-  <data name="snapshotPage.AutoScroll" type="System.Boolean, mscorlib">
-    <value>True</value>
-  </data>
-  <data name="snapshotPage.Dock" type="System.Windows.Forms.DockStyle, System.Windows.Forms">
-    <value>Fill</value>
-  </data>
-  <data name="snapshotPage.Location" type="System.Drawing.Point, System.Drawing">
-    <value>0, 0</value>
-  </data>
-  <data name="snapshotPage.Margin" type="System.Windows.Forms.Padding, System.Windows.Forms">
-    <value>0, 0, 0, 0</value>
-  </data>
-  <data name="snapshotPage.Size" type="System.Drawing.Size, System.Drawing">
-    <value>753, 592</value>
-  </data>
-  <data name="snapshotPage.TabIndex" type="System.Int32, mscorlib">
-    <value>0</value>
-  </data>
-  <data name="&gt;&gt;snapshotPage.Name" xml:space="preserve">
-    <value>snapshotPage</value>
-  </data>
-  <data name="&gt;&gt;snapshotPage.Type" xml:space="preserve">
-    <value>XenAdmin.TabPages.SnapshotsPage, XenCenterMain, Version=0.0.0.0, Culture=neutral, PublicKeyToken=null</value>
-  </data>
-  <data name="&gt;&gt;snapshotPage.Parent" xml:space="preserve">
-    <value>TabPageSnapshots</value>
-  </data>
-  <data name="&gt;&gt;snapshotPage.ZOrder" xml:space="preserve">
-    <value>0</value>
-  </data>
-  <data name="TabPageSnapshots.Location" type="System.Drawing.Point, System.Drawing">
-    <value>4, 22</value>
-  </data>
-  <data name="TabPageSnapshots.Margin" type="System.Windows.Forms.Padding, System.Windows.Forms">
-    <value>0, 0, 0, 0</value>
-  </data>
-  <data name="TabPageSnapshots.Size" type="System.Drawing.Size, System.Drawing">
-    <value>753, 592</value>
-  </data>
-  <data name="TabPageSnapshots.TabIndex" type="System.Int32, mscorlib">
-    <value>17</value>
-  </data>
-  <data name="TabPageSnapshots.Text" xml:space="preserve">
-    <value>Snapshots</value>
-  </data>
-  <data name="&gt;&gt;TabPageSnapshots.Name" xml:space="preserve">
-    <value>TabPageSnapshots</value>
-  </data>
-  <data name="&gt;&gt;TabPageSnapshots.Type" xml:space="preserve">
-    <value>System.Windows.Forms.TabPage, System.Windows.Forms, Version=4.0.0.0, Culture=neutral, PublicKeyToken=b77a5c561934e089</value>
-  </data>
-  <data name="&gt;&gt;TabPageSnapshots.Parent" xml:space="preserve">
-    <value>TheTabControl</value>
-  </data>
-  <data name="&gt;&gt;TabPageSnapshots.ZOrder" xml:space="preserve">
-    <value>13</value>
-  </data>
-  <data name="TabPageWLB.Location" type="System.Drawing.Point, System.Drawing">
-    <value>4, 22</value>
-  </data>
-  <data name="TabPageWLB.Size" type="System.Drawing.Size, System.Drawing">
-    <value>753, 592</value>
-  </data>
-  <data name="TabPageWLB.TabIndex" type="System.Int32, mscorlib">
-    <value>14</value>
-  </data>
-  <data name="TabPageWLB.Text" xml:space="preserve">
-    <value>WLB</value>
-  </data>
-  <data name="&gt;&gt;TabPageWLB.Name" xml:space="preserve">
-    <value>TabPageWLB</value>
-  </data>
-  <data name="&gt;&gt;TabPageWLB.Type" xml:space="preserve">
-    <value>System.Windows.Forms.TabPage, System.Windows.Forms, Version=4.0.0.0, Culture=neutral, PublicKeyToken=b77a5c561934e089</value>
-  </data>
-  <data name="&gt;&gt;TabPageWLB.Parent" xml:space="preserve">
-    <value>TheTabControl</value>
-  </data>
-  <data name="&gt;&gt;TabPageWLB.ZOrder" xml:space="preserve">
-    <value>14</value>
-  </data>
-  <data name="TabPageWLBUpsell.Location" type="System.Drawing.Point, System.Drawing">
-    <value>4, 22</value>
-  </data>
-  <data name="TabPageWLBUpsell.Size" type="System.Drawing.Size, System.Drawing">
-    <value>753, 592</value>
-  </data>
-  <data name="TabPageWLBUpsell.TabIndex" type="System.Int32, mscorlib">
-    <value>16</value>
-  </data>
-  <data name="TabPageWLBUpsell.Text" xml:space="preserve">
-    <value>WLB</value>
-  </data>
-  <data name="&gt;&gt;TabPageWLBUpsell.Name" xml:space="preserve">
-    <value>TabPageWLBUpsell</value>
-  </data>
-  <data name="&gt;&gt;TabPageWLBUpsell.Type" xml:space="preserve">
-    <value>System.Windows.Forms.TabPage, System.Windows.Forms, Version=4.0.0.0, Culture=neutral, PublicKeyToken=b77a5c561934e089</value>
-  </data>
-  <data name="&gt;&gt;TabPageWLBUpsell.Parent" xml:space="preserve">
-    <value>TheTabControl</value>
-  </data>
-  <data name="&gt;&gt;TabPageWLBUpsell.ZOrder" xml:space="preserve">
-    <value>15</value>
-  </data>
-  <data name="TabPageAD.Location" type="System.Drawing.Point, System.Drawing">
-    <value>4, 22</value>
-  </data>
-  <data name="TabPageAD.Size" type="System.Drawing.Size, System.Drawing">
-    <value>753, 592</value>
-  </data>
-  <data name="TabPageAD.TabIndex" type="System.Int32, mscorlib">
-    <value>18</value>
-  </data>
-  <data name="TabPageAD.Text" xml:space="preserve">
-    <value>Users</value>
-  </data>
-  <data name="&gt;&gt;TabPageAD.Name" xml:space="preserve">
-    <value>TabPageAD</value>
-  </data>
-  <data name="&gt;&gt;TabPageAD.Type" xml:space="preserve">
-    <value>System.Windows.Forms.TabPage, System.Windows.Forms, Version=4.0.0.0, Culture=neutral, PublicKeyToken=b77a5c561934e089</value>
-  </data>
-  <data name="&gt;&gt;TabPageAD.Parent" xml:space="preserve">
-    <value>TheTabControl</value>
-  </data>
-  <data name="&gt;&gt;TabPageAD.ZOrder" xml:space="preserve">
-    <value>16</value>
-  </data>
-  <data name="TabPageADUpsell.Location" type="System.Drawing.Point, System.Drawing">
-    <value>4, 22</value>
-  </data>
-  <data name="TabPageADUpsell.Padding" type="System.Windows.Forms.Padding, System.Windows.Forms">
-    <value>3, 3, 3, 3</value>
-  </data>
-  <data name="TabPageADUpsell.Size" type="System.Drawing.Size, System.Drawing">
-    <value>753, 592</value>
-  </data>
-  <data name="TabPageADUpsell.TabIndex" type="System.Int32, mscorlib">
-    <value>21</value>
-  </data>
-  <data name="TabPageADUpsell.Text" xml:space="preserve">
-    <value>Users</value>
-  </data>
-  <data name="&gt;&gt;TabPageADUpsell.Name" xml:space="preserve">
-    <value>TabPageADUpsell</value>
-  </data>
-  <data name="&gt;&gt;TabPageADUpsell.Type" xml:space="preserve">
-    <value>System.Windows.Forms.TabPage, System.Windows.Forms, Version=4.0.0.0, Culture=neutral, PublicKeyToken=b77a5c561934e089</value>
-  </data>
-  <data name="&gt;&gt;TabPageADUpsell.Parent" xml:space="preserve">
-    <value>TheTabControl</value>
-  </data>
-  <data name="&gt;&gt;TabPageADUpsell.ZOrder" xml:space="preserve">
-    <value>17</value>
-  </data>
-  <data name="TabPageGPU.Location" type="System.Drawing.Point, System.Drawing">
-    <value>4, 22</value>
-  </data>
-  <data name="TabPageGPU.Size" type="System.Drawing.Size, System.Drawing">
-    <value>753, 592</value>
-  </data>
-  <data name="TabPageGPU.TabIndex" type="System.Int32, mscorlib">
-    <value>20</value>
-  </data>
-  <data name="TabPageGPU.Text" xml:space="preserve">
-    <value>GPU</value>
-  </data>
-  <data name="&gt;&gt;TabPageGPU.Name" xml:space="preserve">
-    <value>TabPageGPU</value>
-  </data>
-  <data name="&gt;&gt;TabPageGPU.Type" xml:space="preserve">
-    <value>System.Windows.Forms.TabPage, System.Windows.Forms, Version=4.0.0.0, Culture=neutral, PublicKeyToken=b77a5c561934e089</value>
-  </data>
-  <data name="&gt;&gt;TabPageGPU.Parent" xml:space="preserve">
-    <value>TheTabControl</value>
-  </data>
-  <data name="&gt;&gt;TabPageGPU.ZOrder" xml:space="preserve">
-    <value>18</value>
-  </data>
-  <data name="TabPagePvs.Location" type="System.Drawing.Point, System.Drawing">
-    <value>4, 22</value>
-  </data>
-  <data name="TabPagePvs.Padding" type="System.Windows.Forms.Padding, System.Windows.Forms">
-    <value>3, 3, 3, 3</value>
-  </data>
-  <data name="TabPagePvs.Size" type="System.Drawing.Size, System.Drawing">
-    <value>753, 592</value>
-  </data>
-  <data name="TabPagePvs.TabIndex" type="System.Int32, mscorlib">
-    <value>23</value>
-  </data>
-  <data name="TabPagePvs.Text" xml:space="preserve">
-    <value>PVS</value>
-  </data>
-  <data name="&gt;&gt;TabPagePvs.Name" xml:space="preserve">
-    <value>TabPagePvs</value>
-  </data>
-  <data name="&gt;&gt;TabPagePvs.Type" xml:space="preserve">
-    <value>System.Windows.Forms.TabPage, System.Windows.Forms, Version=4.0.0.0, Culture=neutral, PublicKeyToken=b77a5c561934e089</value>
-  </data>
-  <data name="&gt;&gt;TabPagePvs.Parent" xml:space="preserve">
-    <value>TheTabControl</value>
-  </data>
-  <data name="&gt;&gt;TabPagePvs.ZOrder" xml:space="preserve">
-    <value>19</value>
-  </data>
-  <data name="TabPageSearch.Dock" type="System.Windows.Forms.DockStyle, System.Windows.Forms">
-    <value>Fill</value>
-  </data>
-  <data name="TabPageSearch.Location" type="System.Drawing.Point, System.Drawing">
-    <value>4, 22</value>
-  </data>
-  <data name="TabPageSearch.Margin" type="System.Windows.Forms.Padding, System.Windows.Forms">
-    <value>0, 0, 0, 0</value>
-  </data>
-  <data name="TabPageSearch.Size" type="System.Drawing.Size, System.Drawing">
-    <value>753, 592</value>
-  </data>
-  <data name="TabPageSearch.TabIndex" type="System.Int32, mscorlib">
-    <value>0</value>
-  </data>
-  <data name="TabPageSearch.Text" xml:space="preserve">
-    <value>Search</value>
-  </data>
-  <data name="&gt;&gt;TabPageSearch.Name" xml:space="preserve">
-    <value>TabPageSearch</value>
-  </data>
-  <data name="&gt;&gt;TabPageSearch.Type" xml:space="preserve">
-    <value>System.Windows.Forms.TabPage, System.Windows.Forms, Version=4.0.0.0, Culture=neutral, PublicKeyToken=b77a5c561934e089</value>
-  </data>
-  <data name="&gt;&gt;TabPageSearch.Parent" xml:space="preserve">
-    <value>TheTabControl</value>
-  </data>
-  <data name="&gt;&gt;TabPageSearch.ZOrder" xml:space="preserve">
-    <value>20</value>
-  </data>
-  <data name="TabPageDockerProcess.Location" type="System.Drawing.Point, System.Drawing">
-    <value>4, 22</value>
-  </data>
-  <data name="TabPageDockerProcess.Margin" type="System.Windows.Forms.Padding, System.Windows.Forms">
-    <value>0, 0, 0, 0</value>
-  </data>
-  <data name="TabPageDockerProcess.Size" type="System.Drawing.Size, System.Drawing">
-    <value>753, 592</value>
-  </data>
-  <data name="TabPageDockerProcess.TabIndex" type="System.Int32, mscorlib">
-    <value>8</value>
-  </data>
-  <data name="TabPageDockerProcess.Text" xml:space="preserve">
-    <value>Processes</value>
-  </data>
-  <data name="TabPageDockerProcess.Visible" type="System.Boolean, mscorlib">
-    <value>False</value>
-  </data>
-  <data name="&gt;&gt;TabPageDockerProcess.Name" xml:space="preserve">
-    <value>TabPageDockerProcess</value>
-  </data>
-  <data name="&gt;&gt;TabPageDockerProcess.Type" xml:space="preserve">
-    <value>System.Windows.Forms.TabPage, System.Windows.Forms, Version=4.0.0.0, Culture=neutral, PublicKeyToken=b77a5c561934e089</value>
-  </data>
-  <data name="&gt;&gt;TabPageDockerProcess.Parent" xml:space="preserve">
-    <value>TheTabControl</value>
-  </data>
-  <data name="&gt;&gt;TabPageDockerProcess.ZOrder" xml:space="preserve">
-    <value>21</value>
-  </data>
-  <data name="TabPageDockerDetails.Dock" type="System.Windows.Forms.DockStyle, System.Windows.Forms">
-    <value>Fill</value>
-  </data>
-  <data name="TabPageDockerDetails.Location" type="System.Drawing.Point, System.Drawing">
-    <value>4, 22</value>
-  </data>
-  <data name="TabPageDockerDetails.Margin" type="System.Windows.Forms.Padding, System.Windows.Forms">
-    <value>0, 0, 0, 0</value>
-  </data>
-  <data name="TabPageDockerDetails.Size" type="System.Drawing.Size, System.Drawing">
-    <value>753, 592</value>
-  </data>
-  <data name="TabPageDockerDetails.TabIndex" type="System.Int32, mscorlib">
-    <value>0</value>
-  </data>
-  <data name="TabPageDockerDetails.Text" xml:space="preserve">
-    <value>Details</value>
-  </data>
-  <data name="&gt;&gt;TabPageDockerDetails.Name" xml:space="preserve">
-    <value>TabPageDockerDetails</value>
-  </data>
-  <data name="&gt;&gt;TabPageDockerDetails.Type" xml:space="preserve">
-    <value>System.Windows.Forms.TabPage, System.Windows.Forms, Version=4.0.0.0, Culture=neutral, PublicKeyToken=b77a5c561934e089</value>
-  </data>
-  <data name="&gt;&gt;TabPageDockerDetails.Parent" xml:space="preserve">
-    <value>TheTabControl</value>
-  </data>
-  <data name="&gt;&gt;TabPageDockerDetails.ZOrder" xml:space="preserve">
-    <value>22</value>
-  </data>
-  <data name="TabPageUSB.Location" type="System.Drawing.Point, System.Drawing">
-    <value>4, 22</value>
-  </data>
-  <data name="TabPageUSB.Padding" type="System.Windows.Forms.Padding, System.Windows.Forms">
-    <value>3, 3, 3, 3</value>
-  </data>
-  <data name="TabPageUSB.Size" type="System.Drawing.Size, System.Drawing">
-    <value>753, 592</value>
-  </data>
-  <data name="TabPageUSB.TabIndex" type="System.Int32, mscorlib">
-    <value>24</value>
-  </data>
-  <data name="TabPageUSB.Text" xml:space="preserve">
-    <value>USB</value>
-  </data>
-  <data name="&gt;&gt;TabPageUSB.Name" xml:space="preserve">
-    <value>TabPageUSB</value>
-  </data>
-  <data name="&gt;&gt;TabPageUSB.Type" xml:space="preserve">
-    <value>System.Windows.Forms.TabPage, System.Windows.Forms, Version=4.0.0.0, Culture=neutral, PublicKeyToken=b77a5c561934e089</value>
-  </data>
-  <data name="&gt;&gt;TabPageUSB.Parent" xml:space="preserve">
-    <value>TheTabControl</value>
-  </data>
-  <data name="&gt;&gt;TabPageUSB.ZOrder" xml:space="preserve">
-    <value>23</value>
-  </data>
-  <data name="TheTabControl.Font" type="System.Drawing.Font, System.Drawing">
-    <value>Verdana, 8.25pt</value>
-  </data>
-  <data name="TheTabControl.Location" type="System.Drawing.Point, System.Drawing">
-    <value>0, 30</value>
-  </data>
-  <data name="TheTabControl.Padding" type="System.Drawing.Point, System.Drawing">
-    <value>0, 0</value>
-  </data>
-  <data name="TheTabControl.Size" type="System.Drawing.Size, System.Drawing">
-    <value>761, 618</value>
-  </data>
-  <data name="TheTabControl.TabIndex" type="System.Int32, mscorlib">
-    <value>0</value>
-  </data>
-  <data name="&gt;&gt;TheTabControl.Name" xml:space="preserve">
-    <value>TheTabControl</value>
-  </data>
-  <data name="&gt;&gt;TheTabControl.Type" xml:space="preserve">
-    <value>System.Windows.Forms.TabControl, System.Windows.Forms, Version=4.0.0.0, Culture=neutral, PublicKeyToken=b77a5c561934e089</value>
-  </data>
-  <data name="&gt;&gt;TheTabControl.Parent" xml:space="preserve">
-    <value>splitContainer1.Panel2</value>
-  </data>
-  <data name="&gt;&gt;TheTabControl.ZOrder" xml:space="preserve">
-    <value>0</value>
-  </data>
-  <data name="alertPage.Anchor" type="System.Windows.Forms.AnchorStyles, System.Windows.Forms">
-    <value>Top, Bottom, Left, Right</value>
-  </data>
-  <data name="alertPage.Font" type="System.Drawing.Font, System.Drawing">
-    <value>Tahoma, 8pt</value>
-  </data>
-  <data name="alertPage.Location" type="System.Drawing.Point, System.Drawing">
-    <value>0, 30</value>
-  </data>
-  <data name="alertPage.Padding" type="System.Windows.Forms.Padding, System.Windows.Forms">
-    <value>12, 12, 12, 12</value>
-  </data>
-  <data name="alertPage.Size" type="System.Drawing.Size, System.Drawing">
-    <value>761, 618</value>
-  </data>
-  <data name="alertPage.TabIndex" type="System.Int32, mscorlib">
-    <value>0</value>
-  </data>
-  <data name="&gt;&gt;alertPage.Name" xml:space="preserve">
-    <value>alertPage</value>
-  </data>
-  <data name="&gt;&gt;alertPage.Type" xml:space="preserve">
-    <value>XenAdmin.TabPages.AlertSummaryPage, XenCenterMain, Version=0.0.0.0, Culture=neutral, PublicKeyToken=null</value>
-  </data>
-  <data name="&gt;&gt;alertPage.Parent" xml:space="preserve">
-    <value>splitContainer1.Panel2</value>
-  </data>
-  <data name="&gt;&gt;alertPage.ZOrder" xml:space="preserve">
-    <value>1</value>
-  </data>
-  <data name="updatesPage.Anchor" type="System.Windows.Forms.AnchorStyles, System.Windows.Forms">
-    <value>Top, Bottom, Left, Right</value>
-  </data>
-  <data name="updatesPage.Font" type="System.Drawing.Font, System.Drawing">
-    <value>Segoe UI, 9pt</value>
-  </data>
-  <data name="updatesPage.Location" type="System.Drawing.Point, System.Drawing">
-    <value>0, 30</value>
-  </data>
-  <data name="updatesPage.Padding" type="System.Windows.Forms.Padding, System.Windows.Forms">
-    <value>12, 12, 12, 12</value>
-  </data>
-  <data name="updatesPage.Size" type="System.Drawing.Size, System.Drawing">
-    <value>761, 618</value>
-  </data>
-  <data name="updatesPage.TabIndex" type="System.Int32, mscorlib">
-    <value>0</value>
-  </data>
-  <data name="&gt;&gt;updatesPage.Name" xml:space="preserve">
-    <value>updatesPage</value>
-  </data>
-  <data name="&gt;&gt;updatesPage.Type" xml:space="preserve">
-    <value>XenAdmin.TabPages.ManageUpdatesPage, XenCenterMain, Version=0.0.0.0, Culture=neutral, PublicKeyToken=null</value>
-  </data>
-  <data name="&gt;&gt;updatesPage.Parent" xml:space="preserve">
-    <value>splitContainer1.Panel2</value>
-  </data>
-  <data name="&gt;&gt;updatesPage.ZOrder" xml:space="preserve">
-    <value>2</value>
-  </data>
-  <data name="eventsPage.Anchor" type="System.Windows.Forms.AnchorStyles, System.Windows.Forms">
-    <value>Top, Bottom, Left, Right</value>
-  </data>
-  <data name="eventsPage.Font" type="System.Drawing.Font, System.Drawing">
-    <value>Segoe UI, 8.25pt</value>
-  </data>
-  <data name="eventsPage.Location" type="System.Drawing.Point, System.Drawing">
-    <value>0, 30</value>
-  </data>
-  <data name="eventsPage.Padding" type="System.Windows.Forms.Padding, System.Windows.Forms">
-    <value>12, 12, 12, 12</value>
-  </data>
-  <data name="eventsPage.Size" type="System.Drawing.Size, System.Drawing">
-    <value>761, 618</value>
-  </data>
-  <data name="eventsPage.TabIndex" type="System.Int32, mscorlib">
-    <value>5</value>
-  </data>
-  <data name="&gt;&gt;eventsPage.Name" xml:space="preserve">
-    <value>eventsPage</value>
-  </data>
-  <data name="&gt;&gt;eventsPage.Type" xml:space="preserve">
-    <value>XenAdmin.TabPages.HistoryPage, XenCenterMain, Version=0.0.0.0, Culture=neutral, PublicKeyToken=null</value>
-  </data>
-  <data name="&gt;&gt;eventsPage.Parent" xml:space="preserve">
-    <value>splitContainer1.Panel2</value>
-  </data>
-  <data name="&gt;&gt;eventsPage.ZOrder" xml:space="preserve">
-    <value>3</value>
-  </data>
-  <data name="TitleBackPanel.Anchor" type="System.Windows.Forms.AnchorStyles, System.Windows.Forms">
-    <value>Top, Left, Right</value>
-  </data>
-  <data name="TitleIcon.Dock" type="System.Windows.Forms.DockStyle, System.Windows.Forms">
-    <value>Left</value>
-  </data>
-  <data name="TitleIcon.Location" type="System.Drawing.Point, System.Drawing">
-    <value>0, 0</value>
-  </data>
-  <data name="TitleIcon.Size" type="System.Drawing.Size, System.Drawing">
-    <value>29, 24</value>
-  </data>
-  <data name="TitleIcon.SizeMode" type="System.Windows.Forms.PictureBoxSizeMode, System.Windows.Forms">
-    <value>CenterImage</value>
-  </data>
-  <data name="TitleIcon.TabIndex" type="System.Int32, mscorlib">
-    <value>1</value>
-  </data>
-  <data name="&gt;&gt;TitleIcon.Name" xml:space="preserve">
-    <value>TitleIcon</value>
-  </data>
-  <data name="&gt;&gt;TitleIcon.Type" xml:space="preserve">
-    <value>System.Windows.Forms.PictureBox, System.Windows.Forms, Version=4.0.0.0, Culture=neutral, PublicKeyToken=b77a5c561934e089</value>
-  </data>
-  <data name="&gt;&gt;TitleIcon.Parent" xml:space="preserve">
-    <value>TitleBackPanel</value>
-  </data>
-  <data name="&gt;&gt;TitleIcon.ZOrder" xml:space="preserve">
-    <value>0</value>
-  </data>
-  <data name="tableLayoutPanel1.Anchor" type="System.Windows.Forms.AnchorStyles, System.Windows.Forms">
-    <value>Top, Bottom, Left, Right</value>
-  </data>
-  <data name="tableLayoutPanel1.ColumnCount" type="System.Int32, mscorlib">
-    <value>4</value>
-  </data>
-  <data name="TitleLabel.Anchor" type="System.Windows.Forms.AnchorStyles, System.Windows.Forms">
-    <value>Left</value>
-  </data>
-  <data name="TitleLabel.AutoSize" type="System.Boolean, mscorlib">
-    <value>True</value>
-  </data>
-  <data name="TitleLabel.Font" type="System.Drawing.Font, System.Drawing">
-    <value>Verdana, 9.75pt, style=Bold</value>
-  </data>
-  <data name="TitleLabel.ImeMode" type="System.Windows.Forms.ImeMode, System.Windows.Forms">
-    <value>NoControl</value>
-  </data>
-  <data name="TitleLabel.Location" type="System.Drawing.Point, System.Drawing">
-    <value>3, 3</value>
-  </data>
-  <data name="TitleLabel.Size" type="System.Drawing.Size, System.Drawing">
-    <value>0, 16</value>
-  </data>
-  <data name="TitleLabel.TabIndex" type="System.Int32, mscorlib">
-    <value>0</value>
-  </data>
-  <data name="&gt;&gt;TitleLabel.Name" xml:space="preserve">
-    <value>TitleLabel</value>
-  </data>
-  <data name="&gt;&gt;TitleLabel.Type" xml:space="preserve">
-    <value>System.Windows.Forms.Label, System.Windows.Forms, Version=4.0.0.0, Culture=neutral, PublicKeyToken=b77a5c561934e089</value>
-  </data>
-  <data name="&gt;&gt;TitleLabel.Parent" xml:space="preserve">
-    <value>tableLayoutPanel1</value>
-  </data>
-  <data name="&gt;&gt;TitleLabel.ZOrder" xml:space="preserve">
-    <value>0</value>
-  </data>
-  <data name="LicenseStatusTitleLabel.Anchor" type="System.Windows.Forms.AnchorStyles, System.Windows.Forms">
-    <value>Left</value>
-  </data>
-  <data name="LicenseStatusTitleLabel.AutoSize" type="System.Boolean, mscorlib">
-    <value>True</value>
-  </data>
-  <data name="LicenseStatusTitleLabel.Font" type="System.Drawing.Font, System.Drawing">
-    <value>Verdana, 9.75pt, style=Bold</value>
-  </data>
-  <data name="LicenseStatusTitleLabel.ImeMode" type="System.Windows.Forms.ImeMode, System.Windows.Forms">
-    <value>NoControl</value>
-  </data>
-  <data name="LicenseStatusTitleLabel.Location" type="System.Drawing.Point, System.Drawing">
-    <value>6, 3</value>
-  </data>
-  <data name="LicenseStatusTitleLabel.Margin" type="System.Windows.Forms.Padding, System.Windows.Forms">
-    <value>0, 0, 0, 0</value>
-  </data>
-  <data name="LicenseStatusTitleLabel.Size" type="System.Drawing.Size, System.Drawing">
-    <value>0, 16</value>
-  </data>
-  <data name="LicenseStatusTitleLabel.TabIndex" type="System.Int32, mscorlib">
-    <value>1</value>
-  </data>
-  <data name="&gt;&gt;LicenseStatusTitleLabel.Name" xml:space="preserve">
-    <value>LicenseStatusTitleLabel</value>
-  </data>
-  <data name="&gt;&gt;LicenseStatusTitleLabel.Type" xml:space="preserve">
-    <value>System.Windows.Forms.Label, System.Windows.Forms, Version=4.0.0.0, Culture=neutral, PublicKeyToken=b77a5c561934e089</value>
-  </data>
-  <data name="&gt;&gt;LicenseStatusTitleLabel.Parent" xml:space="preserve">
-    <value>tableLayoutPanel1</value>
-  </data>
-  <data name="&gt;&gt;LicenseStatusTitleLabel.ZOrder" xml:space="preserve">
-    <value>1</value>
-  </data>
-  <data name="toolTipContainer1.AutoSize" type="System.Boolean, mscorlib">
-    <value>True</value>
-  </data>
-  <data name="toolTipContainer1.AutoSizeMode" type="System.Windows.Forms.AutoSizeMode, System.Windows.Forms">
-    <value>GrowAndShrink</value>
-  </data>
-  <data name="loggedInLabel1.AutoSize" type="System.Boolean, mscorlib">
-    <value>True</value>
-  </data>
-  <data name="loggedInLabel1.AutoSizeMode" type="System.Windows.Forms.AutoSizeMode, System.Windows.Forms">
-    <value>GrowAndShrink</value>
-  </data>
-  <data name="loggedInLabel1.Dock" type="System.Windows.Forms.DockStyle, System.Windows.Forms">
-    <value>Fill</value>
-  </data>
-  <data name="loggedInLabel1.Location" type="System.Drawing.Point, System.Drawing">
-    <value>0, 0</value>
-  </data>
-  <data name="loggedInLabel1.Margin" type="System.Windows.Forms.Padding, System.Windows.Forms">
-    <value>3, 0, 3, 0</value>
-  </data>
-  <data name="loggedInLabel1.Size" type="System.Drawing.Size, System.Drawing">
-    <value>3, 23</value>
-  </data>
-  <data name="loggedInLabel1.TabIndex" type="System.Int32, mscorlib">
-    <value>3</value>
-  </data>
-  <data name="&gt;&gt;loggedInLabel1.Name" xml:space="preserve">
-    <value>loggedInLabel1</value>
-  </data>
-  <data name="&gt;&gt;loggedInLabel1.Type" xml:space="preserve">
-    <value>XenAdmin.Controls.LoggedInLabel, XenCenterMain, Version=0.0.0.0, Culture=neutral, PublicKeyToken=null</value>
-  </data>
-  <data name="&gt;&gt;loggedInLabel1.Parent" xml:space="preserve">
-    <value>toolTipContainer1</value>
-  </data>
-  <data name="&gt;&gt;loggedInLabel1.ZOrder" xml:space="preserve">
-    <value>1</value>
-  </data>
-  <data name="toolTipContainer1.Dock" type="System.Windows.Forms.DockStyle, System.Windows.Forms">
-    <value>Fill</value>
-  </data>
-  <data name="toolTipContainer1.Location" type="System.Drawing.Point, System.Drawing">
-    <value>725, 0</value>
-  </data>
-  <data name="toolTipContainer1.Margin" type="System.Windows.Forms.Padding, System.Windows.Forms">
-    <value>0, 0, 0, 0</value>
-  </data>
-  <data name="toolTipContainer1.Size" type="System.Drawing.Size, System.Drawing">
-    <value>3, 23</value>
-  </data>
-  <data name="toolTipContainer1.TabIndex" type="System.Int32, mscorlib">
-    <value>0</value>
-  </data>
-  <data name="&gt;&gt;toolTipContainer1.Name" xml:space="preserve">
-    <value>toolTipContainer1</value>
-  </data>
-  <data name="&gt;&gt;toolTipContainer1.Type" xml:space="preserve">
-    <value>XenAdmin.Controls.ToolTipContainer, XenCenterMain, Version=0.0.0.0, Culture=neutral, PublicKeyToken=null</value>
-  </data>
-  <data name="&gt;&gt;toolTipContainer1.Parent" xml:space="preserve">
-    <value>tableLayoutPanel1</value>
-  </data>
-  <data name="&gt;&gt;toolTipContainer1.ZOrder" xml:space="preserve">
-    <value>2</value>
-  </data>
-  <data name="tableLayoutPanel1.Location" type="System.Drawing.Point, System.Drawing">
-    <value>28, 0</value>
-  </data>
-  <data name="tableLayoutPanel1.RowCount" type="System.Int32, mscorlib">
-    <value>1</value>
-  </data>
-  <data name="tableLayoutPanel1.Size" type="System.Drawing.Size, System.Drawing">
-    <value>728, 23</value>
-  </data>
-  <data name="tableLayoutPanel1.TabIndex" type="System.Int32, mscorlib">
-    <value>2</value>
-  </data>
-  <data name="&gt;&gt;tableLayoutPanel1.Name" xml:space="preserve">
-    <value>tableLayoutPanel1</value>
-  </data>
-  <data name="&gt;&gt;tableLayoutPanel1.Type" xml:space="preserve">
-    <value>System.Windows.Forms.TableLayoutPanel, System.Windows.Forms, Version=4.0.0.0, Culture=neutral, PublicKeyToken=b77a5c561934e089</value>
-  </data>
-  <data name="&gt;&gt;tableLayoutPanel1.Parent" xml:space="preserve">
-    <value>TitleBackPanel</value>
-  </data>
-  <data name="&gt;&gt;tableLayoutPanel1.ZOrder" xml:space="preserve">
-    <value>1</value>
-  </data>
-  <data name="tableLayoutPanel1.LayoutSettings" type="System.Windows.Forms.TableLayoutSettings, System.Windows.Forms">
-    <value>&lt;?xml version="1.0" encoding="utf-16"?&gt;&lt;TableLayoutSettings&gt;&lt;Controls&gt;&lt;Control Name="TitleLabel" Row="0" RowSpan="1" Column="0" ColumnSpan="1" /&gt;&lt;Control Name="LicenseStatusTitleLabel" Row="0" RowSpan="1" Column="1" ColumnSpan="1" /&gt;&lt;Control Name="toolTipContainer1" Row="0" RowSpan="1" Column="3" ColumnSpan="1" /&gt;&lt;/Controls&gt;&lt;Columns Styles="AutoSize,0,AutoSize,0,Percent,100,AutoSize,0" /&gt;&lt;Rows Styles="Percent,100" /&gt;&lt;/TableLayoutSettings&gt;</value>
-  </data>
-  <data name="TitleBackPanel.Location" type="System.Drawing.Point, System.Drawing">
-    <value>0, 0</value>
-  </data>
-  <data name="TitleBackPanel.Size" type="System.Drawing.Size, System.Drawing">
-    <value>759, 24</value>
-  </data>
-  <data name="TitleBackPanel.TabIndex" type="System.Int32, mscorlib">
-    <value>0</value>
-  </data>
-  <data name="&gt;&gt;TitleBackPanel.Name" xml:space="preserve">
-    <value>TitleBackPanel</value>
-  </data>
-  <data name="&gt;&gt;TitleBackPanel.Type" xml:space="preserve">
-    <value>XenAdmin.Controls.GradientPanel.VerticalGradientPanel, XenCenterMain, Version=0.0.0.0, Culture=neutral, PublicKeyToken=null</value>
-  </data>
-  <data name="&gt;&gt;TitleBackPanel.Parent" xml:space="preserve">
-    <value>splitContainer1.Panel2</value>
-  </data>
-  <data name="&gt;&gt;TitleBackPanel.ZOrder" xml:space="preserve">
-    <value>4</value>
-  </data>
-  <data name="splitContainer1.Panel2.RightToLeft" type="System.Windows.Forms.RightToLeft, System.Windows.Forms">
-    <value>No</value>
-  </data>
-  <data name="&gt;&gt;splitContainer1.Panel2.Name" xml:space="preserve">
-    <value>splitContainer1.Panel2</value>
-  </data>
-  <data name="&gt;&gt;splitContainer1.Panel2.Type" xml:space="preserve">
-    <value>System.Windows.Forms.SplitterPanel, System.Windows.Forms, Version=4.0.0.0, Culture=neutral, PublicKeyToken=b77a5c561934e089</value>
-  </data>
-  <data name="&gt;&gt;splitContainer1.Panel2.Parent" xml:space="preserve">
-    <value>splitContainer1</value>
-  </data>
-  <data name="&gt;&gt;splitContainer1.Panel2.ZOrder" xml:space="preserve">
-    <value>1</value>
-  </data>
-  <data name="splitContainer1.Panel2MinSize" type="System.Int32, mscorlib">
-    <value>100</value>
-  </data>
-  <data name="splitContainer1.Size" type="System.Drawing.Size, System.Drawing">
-    <value>1008, 648</value>
-  </data>
-  <data name="splitContainer1.SplitterDistance" type="System.Int32, mscorlib">
-    <value>243</value>
-  </data>
-  <data name="splitContainer1.TabIndex" type="System.Int32, mscorlib">
-    <value>0</value>
-  </data>
-  <data name="&gt;&gt;splitContainer1.Name" xml:space="preserve">
-    <value>splitContainer1</value>
-  </data>
-  <data name="&gt;&gt;splitContainer1.Type" xml:space="preserve">
-    <value>System.Windows.Forms.SplitContainer, System.Windows.Forms, Version=4.0.0.0, Culture=neutral, PublicKeyToken=b77a5c561934e089</value>
-  </data>
-  <data name="&gt;&gt;splitContainer1.Parent" xml:space="preserve">
-    <value>$this</value>
-  </data>
-  <data name="&gt;&gt;splitContainer1.ZOrder" xml:space="preserve">
-    <value>1</value>
-  </data>
-  <metadata name="ToolStrip.TrayLocation" type="System.Drawing.Point, System.Drawing, Version=4.0.0.0, Culture=neutral, PublicKeyToken=b03f5f7f11d50a3a">
-    <value>0, 24</value>
-  </metadata>
-  <data name="ToolStrip.AutoSize" type="System.Boolean, mscorlib">
-    <value>False</value>
-  </data>
-  <data name="ToolStrip.Font" type="System.Drawing.Font, System.Drawing">
-    <value>Microsoft Sans Serif, 8.25pt</value>
-  </data>
-  <data name="backButton.ImageAlign" type="System.Drawing.ContentAlignment, System.Drawing">
-    <value>MiddleLeft</value>
-  </data>
-  <data name="backButton.ImageScaling" type="System.Windows.Forms.ToolStripItemImageScaling, System.Windows.Forms">
-    <value>None</value>
-  </data>
-  <data name="backButton.ImageTransparentColor" type="System.Drawing.Color, System.Drawing">
-    <value>Magenta</value>
-  </data>
-  <data name="backButton.Size" type="System.Drawing.Size, System.Drawing">
-    <value>72, 28</value>
-  </data>
-  <data name="backButton.Text" xml:space="preserve">
-    <value>Back</value>
-  </data>
-  <data name="forwardButton.ImageScaling" type="System.Windows.Forms.ToolStripItemImageScaling, System.Windows.Forms">
-    <value>None</value>
-  </data>
-  <data name="forwardButton.ImageTransparentColor" type="System.Drawing.Color, System.Drawing">
-    <value>Magenta</value>
-  </data>
-  <data name="forwardButton.Size" type="System.Drawing.Size, System.Drawing">
-    <value>85, 27</value>
-  </data>
-  <data name="forwardButton.Text" xml:space="preserve">
-    <value>Forward</value>
-  </data>
-  <data name="toolStripSeparator17.AutoSize" type="System.Boolean, mscorlib">
-    <value>False</value>
-  </data>
-  <data name="toolStripSeparator17.Size" type="System.Drawing.Size, System.Drawing">
-    <value>6, 20</value>
-  </data>
-  <data name="AddServerToolbarButton.Font" type="System.Drawing.Font, System.Drawing">
-    <value>Tahoma, 8.25pt</value>
-  </data>
-  <data name="AddServerToolbarButton.ImageAlign" type="System.Drawing.ContentAlignment, System.Drawing">
-    <value>MiddleLeft</value>
-  </data>
-  <data name="AddServerToolbarButton.ImageTransparentColor" type="System.Drawing.Color, System.Drawing">
-    <value>Magenta</value>
-  </data>
-  <data name="AddServerToolbarButton.Size" type="System.Drawing.Size, System.Drawing">
-    <value>113, 28</value>
-  </data>
-  <data name="AddServerToolbarButton.Text" xml:space="preserve">
-    <value>Add New Server</value>
-  </data>
-  <data name="toolStripSeparator11.AutoSize" type="System.Boolean, mscorlib">
-    <value>False</value>
-  </data>
-  <data name="toolStripSeparator11.Size" type="System.Drawing.Size, System.Drawing">
-    <value>6, 20</value>
-  </data>
-  <data name="AddPoolToolbarButton.Font" type="System.Drawing.Font, System.Drawing">
-    <value>Tahoma, 8.25pt</value>
-  </data>
-  <data name="AddPoolToolbarButton.ImageAlign" type="System.Drawing.ContentAlignment, System.Drawing">
-    <value>MiddleLeft</value>
-  </data>
-  <data name="AddPoolToolbarButton.ImageTransparentColor" type="System.Drawing.Color, System.Drawing">
-    <value>Magenta</value>
-  </data>
-  <data name="AddPoolToolbarButton.Size" type="System.Drawing.Size, System.Drawing">
-    <value>79, 28</value>
-  </data>
-  <data name="AddPoolToolbarButton.Text" xml:space="preserve">
-    <value>New Pool</value>
-  </data>
-  <data name="newStorageToolbarButton.Font" type="System.Drawing.Font, System.Drawing">
-    <value>Tahoma, 8.25pt</value>
-  </data>
-  <data name="newStorageToolbarButton.ImageAlign" type="System.Drawing.ContentAlignment, System.Drawing">
-    <value>MiddleLeft</value>
-  </data>
-  <data name="newStorageToolbarButton.ImageTransparentColor" type="System.Drawing.Color, System.Drawing">
-    <value>Magenta</value>
-  </data>
-  <data name="newStorageToolbarButton.Size" type="System.Drawing.Size, System.Drawing">
-    <value>97, 28</value>
-  </data>
-  <data name="newStorageToolbarButton.Text" xml:space="preserve">
-    <value>New Storage</value>
-  </data>
-  <data name="NewVmToolbarButton.Font" type="System.Drawing.Font, System.Drawing">
-    <value>Tahoma, 8.25pt</value>
-  </data>
-  <data name="NewVmToolbarButton.ImageAlign" type="System.Drawing.ContentAlignment, System.Drawing">
-    <value>MiddleLeft</value>
-  </data>
-  <data name="NewVmToolbarButton.ImageTransparentColor" type="System.Drawing.Color, System.Drawing">
-    <value>Magenta</value>
-  </data>
-  <data name="NewVmToolbarButton.Size" type="System.Drawing.Size, System.Drawing">
-    <value>73, 28</value>
-  </data>
-  <data name="NewVmToolbarButton.Text" xml:space="preserve">
-    <value>New VM</value>
-  </data>
-  <data name="NewVmToolbarButton.TextAlign" type="System.Drawing.ContentAlignment, System.Drawing">
-    <value>MiddleLeft</value>
-  </data>
-  <data name="NewVmToolbarButton.ToolTipText" xml:space="preserve">
-    <value>New VM (Ctrl+N)</value>
-  </data>
-  <data name="toolStripSeparator12.AutoSize" type="System.Boolean, mscorlib">
-    <value>False</value>
-  </data>
-  <data name="toolStripSeparator12.Size" type="System.Drawing.Size, System.Drawing">
-    <value>6, 20</value>
-  </data>
-  <data name="shutDownToolStripButton.Font" type="System.Drawing.Font, System.Drawing">
-    <value>Tahoma, 8.25pt</value>
-  </data>
-  <data name="shutDownToolStripButton.Image" type="System.Drawing.Bitmap, System.Drawing" mimetype="application/x-microsoft.net.object.bytearray.base64">
-    <value>
-        iVBORw0KGgoAAAANSUhEUgAAABgAAAAYCAYAAADgdz34AAAAAXNSR0IArs4c6QAAAARnQU1BAACxjwv8
-        YQUAAAAJcEhZcwAADsMAAA7DAcdvqGQAAAYuSURBVEhLjVV3TJNbHK1xxIGauPdK3Bo1bo3GbdyigIAg
-        DoJClKhE5YkDFIUnS0XBKkrQ2soqw1LaIm0BFdAKPgSRorQsRZ/vPXfw+eS885Xyhwkx3uQX4HK/c849
-        v3FFP1s6nc5GqVTaKRSKxLS0NINcLv+SlJQEmUxmkEgkmTdu3Nh/9erV3tbjv74SEhLaqtXqAI1KBUN2
-        NkwaDeoI/PraNby5dAnmuDhUJicjXy6HJDYWYrE4LDo6eqD1858vAttq1GqU6PV4nZiIhrAw1Pn5oXrP
-        Hpi3b4fJxQWmLVtgcndHtbc36oKDURgfj6jISEREROy3wrS+NBrNbm1WFmoZr8+eRa2PD8w7d8JE4IrN
-        m5G3di3urlqF8jVrYFyxAsZly2BcuRJVJKyKiEAMSYKCggKtcD8ugq/NJvCrjAzUBwQ0K6ZKk5sbqpyd
-        oVi/HmW0ppyhItHTRYvwbN48lM+Zg6czZ8K4dClMx44hOjQUAQEBP95E8FywpYYE9f7+MHt6WlQ/o2qN
-        gwNyN2yAct06fKythbC0JCidNQsagueNHo3HffuiuGdPlIwZg7KjRxFIjCNHjoy2wotEKpXKr1irxSuy
-        m3ftsqi+Z28PJcHr8/Kgp/os2vLJSqAjsL5/f5QcPozcJUug69MH+SIR7rVtiwfjx0MZHg5fX9+zFnCq
-        75CpVKLh1i2LLSZXV1Rs2oQMqv7340fU5+Yih+BZCxfieX4+ampqkDNjBvS9euHxgQP49OEDtLRLzRtk
-        k+RO5854SGEnSO7j4zNcxDq3fcgyfHn6NKoI/oLg2XZ2+LO42KI2j3nQT5oE3fTp+GQyoampCQW0p6Bj
-        R6hoycsXL1BnNCJ15EhkkiBdIOEt4s+cgbe3d4AoPT1dbGS9V+/bh+e0pYT+ammRsP4ICYF+2jQU9+6N
-        PBJ8thI8mj0b99q3h6ZHD2h5U7PZDB2FpPBcEglSeBsNb+fl5VUoSk1NvV8tk8G0bRsqhTJk+ZVeuIDG
-        xkbcnjoVRTxc1LUrCkjwpYVg/nzoSXBHUDxuHCp0OpSnpkI+YQKk3JPwf1onJ+xiPkVs/+ray5ct6o3L
-        lyOXdV3Jw9UFBVDzqo86dYKBHxhIUCcWo45nDYsXI6tDBygJljZiBMolErwpLUUyBcVxL4ahYt52CwSc
-        LdW1UVGoXL0azxYsQC6bp4ydaWRVaeiroU0bFPIDwZL8wYNxd8gQqAmu4F4KQ84zVRwb/zAPSRRxmXvR
-        DAUJPD08IOLguv8iJsZCUM7k3Z07Fw+Cgiy+Kgl4nwS5/ECoEA3DopohZ8QLP6n6r7IyS7Xd4u9R3Iuk
-        mNu0yI25FEmlUvETKn5ua4uyKVNQxIrJIVlDQwMKeUVNv34Wr4UKaVGdwJAxJDY2ULMkhbzc47y6OmgQ
-        Irh/kXlLYtG4uLgYRBy5dnekUktzlTJJT0aNgpat/5KKvn7+DC0bSUFbhPJrUS0kUjpwIBJ57svbt2h8
-        /x5S3j6c+yGMK0z8ZY4bR0fHQFF8fHynWFpUdfIkyliSRSS4S9XKiRPx9d07NH3/DoOvL+T8O2XyZMh5
-        w0Se07IsBeDv374hgyNFPGwYfhcI2GgJ7CPPHTtgZ2c33NLNnOd+as71CkdHS6vreMXbbH8Fk/Y3q0Ow
-        4Cs7tqGwEHUc44JqYU/4KXgdw4YLIvgpjoooqr9y/DgcHBwiLeDCEoZd5PnzKL54EQZOxSwOLyGRSUxW
-        ChOXTZDnfHAE8LqcHFRx4uro8U0WRNTQoTjNsydZDKEDBiCeb4Qbb0T146zwzSssLMz2HB+XIlaQjn4K
-        4ILX1xlx3bpBOnYsZLTmJuM6rbrAWSSo5vDHCSoPEcBpi1ezNa0/PMHBwbtDSJDHV0rFBMq6d0cMlYkJ
-        coFxjtGSyBbVp7p0QSTzk7B3L3ZyGmzcuLH1B6dl+fv7bzrOh0PC0Z3NRkkmUSyrKIpk4e3aIYQRytER
-        TsXRTLiMj1EUPXdttuXnT2bLsre3b3vo0KHA3w4exEVWl5yRTG9TCZbCfMj4IN3kOD7Hx8V961YhoWH8
-        Zoj1819fnIY2HLnOnp6ecg8PD4O7u/t/22iDq6tribOzc6aTk9MBAvezHm9liUT/A5QRjlheaWM4AAAA
-        AElFTkSuQmCC
-</value>
-  </data>
-  <data name="shutDownToolStripButton.ImageAlign" type="System.Drawing.ContentAlignment, System.Drawing">
-    <value>MiddleLeft</value>
-  </data>
-  <data name="shutDownToolStripButton.ImageTransparentColor" type="System.Drawing.Color, System.Drawing">
-    <value>Magenta</value>
-  </data>
-  <data name="shutDownToolStripButton.Size" type="System.Drawing.Size, System.Drawing">
-    <value>87, 28</value>
-  </data>
-  <data name="shutDownToolStripButton.Text" xml:space="preserve">
-    <value>Shut Down</value>
-  </data>
-  <data name="shutDownToolStripButton.TextAlign" type="System.Drawing.ContentAlignment, System.Drawing">
-    <value>MiddleLeft</value>
-  </data>
-  <data name="shutDownToolStripButton.ToolTipText" xml:space="preserve">
-    <value>Shut Down VM (Ctrl+E)</value>
-  </data>
-  <data name="powerOnHostToolStripButton.Font" type="System.Drawing.Font, System.Drawing">
-    <value>Tahoma, 8.25pt</value>
-  </data>
-  <data name="powerOnHostToolStripButton.Image" type="System.Drawing.Bitmap, System.Drawing" mimetype="application/x-microsoft.net.object.bytearray.base64">
-    <value>
-        iVBORw0KGgoAAAANSUhEUgAAABgAAAAYCAYAAADgdz34AAAAAXNSR0IArs4c6QAAAARnQU1BAACxjwv8
-        YQUAAAAJcEhZcwAADsMAAA7DAcdvqGQAAAaxSURBVEhLlZZ5UNN3Gsbzl6AdCxKODrUubl3W0i1atVzd
-        Ciy0llJblKvITVCOCBSqkoIawCOIRwKKNAQihwRQCuVsIIgWcLdSFRHdqqUzrscMe3TXGY8R6/jZbyLW
-        cabj7D4z7z+/5Pe8z/d5j+9P8jwYjUa7np6etK6urnaB062trQ9bWloeNjY2nm5oaGivq6tL0+l0dtN/
-        /99hMplsent7VUaTkW/OHGfgexMdf23FcKWG+u+rOHLeQOe5NtoGWtHX6qmoqFBptVqb6defD0Gc0Gfq
-        Y3hsiLaJo5SP72PnaSV53+bw6VAqGd8kkTWYTM5wOltObaRirIyWgWb2l+9HrVYnTNP8OoRyRf9xEwMT
-        fVRc0KA8pWDTyfVkC+L0gURimkNZ0xRCfG8o0X0hRBpXsqZvleX3mu8qKT1YSnFxsWKa7lmYlZvJeyY6
-        2X12O5//JVuoTBNq15J+IoHQg8E0jtTT+F09oVXBhBuDCOkOJLjLj6AOX2JEQs2pEnZrSigqKnr2JBbP
-        +3rp/6GXkrOF5P4506Iq1ZRAfM0nxB4JY7X2Qx48nLJEeN2HfNDgS1C1H0sPu/KHRhfcDK/g++Uy1Cf2
-        oCxQkpub+7QmQv32obFBysZ2Wywxq05qiSbVkEjHWBvRzauE6g8s5FMi/Ks8WVrpSv1ZPYHV3rh+4YyT
-        bibO2tm82+xNmUFtTrDdQm5Wb+wzcvSyQdiSRcagjGRjNGmNMu49uEf7WCsRTSsJqvTlx6sTIn7Ev8aD
-        Nyp/i35Eyz9v/YOAah+cy1/Eocya+eUOZHWmkpuX+/gU3d3dawZO9bNvVIVcdEjq8Rhia8O4eeuGUPyA
-        JEMMPocW4atbxv2f71viTw1evPqFEwFV3tycvMnpKyN47XfHYa81DiUzCTzkQ7FWRUZGRprEPES9F3uE
-        +hySB6KJ7QhlS9cmzCju38byQ8ss/vodeuuXBIHCBsfKmbxWPg/50WSuXr1KbF0E80qkSHdY87rahR1N
-        haSnp7dLxIRearpQT7pQH9cfxprm1Xx9oZO/35oksNKHhQ0v82q9I/6HPX9JEHTEF8dyobbUGq9Sdy5M
-        jFM7rGfJ3oVIC62Yu82O7GY5MpnshkSM/62q8XISjkUS2fsRUYZVnLwyxLGLffjo3Jlfa8fcmhcJaPKi
-        dryK+nE9K48G4KARCfZY4122CNPFXoZ/GGR56VvYbbbCMf8FkhviSE5OnpKI3XKr8vwBons/ZtXXK4ho
-        WMmx8ybaT3+JR6UbzvpZOFU97pDFNQt4U/87nNWzsd9tjb3KmrfLljA0cYKRq9/ip/FkTq4VTrmzSakT
-        LR4ff1tiMBguHTqnJUpMZXCnLx81vkf9yRrOXR7lzfLf4yS8djw4E4f9QvG0avsSETutkRZZ4avx4Kc7
-        /xLt3IpHsTtzPhMWKaTk1GQQFxd3SWLeikfOGIg1rebddm8Cmr1Ib5MxOTlJxlfrcBOFNHvtoBak06rN
-        hTR7vajElc0dm3j06BFZTenMz3PE9tMZvLbZhYLqLcTExLRLamtrY4/2NbNeFNmvdSk+Le4E6n24PHmJ
-        u/fvEqT3542y+U9Vb7NCWmDF4l2uhGqDmfp5ims//Y0V+5ZjmzmDOeut8FN5k1+cR1RUVJrEvGbNK1c1
-        UkBgmzfeje646V4huCaAO/dvW7omv2cjb5cuxbfMA/9SL/zUnig78yzkd+7f4RPtKpw/m4Nt2gxezpKS
-        pksmLj6W8PDwx+vCvM8NfYdJMEbyx4bFLKhwwk3zGz7Wr+D6f65ZLLgtko1eP8PotTPcm7preXbj39eJ
-        rAhh8daF2KTOQJo6i+VFnmzds4WIiAiVhdwM8yn2HyijfEhDSMt7uJY7Y19sjbPKFr8yTzKOrKNrvJ3h
-        iUFOiug+30F2k5z39/rjnG2LTYqwZq0YsI0LyK9SELUm6qn6J9BoNDL1ATWqY0X46z1x2vGCxWu7LVa4
-        KB3x2r0Y/73e+O/xxmfnEuZvegkbYYnNOqF87Sxe37CAHF0m8UlxhIWFyaZpn4W4LPJ37dvFrq7t+Fd4
-        MW+bPdLPrZmzycrSfuYOsc0QIRfEwhLbtVY4y6W8U+BJvk5BgizeTJ4/TffrMF8WBYVKSg9rkDcmi4J6
-        4VbgwtyNUuwzZ2Evn2Up5MINLrxT6ElKRRLKvVuf2PL8K/MJlEqlnUKhUCnyFOyqULHjcBEb9FnIqmOR
-        6WLJ0WZQqNvK5uJ84hPjLAUVyv//r4vs7Gy7zMzM9XK5vCslJWVU7BYSE8XdHBMzKqJL9Pn65xNLJP8F
-        Cf2EDCTeVLEAAAAASUVORK5CYII=
-</value>
-  </data>
-  <data name="powerOnHostToolStripButton.ImageAlign" type="System.Drawing.ContentAlignment, System.Drawing">
-    <value>MiddleLeft</value>
-  </data>
-  <data name="powerOnHostToolStripButton.ImageTransparentColor" type="System.Drawing.Color, System.Drawing">
-    <value>Magenta</value>
-  </data>
-  <data name="powerOnHostToolStripButton.Size" type="System.Drawing.Size, System.Drawing">
-    <value>82, 28</value>
-  </data>
-  <data name="powerOnHostToolStripButton.Text" xml:space="preserve">
-    <value>Power On</value>
-  </data>
-  <data name="powerOnHostToolStripButton.TextAlign" type="System.Drawing.ContentAlignment, System.Drawing">
-    <value>MiddleLeft</value>
-  </data>
-  <data name="powerOnHostToolStripButton.ToolTipText" xml:space="preserve">
-    <value>Start VM (Ctrl+B)</value>
-  </data>
-  <data name="startVMToolStripButton.Font" type="System.Drawing.Font, System.Drawing">
-    <value>Tahoma, 8.25pt</value>
-  </data>
-  <data name="startVMToolStripButton.Image" type="System.Drawing.Bitmap, System.Drawing" mimetype="application/x-microsoft.net.object.bytearray.base64">
-    <value>
-        iVBORw0KGgoAAAANSUhEUgAAABgAAAAYCAYAAADgdz34AAAAAXNSR0IArs4c6QAAAARnQU1BAACxjwv8
-        YQUAAAAJcEhZcwAADsMAAA7DAcdvqGQAAAaxSURBVEhLlZZ5UNN3Gsbzl6AdCxKODrUubl3W0i1atVzd
-        Ciy0llJblKvITVCOCBSqkoIawCOIRwKKNAQihwRQCuVsIIgWcLdSFRHdqqUzrscMe3TXGY8R6/jZbyLW
-        cabj7D4z7z+/5Pe8z/d5j+9P8jwYjUa7np6etK6urnaB062trQ9bWloeNjY2nm5oaGivq6tL0+l0dtN/
-        /99hMplsent7VUaTkW/OHGfgexMdf23FcKWG+u+rOHLeQOe5NtoGWtHX6qmoqFBptVqb6defD0Gc0Gfq
-        Y3hsiLaJo5SP72PnaSV53+bw6VAqGd8kkTWYTM5wOltObaRirIyWgWb2l+9HrVYnTNP8OoRyRf9xEwMT
-        fVRc0KA8pWDTyfVkC+L0gURimkNZ0xRCfG8o0X0hRBpXsqZvleX3mu8qKT1YSnFxsWKa7lmYlZvJeyY6
-        2X12O5//JVuoTBNq15J+IoHQg8E0jtTT+F09oVXBhBuDCOkOJLjLj6AOX2JEQs2pEnZrSigqKnr2JBbP
-        +3rp/6GXkrOF5P4506Iq1ZRAfM0nxB4JY7X2Qx48nLJEeN2HfNDgS1C1H0sPu/KHRhfcDK/g++Uy1Cf2
-        oCxQkpub+7QmQv32obFBysZ2Wywxq05qiSbVkEjHWBvRzauE6g8s5FMi/Ks8WVrpSv1ZPYHV3rh+4YyT
-        bibO2tm82+xNmUFtTrDdQm5Wb+wzcvSyQdiSRcagjGRjNGmNMu49uEf7WCsRTSsJqvTlx6sTIn7Ev8aD
-        Nyp/i35Eyz9v/YOAah+cy1/Eocya+eUOZHWmkpuX+/gU3d3dawZO9bNvVIVcdEjq8Rhia8O4eeuGUPyA
-        JEMMPocW4atbxv2f71viTw1evPqFEwFV3tycvMnpKyN47XfHYa81DiUzCTzkQ7FWRUZGRprEPES9F3uE
-        +hySB6KJ7QhlS9cmzCju38byQ8ss/vodeuuXBIHCBsfKmbxWPg/50WSuXr1KbF0E80qkSHdY87rahR1N
-        haSnp7dLxIRearpQT7pQH9cfxprm1Xx9oZO/35oksNKHhQ0v82q9I/6HPX9JEHTEF8dyobbUGq9Sdy5M
-        jFM7rGfJ3oVIC62Yu82O7GY5MpnshkSM/62q8XISjkUS2fsRUYZVnLwyxLGLffjo3Jlfa8fcmhcJaPKi
-        dryK+nE9K48G4KARCfZY4122CNPFXoZ/GGR56VvYbbbCMf8FkhviSE5OnpKI3XKr8vwBons/ZtXXK4ho
-        WMmx8ybaT3+JR6UbzvpZOFU97pDFNQt4U/87nNWzsd9tjb3KmrfLljA0cYKRq9/ip/FkTq4VTrmzSakT
-        LR4ff1tiMBguHTqnJUpMZXCnLx81vkf9yRrOXR7lzfLf4yS8djw4E4f9QvG0avsSETutkRZZ4avx4Kc7
-        /xLt3IpHsTtzPhMWKaTk1GQQFxd3SWLeikfOGIg1rebddm8Cmr1Ib5MxOTlJxlfrcBOFNHvtoBak06rN
-        hTR7vajElc0dm3j06BFZTenMz3PE9tMZvLbZhYLqLcTExLRLamtrY4/2NbNeFNmvdSk+Le4E6n24PHmJ
-        u/fvEqT3542y+U9Vb7NCWmDF4l2uhGqDmfp5ims//Y0V+5ZjmzmDOeut8FN5k1+cR1RUVJrEvGbNK1c1
-        UkBgmzfeje646V4huCaAO/dvW7omv2cjb5cuxbfMA/9SL/zUnig78yzkd+7f4RPtKpw/m4Nt2gxezpKS
-        pksmLj6W8PDwx+vCvM8NfYdJMEbyx4bFLKhwwk3zGz7Wr+D6f65ZLLgtko1eP8PotTPcm7preXbj39eJ
-        rAhh8daF2KTOQJo6i+VFnmzds4WIiAiVhdwM8yn2HyijfEhDSMt7uJY7Y19sjbPKFr8yTzKOrKNrvJ3h
-        iUFOiug+30F2k5z39/rjnG2LTYqwZq0YsI0LyK9SELUm6qn6J9BoNDL1ATWqY0X46z1x2vGCxWu7LVa4
-        KB3x2r0Y/73e+O/xxmfnEuZvegkbYYnNOqF87Sxe37CAHF0m8UlxhIWFyaZpn4W4LPJ37dvFrq7t+Fd4
-        MW+bPdLPrZmzycrSfuYOsc0QIRfEwhLbtVY4y6W8U+BJvk5BgizeTJ4/TffrMF8WBYVKSg9rkDcmi4J6
-        4VbgwtyNUuwzZ2Evn2Up5MINLrxT6ElKRRLKvVuf2PL8K/MJlEqlnUKhUCnyFOyqULHjcBEb9FnIqmOR
-        6WLJ0WZQqNvK5uJ84hPjLAUVyv//r4vs7Gy7zMzM9XK5vCslJWVU7BYSE8XdHBMzKqJL9Pn65xNLJP8F
-        Cf2EDCTeVLEAAAAASUVORK5CYII=
-</value>
-  </data>
-  <data name="startVMToolStripButton.ImageAlign" type="System.Drawing.ContentAlignment, System.Drawing">
-    <value>MiddleLeft</value>
-  </data>
-  <data name="startVMToolStripButton.ImageTransparentColor" type="System.Drawing.Color, System.Drawing">
-    <value>Magenta</value>
-  </data>
-  <data name="startVMToolStripButton.Size" type="System.Drawing.Size, System.Drawing">
-    <value>59, 28</value>
-  </data>
-  <data name="startVMToolStripButton.Text" xml:space="preserve">
-    <value>Start</value>
-  </data>
-  <data name="startVMToolStripButton.TextAlign" type="System.Drawing.ContentAlignment, System.Drawing">
-    <value>MiddleLeft</value>
-  </data>
-  <data name="startVMToolStripButton.ToolTipText" xml:space="preserve">
-    <value>Start VM (Ctrl+B)</value>
-  </data>
-  <data name="RebootToolbarButton.Font" type="System.Drawing.Font, System.Drawing">
-    <value>Tahoma, 8.25pt</value>
-  </data>
-  <data name="RebootToolbarButton.Image" type="System.Drawing.Bitmap, System.Drawing" mimetype="application/x-microsoft.net.object.bytearray.base64">
-    <value>
-        iVBORw0KGgoAAAANSUhEUgAAABgAAAAYCAYAAADgdz34AAAAAXNSR0IArs4c6QAAAARnQU1BAACxjwv8
-        YQUAAAAJcEhZcwAADsMAAA7DAcdvqGQAAAa8SURBVEhLlZZpUFRXGob5BUjrIPvIEIeYKROEEKMhNIrS
-        KBiXWGAEFGUVFGRTGBWUsKhREJVuwKZtWlbZJRgMVDXNohFnEo1RcQOREVGj6MSEccofU5XymdNXMimr
-        MtbMW/X9uref8933fOc9bfI66fV6646OjqT29vY2oYutra0/t7S0/NzQ0HCxrq6uraamJkmn01lPvP6/
-        q6ury7KzszNP36Xnq+/O0DNg4NTNVuqHqjg+cIzmq/V8eeUkX5xupaK6Ao1Gk6fVai0nfv56CXCUocvA
-        uf4+Tg43o75WyP6LOez6Jo2tffEkf7WBLWdjSTuXQNb57ZT2F9HS20SJugSlUhk1gfltGQyGzO7T3fQO
-        d6K5riLnfAY7/pJEqgAn9EYT0RzM+qZVRHauZr0hkDX6lawzrJKeV14oo1hTRH5+fuYE7lV1d3fHdJ/u
-        omP4FAcv7WXn16miy82i240knIkiomoNjd/W0vDtcdZWBRCsX0Zghx8r2hUsO+XD+s5AVBcOcFBVQG5u
-        bswE9qUkzw2ddN3WU3BpNzv+msymExFEV69jU1cYsT2hrK8O4vvxBzwYv09I1UqWnprPghOzWaTzxKPc
-        FZd6J3w+/wDlGbHA7hzS09N/3RPjhvb1n6Wov0CyJPZEGOmfp/G3J8OElq8iXL9KdB3Ig5/uc++nUbw1
-        c3CpccSjZBbXH/XzSd0yZpY64qidgl+jnOJ6JRkZGXkS3Ni93qCn+Va9sGULyWdjiKxeK8GNevxsjKDy
-        j1mu9WX0xxHuipKr32NOiQujP4zw/PlzLtz5Bg+1K3bF5ryptiOlPY70Xekvv0LMeHjv+W4KL+eRKCYk
-        /nQYUYYQ1lYESHCjhv4+yDKlAm/1bLxK32NJsQ8XRy7w9OlTrt7px6PYFYciGXaHzbErmIRf5TzytXkk
-        JydvNi7Q1nmjQ3SfRmzveqJ7QggTkxHSsYLVFR9z4+E11tYF4l42gxmVtkwv/x1/0kwjsGYpZ671voQr
-        ZdgeMsc23xybfea4Kp3Z17ibhISENhNxQgcbrx8nQXQfLsYvpDJQ1EoBX46fZh5Llb64lb3JG9VTcayw
-        wEE3CXvNJN454kRA6UfIle54ivIqnM28w+9jv8cCp73WpDYlEhMT88BEHP/xY9fURPWsYXXTCqq/Lufu
-        2AjDD24zMHoTH60H0yuscCifhEOZgJdOkryepprMIrWcofu3GBm7w/0f7qHtUzNzrxP2mTJi6yKIjY39
-        l4nIlvGyq0fEHAcQ0LiEsrOlDIzc5NpwP1eGLuF99H0cy6Zgf1TA1cLjIlHC698fnIJ/qTePxh/y5Nlj
-        qY6dO8rM3DdwSJ9CXE0UkZGR/zSpr68frLyiJVScyhVtPgRUfsTKSn/mql2Yc+RtVqgX87baCbsSAVaJ
-        MnpdYI7b4RlEVq7FVyVnYaEnikI5voe8sNsuwynDhrSqZCIiIgZNjKnY/F0d4V2f4N/mheLkB8xpmsk0
-        nQyPUjdpWoJrV+JSPB2HgzIc8ifjKuDhx0MYHLuJX4k3drtkWG0zwyrNlKlbTXH51Jnc8izCwsLaTETk
-        Rp3oapLiQNE6l3kt7rjV/BFPzbvc+3GUFy9ecOvJAOsqVqMoEV0WexFdtY7bT25Jzx6Of89SlQK7P8uY
-        mmKKVZIZPvvlZObvIjQ0dLOJMWaNkbv/QjZ+J73wanBnScV8bj6+LgEePXuIj/pDCX736QijovxU3uIs
-        LOTxP8akd4bGBlmuXMTUzab8YYsN8bpYIiLDCQ4OfhkXYpGCekMtUfo1eNfNRq59l/CGYAYe30Ch9sT+
-        MxmKIk8BvyvV4sL5wuvJLCvyleDxNRuYm+2KTbwFC/d4kn0oi5CQkAIJbpTxK4x5ru5TEXjCn5lqR9xV
-        b+FbKsdhrwybbDOxmV7/WcD/8ALJa7utMtH5YgF3w2qjObO2vUVmeQah60J/7f4XFRYWblIeUZLfswdF
-        +Yc47BPgXDOss0TtNGOx0puKc2VU9ulYcmghU5NMsRSWWG4yxWajhQRP06UQuSHCCN80gX1VxsviQOEB
-        DnR8hq9GzvS9ttjsNMdqh5k0fi5ZzrhkOmObIsMyXkzMRjMcE21YkOtJpi6dqJhIgoKCfvvC+UXGy8KY
-        50W1KhIbYlEo5czKdcZpu40AW2CbaCFt5DvbnFmw25M4zQZyDmdLtgj4qxfNf1NOTo61Mc8zdmVwQJPH
-        vto9bKvYQkx5ODG6cNK0yezWZfNpfiaR0RHGDc0T8P//30Vqaqp1SkpKUmJiYntcXNxlkS1ER0cbD9Bl
-        Ue1izpNeDzYx+TfS0X73wQAdEgAAAABJRU5ErkJggg==
-</value>
-  </data>
-  <data name="RebootToolbarButton.ImageAlign" type="System.Drawing.ContentAlignment, System.Drawing">
-    <value>MiddleLeft</value>
-  </data>
-  <data name="RebootToolbarButton.ImageTransparentColor" type="System.Drawing.Color, System.Drawing">
-    <value>Magenta</value>
-  </data>
-  <data name="RebootToolbarButton.Size" type="System.Drawing.Size, System.Drawing">
-    <value>70, 28</value>
-  </data>
-  <data name="RebootToolbarButton.Text" xml:space="preserve">
-    <value>Reboot</value>
-  </data>
-  <data name="RebootToolbarButton.TextAlign" type="System.Drawing.ContentAlignment, System.Drawing">
-    <value>MiddleLeft</value>
-  </data>
-  <data name="RebootToolbarButton.ToolTipText" xml:space="preserve">
-    <value>Reboot Server</value>
-  </data>
-  <data name="resumeToolStripButton.Font" type="System.Drawing.Font, System.Drawing">
-    <value>Tahoma, 8.25pt</value>
-  </data>
-  <data name="resumeToolStripButton.ImageAlign" type="System.Drawing.ContentAlignment, System.Drawing">
-    <value>MiddleLeft</value>
-  </data>
-  <data name="resumeToolStripButton.ImageTransparentColor" type="System.Drawing.Color, System.Drawing">
-    <value>Magenta</value>
-  </data>
-  <data name="resumeToolStripButton.Size" type="System.Drawing.Size, System.Drawing">
-    <value>73, 28</value>
-  </data>
-  <data name="resumeToolStripButton.Text" xml:space="preserve">
-    <value>Resume</value>
-  </data>
-  <data name="resumeToolStripButton.TextAlign" type="System.Drawing.ContentAlignment, System.Drawing">
-    <value>MiddleLeft</value>
-  </data>
-  <data name="resumeToolStripButton.ToolTipText" xml:space="preserve">
-    <value>Resume VM (Ctrl+Y)</value>
-  </data>
-  <data name="SuspendToolbarButton.Font" type="System.Drawing.Font, System.Drawing">
-    <value>Tahoma, 8.25pt</value>
-  </data>
-  <data name="SuspendToolbarButton.ImageAlign" type="System.Drawing.ContentAlignment, System.Drawing">
-    <value>MiddleLeft</value>
-  </data>
-  <data name="SuspendToolbarButton.ImageTransparentColor" type="System.Drawing.Color, System.Drawing">
-    <value>Magenta</value>
-  </data>
-  <data name="SuspendToolbarButton.Size" type="System.Drawing.Size, System.Drawing">
-    <value>76, 28</value>
-  </data>
-  <data name="SuspendToolbarButton.Text" xml:space="preserve">
-    <value>Suspend</value>
-  </data>
-  <data name="SuspendToolbarButton.TextAlign" type="System.Drawing.ContentAlignment, System.Drawing">
-    <value>MiddleLeft</value>
-  </data>
-  <data name="SuspendToolbarButton.ToolTipText" xml:space="preserve">
-    <value>Suspend VM (Ctrl+Y)</value>
-  </data>
-  <data name="ForceShutdownToolbarButton.Font" type="System.Drawing.Font, System.Drawing">
-    <value>Tahoma, 8.25pt</value>
-  </data>
-  <data name="ForceShutdownToolbarButton.ImageAlign" type="System.Drawing.ContentAlignment, System.Drawing">
-    <value>MiddleLeft</value>
-  </data>
-  <data name="ForceShutdownToolbarButton.ImageTransparentColor" type="System.Drawing.Color, System.Drawing">
-    <value>Magenta</value>
-  </data>
-  <data name="ForceShutdownToolbarButton.Size" type="System.Drawing.Size, System.Drawing">
-    <value>117, 28</value>
-  </data>
-  <data name="ForceShutdownToolbarButton.Text" xml:space="preserve">
-    <value>Force Shut Down</value>
-  </data>
-  <data name="ForceShutdownToolbarButton.TextAlign" type="System.Drawing.ContentAlignment, System.Drawing">
-    <value>MiddleLeft</value>
-  </data>
-  <data name="ForceShutdownToolbarButton.ToolTipText" xml:space="preserve">
-    <value>Force VM Shut Down (destructive)</value>
-  </data>
-  <data name="ForceShutdownToolbarButton.Visible" type="System.Boolean, mscorlib">
-    <value>False</value>
-  </data>
-  <data name="ForceRebootToolbarButton.Font" type="System.Drawing.Font, System.Drawing">
-    <value>Tahoma, 8.25pt</value>
-  </data>
-  <data name="ForceRebootToolbarButton.ImageAlign" type="System.Drawing.ContentAlignment, System.Drawing">
-    <value>MiddleLeft</value>
-  </data>
-  <data name="ForceRebootToolbarButton.ImageTransparentColor" type="System.Drawing.Color, System.Drawing">
-    <value>Magenta</value>
-  </data>
-  <data name="ForceRebootToolbarButton.Size" type="System.Drawing.Size, System.Drawing">
-    <value>100, 28</value>
-  </data>
-  <data name="ForceRebootToolbarButton.Text" xml:space="preserve">
-    <value>Force Reboot</value>
-  </data>
-  <data name="ForceRebootToolbarButton.TextAlign" type="System.Drawing.ContentAlignment, System.Drawing">
-    <value>MiddleLeft</value>
-  </data>
-  <data name="ForceRebootToolbarButton.ToolTipText" xml:space="preserve">
-    <value>Force VM Reboot (destructive)</value>
-  </data>
-  <data name="ForceRebootToolbarButton.Visible" type="System.Boolean, mscorlib">
-    <value>False</value>
-  </data>
-  <data name="stopContainerToolStripButton.Font" type="System.Drawing.Font, System.Drawing">
-    <value>Tahoma, 8.25pt</value>
-  </data>
-  <data name="stopContainerToolStripButton.ImageAlign" type="System.Drawing.ContentAlignment, System.Drawing">
-    <value>MiddleLeft</value>
-  </data>
-  <data name="stopContainerToolStripButton.ImageTransparentColor" type="System.Drawing.Color, System.Drawing">
-    <value>Magenta</value>
-  </data>
-  <data name="stopContainerToolStripButton.Size" type="System.Drawing.Size, System.Drawing">
-    <value>57, 28</value>
-  </data>
-  <data name="stopContainerToolStripButton.Text" xml:space="preserve">
-    <value>Stop</value>
-  </data>
-  <data name="stopContainerToolStripButton.TextAlign" type="System.Drawing.ContentAlignment, System.Drawing">
-    <value>MiddleLeft</value>
-  </data>
-  <data name="stopContainerToolStripButton.ToolTipText" xml:space="preserve">
-    <value>Stop Docker Container</value>
-  </data>
-  <data name="startContainerToolStripButton.Font" type="System.Drawing.Font, System.Drawing">
-    <value>Tahoma, 8.25pt</value>
-  </data>
-  <data name="startContainerToolStripButton.ImageAlign" type="System.Drawing.ContentAlignment, System.Drawing">
-    <value>MiddleLeft</value>
-  </data>
-  <data name="startContainerToolStripButton.ImageTransparentColor" type="System.Drawing.Color, System.Drawing">
-    <value>Magenta</value>
-  </data>
-  <data name="startContainerToolStripButton.Size" type="System.Drawing.Size, System.Drawing">
-    <value>59, 28</value>
-  </data>
-  <data name="startContainerToolStripButton.Text" xml:space="preserve">
-    <value>Start</value>
-  </data>
-  <data name="startContainerToolStripButton.TextAlign" type="System.Drawing.ContentAlignment, System.Drawing">
-    <value>MiddleLeft</value>
-  </data>
-  <data name="startContainerToolStripButton.ToolTipText" xml:space="preserve">
-    <value>Start Docker Container</value>
-  </data>
-  <data name="restartContainerToolStripButton.Font" type="System.Drawing.Font, System.Drawing">
-    <value>Tahoma, 8.25pt</value>
-  </data>
-  <data name="restartContainerToolStripButton.ImageAlign" type="System.Drawing.ContentAlignment, System.Drawing">
-    <value>MiddleLeft</value>
-  </data>
-  <data name="restartContainerToolStripButton.ImageTransparentColor" type="System.Drawing.Color, System.Drawing">
-    <value>Magenta</value>
-  </data>
-  <data name="restartContainerToolStripButton.Size" type="System.Drawing.Size, System.Drawing">
-    <value>71, 28</value>
-  </data>
-  <data name="restartContainerToolStripButton.Text" xml:space="preserve">
-    <value>Restart</value>
-  </data>
-  <data name="restartContainerToolStripButton.TextAlign" type="System.Drawing.ContentAlignment, System.Drawing">
-    <value>MiddleLeft</value>
-  </data>
-  <data name="restartContainerToolStripButton.ToolTipText" xml:space="preserve">
-    <value>Restart Docker Container</value>
-  </data>
-  <data name="resumeContainerToolStripButton.Font" type="System.Drawing.Font, System.Drawing">
-    <value>Tahoma, 8.25pt</value>
-  </data>
-  <data name="resumeContainerToolStripButton.ImageAlign" type="System.Drawing.ContentAlignment, System.Drawing">
-    <value>MiddleLeft</value>
-  </data>
-  <data name="resumeContainerToolStripButton.ImageTransparentColor" type="System.Drawing.Color, System.Drawing">
-    <value>Magenta</value>
-  </data>
-  <data name="resumeContainerToolStripButton.Size" type="System.Drawing.Size, System.Drawing">
-    <value>73, 28</value>
-  </data>
-  <data name="resumeContainerToolStripButton.Text" xml:space="preserve">
-    <value>Resume</value>
-  </data>
-  <data name="resumeContainerToolStripButton.TextAlign" type="System.Drawing.ContentAlignment, System.Drawing">
-    <value>MiddleLeft</value>
-  </data>
-  <data name="resumeContainerToolStripButton.ToolTipText" xml:space="preserve">
-    <value>Resume Docker Container</value>
-  </data>
-  <data name="pauseContainerToolStripButton.Font" type="System.Drawing.Font, System.Drawing">
-    <value>Tahoma, 8.25pt</value>
-  </data>
-  <data name="pauseContainerToolStripButton.ImageAlign" type="System.Drawing.ContentAlignment, System.Drawing">
-    <value>MiddleLeft</value>
-  </data>
-  <data name="pauseContainerToolStripButton.ImageTransparentColor" type="System.Drawing.Color, System.Drawing">
-    <value>Magenta</value>
-  </data>
-  <data name="pauseContainerToolStripButton.Size" type="System.Drawing.Size, System.Drawing">
-    <value>64, 28</value>
-  </data>
-  <data name="pauseContainerToolStripButton.Text" xml:space="preserve">
-    <value>Pause</value>
-  </data>
-  <data name="pauseContainerToolStripButton.TextAlign" type="System.Drawing.ContentAlignment, System.Drawing">
-    <value>MiddleLeft</value>
-  </data>
-  <data name="pauseContainerToolStripButton.ToolTipText" xml:space="preserve">
-    <value>Pause Docker Container</value>
-  </data>
-  <data name="ToolStrip.Location" type="System.Drawing.Point, System.Drawing">
-    <value>0, 24</value>
-  </data>
-  <data name="ToolStrip.Padding" type="System.Windows.Forms.Padding, System.Windows.Forms">
-    <value>5, 0, 5, 0</value>
-  </data>
-  <data name="ToolStrip.Size" type="System.Drawing.Size, System.Drawing">
-    <value>1008, 31</value>
-  </data>
-  <data name="ToolStrip.TabIndex" type="System.Int32, mscorlib">
-    <value>2</value>
-  </data>
-  <data name="&gt;&gt;ToolStrip.Name" xml:space="preserve">
-    <value>ToolStrip</value>
-  </data>
-  <data name="&gt;&gt;ToolStrip.Type" xml:space="preserve">
-    <value>XenAdmin.Controls.ToolStripEx, XenCenterMain, Version=0.0.0.0, Culture=neutral, PublicKeyToken=null</value>
-  </data>
-  <data name="&gt;&gt;ToolStrip.Parent" xml:space="preserve">
-    <value>$this</value>
-  </data>
-  <data name="&gt;&gt;ToolStrip.ZOrder" xml:space="preserve">
-    <value>2</value>
-  </data>
-  <metadata name="statusToolTip.TrayLocation" type="System.Drawing.Point, System.Drawing, Version=4.0.0.0, Culture=neutral, PublicKeyToken=b03f5f7f11d50a3a">
-    <value>475, 8</value>
-  </metadata>
-  <metadata name="ToolBarContextMenu.TrayLocation" type="System.Drawing.Point, System.Drawing, Version=4.0.0.0, Culture=neutral, PublicKeyToken=b03f5f7f11d50a3a">
-    <value>163, 5</value>
-  </metadata>
-  <data name="ShowToolbarMenuItem.Size" type="System.Drawing.Size, System.Drawing">
-    <value>146, 22</value>
-  </data>
-  <data name="ShowToolbarMenuItem.Text" xml:space="preserve">
-    <value>Show &amp;Toolbar</value>
-  </data>
-  <data name="ToolBarContextMenu.Size" type="System.Drawing.Size, System.Drawing">
-    <value>147, 26</value>
-  </data>
-  <data name="&gt;&gt;ToolBarContextMenu.Name" xml:space="preserve">
-    <value>ToolBarContextMenu</value>
-  </data>
-  <data name="&gt;&gt;ToolBarContextMenu.Type" xml:space="preserve">
-    <value>System.Windows.Forms.ContextMenuStrip, System.Windows.Forms, Version=4.0.0.0, Culture=neutral, PublicKeyToken=b77a5c561934e089</value>
-  </data>
-  <data name="FileImportVMToolStripMenuItem.Size" type="System.Drawing.Size, System.Drawing">
-    <value>186, 22</value>
-  </data>
-  <data name="FileImportVMToolStripMenuItem.Text" xml:space="preserve">
-    <value>&amp;Import...</value>
-  </data>
-  <data name="importSearchToolStripMenuItem.Size" type="System.Drawing.Size, System.Drawing">
-    <value>186, 22</value>
-  </data>
-  <data name="importSearchToolStripMenuItem.Text" xml:space="preserve">
-    <value>Import &amp;Search...</value>
-  </data>
-  <data name="toolStripSeparator21.Size" type="System.Drawing.Size, System.Drawing">
-    <value>183, 6</value>
-  </data>
-  <data name="importSettingsToolStripMenuItem.Size" type="System.Drawing.Size, System.Drawing">
-    <value>186, 22</value>
-  </data>
-  <data name="importSettingsToolStripMenuItem.Text" xml:space="preserve">
-    <value>Import Server Lis&amp;t...</value>
-  </data>
-  <data name="exportSettingsToolStripMenuItem.Size" type="System.Drawing.Size, System.Drawing">
-    <value>186, 22</value>
-  </data>
-  <data name="exportSettingsToolStripMenuItem.Text" xml:space="preserve">
-    <value>&amp;Export Server List...</value>
-  </data>
-  <data name="toolStripSeparator31.Size" type="System.Drawing.Size, System.Drawing">
-    <value>183, 6</value>
-  </data>
-  <data name="pluginItemsPlaceHolderToolStripMenuItem1.Size" type="System.Drawing.Size, System.Drawing">
-    <value>186, 22</value>
-  </data>
-  <data name="pluginItemsPlaceHolderToolStripMenuItem1.Text" xml:space="preserve">
-    <value>PluginItemsPlaceHolder</value>
-  </data>
-  <data name="exitToolStripMenuItem.ShortcutKeys" type="System.Windows.Forms.Keys, System.Windows.Forms">
-    <value>Alt+F4</value>
-  </data>
-  <data name="exitToolStripMenuItem.ShowShortcutKeys" type="System.Boolean, mscorlib">
-    <value>False</value>
-  </data>
-  <data name="exitToolStripMenuItem.Size" type="System.Drawing.Size, System.Drawing">
-    <value>186, 22</value>
-  </data>
-  <data name="exitToolStripMenuItem.Text" xml:space="preserve">
-    <value>E&amp;xit</value>
-  </data>
-  <data name="fileToolStripMenuItem.Size" type="System.Drawing.Size, System.Drawing">
-    <value>35, 20</value>
-  </data>
-  <data name="fileToolStripMenuItem.Text" xml:space="preserve">
-    <value>&amp;File</value>
-  </data>
-  <data name="customTemplatesToolStripMenuItem.Size" type="System.Drawing.Size, System.Drawing">
-    <value>186, 22</value>
-  </data>
-  <data name="customTemplatesToolStripMenuItem.Text" xml:space="preserve">
-    <value>&amp;Custom Templates</value>
-  </data>
-  <data name="templatesToolStripMenuItem1.Size" type="System.Drawing.Size, System.Drawing">
-    <value>186, 22</value>
-  </data>
-  <data name="templatesToolStripMenuItem1.Text" xml:space="preserve">
-    <value>[XenServer] T&amp;emplates</value>
-  </data>
-  <data name="localStorageToolStripMenuItem.Size" type="System.Drawing.Size, System.Drawing">
-    <value>186, 22</value>
-  </data>
-  <data name="localStorageToolStripMenuItem.Text" xml:space="preserve">
-    <value>&amp;Local Storage</value>
-  </data>
-  <data name="ShowHiddenObjectsToolStripMenuItem.Size" type="System.Drawing.Size, System.Drawing">
-    <value>186, 22</value>
-  </data>
-  <data name="ShowHiddenObjectsToolStripMenuItem.Text" xml:space="preserve">
-    <value>&amp;Hidden Objects</value>
-  </data>
-  <data name="toolStripSeparator24.Size" type="System.Drawing.Size, System.Drawing">
-    <value>183, 6</value>
-  </data>
-  <data name="pluginItemsPlaceHolderToolStripMenuItem.Size" type="System.Drawing.Size, System.Drawing">
-    <value>186, 22</value>
-  </data>
-  <data name="pluginItemsPlaceHolderToolStripMenuItem.Text" xml:space="preserve">
-    <value>PluginItemsPlaceHolder</value>
-  </data>
-  <data name="toolbarToolStripMenuItem.Size" type="System.Drawing.Size, System.Drawing">
-    <value>186, 22</value>
-  </data>
-  <data name="toolbarToolStripMenuItem.Text" xml:space="preserve">
-    <value>&amp;Toolbar</value>
-  </data>
-  <data name="viewToolStripMenuItem.Size" type="System.Drawing.Size, System.Drawing">
-    <value>42, 20</value>
-  </data>
-  <data name="viewToolStripMenuItem.Text" xml:space="preserve">
-    <value>&amp;View</value>
-  </data>
-  <data name="AddPoolToolStripMenuItem.Size" type="System.Drawing.Size, System.Drawing">
-    <value>277, 22</value>
-  </data>
-  <data name="AddPoolToolStripMenuItem.Text" xml:space="preserve">
-    <value>&amp;New Pool...</value>
-  </data>
-  <data name="toolStripSeparator8.Size" type="System.Drawing.Size, System.Drawing">
-    <value>274, 6</value>
-  </data>
-  <data name="addServerToolStripMenuItem.Size" type="System.Drawing.Size, System.Drawing">
-    <value>277, 22</value>
-  </data>
-  <data name="addServerToolStripMenuItem.Text" xml:space="preserve">
-    <value>&amp;Add Server</value>
-  </data>
-  <data name="removeServerToolStripMenuItem.Size" type="System.Drawing.Size, System.Drawing">
-    <value>277, 22</value>
-  </data>
-  <data name="removeServerToolStripMenuItem.Text" xml:space="preserve">
-    <value>Re&amp;move Server</value>
-  </data>
-  <data name="poolReconnectAsToolStripMenuItem.Size" type="System.Drawing.Size, System.Drawing">
-    <value>277, 22</value>
-  </data>
-  <data name="poolReconnectAsToolStripMenuItem.Text" xml:space="preserve">
-    <value>Reconnec&amp;t As...</value>
-  </data>
-  <data name="disconnectPoolToolStripMenuItem.Size" type="System.Drawing.Size, System.Drawing">
-    <value>277, 22</value>
-  </data>
-  <data name="disconnectPoolToolStripMenuItem.Text" xml:space="preserve">
-    <value>Dis&amp;connect</value>
-  </data>
-  <data name="toolStripSeparator27.Size" type="System.Drawing.Size, System.Drawing">
-    <value>274, 6</value>
-  </data>
-  <data name="virtualAppliancesToolStripMenuItem.Size" type="System.Drawing.Size, System.Drawing">
-    <value>277, 22</value>
-  </data>
-  <data name="virtualAppliancesToolStripMenuItem.Text" xml:space="preserve">
-    <value>&amp;vApps...</value>
-  </data>
-  <data name="toolStripSeparator30.Size" type="System.Drawing.Size, System.Drawing">
-    <value>274, 6</value>
-  </data>
-  <data name="highAvailabilityToolStripMenuItem.Size" type="System.Drawing.Size, System.Drawing">
-    <value>277, 22</value>
-  </data>
-  <data name="highAvailabilityToolStripMenuItem.Text" xml:space="preserve">
-    <value>&amp;High Availability...</value>
-  </data>
-  <data name="drConfigureToolStripMenuItem.Size" type="System.Drawing.Size, System.Drawing">
-    <value>214, 22</value>
-  </data>
-  <data name="drConfigureToolStripMenuItem.Text" xml:space="preserve">
-    <value>&amp;Configure...</value>
-  </data>
-  <data name="DrWizardToolStripMenuItem.Size" type="System.Drawing.Size, System.Drawing">
-    <value>214, 22</value>
-  </data>
-  <data name="DrWizardToolStripMenuItem.Text" xml:space="preserve">
-    <value>&amp;Disaster Recovery Wizard...</value>
-  </data>
-  <data name="disasterRecoveryToolStripMenuItem.Size" type="System.Drawing.Size, System.Drawing">
-    <value>277, 22</value>
-  </data>
-  <data name="disasterRecoveryToolStripMenuItem.Text" xml:space="preserve">
-    <value>Di&amp;saster Recovery</value>
-  </data>
-  <data name="VMSnapshotScheduleToolStripMenuItem.Size" type="System.Drawing.Size, System.Drawing">
-    <value>277, 22</value>
-  </data>
-  <data name="VMSnapshotScheduleToolStripMenuItem.Text" xml:space="preserve">
-    <value>VM Snapshot Schedule Policies...</value>
-  </data>
-  <data name="exportResourceReportPoolToolStripMenuItem.Size" type="System.Drawing.Size, System.Drawing">
-    <value>277, 22</value>
-  </data>
-  <data name="wlbReportsToolStripMenuItem.Size" type="System.Drawing.Size, System.Drawing">
-    <value>277, 22</value>
-  </data>
-  <data name="wlbReportsToolStripMenuItem.Text" xml:space="preserve">
-    <value>View Wor&amp;kload Reports...</value>
-  </data>
-  <data name="wlbDisconnectToolStripMenuItem.Size" type="System.Drawing.Size, System.Drawing">
-    <value>277, 22</value>
-  </data>
-  <data name="wlbDisconnectToolStripMenuItem.Text" xml:space="preserve">
-    <value>Disconnect Workload &amp;Balancing Server</value>
-  </data>
-  <data name="conversionToolStripMenuItem.Size" type="System.Drawing.Size, System.Drawing">
-    <value>277, 22</value>
-  </data>
-  <data name="conversionToolStripMenuItem.Text" xml:space="preserve">
-    <value>Conv&amp;ersion Manager...</value>
-  </data>
-  <data name="toolStripSeparator9.Size" type="System.Drawing.Size, System.Drawing">
-    <value>274, 6</value>
-  </data>
-  <data name="changePoolPasswordToolStripMenuItem.Size" type="System.Drawing.Size, System.Drawing">
-    <value>277, 22</value>
-  </data>
-  <data name="changePoolPasswordToolStripMenuItem.Text" xml:space="preserve">
-    <value>Change Server Pass&amp;word...</value>
-  </data>
-  <data name="toolStripMenuItem1.Size" type="System.Drawing.Size, System.Drawing">
-    <value>274, 6</value>
-  </data>
-  <data name="deleteToolStripMenuItem.Size" type="System.Drawing.Size, System.Drawing">
-    <value>277, 22</value>
-  </data>
-  <data name="deleteToolStripMenuItem.Text" xml:space="preserve">
-    <value>Mak&amp;e into standalone server</value>
-  </data>
-  <data name="toolStripSeparator26.Size" type="System.Drawing.Size, System.Drawing">
-    <value>274, 6</value>
-  </data>
-  <data name="pluginItemsPlaceHolderToolStripMenuItem2.Size" type="System.Drawing.Size, System.Drawing">
-    <value>277, 22</value>
-  </data>
-  <data name="pluginItemsPlaceHolderToolStripMenuItem2.Text" xml:space="preserve">
-    <value>PluginItemsPlaceHolder</value>
-  </data>
-  <data name="PoolPropertiesToolStripMenuItem.Size" type="System.Drawing.Size, System.Drawing">
-    <value>277, 22</value>
-  </data>
-  <data name="PoolPropertiesToolStripMenuItem.Text" xml:space="preserve">
-    <value>P&amp;roperties</value>
-  </data>
-  <data name="poolToolStripMenuItem.Size" type="System.Drawing.Size, System.Drawing">
-    <value>40, 20</value>
-  </data>
-  <data name="poolToolStripMenuItem.Text" xml:space="preserve">
-    <value>&amp;Pool</value>
-  </data>
-  <data name="AddHostToolStripMenuItem.Size" type="System.Drawing.Size, System.Drawing">
-    <value>216, 22</value>
-  </data>
-  <data name="AddHostToolStripMenuItem.Text" xml:space="preserve">
-    <value>&amp;Add...</value>
-  </data>
-  <data name="toolStripMenuItem11.Size" type="System.Drawing.Size, System.Drawing">
-    <value>213, 6</value>
-  </data>
-  <data name="RebootHostToolStripMenuItem.Size" type="System.Drawing.Size, System.Drawing">
-    <value>216, 22</value>
-  </data>
-  <data name="RebootHostToolStripMenuItem.Text" xml:space="preserve">
-    <value>Reb&amp;oot</value>
-  </data>
-  <data name="powerOnToolStripMenuItem.Image" type="System.Drawing.Bitmap, System.Drawing" mimetype="application/x-microsoft.net.object.bytearray.base64">
-    <value>
-        iVBORw0KGgoAAAANSUhEUgAAABAAAAAQCAYAAAAf8/9hAAAABGdBTUEAALGPC/xhBQAAACBjSFJNAAB6
-        JgAAgIQAAPoAAACA6AAAdTAAAOpgAAA6mAAAF3CculE8AAAACXBIWXMAAAryAAAK8gE9UvcRAAADNElE
-        QVQ4T22TbUyTVxiG338F4Y9iC7N+xMVPOucoCM75uZnMsLmQKdAAdkpFVkaFyloQoauhY1K2Dg3WrRpI
-        hghKMzHUFcLKFIMKY+mfbS66zC6Z8ccS14rxK4bL876LCV324z7JyTn38+Q893UkIE7Dw8PqwcFBRyAQ
-        uNrf3//M7/c/6+npudrV1eXo6OhQ//d+3EaYbd8NXcQ34uXTUQc1V8x8dNnEgWAFjf46vL7jtLe322Z6
-        Zpq9faGzuMYOYRuzUPp9IVWj+zBfMpIb2MyO4Nvs7H+HxhP1uN1ub1wBYXafGTlN/bVqKi7vYedgLtsv
-        vsWDp1NMCWWfW4HuzELW9qWzzr8aS5sZp9PpVgoIszYwNED9mJW9I8WU/VDCb/d+IV8UmXp6X9Gm83rC
-        f0+y5uxKVnYu4I3ODOyNNux2u1YSA3MdC3mwjJpE1ze5ce9npeuW81nc+ONXRendWmJPYvx49zppbUnk
-        nFxFfnMeVqvVJYlph2tDVbwv3tgwVkMsFuPj0QqWnU4VpijRx1E0JxIxDRQpZx/0FbK4RcNm9+tUVlaG
-        JRHVk9KQgY3fZuCdOMrvkVss7dIwvzNZMctStyWgaU3i1u2bHAk2kepIJufIa5SXl0clkXO0JJhH1rnl
-        tE94+PNOhHkdyWi+SkR9LAH1FwnM/UwUaJpF5K8IrcFm1LYksptexWQyTUkCknDJhR3oe5eIyHYzPT1N
-        2dAupevc1gRSmoWcKky9xcpZ6TfFLLSrWV+fjdFoDEuCMNf+ng+VeF76Opmf7k4QfRTFPFBKSpOKOQ4V
-        Zb1Gog//YTIyToolkUyHjm2VWykqKnJJAk/tUV8bG7ozWe7TovetYPLOhNJtpiZvj7O6YRkvV88jq24V
-        hSUFFBQUaBWQBJ7uA8erlHjSv1yExjmL3d0GPCE3nuEWjKcMzDEnstQ6H31tOttNubL5X5DkRZaMZ3WL
-        hU2eHLI+f4XFDWnMrlIxu0LFoupU9Ad1rK3J4L0978rmeJRfSOBpq2uoJd+RxxbHOjI/0ZF5SMf6mmy2
-        mbdiKDbI5v//TC8k8EwThB0WkIyLnOWo5GmPi4EdFua0+PtIzwEYbYFwNZCLygAAAABJRU5ErkJggg==
-</value>
-  </data>
-  <data name="powerOnToolStripMenuItem.Size" type="System.Drawing.Size, System.Drawing">
-    <value>216, 22</value>
-  </data>
-  <data name="powerOnToolStripMenuItem.Text" xml:space="preserve">
-    <value>Power O&amp;n</value>
-  </data>
-  <data name="powerOnToolStripMenuItem.ToolTipText" xml:space="preserve">
-    <value>Power On</value>
-  </data>
-  <data name="ShutdownHostToolStripMenuItem.Image" type="System.Drawing.Bitmap, System.Drawing" mimetype="application/x-microsoft.net.object.bytearray.base64">
-    <value>
-        iVBORw0KGgoAAAANSUhEUgAAABAAAAAQCAYAAAAf8/9hAAAABGdBTUEAALGPC/xhBQAAACBjSFJNAAB6
-        JgAAgIQAAPoAAACA6AAAdTAAAOpgAAA6mAAAF3CculE8AAAACXBIWXMAAAryAAAK8gE9UvcRAAAC9UlE
-        QVQ4T21TW0iTYRj+Rb1VxFOyC9OLpMQLTUTQCzURNBQJnTp0IFMmOgkvpiIkC8VwTBSdYmRSWpkySDyU
-        aRZRzFM60zlP83RjV+GmIR2WT8//h+Cii+c/vO/zfO/3ve/zCQDcMDU1FTgxMVE/NjZmHh4edplMJtfA
-        wIC5v7+/vre3N/BfvtsPxdrJ8XEsdHTAVleHPZUKO0VFsJSW4o1Wi57OThiNRu1FzUVx14fnz2GvqcF+
-        WRns2dnYKy7GTkEBbPHx2ExKwlJaGh7V1kKv13e5LUCx3tzXh4OKCuwWFmLjxg2sJybi98kJXMfHWLl8
-        GctBQVgJD8dqRAR61GrodDq9tADFsqnRUexWVsKekwO7XI5TqxWbqamS2OV0whoZiW/z81gOC8NMYCDe
-        X7sGHY9UXV0tE9iwxgWDAXs863pCAk5XVyWhNSoKBzYbDtbWsOzvD5fDAafZjElPT0xfuYLuzExUVVU1
-        Cuy2Za28HBvJydi9fRtOVrSzaUu+vvh1dCThI09qyc2VcuZbt2Birj82FhqNxiJwVD+2GLRyW9stLTjY
-        3saSjw8+sZIo/km85gKj/N/f2sKsTofH3t54Qr5arXYInLNjPSMDK6Gh2NHr8WV/Hwski1WniZfEC2KI
-        sUPmZhoa0O3lhYdXr0KlUp0INIllMSsLn2Uy7CgUODs7gy0vD5MUjREm4hnxjjEx94rvTh6hNToaSqXS
-        ItBhjZMlJdJ4zKzimJ2Vtr3Ipg5R2CeKufB3xr4wZyCnm02sY88UCkWjQHvKetvaMMtRvQsIwFuO6iuJ
-        YrWLOGSsm7kWclq5fSXHLZfLZZKRaE/9I41GGs9ISAiesspbemKpqQkLxAi/7zFmCA5GGznl6emi+K+R
-        xIcI0Z7tdOJgTAwGSXrg54dWDw80EwZ+tzPWTG+U3bwpit2tfA7aU3uHd8HAphrj4nCfIiPRdP06tCkp
-        KMzPF8X/v0znoD0v0WF3aZI5zlkcldjtOTbsLsWX3PkQ/gBnKYXwkaiA6wAAAABJRU5ErkJggg==
-</value>
-  </data>
-  <data name="ShutdownHostToolStripMenuItem.Size" type="System.Drawing.Size, System.Drawing">
-    <value>216, 22</value>
-  </data>
-  <data name="ShutdownHostToolStripMenuItem.Text" xml:space="preserve">
-    <value>S&amp;hut Down</value>
-  </data>
-  <data name="restartToolstackToolStripMenuItem.Size" type="System.Drawing.Size, System.Drawing">
-    <value>216, 22</value>
-  </data>
-  <data name="restartToolstackToolStripMenuItem.Text" xml:space="preserve">
-    <value>Restart Toolstac&amp;k</value>
-  </data>
-  <data name="toolStripSeparator1.Size" type="System.Drawing.Size, System.Drawing">
-    <value>213, 6</value>
-  </data>
-  <data name="ReconnectToolStripMenuItem1.Size" type="System.Drawing.Size, System.Drawing">
-    <value>155, 22</value>
-  </data>
-  <data name="ReconnectToolStripMenuItem1.Text" xml:space="preserve">
-    <value>&amp;Connect</value>
-  </data>
-  <data name="DisconnectToolStripMenuItem.Size" type="System.Drawing.Size, System.Drawing">
-    <value>155, 22</value>
-  </data>
-  <data name="DisconnectToolStripMenuItem.Text" xml:space="preserve">
-    <value>Dis&amp;connect</value>
-  </data>
-  <data name="reconnectAsToolStripMenuItem.Size" type="System.Drawing.Size, System.Drawing">
-    <value>155, 22</value>
-  </data>
-  <data name="reconnectAsToolStripMenuItem.Text" xml:space="preserve">
-    <value>R&amp;econnect As...</value>
-  </data>
-  <data name="toolStripSeparator4.Size" type="System.Drawing.Size, System.Drawing">
-    <value>152, 6</value>
-  </data>
-  <data name="connectAllToolStripMenuItem.Size" type="System.Drawing.Size, System.Drawing">
-    <value>155, 22</value>
-  </data>
-  <data name="connectAllToolStripMenuItem.Text" xml:space="preserve">
-    <value>C&amp;onnect All</value>
-  </data>
-  <data name="disconnectAllToolStripMenuItem.Size" type="System.Drawing.Size, System.Drawing">
-    <value>155, 22</value>
-  </data>
-  <data name="disconnectAllToolStripMenuItem.Text" xml:space="preserve">
-    <value>Di&amp;sconnect All</value>
-  </data>
-  <data name="connectDisconnectToolStripMenuItem.Size" type="System.Drawing.Size, System.Drawing">
-    <value>216, 22</value>
-  </data>
-  <data name="connectDisconnectToolStripMenuItem.Text" xml:space="preserve">
-    <value>&amp;Connect/Disconnect</value>
-  </data>
-  <data name="addServerToPoolMenuItem.Size" type="System.Drawing.Size, System.Drawing">
-    <value>216, 22</value>
-  </data>
-  <data name="addServerToPoolMenuItem.Text" xml:space="preserve">
-    <value>Add to &amp;Pool</value>
-  </data>
-  <data name="menuItemRemoveFromPool.Size" type="System.Drawing.Size, System.Drawing">
-    <value>216, 22</value>
-  </data>
-  <data name="menuItemRemoveFromPool.Text" xml:space="preserve">
-    <value>Remove From &amp;Pool</value>
-  </data>
-  <data name="toolStripSeparator3.Size" type="System.Drawing.Size, System.Drawing">
-    <value>213, 6</value>
-  </data>
-  <data name="backupToolStripMenuItem.Size" type="System.Drawing.Size, System.Drawing">
-    <value>216, 22</value>
-  </data>
-  <data name="backupToolStripMenuItem.Text" xml:space="preserve">
-    <value>&amp;Back Up...</value>
-  </data>
-  <data name="restoreFromBackupToolStripMenuItem.Size" type="System.Drawing.Size, System.Drawing">
-    <value>216, 22</value>
-  </data>
-  <data name="restoreFromBackupToolStripMenuItem.Text" xml:space="preserve">
-    <value>Restore From Back&amp;up...</value>
-  </data>
-  <data name="toolStripSeparator23.Size" type="System.Drawing.Size, System.Drawing">
-    <value>213, 6</value>
-  </data>
-  <data name="maintenanceModeToolStripMenuItem1.Size" type="System.Drawing.Size, System.Drawing">
-    <value>216, 22</value>
-  </data>
-  <data name="maintenanceModeToolStripMenuItem1.Text" xml:space="preserve">
-    <value>Enter &amp;Maintenance Mode</value>
-  </data>
-  <data name="maintenanceModeToolStripMenuItem1.ToolTipText" xml:space="preserve">
-    <value>Testing</value>
-  </data>
-  <data name="controlDomainMemoryToolStripMenuItem.Size" type="System.Drawing.Size, System.Drawing">
-    <value>216, 22</value>
-  </data>
-  <data name="controlDomainMemoryToolStripMenuItem.Text" xml:space="preserve">
-    <value>Control &amp;Domain Memory...</value>
-  </data>
-  <data name="RemoveCrashdumpsToolStripMenuItem.Size" type="System.Drawing.Size, System.Drawing">
-    <value>216, 22</value>
-  </data>
-  <data name="RemoveCrashdumpsToolStripMenuItem.Text" xml:space="preserve">
-    <value>Remove Crash Dump &amp;Files</value>
-  </data>
-  <data name="ChangeRootPasswordToolStripMenuItem.Size" type="System.Drawing.Size, System.Drawing">
-    <value>161, 22</value>
-  </data>
-  <data name="ChangeRootPasswordToolStripMenuItem.Text" xml:space="preserve">
-    <value>&amp;Change...</value>
-  </data>
-  <data name="forgetSavedPasswordToolStripMenuItem.Size" type="System.Drawing.Size, System.Drawing">
-    <value>161, 22</value>
-  </data>
-  <data name="forgetSavedPasswordToolStripMenuItem.Text" xml:space="preserve">
-    <value>&amp;Forget Password</value>
-  </data>
-  <data name="HostPasswordToolStripMenuItem.Size" type="System.Drawing.Size, System.Drawing">
-    <value>216, 22</value>
-  </data>
-  <data name="HostPasswordToolStripMenuItem.Text" xml:space="preserve">
-    <value>Pass&amp;word</value>
-  </data>
-  <data name="toolStripSeparator25.Size" type="System.Drawing.Size, System.Drawing">
-    <value>213, 6</value>
-  </data>
-  <data name="destroyServerToolStripMenuItem.Size" type="System.Drawing.Size, System.Drawing">
-    <value>216, 22</value>
-  </data>
-  <data name="destroyServerToolStripMenuItem.Text" xml:space="preserve">
-    <value>D&amp;estroy</value>
-  </data>
-  <data name="removeHostToolStripMenuItem.Size" type="System.Drawing.Size, System.Drawing">
-    <value>216, 22</value>
-  </data>
-  <data name="removeHostToolStripMenuItem.Text" xml:space="preserve">
-    <value>Remo&amp;ve from [XenCenter]</value>
-  </data>
-  <data name="toolStripSeparator15.Size" type="System.Drawing.Size, System.Drawing">
-    <value>213, 6</value>
-  </data>
-  <data name="pluginItemsPlaceHolderToolStripMenuItem3.Size" type="System.Drawing.Size, System.Drawing">
-    <value>216, 22</value>
-  </data>
-  <data name="pluginItemsPlaceHolderToolStripMenuItem3.Text" xml:space="preserve">
-    <value>PluginItemsPlaceHolder</value>
-  </data>
-  <data name="ServerPropertiesToolStripMenuItem.Size" type="System.Drawing.Size, System.Drawing">
-    <value>216, 22</value>
-  </data>
-  <data name="ServerPropertiesToolStripMenuItem.Text" xml:space="preserve">
-    <value>P&amp;roperties</value>
-  </data>
-  <data name="HostMenuItem.Size" type="System.Drawing.Size, System.Drawing">
-    <value>50, 20</value>
-  </data>
-  <data name="HostMenuItem.Text" xml:space="preserve">
-    <value>&amp;Server</value>
-  </data>
-  <data name="NewVmToolStripMenuItem.Size" type="System.Drawing.Size, System.Drawing">
-    <value>243, 22</value>
-  </data>
-  <data name="NewVmToolStripMenuItem.Text" xml:space="preserve">
-    <value>&amp;New VM...</value>
-  </data>
-  <data name="startShutdownToolStripMenuItem.Size" type="System.Drawing.Size, System.Drawing">
-    <value>243, 22</value>
-  </data>
-  <data name="startShutdownToolStripMenuItem.Text" xml:space="preserve">
-    <value>&amp;Start/Shut down</value>
-  </data>
-  <data name="resumeOnToolStripMenuItem.Size" type="System.Drawing.Size, System.Drawing">
-    <value>243, 22</value>
-  </data>
-  <data name="resumeOnToolStripMenuItem.Text" xml:space="preserve">
-    <value>Res&amp;ume on Server</value>
-  </data>
-  <data name="relocateToolStripMenuItem.Size" type="System.Drawing.Size, System.Drawing">
-    <value>243, 22</value>
-  </data>
-  <data name="relocateToolStripMenuItem.Text" xml:space="preserve">
-    <value>M&amp;igrate to Server</value>
-  </data>
-  <data name="startOnHostToolStripMenuItem.Size" type="System.Drawing.Size, System.Drawing">
-    <value>243, 22</value>
-  </data>
-  <data name="startOnHostToolStripMenuItem.Text" xml:space="preserve">
-    <value>Start &amp;on Server</value>
-  </data>
-  <data name="toolStripSeparator20.Size" type="System.Drawing.Size, System.Drawing">
-    <value>240, 6</value>
-  </data>
-  <data name="assignSnapshotScheduleToolStripMenuItem.Size" type="System.Drawing.Size, System.Drawing">
-    <value>243, 22</value>
-  </data>
-  <data name="assignSnapshotScheduleToolStripMenuItem.Text" xml:space="preserve">
-    <value>Assign to Snaps&amp;hot Schedule...</value>
-  </data>
-  <data name="assignToVirtualApplianceToolStripMenuItem.Size" type="System.Drawing.Size, System.Drawing">
-    <value>243, 22</value>
-  </data>
-  <data name="assignToVirtualApplianceToolStripMenuItem.Text" xml:space="preserve">
-    <value>Assign to &amp;vApp</value>
-  </data>
-  <data name="toolStripMenuItem9.Size" type="System.Drawing.Size, System.Drawing">
-    <value>240, 6</value>
-  </data>
-  <data name="copyVMtoSharedStorageMenuItem.Size" type="System.Drawing.Size, System.Drawing">
-    <value>243, 22</value>
-  </data>
-  <data name="copyVMtoSharedStorageMenuItem.Text" xml:space="preserve">
-    <value>&amp;Copy VM</value>
-  </data>
-  <data name="MoveVMToolStripMenuItem.Size" type="System.Drawing.Size, System.Drawing">
-    <value>243, 22</value>
-  </data>
-  <data name="MoveVMToolStripMenuItem.Text" xml:space="preserve">
-    <value>&amp;Move VM</value>
-  </data>
-  <data name="snapshotToolStripMenuItem.Size" type="System.Drawing.Size, System.Drawing">
-    <value>243, 22</value>
-  </data>
-  <data name="snapshotToolStripMenuItem.Text" xml:space="preserve">
-    <value>Ta&amp;ke a Snapshot</value>
-  </data>
-  <data name="convertToTemplateToolStripMenuItem.Size" type="System.Drawing.Size, System.Drawing">
-    <value>243, 22</value>
-  </data>
-  <data name="convertToTemplateToolStripMenuItem.Text" xml:space="preserve">
-    <value>Convert to &amp;Template</value>
-  </data>
-  <data name="exportToolStripMenuItem.Size" type="System.Drawing.Size, System.Drawing">
-    <value>243, 22</value>
-  </data>
-  <data name="exportToolStripMenuItem.Text" xml:space="preserve">
-    <value>&amp;Export...</value>
-  </data>
-  <data name="disableCbtToolStripMenuItem.Size" type="System.Drawing.Size, System.Drawing">
-    <value>243, 22</value>
-  </data>
-  <data name="disableCbtToolStripMenuItem.Text" xml:space="preserve">
-    <value>D&amp;isable Changed Block Tracking</value>
-  </data>
-  <data name="enablePVSReadcachingToolStripMenuItem.Size" type="System.Drawing.Size, System.Drawing">
-    <value>243, 22</value>
-  </data>
-  <data name="disablePVSReadcachingToolStripMenuItem.Size" type="System.Drawing.Size, System.Drawing">
-    <value>243, 22</value>
-  </data>
-  <data name="toolStripMenuItem12.Size" type="System.Drawing.Size, System.Drawing">
-    <value>240, 6</value>
-  </data>
-  <data name="installToolsToolStripMenuItem.Size" type="System.Drawing.Size, System.Drawing">
-    <value>243, 22</value>
-  </data>
-  <data name="installToolsToolStripMenuItem.Text" xml:space="preserve">
-    <value>Inst&amp;all [Citrix VM Tools]</value>
-  </data>
-  <data name="sendCtrlAltDelToolStripMenuItem.Size" type="System.Drawing.Size, System.Drawing">
-    <value>243, 22</value>
-  </data>
-  <data name="sendCtrlAltDelToolStripMenuItem.Text" xml:space="preserve">
-    <value>Send Ctrl+&amp;Alt+Del</value>
-  </data>
-  <data name="toolStripSeparator5.Size" type="System.Drawing.Size, System.Drawing">
-    <value>240, 6</value>
-  </data>
-  <data name="uninstallToolStripMenuItem.Size" type="System.Drawing.Size, System.Drawing">
-    <value>243, 22</value>
-  </data>
-  <data name="uninstallToolStripMenuItem.Text" xml:space="preserve">
-    <value>&amp;Delete VM</value>
-  </data>
-  <data name="toolStripSeparator10.Size" type="System.Drawing.Size, System.Drawing">
-    <value>240, 6</value>
-  </data>
-  <data name="pluginItemsPlaceHolderToolStripMenuItem4.Size" type="System.Drawing.Size, System.Drawing">
-    <value>243, 22</value>
-  </data>
-  <data name="pluginItemsPlaceHolderToolStripMenuItem4.Text" xml:space="preserve">
-    <value>PluginItemsPlaceHolder</value>
-  </data>
-  <data name="VMPropertiesToolStripMenuItem.Size" type="System.Drawing.Size, System.Drawing">
-    <value>243, 22</value>
-  </data>
-  <data name="VMPropertiesToolStripMenuItem.Text" xml:space="preserve">
-    <value>P&amp;roperties</value>
-  </data>
-  <data name="VMToolStripMenuItem.Size" type="System.Drawing.Size, System.Drawing">
-    <value>35, 20</value>
-  </data>
-  <data name="VMToolStripMenuItem.Text" xml:space="preserve">
-    <value>V&amp;M</value>
-  </data>
-  <data name="toolStripMenuItem8.Size" type="System.Drawing.Size, System.Drawing">
-    <value>186, 6</value>
-  </data>
-  <data name="AddStorageToolStripMenuItem.Size" type="System.Drawing.Size, System.Drawing">
-    <value>186, 22</value>
-  </data>
-  <data name="AddStorageToolStripMenuItem.Text" xml:space="preserve">
-    <value>&amp;New Storage...</value>
-  </data>
-  <data name="toolStripSeparator22.Size" type="System.Drawing.Size, System.Drawing">
-    <value>183, 6</value>
-  </data>
-  <data name="RepairStorageToolStripMenuItem.Size" type="System.Drawing.Size, System.Drawing">
-    <value>186, 22</value>
-  </data>
-  <data name="RepairStorageToolStripMenuItem.Text" xml:space="preserve">
-    <value>Re&amp;pair...</value>
-  </data>
-  <data name="DefaultSRToolStripMenuItem.Size" type="System.Drawing.Size, System.Drawing">
-    <value>186, 22</value>
-  </data>
-  <data name="DefaultSRToolStripMenuItem.Text" xml:space="preserve">
-    <value>Set as Defaul&amp;t</value>
-  </data>
-  <data name="toolStripSeparator2.Size" type="System.Drawing.Size, System.Drawing">
-    <value>183, 6</value>
-  </data>
-  <data name="addVirtualDiskToolStripMenuItem.Size" type="System.Drawing.Size, System.Drawing">
-    <value>180, 22</value>
-  </data>
-  <data name="addVirtualDiskToolStripMenuItem.Text" xml:space="preserve">
-    <value>New &amp;Virtual Disk...</value>
-  </data>
-  <data name="attachVirtualDiskToolStripMenuItem.Size" type="System.Drawing.Size, System.Drawing">
-    <value>180, 22</value>
-  </data>
-  <data name="attachVirtualDiskToolStripMenuItem.Text" xml:space="preserve">
-    <value>&amp;Attach Virtual Disk...</value>
-  </data>
-  <data name="virtualDisksToolStripMenuItem.Size" type="System.Drawing.Size, System.Drawing">
-    <value>186, 22</value>
-  </data>
-  <data name="virtualDisksToolStripMenuItem.Text" xml:space="preserve">
-    <value>&amp;Virtual Disks</value>
-  </data>
-  <data name="reclaimFreedSpacetripMenuItem.Size" type="System.Drawing.Size, System.Drawing">
-    <value>186, 22</value>
-  </data>
-  <data name="reclaimFreedSpacetripMenuItem.Text" xml:space="preserve">
-    <value>Re&amp;claim freed space</value>
-  </data>
-  <data name="toolStripSeparator19.Size" type="System.Drawing.Size, System.Drawing">
-    <value>183, 6</value>
-  </data>
-  <data name="DetachStorageToolStripMenuItem.Size" type="System.Drawing.Size, System.Drawing">
-    <value>186, 22</value>
-  </data>
-  <data name="DetachStorageToolStripMenuItem.Text" xml:space="preserve">
-    <value>&amp;Detach</value>
-  </data>
-  <data name="ReattachStorageRepositoryToolStripMenuItem.Size" type="System.Drawing.Size, System.Drawing">
-    <value>186, 22</value>
-  </data>
-  <data name="ReattachStorageRepositoryToolStripMenuItem.Text" xml:space="preserve">
-    <value>R&amp;eattach...</value>
-  </data>
-  <data name="ForgetStorageRepositoryToolStripMenuItem.Size" type="System.Drawing.Size, System.Drawing">
-    <value>186, 22</value>
-  </data>
-  <data name="ForgetStorageRepositoryToolStripMenuItem.Text" xml:space="preserve">
-    <value>&amp;Forget</value>
-  </data>
-  <data name="DestroyStorageRepositoryToolStripMenuItem.Size" type="System.Drawing.Size, System.Drawing">
-    <value>186, 22</value>
-  </data>
-  <data name="DestroyStorageRepositoryToolStripMenuItem.Text" xml:space="preserve">
-    <value>Destr&amp;oy</value>
-  </data>
-  <data name="toolStripSeparator18.Size" type="System.Drawing.Size, System.Drawing">
-    <value>183, 6</value>
-  </data>
-  <data name="pluginItemsPlaceHolderToolStripMenuItem5.Size" type="System.Drawing.Size, System.Drawing">
-    <value>186, 22</value>
-  </data>
-  <data name="pluginItemsPlaceHolderToolStripMenuItem5.Text" xml:space="preserve">
-    <value>PluginItemsPlaceHolder</value>
-  </data>
-  <data name="SRPropertiesToolStripMenuItem.Size" type="System.Drawing.Size, System.Drawing">
-    <value>186, 22</value>
-  </data>
-  <data name="SRPropertiesToolStripMenuItem.Text" xml:space="preserve">
-    <value>P&amp;roperties</value>
-  </data>
-  <data name="StorageToolStripMenuItem.Size" type="System.Drawing.Size, System.Drawing">
-    <value>56, 20</value>
-  </data>
-  <data name="StorageToolStripMenuItem.Text" xml:space="preserve">
-    <value>St&amp;orage</value>
-  </data>
-  <data name="newVMFromTemplateToolStripMenuItem.Size" type="System.Drawing.Size, System.Drawing">
-    <value>165, 22</value>
-  </data>
-  <data name="newVMFromTemplateToolStripMenuItem.Text" xml:space="preserve">
-    <value>&amp;New VM wizard...</value>
-  </data>
-  <data name="InstantVmToolStripMenuItem.Size" type="System.Drawing.Size, System.Drawing">
-    <value>165, 22</value>
-  </data>
-  <data name="InstantVmToolStripMenuItem.Text" xml:space="preserve">
-    <value>&amp;Quick Create</value>
-  </data>
-  <data name="CreateVmFromTemplateToolStripMenuItem.Size" type="System.Drawing.Size, System.Drawing">
-    <value>211, 22</value>
-  </data>
-  <data name="CreateVmFromTemplateToolStripMenuItem.Text" xml:space="preserve">
-    <value>Create &amp;VM From Selection</value>
-  </data>
-  <data name="CreateVmFromTemplateToolStripMenuItem.TextAlign" type="System.Drawing.ContentAlignment, System.Drawing">
-    <value>MiddleRight</value>
-  </data>
-  <data name="toolStripSeparator29.Size" type="System.Drawing.Size, System.Drawing">
-    <value>208, 6</value>
-  </data>
-  <data name="exportTemplateToolStripMenuItem.Size" type="System.Drawing.Size, System.Drawing">
-    <value>211, 22</value>
-  </data>
-  <data name="exportTemplateToolStripMenuItem.Text" xml:space="preserve">
-    <value>&amp;Export to File...</value>
-  </data>
-  <data name="duplicateTemplateToolStripMenuItem.Size" type="System.Drawing.Size, System.Drawing">
-    <value>211, 22</value>
-  </data>
-  <data name="duplicateTemplateToolStripMenuItem.Text" xml:space="preserve">
-    <value>&amp;Copy...</value>
-  </data>
-  <data name="toolStripSeparator16.Size" type="System.Drawing.Size, System.Drawing">
-    <value>208, 6</value>
-  </data>
-  <data name="uninstallTemplateToolStripMenuItem.Size" type="System.Drawing.Size, System.Drawing">
-    <value>211, 22</value>
-  </data>
-  <data name="uninstallTemplateToolStripMenuItem.Text" xml:space="preserve">
-    <value>&amp;Delete Template</value>
-  </data>
-  <data name="toolStripSeparator28.Size" type="System.Drawing.Size, System.Drawing">
-    <value>208, 6</value>
-  </data>
-  <data name="pluginItemsPlaceHolderToolStripMenuItem6.Size" type="System.Drawing.Size, System.Drawing">
-    <value>211, 22</value>
-  </data>
-  <data name="pluginItemsPlaceHolderToolStripMenuItem6.Text" xml:space="preserve">
-    <value>PluginItemsPlaceHolder</value>
-  </data>
-  <data name="templatePropertiesToolStripMenuItem.Size" type="System.Drawing.Size, System.Drawing">
-    <value>211, 22</value>
-  </data>
-  <data name="templatePropertiesToolStripMenuItem.Text" xml:space="preserve">
-    <value>P&amp;roperties</value>
-  </data>
-  <data name="templatesToolStripMenuItem.Size" type="System.Drawing.Size, System.Drawing">
-    <value>68, 20</value>
-  </data>
-  <data name="templatesToolStripMenuItem.Text" xml:space="preserve">
-    <value>&amp;Templates</value>
-  </data>
-  <data name="bugToolToolStripMenuItem.Size" type="System.Drawing.Size, System.Drawing">
-    <value>195, 22</value>
-  </data>
-  <data name="bugToolToolStripMenuItem.Text" xml:space="preserve">
-    <value>Server &amp;Status Report...</value>
-  </data>
-  <data name="healthCheckToolStripMenuItem1.Size" type="System.Drawing.Size, System.Drawing">
-    <value>195, 22</value>
-  </data>
-  <data name="healthCheckToolStripMenuItem1.Text" xml:space="preserve">
-    <value>&amp;Health Check...</value>
-  </data>
-  <data name="toolStripSeparator14.Size" type="System.Drawing.Size, System.Drawing">
-    <value>192, 6</value>
-  </data>
-  <data name="LicenseManagerMenuItem.Size" type="System.Drawing.Size, System.Drawing">
-    <value>195, 22</value>
-  </data>
-  <data name="LicenseManagerMenuItem.Text" xml:space="preserve">
-    <value>&amp;License Manager...</value>
-  </data>
-  <data name="toolStripSeparator13.Size" type="System.Drawing.Size, System.Drawing">
-    <value>192, 6</value>
-  </data>
-  <data name="installNewUpdateToolStripMenuItem.Size" type="System.Drawing.Size, System.Drawing">
-    <value>195, 22</value>
-  </data>
-  <data name="installNewUpdateToolStripMenuItem.Text" xml:space="preserve">
-    <value>Install &amp;Update...</value>
-  </data>
-  <data name="rollingUpgradeToolStripMenuItem.Size" type="System.Drawing.Size, System.Drawing">
-    <value>195, 22</value>
-  </data>
-  <data name="rollingUpgradeToolStripMenuItem.Text" xml:space="preserve">
-    <value>&amp;Rolling Pool Upgrade...</value>
-  </data>
-  <data name="toolStripSeparator6.Size" type="System.Drawing.Size, System.Drawing">
-    <value>192, 6</value>
-  </data>
-  <data name="pluginItemsPlaceHolderToolStripMenuItem7.Size" type="System.Drawing.Size, System.Drawing">
-    <value>195, 22</value>
-  </data>
-  <data name="pluginItemsPlaceHolderToolStripMenuItem7.Text" xml:space="preserve">
-    <value>PluginItemsPlaceHolder</value>
-  </data>
-  <data name="preferencesToolStripMenuItem.Size" type="System.Drawing.Size, System.Drawing">
-    <value>195, 22</value>
-  </data>
-  <data name="preferencesToolStripMenuItem.Text" xml:space="preserve">
-    <value>&amp;Options...</value>
-  </data>
-  <data name="toolsToolStripMenuItem.Size" type="System.Drawing.Size, System.Drawing">
-    <value>45, 20</value>
-  </data>
-  <data name="toolsToolStripMenuItem.Text" xml:space="preserve">
-    <value>Too&amp;ls</value>
-  </data>
-  <data name="pluginItemsPlaceHolderToolStripMenuItem9.Size" type="System.Drawing.Size, System.Drawing">
-    <value>186, 22</value>
-  </data>
-  <data name="pluginItemsPlaceHolderToolStripMenuItem9.Text" xml:space="preserve">
-    <value>PluginItemsPlaceHolder</value>
-  </data>
-  <data name="windowToolStripMenuItem.Size" type="System.Drawing.Size, System.Drawing">
-    <value>58, 20</value>
-  </data>
-  <data name="windowToolStripMenuItem.Text" xml:space="preserve">
-    <value>&amp;Window</value>
-  </data>
-  <data name="windowToolStripMenuItem.Visible" type="System.Boolean, mscorlib">
-    <value>False</value>
-  </data>
-  <data name="helpTopicsToolStripMenuItem.Size" type="System.Drawing.Size, System.Drawing">
-    <value>228, 22</value>
-  </data>
-  <data name="helpTopicsToolStripMenuItem.Text" xml:space="preserve">
-    <value>Help &amp;Contents</value>
-  </data>
-  <data name="helpContextMenuItem.ShortcutKeyDisplayString" xml:space="preserve">
-    <value>F1</value>
-  </data>
-  <data name="helpContextMenuItem.Size" type="System.Drawing.Size, System.Drawing">
-    <value>228, 22</value>
-  </data>
-  <data name="helpContextMenuItem.Text" xml:space="preserve">
-    <value>Conte&amp;xt Help</value>
-  </data>
-  <data name="toolStripMenuItem15.Size" type="System.Drawing.Size, System.Drawing">
-    <value>225, 6</value>
-  </data>
-  <data name="viewApplicationLogToolStripMenuItem.Size" type="System.Drawing.Size, System.Drawing">
-    <value>228, 22</value>
-  </data>
-  <data name="viewApplicationLogToolStripMenuItem.Text" xml:space="preserve">
-    <value>View [XenCenter] &amp;Log Files</value>
-  </data>
-  <data name="toolStripMenuItem17.Size" type="System.Drawing.Size, System.Drawing">
-    <value>225, 6</value>
-  </data>
-  <data name="xenSourceOnTheWebToolStripMenuItem.Size" type="System.Drawing.Size, System.Drawing">
-    <value>228, 22</value>
-  </data>
-  <data name="xenSourceOnTheWebToolStripMenuItem.Text" xml:space="preserve">
-    <value>[XenServer product] on the &amp;Web</value>
-  </data>
-  <data name="xenCenterPluginsOnlineToolStripMenuItem.Size" type="System.Drawing.Size, System.Drawing">
-    <value>228, 22</value>
-  </data>
-  <data name="xenCenterPluginsOnlineToolStripMenuItem.Text" xml:space="preserve">
-    <value>[XenCenter] &amp;Plugins online</value>
-  </data>
-  <data name="toolStripSeparator7.Size" type="System.Drawing.Size, System.Drawing">
-    <value>225, 6</value>
-  </data>
-  <data name="pluginItemsPlaceHolderToolStripMenuItem8.Size" type="System.Drawing.Size, System.Drawing">
-    <value>228, 22</value>
-  </data>
-  <data name="pluginItemsPlaceHolderToolStripMenuItem8.Text" xml:space="preserve">
-    <value>PluginItemsPlaceHolder</value>
-  </data>
-  <data name="aboutXenSourceAdminToolStripMenuItem.Size" type="System.Drawing.Size, System.Drawing">
-    <value>228, 22</value>
-  </data>
-  <data name="aboutXenSourceAdminToolStripMenuItem.Text" xml:space="preserve">
-    <value>&amp;About [XenCenter]</value>
-  </data>
-  <data name="helpToolStripMenuItem.Size" type="System.Drawing.Size, System.Drawing">
-    <value>41, 20</value>
-  </data>
-  <data name="helpToolStripMenuItem.Text" xml:space="preserve">
-    <value>&amp;Help</value>
-  </data>
-  <metadata name="MainMenuBar.TrayLocation" type="System.Drawing.Point, System.Drawing, Version=4.0.0.0, Culture=neutral, PublicKeyToken=b03f5f7f11d50a3a">
-    <value>0, 0</value>
-  </metadata>
-  <data name="MainMenuBar.AutoSize" type="System.Boolean, mscorlib">
-    <value>False</value>
-  </data>
-  <data name="MainMenuBar.BackgroundImageLayout" type="System.Windows.Forms.ImageLayout, System.Windows.Forms">
-    <value>None</value>
-  </data>
-  <data name="MainMenuBar.Font" type="System.Drawing.Font, System.Drawing">
-    <value>Microsoft Sans Serif, 8.25pt</value>
-  </data>
-  <data name="MainMenuBar.Location" type="System.Drawing.Point, System.Drawing">
-    <value>0, 0</value>
-  </data>
-  <data name="MainMenuBar.Size" type="System.Drawing.Size, System.Drawing">
-    <value>1008, 24</value>
-  </data>
-  <data name="MainMenuBar.TabIndex" type="System.Int32, mscorlib">
-    <value>0</value>
-  </data>
-  <data name="MainMenuBar.Text" xml:space="preserve">
-    <value>MenuStrip</value>
-  </data>
-  <data name="&gt;&gt;MainMenuBar.Name" xml:space="preserve">
-    <value>MainMenuBar</value>
-  </data>
-  <data name="&gt;&gt;MainMenuBar.Type" xml:space="preserve">
-    <value>XenAdmin.Controls.MenuStripEx, XenCenterMain, Version=0.0.0.0, Culture=neutral, PublicKeyToken=null</value>
-  </data>
-  <data name="&gt;&gt;MainMenuBar.Parent" xml:space="preserve">
-    <value>MenuPanel</value>
-  </data>
-  <data name="&gt;&gt;MainMenuBar.ZOrder" xml:space="preserve">
-    <value>0</value>
-  </data>
-  <data name="securityGroupsToolStripMenuItem.Size" type="System.Drawing.Size, System.Drawing">
-    <value>32, 19</value>
-  </data>
-  <data name="MenuPanel.Dock" type="System.Windows.Forms.DockStyle, System.Windows.Forms">
-    <value>Top</value>
-  </data>
-  <data name="MenuPanel.Location" type="System.Drawing.Point, System.Drawing">
-    <value>0, 0</value>
-  </data>
-  <data name="MenuPanel.Margin" type="System.Windows.Forms.Padding, System.Windows.Forms">
-    <value>0, 0, 0, 0</value>
-  </data>
-  <data name="MenuPanel.Size" type="System.Drawing.Size, System.Drawing">
-    <value>1008, 24</value>
-  </data>
-  <data name="MenuPanel.TabIndex" type="System.Int32, mscorlib">
-    <value>1</value>
-  </data>
-  <data name="&gt;&gt;MenuPanel.Name" xml:space="preserve">
-    <value>MenuPanel</value>
-  </data>
-  <data name="&gt;&gt;MenuPanel.Type" xml:space="preserve">
-    <value>System.Windows.Forms.Panel, System.Windows.Forms, Version=4.0.0.0, Culture=neutral, PublicKeyToken=b77a5c561934e089</value>
-  </data>
-  <data name="&gt;&gt;MenuPanel.Parent" xml:space="preserve">
-    <value>$this</value>
-  </data>
-  <data name="&gt;&gt;MenuPanel.ZOrder" xml:space="preserve">
-    <value>3</value>
-  </data>
-  <metadata name="StatusStrip.TrayLocation" type="System.Drawing.Point, System.Drawing, Version=4.0.0.0, Culture=neutral, PublicKeyToken=b03f5f7f11d50a3a">
-    <value>0, 703</value>
-  </metadata>
-  <data name="StatusStrip.AutoSize" type="System.Boolean, mscorlib">
-    <value>False</value>
-  </data>
-  <data name="statusLabel.ImageAlign" type="System.Drawing.ContentAlignment, System.Drawing">
-    <value>MiddleLeft</value>
-  </data>
-  <data name="statusLabel.ImageScaling" type="System.Windows.Forms.ToolStripItemImageScaling, System.Windows.Forms">
-    <value>None</value>
-  </data>
-  <data name="statusLabel.Size" type="System.Drawing.Size, System.Drawing">
-    <value>883, 22</value>
-  </data>
-  <data name="statusLabel.TextAlign" type="System.Drawing.ContentAlignment, System.Drawing">
-    <value>MiddleLeft</value>
-  </data>
-  <data name="statusProgressBar.AutoSize" type="System.Boolean, mscorlib">
-    <value>False</value>
-  </data>
-  <data name="statusProgressBar.Size" type="System.Drawing.Size, System.Drawing">
-    <value>100, 17</value>
-  </data>
-  <data name="StatusStrip.Location" type="System.Drawing.Point, System.Drawing">
-    <value>0, 703</value>
-  </data>
-  <data name="StatusStrip.Size" type="System.Drawing.Size, System.Drawing">
-    <value>1008, 27</value>
-  </data>
-  <data name="StatusStrip.TabIndex" type="System.Int32, mscorlib">
-    <value>3</value>
-  </data>
-  <data name="StatusStrip.Text" xml:space="preserve">
-    <value>statusStrip1</value>
-  </data>
-  <data name="&gt;&gt;StatusStrip.Name" xml:space="preserve">
-    <value>StatusStrip</value>
-  </data>
-  <data name="&gt;&gt;StatusStrip.Type" xml:space="preserve">
-    <value>System.Windows.Forms.StatusStrip, System.Windows.Forms, Version=4.0.0.0, Culture=neutral, PublicKeyToken=b77a5c561934e089</value>
-  </data>
-  <data name="&gt;&gt;StatusStrip.Parent" xml:space="preserve">
-    <value>$this</value>
-  </data>
-  <data name="&gt;&gt;StatusStrip.ZOrder" xml:space="preserve">
-    <value>4</value>
-  </data>
-  <metadata name="$this.Localizable" type="System.Boolean, mscorlib, Version=4.0.0.0, Culture=neutral, PublicKeyToken=b77a5c561934e089">
-    <value>True</value>
-  </metadata>
-  <metadata name="$this.TrayHeight" type="System.Int32, mscorlib, Version=4.0.0.0, Culture=neutral, PublicKeyToken=b77a5c561934e089">
-    <value>32</value>
-  </metadata>
-  <data name="$this.AutoScaleDimensions" type="System.Drawing.SizeF, System.Drawing">
-    <value>96, 96</value>
-  </data>
-  <data name="$this.ClientSize" type="System.Drawing.Size, System.Drawing">
-    <value>1008, 730</value>
-  </data>
-  <data name="$this.MinimumSize" type="System.Drawing.Size, System.Drawing">
-    <value>1024, 768</value>
-  </data>
-  <data name="$this.RightToLeft" type="System.Windows.Forms.RightToLeft, System.Windows.Forms">
-    <value>No</value>
-  </data>
-  <data name="$this.Text" xml:space="preserve">
-    <value>[XenCenter]</value>
-  </data>
-  <data name="&gt;&gt;backButton.Name" xml:space="preserve">
-    <value>backButton</value>
-  </data>
-  <data name="&gt;&gt;backButton.Type" xml:space="preserve">
-    <value>System.Windows.Forms.ToolStripSplitButton, System.Windows.Forms, Version=4.0.0.0, Culture=neutral, PublicKeyToken=b77a5c561934e089</value>
-  </data>
-  <data name="&gt;&gt;forwardButton.Name" xml:space="preserve">
-    <value>forwardButton</value>
-  </data>
-  <data name="&gt;&gt;forwardButton.Type" xml:space="preserve">
-    <value>System.Windows.Forms.ToolStripSplitButton, System.Windows.Forms, Version=4.0.0.0, Culture=neutral, PublicKeyToken=b77a5c561934e089</value>
-  </data>
-  <data name="&gt;&gt;toolStripSeparator17.Name" xml:space="preserve">
-    <value>toolStripSeparator17</value>
-  </data>
-  <data name="&gt;&gt;toolStripSeparator17.Type" xml:space="preserve">
-    <value>System.Windows.Forms.ToolStripSeparator, System.Windows.Forms, Version=4.0.0.0, Culture=neutral, PublicKeyToken=b77a5c561934e089</value>
-  </data>
-  <data name="&gt;&gt;AddServerToolbarButton.Name" xml:space="preserve">
-    <value>AddServerToolbarButton</value>
-  </data>
-  <data name="&gt;&gt;AddServerToolbarButton.Type" xml:space="preserve">
-    <value>XenAdmin.Commands.CommandToolStripButton, XenCenterMain, Version=0.0.0.0, Culture=neutral, PublicKeyToken=null</value>
-  </data>
-  <data name="&gt;&gt;toolStripSeparator11.Name" xml:space="preserve">
-    <value>toolStripSeparator11</value>
-  </data>
-  <data name="&gt;&gt;toolStripSeparator11.Type" xml:space="preserve">
-    <value>System.Windows.Forms.ToolStripSeparator, System.Windows.Forms, Version=4.0.0.0, Culture=neutral, PublicKeyToken=b77a5c561934e089</value>
-  </data>
-  <data name="&gt;&gt;AddPoolToolbarButton.Name" xml:space="preserve">
-    <value>AddPoolToolbarButton</value>
-  </data>
-  <data name="&gt;&gt;AddPoolToolbarButton.Type" xml:space="preserve">
-    <value>XenAdmin.Commands.CommandToolStripButton, XenCenterMain, Version=0.0.0.0, Culture=neutral, PublicKeyToken=null</value>
-  </data>
-  <data name="&gt;&gt;newStorageToolbarButton.Name" xml:space="preserve">
-    <value>newStorageToolbarButton</value>
-  </data>
-  <data name="&gt;&gt;newStorageToolbarButton.Type" xml:space="preserve">
-    <value>XenAdmin.Commands.CommandToolStripButton, XenCenterMain, Version=0.0.0.0, Culture=neutral, PublicKeyToken=null</value>
-  </data>
-  <data name="&gt;&gt;NewVmToolbarButton.Name" xml:space="preserve">
-    <value>NewVmToolbarButton</value>
-  </data>
-  <data name="&gt;&gt;NewVmToolbarButton.Type" xml:space="preserve">
-    <value>XenAdmin.Commands.CommandToolStripButton, XenCenterMain, Version=0.0.0.0, Culture=neutral, PublicKeyToken=null</value>
-  </data>
-  <data name="&gt;&gt;toolStripSeparator12.Name" xml:space="preserve">
-    <value>toolStripSeparator12</value>
-  </data>
-  <data name="&gt;&gt;toolStripSeparator12.Type" xml:space="preserve">
-    <value>System.Windows.Forms.ToolStripSeparator, System.Windows.Forms, Version=4.0.0.0, Culture=neutral, PublicKeyToken=b77a5c561934e089</value>
-  </data>
-  <data name="&gt;&gt;shutDownToolStripButton.Name" xml:space="preserve">
-    <value>shutDownToolStripButton</value>
-  </data>
-  <data name="&gt;&gt;shutDownToolStripButton.Type" xml:space="preserve">
-    <value>XenAdmin.Commands.CommandToolStripButton, XenCenterMain, Version=0.0.0.0, Culture=neutral, PublicKeyToken=null</value>
-  </data>
-  <data name="&gt;&gt;powerOnHostToolStripButton.Name" xml:space="preserve">
-    <value>powerOnHostToolStripButton</value>
-  </data>
-  <data name="&gt;&gt;powerOnHostToolStripButton.Type" xml:space="preserve">
-    <value>XenAdmin.Commands.CommandToolStripButton, XenCenterMain, Version=0.0.0.0, Culture=neutral, PublicKeyToken=null</value>
-  </data>
-  <data name="&gt;&gt;startVMToolStripButton.Name" xml:space="preserve">
-    <value>startVMToolStripButton</value>
-  </data>
-  <data name="&gt;&gt;startVMToolStripButton.Type" xml:space="preserve">
-    <value>XenAdmin.Commands.CommandToolStripButton, XenCenterMain, Version=0.0.0.0, Culture=neutral, PublicKeyToken=null</value>
-  </data>
-  <data name="&gt;&gt;RebootToolbarButton.Name" xml:space="preserve">
-    <value>RebootToolbarButton</value>
-  </data>
-  <data name="&gt;&gt;RebootToolbarButton.Type" xml:space="preserve">
-    <value>XenAdmin.Commands.CommandToolStripButton, XenCenterMain, Version=0.0.0.0, Culture=neutral, PublicKeyToken=null</value>
-  </data>
-  <data name="&gt;&gt;resumeToolStripButton.Name" xml:space="preserve">
-    <value>resumeToolStripButton</value>
-  </data>
-  <data name="&gt;&gt;resumeToolStripButton.Type" xml:space="preserve">
-    <value>XenAdmin.Commands.CommandToolStripButton, XenCenterMain, Version=0.0.0.0, Culture=neutral, PublicKeyToken=null</value>
-  </data>
-  <data name="&gt;&gt;SuspendToolbarButton.Name" xml:space="preserve">
-    <value>SuspendToolbarButton</value>
-  </data>
-  <data name="&gt;&gt;SuspendToolbarButton.Type" xml:space="preserve">
-    <value>XenAdmin.Commands.CommandToolStripButton, XenCenterMain, Version=0.0.0.0, Culture=neutral, PublicKeyToken=null</value>
-  </data>
-  <data name="&gt;&gt;ForceShutdownToolbarButton.Name" xml:space="preserve">
-    <value>ForceShutdownToolbarButton</value>
-  </data>
-  <data name="&gt;&gt;ForceShutdownToolbarButton.Type" xml:space="preserve">
-    <value>XenAdmin.Commands.CommandToolStripButton, XenCenterMain, Version=0.0.0.0, Culture=neutral, PublicKeyToken=null</value>
-  </data>
-  <data name="&gt;&gt;ForceRebootToolbarButton.Name" xml:space="preserve">
-    <value>ForceRebootToolbarButton</value>
-  </data>
-  <data name="&gt;&gt;ForceRebootToolbarButton.Type" xml:space="preserve">
-    <value>XenAdmin.Commands.CommandToolStripButton, XenCenterMain, Version=0.0.0.0, Culture=neutral, PublicKeyToken=null</value>
-  </data>
-  <data name="&gt;&gt;stopContainerToolStripButton.Name" xml:space="preserve">
-    <value>stopContainerToolStripButton</value>
-  </data>
-  <data name="&gt;&gt;stopContainerToolStripButton.Type" xml:space="preserve">
-    <value>XenAdmin.Commands.CommandToolStripButton, XenCenterMain, Version=0.0.0.0, Culture=neutral, PublicKeyToken=null</value>
-  </data>
-  <data name="&gt;&gt;startContainerToolStripButton.Name" xml:space="preserve">
-    <value>startContainerToolStripButton</value>
-  </data>
-  <data name="&gt;&gt;startContainerToolStripButton.Type" xml:space="preserve">
-    <value>XenAdmin.Commands.CommandToolStripButton, XenCenterMain, Version=0.0.0.0, Culture=neutral, PublicKeyToken=null</value>
-  </data>
-  <data name="&gt;&gt;restartContainerToolStripButton.Name" xml:space="preserve">
-    <value>restartContainerToolStripButton</value>
-  </data>
-  <data name="&gt;&gt;restartContainerToolStripButton.Type" xml:space="preserve">
-    <value>XenAdmin.Commands.CommandToolStripButton, XenCenterMain, Version=0.0.0.0, Culture=neutral, PublicKeyToken=null</value>
-  </data>
-  <data name="&gt;&gt;resumeContainerToolStripButton.Name" xml:space="preserve">
-    <value>resumeContainerToolStripButton</value>
-  </data>
-  <data name="&gt;&gt;resumeContainerToolStripButton.Type" xml:space="preserve">
-    <value>XenAdmin.Commands.CommandToolStripButton, XenCenterMain, Version=0.0.0.0, Culture=neutral, PublicKeyToken=null</value>
-  </data>
-  <data name="&gt;&gt;pauseContainerToolStripButton.Name" xml:space="preserve">
-    <value>pauseContainerToolStripButton</value>
-  </data>
-  <data name="&gt;&gt;pauseContainerToolStripButton.Type" xml:space="preserve">
-    <value>XenAdmin.Commands.CommandToolStripButton, XenCenterMain, Version=0.0.0.0, Culture=neutral, PublicKeyToken=null</value>
-  </data>
-  <data name="&gt;&gt;statusToolTip.Name" xml:space="preserve">
-    <value>statusToolTip</value>
-  </data>
-  <data name="&gt;&gt;statusToolTip.Type" xml:space="preserve">
-    <value>System.Windows.Forms.ToolTip, System.Windows.Forms, Version=4.0.0.0, Culture=neutral, PublicKeyToken=b77a5c561934e089</value>
-  </data>
-  <data name="&gt;&gt;ShowToolbarMenuItem.Name" xml:space="preserve">
-    <value>ShowToolbarMenuItem</value>
-  </data>
-  <data name="&gt;&gt;ShowToolbarMenuItem.Type" xml:space="preserve">
-    <value>System.Windows.Forms.ToolStripMenuItem, System.Windows.Forms, Version=4.0.0.0, Culture=neutral, PublicKeyToken=b77a5c561934e089</value>
-  </data>
-  <data name="&gt;&gt;fileToolStripMenuItem.Name" xml:space="preserve">
-    <value>fileToolStripMenuItem</value>
-  </data>
-  <data name="&gt;&gt;fileToolStripMenuItem.Type" xml:space="preserve">
-    <value>System.Windows.Forms.ToolStripMenuItem, System.Windows.Forms, Version=4.0.0.0, Culture=neutral, PublicKeyToken=b77a5c561934e089</value>
-  </data>
-  <data name="&gt;&gt;FileImportVMToolStripMenuItem.Name" xml:space="preserve">
-    <value>FileImportVMToolStripMenuItem</value>
-  </data>
-  <data name="&gt;&gt;FileImportVMToolStripMenuItem.Type" xml:space="preserve">
-    <value>XenAdmin.Commands.CommandToolStripMenuItem, XenCenterMain, Version=0.0.0.0, Culture=neutral, PublicKeyToken=null</value>
-  </data>
-  <data name="&gt;&gt;importSearchToolStripMenuItem.Name" xml:space="preserve">
-    <value>importSearchToolStripMenuItem</value>
-  </data>
-  <data name="&gt;&gt;importSearchToolStripMenuItem.Type" xml:space="preserve">
-    <value>XenAdmin.Commands.CommandToolStripMenuItem, XenCenterMain, Version=0.0.0.0, Culture=neutral, PublicKeyToken=null</value>
-  </data>
-  <data name="&gt;&gt;toolStripSeparator21.Name" xml:space="preserve">
-    <value>toolStripSeparator21</value>
-  </data>
-  <data name="&gt;&gt;toolStripSeparator21.Type" xml:space="preserve">
-    <value>System.Windows.Forms.ToolStripSeparator, System.Windows.Forms, Version=4.0.0.0, Culture=neutral, PublicKeyToken=b77a5c561934e089</value>
-  </data>
-  <data name="&gt;&gt;importSettingsToolStripMenuItem.Name" xml:space="preserve">
-    <value>importSettingsToolStripMenuItem</value>
-  </data>
-  <data name="&gt;&gt;importSettingsToolStripMenuItem.Type" xml:space="preserve">
-    <value>System.Windows.Forms.ToolStripMenuItem, System.Windows.Forms, Version=4.0.0.0, Culture=neutral, PublicKeyToken=b77a5c561934e089</value>
-  </data>
-  <data name="&gt;&gt;exportSettingsToolStripMenuItem.Name" xml:space="preserve">
-    <value>exportSettingsToolStripMenuItem</value>
-  </data>
-  <data name="&gt;&gt;exportSettingsToolStripMenuItem.Type" xml:space="preserve">
-    <value>System.Windows.Forms.ToolStripMenuItem, System.Windows.Forms, Version=4.0.0.0, Culture=neutral, PublicKeyToken=b77a5c561934e089</value>
-  </data>
-  <data name="&gt;&gt;toolStripSeparator31.Name" xml:space="preserve">
-    <value>toolStripSeparator31</value>
-  </data>
-  <data name="&gt;&gt;toolStripSeparator31.Type" xml:space="preserve">
-    <value>System.Windows.Forms.ToolStripSeparator, System.Windows.Forms, Version=4.0.0.0, Culture=neutral, PublicKeyToken=b77a5c561934e089</value>
-  </data>
-  <data name="&gt;&gt;pluginItemsPlaceHolderToolStripMenuItem1.Name" xml:space="preserve">
-    <value>pluginItemsPlaceHolderToolStripMenuItem1</value>
-  </data>
-  <data name="&gt;&gt;pluginItemsPlaceHolderToolStripMenuItem1.Type" xml:space="preserve">
-    <value>System.Windows.Forms.ToolStripMenuItem, System.Windows.Forms, Version=4.0.0.0, Culture=neutral, PublicKeyToken=b77a5c561934e089</value>
-  </data>
-  <data name="&gt;&gt;exitToolStripMenuItem.Name" xml:space="preserve">
-    <value>exitToolStripMenuItem</value>
-  </data>
-  <data name="&gt;&gt;exitToolStripMenuItem.Type" xml:space="preserve">
-    <value>System.Windows.Forms.ToolStripMenuItem, System.Windows.Forms, Version=4.0.0.0, Culture=neutral, PublicKeyToken=b77a5c561934e089</value>
-  </data>
-  <data name="&gt;&gt;viewToolStripMenuItem.Name" xml:space="preserve">
-    <value>viewToolStripMenuItem</value>
-  </data>
-  <data name="&gt;&gt;viewToolStripMenuItem.Type" xml:space="preserve">
-    <value>System.Windows.Forms.ToolStripMenuItem, System.Windows.Forms, Version=4.0.0.0, Culture=neutral, PublicKeyToken=b77a5c561934e089</value>
-  </data>
-  <data name="&gt;&gt;customTemplatesToolStripMenuItem.Name" xml:space="preserve">
-    <value>customTemplatesToolStripMenuItem</value>
-  </data>
-  <data name="&gt;&gt;customTemplatesToolStripMenuItem.Type" xml:space="preserve">
-    <value>System.Windows.Forms.ToolStripMenuItem, System.Windows.Forms, Version=4.0.0.0, Culture=neutral, PublicKeyToken=b77a5c561934e089</value>
-  </data>
-  <data name="&gt;&gt;templatesToolStripMenuItem1.Name" xml:space="preserve">
-    <value>templatesToolStripMenuItem1</value>
-  </data>
-  <data name="&gt;&gt;templatesToolStripMenuItem1.Type" xml:space="preserve">
-    <value>System.Windows.Forms.ToolStripMenuItem, System.Windows.Forms, Version=4.0.0.0, Culture=neutral, PublicKeyToken=b77a5c561934e089</value>
-  </data>
-  <data name="&gt;&gt;localStorageToolStripMenuItem.Name" xml:space="preserve">
-    <value>localStorageToolStripMenuItem</value>
-  </data>
-  <data name="&gt;&gt;localStorageToolStripMenuItem.Type" xml:space="preserve">
-    <value>System.Windows.Forms.ToolStripMenuItem, System.Windows.Forms, Version=4.0.0.0, Culture=neutral, PublicKeyToken=b77a5c561934e089</value>
-  </data>
-  <data name="&gt;&gt;ShowHiddenObjectsToolStripMenuItem.Name" xml:space="preserve">
-    <value>ShowHiddenObjectsToolStripMenuItem</value>
-  </data>
-  <data name="&gt;&gt;ShowHiddenObjectsToolStripMenuItem.Type" xml:space="preserve">
-    <value>System.Windows.Forms.ToolStripMenuItem, System.Windows.Forms, Version=4.0.0.0, Culture=neutral, PublicKeyToken=b77a5c561934e089</value>
-  </data>
-  <data name="&gt;&gt;toolStripSeparator24.Name" xml:space="preserve">
-    <value>toolStripSeparator24</value>
-  </data>
-  <data name="&gt;&gt;toolStripSeparator24.Type" xml:space="preserve">
-    <value>System.Windows.Forms.ToolStripSeparator, System.Windows.Forms, Version=4.0.0.0, Culture=neutral, PublicKeyToken=b77a5c561934e089</value>
-  </data>
-  <data name="&gt;&gt;pluginItemsPlaceHolderToolStripMenuItem.Name" xml:space="preserve">
-    <value>pluginItemsPlaceHolderToolStripMenuItem</value>
-  </data>
-  <data name="&gt;&gt;pluginItemsPlaceHolderToolStripMenuItem.Type" xml:space="preserve">
-    <value>System.Windows.Forms.ToolStripMenuItem, System.Windows.Forms, Version=4.0.0.0, Culture=neutral, PublicKeyToken=b77a5c561934e089</value>
-  </data>
-  <data name="&gt;&gt;toolbarToolStripMenuItem.Name" xml:space="preserve">
-    <value>toolbarToolStripMenuItem</value>
-  </data>
-  <data name="&gt;&gt;toolbarToolStripMenuItem.Type" xml:space="preserve">
-    <value>System.Windows.Forms.ToolStripMenuItem, System.Windows.Forms, Version=4.0.0.0, Culture=neutral, PublicKeyToken=b77a5c561934e089</value>
-  </data>
-  <data name="&gt;&gt;poolToolStripMenuItem.Name" xml:space="preserve">
-    <value>poolToolStripMenuItem</value>
-  </data>
-  <data name="&gt;&gt;poolToolStripMenuItem.Type" xml:space="preserve">
-    <value>System.Windows.Forms.ToolStripMenuItem, System.Windows.Forms, Version=4.0.0.0, Culture=neutral, PublicKeyToken=b77a5c561934e089</value>
-  </data>
-  <data name="&gt;&gt;AddPoolToolStripMenuItem.Name" xml:space="preserve">
-    <value>AddPoolToolStripMenuItem</value>
-  </data>
-  <data name="&gt;&gt;AddPoolToolStripMenuItem.Type" xml:space="preserve">
-    <value>XenAdmin.Commands.CommandToolStripMenuItem, XenCenterMain, Version=0.0.0.0, Culture=neutral, PublicKeyToken=null</value>
-  </data>
-  <data name="&gt;&gt;toolStripSeparator8.Name" xml:space="preserve">
-    <value>toolStripSeparator8</value>
-  </data>
-  <data name="&gt;&gt;toolStripSeparator8.Type" xml:space="preserve">
-    <value>System.Windows.Forms.ToolStripSeparator, System.Windows.Forms, Version=4.0.0.0, Culture=neutral, PublicKeyToken=b77a5c561934e089</value>
-  </data>
-  <data name="&gt;&gt;addServerToolStripMenuItem.Name" xml:space="preserve">
-    <value>addServerToolStripMenuItem</value>
-  </data>
-  <data name="&gt;&gt;addServerToolStripMenuItem.Type" xml:space="preserve">
-    <value>XenAdmin.Commands.AddHostToSelectedPoolToolStripMenuItem, XenCenterMain, Version=0.0.0.0, Culture=neutral, PublicKeyToken=null</value>
-  </data>
-  <data name="&gt;&gt;removeServerToolStripMenuItem.Name" xml:space="preserve">
-    <value>removeServerToolStripMenuItem</value>
-  </data>
-  <data name="&gt;&gt;removeServerToolStripMenuItem.Type" xml:space="preserve">
-    <value>XenAdmin.Commands.CommandToolStripMenuItem, XenCenterMain, Version=0.0.0.0, Culture=neutral, PublicKeyToken=null</value>
-  </data>
-  <data name="&gt;&gt;poolReconnectAsToolStripMenuItem.Name" xml:space="preserve">
-    <value>poolReconnectAsToolStripMenuItem</value>
-  </data>
-  <data name="&gt;&gt;poolReconnectAsToolStripMenuItem.Type" xml:space="preserve">
-    <value>XenAdmin.Commands.CommandToolStripMenuItem, XenCenterMain, Version=0.0.0.0, Culture=neutral, PublicKeyToken=null</value>
-  </data>
-  <data name="&gt;&gt;disconnectPoolToolStripMenuItem.Name" xml:space="preserve">
-    <value>disconnectPoolToolStripMenuItem</value>
-  </data>
-  <data name="&gt;&gt;disconnectPoolToolStripMenuItem.Type" xml:space="preserve">
-    <value>XenAdmin.Commands.CommandToolStripMenuItem, XenCenterMain, Version=0.0.0.0, Culture=neutral, PublicKeyToken=null</value>
-  </data>
-  <data name="&gt;&gt;toolStripSeparator27.Name" xml:space="preserve">
-    <value>toolStripSeparator27</value>
-  </data>
-  <data name="&gt;&gt;toolStripSeparator27.Type" xml:space="preserve">
-    <value>System.Windows.Forms.ToolStripSeparator, System.Windows.Forms, Version=4.0.0.0, Culture=neutral, PublicKeyToken=b77a5c561934e089</value>
-  </data>
-  <data name="&gt;&gt;virtualAppliancesToolStripMenuItem.Name" xml:space="preserve">
-    <value>virtualAppliancesToolStripMenuItem</value>
-  </data>
-  <data name="&gt;&gt;virtualAppliancesToolStripMenuItem.Type" xml:space="preserve">
-    <value>XenAdmin.Commands.CommandToolStripMenuItem, XenCenterMain, Version=0.0.0.0, Culture=neutral, PublicKeyToken=null</value>
-  </data>
-  <data name="&gt;&gt;toolStripSeparator30.Name" xml:space="preserve">
-    <value>toolStripSeparator30</value>
-  </data>
-  <data name="&gt;&gt;toolStripSeparator30.Type" xml:space="preserve">
-    <value>System.Windows.Forms.ToolStripSeparator, System.Windows.Forms, Version=4.0.0.0, Culture=neutral, PublicKeyToken=b77a5c561934e089</value>
-  </data>
-  <data name="&gt;&gt;highAvailabilityToolStripMenuItem.Name" xml:space="preserve">
-    <value>highAvailabilityToolStripMenuItem</value>
-  </data>
-  <data name="&gt;&gt;highAvailabilityToolStripMenuItem.Type" xml:space="preserve">
-    <value>XenAdmin.Commands.CommandToolStripMenuItem, XenCenterMain, Version=0.0.0.0, Culture=neutral, PublicKeyToken=null</value>
-  </data>
-  <data name="&gt;&gt;disasterRecoveryToolStripMenuItem.Name" xml:space="preserve">
-    <value>disasterRecoveryToolStripMenuItem</value>
-  </data>
-  <data name="&gt;&gt;disasterRecoveryToolStripMenuItem.Type" xml:space="preserve">
-    <value>XenAdmin.Commands.CommandToolStripMenuItem, XenCenterMain, Version=0.0.0.0, Culture=neutral, PublicKeyToken=null</value>
-  </data>
-  <data name="&gt;&gt;drConfigureToolStripMenuItem.Name" xml:space="preserve">
-    <value>drConfigureToolStripMenuItem</value>
-  </data>
-  <data name="&gt;&gt;drConfigureToolStripMenuItem.Type" xml:space="preserve">
-    <value>XenAdmin.Commands.CommandToolStripMenuItem, XenCenterMain, Version=0.0.0.0, Culture=neutral, PublicKeyToken=null</value>
-  </data>
-  <data name="&gt;&gt;DrWizardToolStripMenuItem.Name" xml:space="preserve">
-    <value>DrWizardToolStripMenuItem</value>
-  </data>
-  <data name="&gt;&gt;DrWizardToolStripMenuItem.Type" xml:space="preserve">
-    <value>XenAdmin.Commands.CommandToolStripMenuItem, XenCenterMain, Version=0.0.0.0, Culture=neutral, PublicKeyToken=null</value>
-  </data>
-  <data name="&gt;&gt;VMSnapshotScheduleToolStripMenuItem.Name" xml:space="preserve">
-    <value>VMSnapshotScheduleToolStripMenuItem</value>
-  </data>
-  <data name="&gt;&gt;VMSnapshotScheduleToolStripMenuItem.Type" xml:space="preserve">
-    <value>XenAdmin.Commands.CommandToolStripMenuItem, XenCenterMain, Version=0.0.0.0, Culture=neutral, PublicKeyToken=null</value>
-  </data>
-  <data name="&gt;&gt;exportResourceReportPoolToolStripMenuItem.Name" xml:space="preserve">
-    <value>exportResourceReportPoolToolStripMenuItem</value>
-  </data>
-  <data name="&gt;&gt;exportResourceReportPoolToolStripMenuItem.Type" xml:space="preserve">
-    <value>XenAdmin.Commands.CommandToolStripMenuItem, XenCenterMain, Version=0.0.0.0, Culture=neutral, PublicKeyToken=null</value>
-  </data>
-  <data name="&gt;&gt;wlbReportsToolStripMenuItem.Name" xml:space="preserve">
-    <value>wlbReportsToolStripMenuItem</value>
-  </data>
-  <data name="&gt;&gt;wlbReportsToolStripMenuItem.Type" xml:space="preserve">
-    <value>XenAdmin.Commands.CommandToolStripMenuItem, XenCenterMain, Version=0.0.0.0, Culture=neutral, PublicKeyToken=null</value>
-  </data>
-  <data name="&gt;&gt;wlbDisconnectToolStripMenuItem.Name" xml:space="preserve">
-    <value>wlbDisconnectToolStripMenuItem</value>
-  </data>
-  <data name="&gt;&gt;wlbDisconnectToolStripMenuItem.Type" xml:space="preserve">
-    <value>XenAdmin.Commands.CommandToolStripMenuItem, XenCenterMain, Version=0.0.0.0, Culture=neutral, PublicKeyToken=null</value>
-  </data>
-  <data name="&gt;&gt;toolStripSeparator9.Name" xml:space="preserve">
-    <value>toolStripSeparator9</value>
-  </data>
-  <data name="&gt;&gt;toolStripSeparator9.Type" xml:space="preserve">
-    <value>System.Windows.Forms.ToolStripSeparator, System.Windows.Forms, Version=4.0.0.0, Culture=neutral, PublicKeyToken=b77a5c561934e089</value>
-  </data>
-  <data name="&gt;&gt;changePoolPasswordToolStripMenuItem.Name" xml:space="preserve">
-    <value>changePoolPasswordToolStripMenuItem</value>
-  </data>
-  <data name="&gt;&gt;changePoolPasswordToolStripMenuItem.Type" xml:space="preserve">
-    <value>XenAdmin.Commands.CommandToolStripMenuItem, XenCenterMain, Version=0.0.0.0, Culture=neutral, PublicKeyToken=null</value>
-  </data>
-  <data name="&gt;&gt;toolStripMenuItem1.Name" xml:space="preserve">
-    <value>toolStripMenuItem1</value>
-  </data>
-  <data name="&gt;&gt;toolStripMenuItem1.Type" xml:space="preserve">
-    <value>System.Windows.Forms.ToolStripSeparator, System.Windows.Forms, Version=4.0.0.0, Culture=neutral, PublicKeyToken=b77a5c561934e089</value>
-  </data>
-  <data name="&gt;&gt;deleteToolStripMenuItem.Name" xml:space="preserve">
-    <value>deleteToolStripMenuItem</value>
-  </data>
-  <data name="&gt;&gt;deleteToolStripMenuItem.Type" xml:space="preserve">
-    <value>XenAdmin.Commands.CommandToolStripMenuItem, XenCenterMain, Version=0.0.0.0, Culture=neutral, PublicKeyToken=null</value>
-  </data>
-  <data name="&gt;&gt;toolStripSeparator26.Name" xml:space="preserve">
-    <value>toolStripSeparator26</value>
-  </data>
-  <data name="&gt;&gt;toolStripSeparator26.Type" xml:space="preserve">
-    <value>System.Windows.Forms.ToolStripSeparator, System.Windows.Forms, Version=4.0.0.0, Culture=neutral, PublicKeyToken=b77a5c561934e089</value>
-  </data>
-  <data name="&gt;&gt;pluginItemsPlaceHolderToolStripMenuItem2.Name" xml:space="preserve">
-    <value>pluginItemsPlaceHolderToolStripMenuItem2</value>
-  </data>
-  <data name="&gt;&gt;pluginItemsPlaceHolderToolStripMenuItem2.Type" xml:space="preserve">
-    <value>System.Windows.Forms.ToolStripMenuItem, System.Windows.Forms, Version=4.0.0.0, Culture=neutral, PublicKeyToken=b77a5c561934e089</value>
-  </data>
-  <data name="&gt;&gt;PoolPropertiesToolStripMenuItem.Name" xml:space="preserve">
-    <value>PoolPropertiesToolStripMenuItem</value>
-  </data>
-  <data name="&gt;&gt;PoolPropertiesToolStripMenuItem.Type" xml:space="preserve">
-    <value>XenAdmin.Commands.CommandToolStripMenuItem, XenCenterMain, Version=0.0.0.0, Culture=neutral, PublicKeyToken=null</value>
-  </data>
-  <data name="&gt;&gt;HostMenuItem.Name" xml:space="preserve">
-    <value>HostMenuItem</value>
-  </data>
-  <data name="&gt;&gt;HostMenuItem.Type" xml:space="preserve">
-    <value>System.Windows.Forms.ToolStripMenuItem, System.Windows.Forms, Version=4.0.0.0, Culture=neutral, PublicKeyToken=b77a5c561934e089</value>
-  </data>
-  <data name="&gt;&gt;AddHostToolStripMenuItem.Name" xml:space="preserve">
-    <value>AddHostToolStripMenuItem</value>
-  </data>
-  <data name="&gt;&gt;AddHostToolStripMenuItem.Type" xml:space="preserve">
-    <value>XenAdmin.Commands.CommandToolStripMenuItem, XenCenterMain, Version=0.0.0.0, Culture=neutral, PublicKeyToken=null</value>
-  </data>
-  <data name="&gt;&gt;toolStripMenuItem11.Name" xml:space="preserve">
-    <value>toolStripMenuItem11</value>
-  </data>
-  <data name="&gt;&gt;toolStripMenuItem11.Type" xml:space="preserve">
-    <value>System.Windows.Forms.ToolStripSeparator, System.Windows.Forms, Version=4.0.0.0, Culture=neutral, PublicKeyToken=b77a5c561934e089</value>
-  </data>
-  <data name="&gt;&gt;RebootHostToolStripMenuItem.Name" xml:space="preserve">
-    <value>RebootHostToolStripMenuItem</value>
-  </data>
-  <data name="&gt;&gt;RebootHostToolStripMenuItem.Type" xml:space="preserve">
-    <value>XenAdmin.Commands.CommandToolStripMenuItem, XenCenterMain, Version=0.0.0.0, Culture=neutral, PublicKeyToken=null</value>
-  </data>
-  <data name="&gt;&gt;powerOnToolStripMenuItem.Name" xml:space="preserve">
-    <value>powerOnToolStripMenuItem</value>
-  </data>
-  <data name="&gt;&gt;powerOnToolStripMenuItem.Type" xml:space="preserve">
-    <value>XenAdmin.Commands.CommandToolStripMenuItem, XenCenterMain, Version=0.0.0.0, Culture=neutral, PublicKeyToken=null</value>
-  </data>
-  <data name="&gt;&gt;ShutdownHostToolStripMenuItem.Name" xml:space="preserve">
-    <value>ShutdownHostToolStripMenuItem</value>
-  </data>
-  <data name="&gt;&gt;ShutdownHostToolStripMenuItem.Type" xml:space="preserve">
-    <value>XenAdmin.Commands.CommandToolStripMenuItem, XenCenterMain, Version=0.0.0.0, Culture=neutral, PublicKeyToken=null</value>
-  </data>
-  <data name="&gt;&gt;restartToolstackToolStripMenuItem.Name" xml:space="preserve">
-    <value>restartToolstackToolStripMenuItem</value>
-  </data>
-  <data name="&gt;&gt;restartToolstackToolStripMenuItem.Type" xml:space="preserve">
-    <value>XenAdmin.Commands.CommandToolStripMenuItem, XenCenterMain, Version=0.0.0.0, Culture=neutral, PublicKeyToken=null</value>
-  </data>
-  <data name="&gt;&gt;toolStripSeparator1.Name" xml:space="preserve">
-    <value>toolStripSeparator1</value>
-  </data>
-  <data name="&gt;&gt;toolStripSeparator1.Type" xml:space="preserve">
-    <value>System.Windows.Forms.ToolStripSeparator, System.Windows.Forms, Version=4.0.0.0, Culture=neutral, PublicKeyToken=b77a5c561934e089</value>
-  </data>
-  <data name="&gt;&gt;connectDisconnectToolStripMenuItem.Name" xml:space="preserve">
-    <value>connectDisconnectToolStripMenuItem</value>
-  </data>
-  <data name="&gt;&gt;connectDisconnectToolStripMenuItem.Type" xml:space="preserve">
-    <value>System.Windows.Forms.ToolStripMenuItem, System.Windows.Forms, Version=4.0.0.0, Culture=neutral, PublicKeyToken=b77a5c561934e089</value>
-  </data>
-  <data name="&gt;&gt;ReconnectToolStripMenuItem1.Name" xml:space="preserve">
-    <value>ReconnectToolStripMenuItem1</value>
-  </data>
-  <data name="&gt;&gt;ReconnectToolStripMenuItem1.Type" xml:space="preserve">
-    <value>XenAdmin.Commands.CommandToolStripMenuItem, XenCenterMain, Version=0.0.0.0, Culture=neutral, PublicKeyToken=null</value>
-  </data>
-  <data name="&gt;&gt;DisconnectToolStripMenuItem.Name" xml:space="preserve">
-    <value>DisconnectToolStripMenuItem</value>
-  </data>
-  <data name="&gt;&gt;DisconnectToolStripMenuItem.Type" xml:space="preserve">
-    <value>XenAdmin.Commands.CommandToolStripMenuItem, XenCenterMain, Version=0.0.0.0, Culture=neutral, PublicKeyToken=null</value>
-  </data>
-  <data name="&gt;&gt;reconnectAsToolStripMenuItem.Name" xml:space="preserve">
-    <value>reconnectAsToolStripMenuItem</value>
-  </data>
-  <data name="&gt;&gt;reconnectAsToolStripMenuItem.Type" xml:space="preserve">
-    <value>XenAdmin.Commands.CommandToolStripMenuItem, XenCenterMain, Version=0.0.0.0, Culture=neutral, PublicKeyToken=null</value>
-  </data>
-  <data name="&gt;&gt;toolStripSeparator4.Name" xml:space="preserve">
-    <value>toolStripSeparator4</value>
-  </data>
-  <data name="&gt;&gt;toolStripSeparator4.Type" xml:space="preserve">
-    <value>System.Windows.Forms.ToolStripSeparator, System.Windows.Forms, Version=4.0.0.0, Culture=neutral, PublicKeyToken=b77a5c561934e089</value>
-  </data>
-  <data name="&gt;&gt;connectAllToolStripMenuItem.Name" xml:space="preserve">
-    <value>connectAllToolStripMenuItem</value>
-  </data>
-  <data name="&gt;&gt;connectAllToolStripMenuItem.Type" xml:space="preserve">
-    <value>XenAdmin.Commands.CommandToolStripMenuItem, XenCenterMain, Version=0.0.0.0, Culture=neutral, PublicKeyToken=null</value>
-  </data>
-  <data name="&gt;&gt;disconnectAllToolStripMenuItem.Name" xml:space="preserve">
-    <value>disconnectAllToolStripMenuItem</value>
-  </data>
-  <data name="&gt;&gt;disconnectAllToolStripMenuItem.Type" xml:space="preserve">
-    <value>XenAdmin.Commands.CommandToolStripMenuItem, XenCenterMain, Version=0.0.0.0, Culture=neutral, PublicKeyToken=null</value>
-  </data>
-  <data name="&gt;&gt;addServerToPoolMenuItem.Name" xml:space="preserve">
-    <value>addServerToPoolMenuItem</value>
-  </data>
-  <data name="&gt;&gt;addServerToPoolMenuItem.Type" xml:space="preserve">
-    <value>XenAdmin.Commands.AddSelectedHostToPoolToolStripMenuItem, XenCenterMain, Version=0.0.0.0, Culture=neutral, PublicKeyToken=null</value>
-  </data>
-  <data name="&gt;&gt;toolStripSeparator3.Name" xml:space="preserve">
-    <value>toolStripSeparator3</value>
-  </data>
-  <data name="&gt;&gt;toolStripSeparator3.Type" xml:space="preserve">
-    <value>System.Windows.Forms.ToolStripSeparator, System.Windows.Forms, Version=4.0.0.0, Culture=neutral, PublicKeyToken=b77a5c561934e089</value>
-  </data>
-  <data name="&gt;&gt;backupToolStripMenuItem.Name" xml:space="preserve">
-    <value>backupToolStripMenuItem</value>
-  </data>
-  <data name="&gt;&gt;backupToolStripMenuItem.Type" xml:space="preserve">
-    <value>XenAdmin.Commands.CommandToolStripMenuItem, XenCenterMain, Version=0.0.0.0, Culture=neutral, PublicKeyToken=null</value>
-  </data>
-  <data name="&gt;&gt;restoreFromBackupToolStripMenuItem.Name" xml:space="preserve">
-    <value>restoreFromBackupToolStripMenuItem</value>
-  </data>
-  <data name="&gt;&gt;restoreFromBackupToolStripMenuItem.Type" xml:space="preserve">
-    <value>XenAdmin.Commands.CommandToolStripMenuItem, XenCenterMain, Version=0.0.0.0, Culture=neutral, PublicKeyToken=null</value>
-  </data>
-  <data name="&gt;&gt;toolStripSeparator23.Name" xml:space="preserve">
-    <value>toolStripSeparator23</value>
-  </data>
-  <data name="&gt;&gt;toolStripSeparator23.Type" xml:space="preserve">
-    <value>System.Windows.Forms.ToolStripSeparator, System.Windows.Forms, Version=4.0.0.0, Culture=neutral, PublicKeyToken=b77a5c561934e089</value>
-  </data>
-  <data name="&gt;&gt;maintenanceModeToolStripMenuItem1.Name" xml:space="preserve">
-    <value>maintenanceModeToolStripMenuItem1</value>
-  </data>
-  <data name="&gt;&gt;maintenanceModeToolStripMenuItem1.Type" xml:space="preserve">
-    <value>XenAdmin.Commands.CommandToolStripMenuItem, XenCenterMain, Version=0.0.0.0, Culture=neutral, PublicKeyToken=null</value>
-  </data>
-  <data name="&gt;&gt;controlDomainMemoryToolStripMenuItem.Name" xml:space="preserve">
-    <value>controlDomainMemoryToolStripMenuItem</value>
-  </data>
-  <data name="&gt;&gt;controlDomainMemoryToolStripMenuItem.Type" xml:space="preserve">
-    <value>XenAdmin.Commands.CommandToolStripMenuItem, XenCenterMain, Version=0.0.0.0, Culture=neutral, PublicKeyToken=null</value>
-  </data>
-  <data name="&gt;&gt;RemoveCrashdumpsToolStripMenuItem.Name" xml:space="preserve">
-    <value>RemoveCrashdumpsToolStripMenuItem</value>
-  </data>
-  <data name="&gt;&gt;RemoveCrashdumpsToolStripMenuItem.Type" xml:space="preserve">
-    <value>XenAdmin.Commands.CommandToolStripMenuItem, XenCenterMain, Version=0.0.0.0, Culture=neutral, PublicKeyToken=null</value>
-  </data>
-  <data name="&gt;&gt;HostPasswordToolStripMenuItem.Name" xml:space="preserve">
-    <value>HostPasswordToolStripMenuItem</value>
-  </data>
-  <data name="&gt;&gt;HostPasswordToolStripMenuItem.Type" xml:space="preserve">
-    <value>XenAdmin.Commands.CommandToolStripMenuItem, XenCenterMain, Version=0.0.0.0, Culture=neutral, PublicKeyToken=null</value>
-  </data>
-  <data name="&gt;&gt;ChangeRootPasswordToolStripMenuItem.Name" xml:space="preserve">
-    <value>ChangeRootPasswordToolStripMenuItem</value>
-  </data>
-  <data name="&gt;&gt;ChangeRootPasswordToolStripMenuItem.Type" xml:space="preserve">
-    <value>XenAdmin.Commands.CommandToolStripMenuItem, XenCenterMain, Version=0.0.0.0, Culture=neutral, PublicKeyToken=null</value>
-  </data>
-  <data name="&gt;&gt;forgetSavedPasswordToolStripMenuItem.Name" xml:space="preserve">
-    <value>forgetSavedPasswordToolStripMenuItem</value>
-  </data>
-  <data name="&gt;&gt;forgetSavedPasswordToolStripMenuItem.Type" xml:space="preserve">
-    <value>XenAdmin.Commands.CommandToolStripMenuItem, XenCenterMain, Version=0.0.0.0, Culture=neutral, PublicKeyToken=null</value>
-  </data>
-  <data name="&gt;&gt;toolStripSeparator25.Name" xml:space="preserve">
-    <value>toolStripSeparator25</value>
-  </data>
-  <data name="&gt;&gt;toolStripSeparator25.Type" xml:space="preserve">
-    <value>System.Windows.Forms.ToolStripSeparator, System.Windows.Forms, Version=4.0.0.0, Culture=neutral, PublicKeyToken=b77a5c561934e089</value>
-  </data>
-  <data name="&gt;&gt;destroyServerToolStripMenuItem.Name" xml:space="preserve">
-    <value>destroyServerToolStripMenuItem</value>
-  </data>
-  <data name="&gt;&gt;destroyServerToolStripMenuItem.Type" xml:space="preserve">
-    <value>XenAdmin.Commands.CommandToolStripMenuItem, XenCenterMain, Version=0.0.0.0, Culture=neutral, PublicKeyToken=null</value>
-  </data>
-  <data name="&gt;&gt;removeHostToolStripMenuItem.Name" xml:space="preserve">
-    <value>removeHostToolStripMenuItem</value>
-  </data>
-  <data name="&gt;&gt;removeHostToolStripMenuItem.Type" xml:space="preserve">
-    <value>XenAdmin.Commands.CommandToolStripMenuItem, XenCenterMain, Version=0.0.0.0, Culture=neutral, PublicKeyToken=null</value>
-  </data>
-  <data name="&gt;&gt;toolStripSeparator15.Name" xml:space="preserve">
-    <value>toolStripSeparator15</value>
-  </data>
-  <data name="&gt;&gt;toolStripSeparator15.Type" xml:space="preserve">
-    <value>System.Windows.Forms.ToolStripSeparator, System.Windows.Forms, Version=4.0.0.0, Culture=neutral, PublicKeyToken=b77a5c561934e089</value>
-  </data>
-  <data name="&gt;&gt;pluginItemsPlaceHolderToolStripMenuItem3.Name" xml:space="preserve">
-    <value>pluginItemsPlaceHolderToolStripMenuItem3</value>
-  </data>
-  <data name="&gt;&gt;pluginItemsPlaceHolderToolStripMenuItem3.Type" xml:space="preserve">
-    <value>System.Windows.Forms.ToolStripMenuItem, System.Windows.Forms, Version=4.0.0.0, Culture=neutral, PublicKeyToken=b77a5c561934e089</value>
-  </data>
-  <data name="&gt;&gt;ServerPropertiesToolStripMenuItem.Name" xml:space="preserve">
-    <value>ServerPropertiesToolStripMenuItem</value>
-  </data>
-  <data name="&gt;&gt;ServerPropertiesToolStripMenuItem.Type" xml:space="preserve">
-    <value>XenAdmin.Commands.CommandToolStripMenuItem, XenCenterMain, Version=0.0.0.0, Culture=neutral, PublicKeyToken=null</value>
-  </data>
-  <data name="&gt;&gt;VMToolStripMenuItem.Name" xml:space="preserve">
-    <value>VMToolStripMenuItem</value>
-  </data>
-  <data name="&gt;&gt;VMToolStripMenuItem.Type" xml:space="preserve">
-    <value>System.Windows.Forms.ToolStripMenuItem, System.Windows.Forms, Version=4.0.0.0, Culture=neutral, PublicKeyToken=b77a5c561934e089</value>
-  </data>
-  <data name="&gt;&gt;NewVmToolStripMenuItem.Name" xml:space="preserve">
-    <value>NewVmToolStripMenuItem</value>
-  </data>
-  <data name="&gt;&gt;NewVmToolStripMenuItem.Type" xml:space="preserve">
-    <value>XenAdmin.Commands.CommandToolStripMenuItem, XenCenterMain, Version=0.0.0.0, Culture=neutral, PublicKeyToken=null</value>
-  </data>
-  <data name="&gt;&gt;startShutdownToolStripMenuItem.Name" xml:space="preserve">
-    <value>startShutdownToolStripMenuItem</value>
-  </data>
-  <data name="&gt;&gt;startShutdownToolStripMenuItem.Type" xml:space="preserve">
-    <value>XenAdmin.Commands.VMLifeCycleToolStripMenuItem, XenCenterMain, Version=0.0.0.0, Culture=neutral, PublicKeyToken=null</value>
-  </data>
-  <data name="&gt;&gt;resumeOnToolStripMenuItem.Name" xml:space="preserve">
-    <value>resumeOnToolStripMenuItem</value>
-  </data>
-  <data name="&gt;&gt;resumeOnToolStripMenuItem.Type" xml:space="preserve">
-    <value>XenAdmin.Commands.ResumeVMOnHostToolStripMenuItem, XenCenterMain, Version=0.0.0.0, Culture=neutral, PublicKeyToken=null</value>
-  </data>
-  <data name="&gt;&gt;relocateToolStripMenuItem.Name" xml:space="preserve">
-    <value>relocateToolStripMenuItem</value>
-  </data>
-  <data name="&gt;&gt;relocateToolStripMenuItem.Type" xml:space="preserve">
-    <value>XenAdmin.Commands.MigrateVMToolStripMenuItem, XenCenterMain, Version=0.0.0.0, Culture=neutral, PublicKeyToken=null</value>
-  </data>
-  <data name="&gt;&gt;startOnHostToolStripMenuItem.Name" xml:space="preserve">
-    <value>startOnHostToolStripMenuItem</value>
-  </data>
-  <data name="&gt;&gt;startOnHostToolStripMenuItem.Type" xml:space="preserve">
-    <value>XenAdmin.Commands.StartVMOnHostToolStripMenuItem, XenCenterMain, Version=0.0.0.0, Culture=neutral, PublicKeyToken=null</value>
-  </data>
-  <data name="&gt;&gt;toolStripSeparator20.Name" xml:space="preserve">
-    <value>toolStripSeparator20</value>
-  </data>
-  <data name="&gt;&gt;toolStripSeparator20.Type" xml:space="preserve">
-    <value>System.Windows.Forms.ToolStripSeparator, System.Windows.Forms, Version=4.0.0.0, Culture=neutral, PublicKeyToken=b77a5c561934e089</value>
-  </data>
-  <data name="&gt;&gt;assignSnapshotScheduleToolStripMenuItem.Name" xml:space="preserve">
-    <value>assignSnapshotScheduleToolStripMenuItem</value>
-  </data>
-  <data name="&gt;&gt;assignSnapshotScheduleToolStripMenuItem.Type" xml:space="preserve">
-    <value>XenAdmin.Commands.AssignGroupToolStripMenuItemVMSS, XenCenterMain, Version=0.0.0.0, Culture=neutral, PublicKeyToken=null</value>
-  </data>
-  <data name="&gt;&gt;assignToVirtualApplianceToolStripMenuItem.Name" xml:space="preserve">
-    <value>assignToVirtualApplianceToolStripMenuItem</value>
-  </data>
-  <data name="&gt;&gt;assignToVirtualApplianceToolStripMenuItem.Type" xml:space="preserve">
-    <value>XenAdmin.Commands.AssignGroupToolStripMenuItemVM_appliance, XenCenterMain, Version=0.0.0.0, Culture=neutral, PublicKeyToken=null</value>
-  </data>
-  <data name="&gt;&gt;toolStripMenuItem9.Name" xml:space="preserve">
-    <value>toolStripMenuItem9</value>
-  </data>
-  <data name="&gt;&gt;toolStripMenuItem9.Type" xml:space="preserve">
-    <value>System.Windows.Forms.ToolStripSeparator, System.Windows.Forms, Version=4.0.0.0, Culture=neutral, PublicKeyToken=b77a5c561934e089</value>
-  </data>
-  <data name="&gt;&gt;copyVMtoSharedStorageMenuItem.Name" xml:space="preserve">
-    <value>copyVMtoSharedStorageMenuItem</value>
-  </data>
-  <data name="&gt;&gt;copyVMtoSharedStorageMenuItem.Type" xml:space="preserve">
-    <value>XenAdmin.Commands.CommandToolStripMenuItem, XenCenterMain, Version=0.0.0.0, Culture=neutral, PublicKeyToken=null</value>
-  </data>
-  <data name="&gt;&gt;MoveVMToolStripMenuItem.Name" xml:space="preserve">
-    <value>MoveVMToolStripMenuItem</value>
-  </data>
-  <data name="&gt;&gt;MoveVMToolStripMenuItem.Type" xml:space="preserve">
-    <value>XenAdmin.Commands.CommandToolStripMenuItem, XenCenterMain, Version=0.0.0.0, Culture=neutral, PublicKeyToken=null</value>
-  </data>
-  <data name="&gt;&gt;snapshotToolStripMenuItem.Name" xml:space="preserve">
-    <value>snapshotToolStripMenuItem</value>
-  </data>
-  <data name="&gt;&gt;snapshotToolStripMenuItem.Type" xml:space="preserve">
-    <value>XenAdmin.Commands.CommandToolStripMenuItem, XenCenterMain, Version=0.0.0.0, Culture=neutral, PublicKeyToken=null</value>
-  </data>
-  <data name="&gt;&gt;convertToTemplateToolStripMenuItem.Name" xml:space="preserve">
-    <value>convertToTemplateToolStripMenuItem</value>
-  </data>
-  <data name="&gt;&gt;convertToTemplateToolStripMenuItem.Type" xml:space="preserve">
-    <value>XenAdmin.Commands.CommandToolStripMenuItem, XenCenterMain, Version=0.0.0.0, Culture=neutral, PublicKeyToken=null</value>
-  </data>
-  <data name="&gt;&gt;exportToolStripMenuItem.Name" xml:space="preserve">
-    <value>exportToolStripMenuItem</value>
-  </data>
-  <data name="&gt;&gt;exportToolStripMenuItem.Type" xml:space="preserve">
-    <value>XenAdmin.Commands.CommandToolStripMenuItem, XenCenterMain, Version=0.0.0.0, Culture=neutral, PublicKeyToken=null</value>
-  </data>
-  <data name="&gt;&gt;disableCbtToolStripMenuItem.Name" xml:space="preserve">
-    <value>disableCbtToolStripMenuItem</value>
-  </data>
-  <data name="&gt;&gt;disableCbtToolStripMenuItem.Type" xml:space="preserve">
-    <value>XenAdmin.Commands.CommandToolStripMenuItem, XenCenterMain, Version=0.0.0.0, Culture=neutral, PublicKeyToken=null</value>
-  </data>
-  <data name="&gt;&gt;enablePVSReadcachingToolStripMenuItem.Name" xml:space="preserve">
-    <value>enablePVSReadcachingToolStripMenuItem</value>
-  </data>
-  <data name="&gt;&gt;enablePVSReadcachingToolStripMenuItem.Type" xml:space="preserve">
-    <value>XenAdmin.Commands.CommandToolStripMenuItem, XenCenterMain, Version=0.0.0.0, Culture=neutral, PublicKeyToken=null</value>
-  </data>
-  <data name="&gt;&gt;disablePVSReadcachingToolStripMenuItem.Name" xml:space="preserve">
-    <value>disablePVSReadcachingToolStripMenuItem</value>
-  </data>
-  <data name="&gt;&gt;disablePVSReadcachingToolStripMenuItem.Type" xml:space="preserve">
-    <value>XenAdmin.Commands.CommandToolStripMenuItem, XenCenterMain, Version=0.0.0.0, Culture=neutral, PublicKeyToken=null</value>
-  </data>
-  <data name="&gt;&gt;toolStripMenuItem12.Name" xml:space="preserve">
-    <value>toolStripMenuItem12</value>
-  </data>
-  <data name="&gt;&gt;toolStripMenuItem12.Type" xml:space="preserve">
-    <value>System.Windows.Forms.ToolStripSeparator, System.Windows.Forms, Version=4.0.0.0, Culture=neutral, PublicKeyToken=b77a5c561934e089</value>
-  </data>
-  <data name="&gt;&gt;installToolsToolStripMenuItem.Name" xml:space="preserve">
-    <value>installToolsToolStripMenuItem</value>
-  </data>
-  <data name="&gt;&gt;installToolsToolStripMenuItem.Type" xml:space="preserve">
-    <value>XenAdmin.Commands.CommandToolStripMenuItem, XenCenterMain, Version=0.0.0.0, Culture=neutral, PublicKeyToken=null</value>
-  </data>
-  <data name="&gt;&gt;sendCtrlAltDelToolStripMenuItem.Name" xml:space="preserve">
-    <value>sendCtrlAltDelToolStripMenuItem</value>
-  </data>
-  <data name="&gt;&gt;sendCtrlAltDelToolStripMenuItem.Type" xml:space="preserve">
-    <value>System.Windows.Forms.ToolStripMenuItem, System.Windows.Forms, Version=4.0.0.0, Culture=neutral, PublicKeyToken=b77a5c561934e089</value>
-  </data>
-  <data name="&gt;&gt;toolStripSeparator5.Name" xml:space="preserve">
-    <value>toolStripSeparator5</value>
-  </data>
-  <data name="&gt;&gt;toolStripSeparator5.Type" xml:space="preserve">
-    <value>System.Windows.Forms.ToolStripSeparator, System.Windows.Forms, Version=4.0.0.0, Culture=neutral, PublicKeyToken=b77a5c561934e089</value>
-  </data>
-  <data name="&gt;&gt;uninstallToolStripMenuItem.Name" xml:space="preserve">
-    <value>uninstallToolStripMenuItem</value>
-  </data>
-  <data name="&gt;&gt;uninstallToolStripMenuItem.Type" xml:space="preserve">
-    <value>XenAdmin.Commands.CommandToolStripMenuItem, XenCenterMain, Version=0.0.0.0, Culture=neutral, PublicKeyToken=null</value>
-  </data>
-  <data name="&gt;&gt;toolStripSeparator10.Name" xml:space="preserve">
-    <value>toolStripSeparator10</value>
-  </data>
-  <data name="&gt;&gt;toolStripSeparator10.Type" xml:space="preserve">
-    <value>System.Windows.Forms.ToolStripSeparator, System.Windows.Forms, Version=4.0.0.0, Culture=neutral, PublicKeyToken=b77a5c561934e089</value>
-  </data>
-  <data name="&gt;&gt;pluginItemsPlaceHolderToolStripMenuItem4.Name" xml:space="preserve">
-    <value>pluginItemsPlaceHolderToolStripMenuItem4</value>
-  </data>
-  <data name="&gt;&gt;pluginItemsPlaceHolderToolStripMenuItem4.Type" xml:space="preserve">
-    <value>System.Windows.Forms.ToolStripMenuItem, System.Windows.Forms, Version=4.0.0.0, Culture=neutral, PublicKeyToken=b77a5c561934e089</value>
-  </data>
-  <data name="&gt;&gt;VMPropertiesToolStripMenuItem.Name" xml:space="preserve">
-    <value>VMPropertiesToolStripMenuItem</value>
-  </data>
-  <data name="&gt;&gt;VMPropertiesToolStripMenuItem.Type" xml:space="preserve">
-    <value>XenAdmin.Commands.CommandToolStripMenuItem, XenCenterMain, Version=0.0.0.0, Culture=neutral, PublicKeyToken=null</value>
-  </data>
-  <data name="&gt;&gt;toolStripMenuItem8.Name" xml:space="preserve">
-    <value>toolStripMenuItem8</value>
-  </data>
-  <data name="&gt;&gt;toolStripMenuItem8.Type" xml:space="preserve">
-    <value>System.Windows.Forms.ToolStripSeparator, System.Windows.Forms, Version=4.0.0.0, Culture=neutral, PublicKeyToken=b77a5c561934e089</value>
-  </data>
-  <data name="&gt;&gt;StorageToolStripMenuItem.Name" xml:space="preserve">
-    <value>StorageToolStripMenuItem</value>
-  </data>
-  <data name="&gt;&gt;StorageToolStripMenuItem.Type" xml:space="preserve">
-    <value>System.Windows.Forms.ToolStripMenuItem, System.Windows.Forms, Version=4.0.0.0, Culture=neutral, PublicKeyToken=b77a5c561934e089</value>
-  </data>
-  <data name="&gt;&gt;AddStorageToolStripMenuItem.Name" xml:space="preserve">
-    <value>AddStorageToolStripMenuItem</value>
-  </data>
-  <data name="&gt;&gt;AddStorageToolStripMenuItem.Type" xml:space="preserve">
-    <value>XenAdmin.Commands.CommandToolStripMenuItem, XenCenterMain, Version=0.0.0.0, Culture=neutral, PublicKeyToken=null</value>
-  </data>
-  <data name="&gt;&gt;toolStripSeparator22.Name" xml:space="preserve">
-    <value>toolStripSeparator22</value>
-  </data>
-  <data name="&gt;&gt;toolStripSeparator22.Type" xml:space="preserve">
-    <value>System.Windows.Forms.ToolStripSeparator, System.Windows.Forms, Version=4.0.0.0, Culture=neutral, PublicKeyToken=b77a5c561934e089</value>
-  </data>
-  <data name="&gt;&gt;RepairStorageToolStripMenuItem.Name" xml:space="preserve">
-    <value>RepairStorageToolStripMenuItem</value>
-  </data>
-  <data name="&gt;&gt;RepairStorageToolStripMenuItem.Type" xml:space="preserve">
-    <value>XenAdmin.Commands.CommandToolStripMenuItem, XenCenterMain, Version=0.0.0.0, Culture=neutral, PublicKeyToken=null</value>
-  </data>
-  <data name="&gt;&gt;DefaultSRToolStripMenuItem.Name" xml:space="preserve">
-    <value>DefaultSRToolStripMenuItem</value>
-  </data>
-  <data name="&gt;&gt;DefaultSRToolStripMenuItem.Type" xml:space="preserve">
-    <value>XenAdmin.Commands.CommandToolStripMenuItem, XenCenterMain, Version=0.0.0.0, Culture=neutral, PublicKeyToken=null</value>
-  </data>
-  <data name="&gt;&gt;toolStripSeparator2.Name" xml:space="preserve">
-    <value>toolStripSeparator2</value>
-  </data>
-  <data name="&gt;&gt;toolStripSeparator2.Type" xml:space="preserve">
-    <value>System.Windows.Forms.ToolStripSeparator, System.Windows.Forms, Version=4.0.0.0, Culture=neutral, PublicKeyToken=b77a5c561934e089</value>
-  </data>
-  <data name="&gt;&gt;virtualDisksToolStripMenuItem.Name" xml:space="preserve">
-    <value>virtualDisksToolStripMenuItem</value>
-  </data>
-  <data name="&gt;&gt;virtualDisksToolStripMenuItem.Type" xml:space="preserve">
-    <value>XenAdmin.Commands.CommandToolStripMenuItem, XenCenterMain, Version=0.0.0.0, Culture=neutral, PublicKeyToken=null</value>
-  </data>
-  <data name="&gt;&gt;addVirtualDiskToolStripMenuItem.Name" xml:space="preserve">
-    <value>addVirtualDiskToolStripMenuItem</value>
-  </data>
-  <data name="&gt;&gt;addVirtualDiskToolStripMenuItem.Type" xml:space="preserve">
-    <value>XenAdmin.Commands.CommandToolStripMenuItem, XenCenterMain, Version=0.0.0.0, Culture=neutral, PublicKeyToken=null</value>
-  </data>
-  <data name="&gt;&gt;attachVirtualDiskToolStripMenuItem.Name" xml:space="preserve">
-    <value>attachVirtualDiskToolStripMenuItem</value>
-  </data>
-  <data name="&gt;&gt;attachVirtualDiskToolStripMenuItem.Type" xml:space="preserve">
-    <value>XenAdmin.Commands.CommandToolStripMenuItem, XenCenterMain, Version=0.0.0.0, Culture=neutral, PublicKeyToken=null</value>
-  </data>
-  <data name="&gt;&gt;reclaimFreedSpacetripMenuItem.Name" xml:space="preserve">
-    <value>reclaimFreedSpacetripMenuItem</value>
-  </data>
-  <data name="&gt;&gt;reclaimFreedSpacetripMenuItem.Type" xml:space="preserve">
-    <value>XenAdmin.Commands.CommandToolStripMenuItem, XenCenterMain, Version=0.0.0.0, Culture=neutral, PublicKeyToken=null</value>
-  </data>
-  <data name="&gt;&gt;toolStripSeparator19.Name" xml:space="preserve">
-    <value>toolStripSeparator19</value>
-  </data>
-  <data name="&gt;&gt;toolStripSeparator19.Type" xml:space="preserve">
-    <value>System.Windows.Forms.ToolStripSeparator, System.Windows.Forms, Version=4.0.0.0, Culture=neutral, PublicKeyToken=b77a5c561934e089</value>
-  </data>
-  <data name="&gt;&gt;DetachStorageToolStripMenuItem.Name" xml:space="preserve">
-    <value>DetachStorageToolStripMenuItem</value>
-  </data>
-  <data name="&gt;&gt;DetachStorageToolStripMenuItem.Type" xml:space="preserve">
-    <value>XenAdmin.Commands.CommandToolStripMenuItem, XenCenterMain, Version=0.0.0.0, Culture=neutral, PublicKeyToken=null</value>
-  </data>
-  <data name="&gt;&gt;ReattachStorageRepositoryToolStripMenuItem.Name" xml:space="preserve">
-    <value>ReattachStorageRepositoryToolStripMenuItem</value>
-  </data>
-  <data name="&gt;&gt;ReattachStorageRepositoryToolStripMenuItem.Type" xml:space="preserve">
-    <value>XenAdmin.Commands.CommandToolStripMenuItem, XenCenterMain, Version=0.0.0.0, Culture=neutral, PublicKeyToken=null</value>
-  </data>
-  <data name="&gt;&gt;ForgetStorageRepositoryToolStripMenuItem.Name" xml:space="preserve">
-    <value>ForgetStorageRepositoryToolStripMenuItem</value>
-  </data>
-  <data name="&gt;&gt;ForgetStorageRepositoryToolStripMenuItem.Type" xml:space="preserve">
-    <value>XenAdmin.Commands.CommandToolStripMenuItem, XenCenterMain, Version=0.0.0.0, Culture=neutral, PublicKeyToken=null</value>
-  </data>
-  <data name="&gt;&gt;DestroyStorageRepositoryToolStripMenuItem.Name" xml:space="preserve">
-    <value>DestroyStorageRepositoryToolStripMenuItem</value>
-  </data>
-  <data name="&gt;&gt;DestroyStorageRepositoryToolStripMenuItem.Type" xml:space="preserve">
-    <value>XenAdmin.Commands.CommandToolStripMenuItem, XenCenterMain, Version=0.0.0.0, Culture=neutral, PublicKeyToken=null</value>
-  </data>
-  <data name="&gt;&gt;toolStripSeparator18.Name" xml:space="preserve">
-    <value>toolStripSeparator18</value>
-  </data>
-  <data name="&gt;&gt;toolStripSeparator18.Type" xml:space="preserve">
-    <value>System.Windows.Forms.ToolStripSeparator, System.Windows.Forms, Version=4.0.0.0, Culture=neutral, PublicKeyToken=b77a5c561934e089</value>
-  </data>
-  <data name="&gt;&gt;pluginItemsPlaceHolderToolStripMenuItem5.Name" xml:space="preserve">
-    <value>pluginItemsPlaceHolderToolStripMenuItem5</value>
-  </data>
-  <data name="&gt;&gt;pluginItemsPlaceHolderToolStripMenuItem5.Type" xml:space="preserve">
-    <value>System.Windows.Forms.ToolStripMenuItem, System.Windows.Forms, Version=4.0.0.0, Culture=neutral, PublicKeyToken=b77a5c561934e089</value>
-  </data>
-  <data name="&gt;&gt;SRPropertiesToolStripMenuItem.Name" xml:space="preserve">
-    <value>SRPropertiesToolStripMenuItem</value>
-  </data>
-  <data name="&gt;&gt;SRPropertiesToolStripMenuItem.Type" xml:space="preserve">
-    <value>XenAdmin.Commands.CommandToolStripMenuItem, XenCenterMain, Version=0.0.0.0, Culture=neutral, PublicKeyToken=null</value>
-  </data>
-  <data name="&gt;&gt;templatesToolStripMenuItem.Name" xml:space="preserve">
-    <value>templatesToolStripMenuItem</value>
-  </data>
-  <data name="&gt;&gt;templatesToolStripMenuItem.Type" xml:space="preserve">
-    <value>System.Windows.Forms.ToolStripMenuItem, System.Windows.Forms, Version=4.0.0.0, Culture=neutral, PublicKeyToken=b77a5c561934e089</value>
-  </data>
-  <data name="&gt;&gt;CreateVmFromTemplateToolStripMenuItem.Name" xml:space="preserve">
-    <value>CreateVmFromTemplateToolStripMenuItem</value>
-  </data>
-  <data name="&gt;&gt;CreateVmFromTemplateToolStripMenuItem.Type" xml:space="preserve">
-    <value>XenAdmin.Commands.CommandToolStripMenuItem, XenCenterMain, Version=0.0.0.0, Culture=neutral, PublicKeyToken=null</value>
-  </data>
-  <data name="&gt;&gt;newVMFromTemplateToolStripMenuItem.Name" xml:space="preserve">
-    <value>newVMFromTemplateToolStripMenuItem</value>
-  </data>
-  <data name="&gt;&gt;newVMFromTemplateToolStripMenuItem.Type" xml:space="preserve">
-    <value>XenAdmin.Commands.CommandToolStripMenuItem, XenCenterMain, Version=0.0.0.0, Culture=neutral, PublicKeyToken=null</value>
-  </data>
-  <data name="&gt;&gt;InstantVmToolStripMenuItem.Name" xml:space="preserve">
-    <value>InstantVmToolStripMenuItem</value>
-  </data>
-  <data name="&gt;&gt;InstantVmToolStripMenuItem.Type" xml:space="preserve">
-    <value>XenAdmin.Commands.CommandToolStripMenuItem, XenCenterMain, Version=0.0.0.0, Culture=neutral, PublicKeyToken=null</value>
-  </data>
-  <data name="&gt;&gt;toolStripSeparator29.Name" xml:space="preserve">
-    <value>toolStripSeparator29</value>
-  </data>
-  <data name="&gt;&gt;toolStripSeparator29.Type" xml:space="preserve">
-    <value>System.Windows.Forms.ToolStripSeparator, System.Windows.Forms, Version=4.0.0.0, Culture=neutral, PublicKeyToken=b77a5c561934e089</value>
-  </data>
-  <data name="&gt;&gt;exportTemplateToolStripMenuItem.Name" xml:space="preserve">
-    <value>exportTemplateToolStripMenuItem</value>
-  </data>
-  <data name="&gt;&gt;exportTemplateToolStripMenuItem.Type" xml:space="preserve">
-    <value>XenAdmin.Commands.CommandToolStripMenuItem, XenCenterMain, Version=0.0.0.0, Culture=neutral, PublicKeyToken=null</value>
-  </data>
-  <data name="&gt;&gt;duplicateTemplateToolStripMenuItem.Name" xml:space="preserve">
-    <value>duplicateTemplateToolStripMenuItem</value>
-  </data>
-  <data name="&gt;&gt;duplicateTemplateToolStripMenuItem.Type" xml:space="preserve">
-    <value>XenAdmin.Commands.CommandToolStripMenuItem, XenCenterMain, Version=0.0.0.0, Culture=neutral, PublicKeyToken=null</value>
-  </data>
-  <data name="&gt;&gt;toolStripSeparator16.Name" xml:space="preserve">
-    <value>toolStripSeparator16</value>
-  </data>
-  <data name="&gt;&gt;toolStripSeparator16.Type" xml:space="preserve">
-    <value>System.Windows.Forms.ToolStripSeparator, System.Windows.Forms, Version=4.0.0.0, Culture=neutral, PublicKeyToken=b77a5c561934e089</value>
-  </data>
-  <data name="&gt;&gt;uninstallTemplateToolStripMenuItem.Name" xml:space="preserve">
-    <value>uninstallTemplateToolStripMenuItem</value>
-  </data>
-  <data name="&gt;&gt;uninstallTemplateToolStripMenuItem.Type" xml:space="preserve">
-    <value>XenAdmin.Commands.CommandToolStripMenuItem, XenCenterMain, Version=0.0.0.0, Culture=neutral, PublicKeyToken=null</value>
-  </data>
-  <data name="&gt;&gt;toolStripSeparator28.Name" xml:space="preserve">
-    <value>toolStripSeparator28</value>
-  </data>
-  <data name="&gt;&gt;toolStripSeparator28.Type" xml:space="preserve">
-    <value>System.Windows.Forms.ToolStripSeparator, System.Windows.Forms, Version=4.0.0.0, Culture=neutral, PublicKeyToken=b77a5c561934e089</value>
-  </data>
-  <data name="&gt;&gt;pluginItemsPlaceHolderToolStripMenuItem6.Name" xml:space="preserve">
-    <value>pluginItemsPlaceHolderToolStripMenuItem6</value>
-  </data>
-  <data name="&gt;&gt;pluginItemsPlaceHolderToolStripMenuItem6.Type" xml:space="preserve">
-    <value>System.Windows.Forms.ToolStripMenuItem, System.Windows.Forms, Version=4.0.0.0, Culture=neutral, PublicKeyToken=b77a5c561934e089</value>
-  </data>
-  <data name="&gt;&gt;templatePropertiesToolStripMenuItem.Name" xml:space="preserve">
-    <value>templatePropertiesToolStripMenuItem</value>
-  </data>
-  <data name="&gt;&gt;templatePropertiesToolStripMenuItem.Type" xml:space="preserve">
-    <value>XenAdmin.Commands.CommandToolStripMenuItem, XenCenterMain, Version=0.0.0.0, Culture=neutral, PublicKeyToken=null</value>
-  </data>
-  <data name="&gt;&gt;toolsToolStripMenuItem.Name" xml:space="preserve">
-    <value>toolsToolStripMenuItem</value>
-  </data>
-  <data name="&gt;&gt;toolsToolStripMenuItem.Type" xml:space="preserve">
-    <value>System.Windows.Forms.ToolStripMenuItem, System.Windows.Forms, Version=4.0.0.0, Culture=neutral, PublicKeyToken=b77a5c561934e089</value>
-  </data>
-  <data name="&gt;&gt;bugToolToolStripMenuItem.Name" xml:space="preserve">
-    <value>bugToolToolStripMenuItem</value>
-  </data>
-  <data name="&gt;&gt;bugToolToolStripMenuItem.Type" xml:space="preserve">
-    <value>XenAdmin.Commands.CommandToolStripMenuItem, XenCenterMain, Version=0.0.0.0, Culture=neutral, PublicKeyToken=null</value>
-  </data>
-  <data name="&gt;&gt;healthCheckToolStripMenuItem1.Name" xml:space="preserve">
-    <value>healthCheckToolStripMenuItem1</value>
-  </data>
-  <data name="&gt;&gt;healthCheckToolStripMenuItem1.Type" xml:space="preserve">
-    <value>XenAdmin.Commands.CommandToolStripMenuItem, XenCenterMain, Version=0.0.0.0, Culture=neutral, PublicKeyToken=null</value>
-  </data>
-  <data name="&gt;&gt;toolStripSeparator14.Name" xml:space="preserve">
-    <value>toolStripSeparator14</value>
-  </data>
-  <data name="&gt;&gt;toolStripSeparator14.Type" xml:space="preserve">
-    <value>System.Windows.Forms.ToolStripSeparator, System.Windows.Forms, Version=4.0.0.0, Culture=neutral, PublicKeyToken=b77a5c561934e089</value>
-  </data>
-  <data name="&gt;&gt;LicenseManagerMenuItem.Name" xml:space="preserve">
-    <value>LicenseManagerMenuItem</value>
-  </data>
-  <data name="&gt;&gt;LicenseManagerMenuItem.Type" xml:space="preserve">
-    <value>System.Windows.Forms.ToolStripMenuItem, System.Windows.Forms, Version=4.0.0.0, Culture=neutral, PublicKeyToken=b77a5c561934e089</value>
-  </data>
-  <data name="&gt;&gt;toolStripSeparator13.Name" xml:space="preserve">
-    <value>toolStripSeparator13</value>
-  </data>
-  <data name="&gt;&gt;toolStripSeparator13.Type" xml:space="preserve">
-    <value>System.Windows.Forms.ToolStripSeparator, System.Windows.Forms, Version=4.0.0.0, Culture=neutral, PublicKeyToken=b77a5c561934e089</value>
-  </data>
-  <data name="&gt;&gt;installNewUpdateToolStripMenuItem.Name" xml:space="preserve">
-    <value>installNewUpdateToolStripMenuItem</value>
-  </data>
-  <data name="&gt;&gt;installNewUpdateToolStripMenuItem.Type" xml:space="preserve">
-    <value>XenAdmin.Commands.CommandToolStripMenuItem, XenCenterMain, Version=0.0.0.0, Culture=neutral, PublicKeyToken=null</value>
-  </data>
-  <data name="&gt;&gt;rollingUpgradeToolStripMenuItem.Name" xml:space="preserve">
-    <value>rollingUpgradeToolStripMenuItem</value>
-  </data>
-  <data name="&gt;&gt;rollingUpgradeToolStripMenuItem.Type" xml:space="preserve">
-    <value>XenAdmin.Commands.CommandToolStripMenuItem, XenCenterMain, Version=0.0.0.0, Culture=neutral, PublicKeyToken=null</value>
-  </data>
-  <data name="&gt;&gt;toolStripSeparator6.Name" xml:space="preserve">
-    <value>toolStripSeparator6</value>
-  </data>
-  <data name="&gt;&gt;toolStripSeparator6.Type" xml:space="preserve">
-    <value>System.Windows.Forms.ToolStripSeparator, System.Windows.Forms, Version=4.0.0.0, Culture=neutral, PublicKeyToken=b77a5c561934e089</value>
-  </data>
-  <data name="&gt;&gt;pluginItemsPlaceHolderToolStripMenuItem7.Name" xml:space="preserve">
-    <value>pluginItemsPlaceHolderToolStripMenuItem7</value>
-  </data>
-  <data name="&gt;&gt;pluginItemsPlaceHolderToolStripMenuItem7.Type" xml:space="preserve">
-    <value>System.Windows.Forms.ToolStripMenuItem, System.Windows.Forms, Version=4.0.0.0, Culture=neutral, PublicKeyToken=b77a5c561934e089</value>
-  </data>
-  <data name="&gt;&gt;preferencesToolStripMenuItem.Name" xml:space="preserve">
-    <value>preferencesToolStripMenuItem</value>
-  </data>
-  <data name="&gt;&gt;preferencesToolStripMenuItem.Type" xml:space="preserve">
-    <value>System.Windows.Forms.ToolStripMenuItem, System.Windows.Forms, Version=4.0.0.0, Culture=neutral, PublicKeyToken=b77a5c561934e089</value>
-  </data>
-  <data name="&gt;&gt;windowToolStripMenuItem.Name" xml:space="preserve">
-    <value>windowToolStripMenuItem</value>
-  </data>
-  <data name="&gt;&gt;windowToolStripMenuItem.Type" xml:space="preserve">
-    <value>System.Windows.Forms.ToolStripMenuItem, System.Windows.Forms, Version=4.0.0.0, Culture=neutral, PublicKeyToken=b77a5c561934e089</value>
-  </data>
-  <data name="&gt;&gt;pluginItemsPlaceHolderToolStripMenuItem9.Name" xml:space="preserve">
-    <value>pluginItemsPlaceHolderToolStripMenuItem9</value>
-  </data>
-  <data name="&gt;&gt;pluginItemsPlaceHolderToolStripMenuItem9.Type" xml:space="preserve">
-    <value>System.Windows.Forms.ToolStripMenuItem, System.Windows.Forms, Version=4.0.0.0, Culture=neutral, PublicKeyToken=b77a5c561934e089</value>
-  </data>
-  <data name="&gt;&gt;helpToolStripMenuItem.Name" xml:space="preserve">
-    <value>helpToolStripMenuItem</value>
-  </data>
-  <data name="&gt;&gt;helpToolStripMenuItem.Type" xml:space="preserve">
-    <value>System.Windows.Forms.ToolStripMenuItem, System.Windows.Forms, Version=4.0.0.0, Culture=neutral, PublicKeyToken=b77a5c561934e089</value>
-  </data>
-  <data name="&gt;&gt;helpTopicsToolStripMenuItem.Name" xml:space="preserve">
-    <value>helpTopicsToolStripMenuItem</value>
-  </data>
-  <data name="&gt;&gt;helpTopicsToolStripMenuItem.Type" xml:space="preserve">
-    <value>System.Windows.Forms.ToolStripMenuItem, System.Windows.Forms, Version=4.0.0.0, Culture=neutral, PublicKeyToken=b77a5c561934e089</value>
-  </data>
-  <data name="&gt;&gt;helpContextMenuItem.Name" xml:space="preserve">
-    <value>helpContextMenuItem</value>
-  </data>
-  <data name="&gt;&gt;helpContextMenuItem.Type" xml:space="preserve">
-    <value>System.Windows.Forms.ToolStripMenuItem, System.Windows.Forms, Version=4.0.0.0, Culture=neutral, PublicKeyToken=b77a5c561934e089</value>
-  </data>
-  <data name="&gt;&gt;toolStripMenuItem15.Name" xml:space="preserve">
-    <value>toolStripMenuItem15</value>
-  </data>
-  <data name="&gt;&gt;toolStripMenuItem15.Type" xml:space="preserve">
-    <value>System.Windows.Forms.ToolStripSeparator, System.Windows.Forms, Version=4.0.0.0, Culture=neutral, PublicKeyToken=b77a5c561934e089</value>
-  </data>
-  <data name="&gt;&gt;viewApplicationLogToolStripMenuItem.Name" xml:space="preserve">
-    <value>viewApplicationLogToolStripMenuItem</value>
-  </data>
-  <data name="&gt;&gt;viewApplicationLogToolStripMenuItem.Type" xml:space="preserve">
-    <value>System.Windows.Forms.ToolStripMenuItem, System.Windows.Forms, Version=4.0.0.0, Culture=neutral, PublicKeyToken=b77a5c561934e089</value>
-  </data>
-  <data name="&gt;&gt;toolStripMenuItem17.Name" xml:space="preserve">
-    <value>toolStripMenuItem17</value>
-  </data>
-  <data name="&gt;&gt;toolStripMenuItem17.Type" xml:space="preserve">
-    <value>System.Windows.Forms.ToolStripSeparator, System.Windows.Forms, Version=4.0.0.0, Culture=neutral, PublicKeyToken=b77a5c561934e089</value>
-  </data>
-  <data name="&gt;&gt;xenSourceOnTheWebToolStripMenuItem.Name" xml:space="preserve">
-    <value>xenSourceOnTheWebToolStripMenuItem</value>
-  </data>
-  <data name="&gt;&gt;xenSourceOnTheWebToolStripMenuItem.Type" xml:space="preserve">
-    <value>System.Windows.Forms.ToolStripMenuItem, System.Windows.Forms, Version=4.0.0.0, Culture=neutral, PublicKeyToken=b77a5c561934e089</value>
-  </data>
-  <data name="&gt;&gt;xenCenterPluginsOnlineToolStripMenuItem.Name" xml:space="preserve">
-    <value>xenCenterPluginsOnlineToolStripMenuItem</value>
-  </data>
-  <data name="&gt;&gt;xenCenterPluginsOnlineToolStripMenuItem.Type" xml:space="preserve">
-    <value>System.Windows.Forms.ToolStripMenuItem, System.Windows.Forms, Version=4.0.0.0, Culture=neutral, PublicKeyToken=b77a5c561934e089</value>
-  </data>
-  <data name="&gt;&gt;toolStripSeparator7.Name" xml:space="preserve">
-    <value>toolStripSeparator7</value>
-  </data>
-  <data name="&gt;&gt;toolStripSeparator7.Type" xml:space="preserve">
-    <value>System.Windows.Forms.ToolStripSeparator, System.Windows.Forms, Version=4.0.0.0, Culture=neutral, PublicKeyToken=b77a5c561934e089</value>
-  </data>
-  <data name="&gt;&gt;pluginItemsPlaceHolderToolStripMenuItem8.Name" xml:space="preserve">
-    <value>pluginItemsPlaceHolderToolStripMenuItem8</value>
-  </data>
-  <data name="&gt;&gt;pluginItemsPlaceHolderToolStripMenuItem8.Type" xml:space="preserve">
-    <value>System.Windows.Forms.ToolStripMenuItem, System.Windows.Forms, Version=4.0.0.0, Culture=neutral, PublicKeyToken=b77a5c561934e089</value>
-  </data>
-  <data name="&gt;&gt;aboutXenSourceAdminToolStripMenuItem.Name" xml:space="preserve">
-    <value>aboutXenSourceAdminToolStripMenuItem</value>
-  </data>
-  <data name="&gt;&gt;aboutXenSourceAdminToolStripMenuItem.Type" xml:space="preserve">
-    <value>System.Windows.Forms.ToolStripMenuItem, System.Windows.Forms, Version=4.0.0.0, Culture=neutral, PublicKeyToken=b77a5c561934e089</value>
-  </data>
-  <data name="&gt;&gt;securityGroupsToolStripMenuItem.Name" xml:space="preserve">
-    <value>securityGroupsToolStripMenuItem</value>
-  </data>
-  <data name="&gt;&gt;securityGroupsToolStripMenuItem.Type" xml:space="preserve">
-    <value>XenAdmin.Commands.CommandToolStripMenuItem, XenCenterMain, Version=0.0.0.0, Culture=neutral, PublicKeyToken=null</value>
-  </data>
-  <data name="&gt;&gt;statusLabel.Name" xml:space="preserve">
-    <value>statusLabel</value>
-  </data>
-  <data name="&gt;&gt;statusLabel.Type" xml:space="preserve">
-    <value>System.Windows.Forms.ToolStripStatusLabel, System.Windows.Forms, Version=4.0.0.0, Culture=neutral, PublicKeyToken=b77a5c561934e089</value>
-  </data>
-  <data name="&gt;&gt;statusProgressBar.Name" xml:space="preserve">
-    <value>statusProgressBar</value>
-  </data>
-  <data name="&gt;&gt;statusProgressBar.Type" xml:space="preserve">
-    <value>System.Windows.Forms.ToolStripProgressBar, System.Windows.Forms, Version=4.0.0.0, Culture=neutral, PublicKeyToken=b77a5c561934e089</value>
-  </data>
-<<<<<<< HEAD
-  <data name="&gt;&gt;conversionToolStripMenuItem.Name" xml:space="preserve">
-    <value>conversionToolStripMenuItem</value>
-  </data>
-  <data name="&gt;&gt;conversionToolStripMenuItem.Type" xml:space="preserve">
-=======
-  <data name="&gt;&gt;menuItemRemoveFromPool.Name" xml:space="preserve">
-    <value>menuItemRemoveFromPool</value>
-  </data>
-  <data name="&gt;&gt;menuItemRemoveFromPool.Type" xml:space="preserve">
->>>>>>> 2c59ca25
-    <value>System.Windows.Forms.ToolStripMenuItem, System.Windows.Forms, Version=4.0.0.0, Culture=neutral, PublicKeyToken=b77a5c561934e089</value>
-  </data>
-  <data name="&gt;&gt;$this.Name" xml:space="preserve">
-    <value>MainWindow</value>
-  </data>
-  <data name="&gt;&gt;$this.Type" xml:space="preserve">
-    <value>System.Windows.Forms.Form, System.Windows.Forms, Version=4.0.0.0, Culture=neutral, PublicKeyToken=b77a5c561934e089</value>
-  </data>
-</root>+<?xml version="1.0" encoding="utf-8"?>
+<root>
+  <!-- 
+    Microsoft ResX Schema 
+    
+    Version 2.0
+    
+    The primary goals of this format is to allow a simple XML format 
+    that is mostly human readable. The generation and parsing of the 
+    various data types are done through the TypeConverter classes 
+    associated with the data types.
+    
+    Example:
+    
+    ... ado.net/XML headers & schema ...
+    <resheader name="resmimetype">text/microsoft-resx</resheader>
+    <resheader name="version">2.0</resheader>
+    <resheader name="reader">System.Resources.ResXResourceReader, System.Windows.Forms, ...</resheader>
+    <resheader name="writer">System.Resources.ResXResourceWriter, System.Windows.Forms, ...</resheader>
+    <data name="Name1"><value>this is my long string</value><comment>this is a comment</comment></data>
+    <data name="Color1" type="System.Drawing.Color, System.Drawing">Blue</data>
+    <data name="Bitmap1" mimetype="application/x-microsoft.net.object.binary.base64">
+        <value>[base64 mime encoded serialized .NET Framework object]</value>
+    </data>
+    <data name="Icon1" type="System.Drawing.Icon, System.Drawing" mimetype="application/x-microsoft.net.object.bytearray.base64">
+        <value>[base64 mime encoded string representing a byte array form of the .NET Framework object]</value>
+        <comment>This is a comment</comment>
+    </data>
+                
+    There are any number of "resheader" rows that contain simple 
+    name/value pairs.
+    
+    Each data row contains a name, and value. The row also contains a 
+    type or mimetype. Type corresponds to a .NET class that support 
+    text/value conversion through the TypeConverter architecture. 
+    Classes that don't support this are serialized and stored with the 
+    mimetype set.
+    
+    The mimetype is used for serialized objects, and tells the 
+    ResXResourceReader how to depersist the object. This is currently not 
+    extensible. For a given mimetype the value must be set accordingly:
+    
+    Note - application/x-microsoft.net.object.binary.base64 is the format 
+    that the ResXResourceWriter will generate, however the reader can 
+    read any of the formats listed below.
+    
+    mimetype: application/x-microsoft.net.object.binary.base64
+    value   : The object must be serialized with 
+            : System.Runtime.Serialization.Formatters.Binary.BinaryFormatter
+            : and then encoded with base64 encoding.
+    
+    mimetype: application/x-microsoft.net.object.soap.base64
+    value   : The object must be serialized with 
+            : System.Runtime.Serialization.Formatters.Soap.SoapFormatter
+            : and then encoded with base64 encoding.
+
+    mimetype: application/x-microsoft.net.object.bytearray.base64
+    value   : The object must be serialized into a byte array 
+            : using a System.ComponentModel.TypeConverter
+            : and then encoded with base64 encoding.
+    -->
+  <xsd:schema id="root" xmlns="" xmlns:xsd="http://www.w3.org/2001/XMLSchema" xmlns:msdata="urn:schemas-microsoft-com:xml-msdata">
+    <xsd:import namespace="http://www.w3.org/XML/1998/namespace" />
+    <xsd:element name="root" msdata:IsDataSet="true">
+      <xsd:complexType>
+        <xsd:choice maxOccurs="unbounded">
+          <xsd:element name="metadata">
+            <xsd:complexType>
+              <xsd:sequence>
+                <xsd:element name="value" type="xsd:string" minOccurs="0" />
+              </xsd:sequence>
+              <xsd:attribute name="name" use="required" type="xsd:string" />
+              <xsd:attribute name="type" type="xsd:string" />
+              <xsd:attribute name="mimetype" type="xsd:string" />
+              <xsd:attribute ref="xml:space" />
+            </xsd:complexType>
+          </xsd:element>
+          <xsd:element name="assembly">
+            <xsd:complexType>
+              <xsd:attribute name="alias" type="xsd:string" />
+              <xsd:attribute name="name" type="xsd:string" />
+            </xsd:complexType>
+          </xsd:element>
+          <xsd:element name="data">
+            <xsd:complexType>
+              <xsd:sequence>
+                <xsd:element name="value" type="xsd:string" minOccurs="0" msdata:Ordinal="1" />
+                <xsd:element name="comment" type="xsd:string" minOccurs="0" msdata:Ordinal="2" />
+              </xsd:sequence>
+              <xsd:attribute name="name" type="xsd:string" use="required" msdata:Ordinal="1" />
+              <xsd:attribute name="type" type="xsd:string" msdata:Ordinal="3" />
+              <xsd:attribute name="mimetype" type="xsd:string" msdata:Ordinal="4" />
+              <xsd:attribute ref="xml:space" />
+            </xsd:complexType>
+          </xsd:element>
+          <xsd:element name="resheader">
+            <xsd:complexType>
+              <xsd:sequence>
+                <xsd:element name="value" type="xsd:string" minOccurs="0" msdata:Ordinal="1" />
+              </xsd:sequence>
+              <xsd:attribute name="name" type="xsd:string" use="required" />
+            </xsd:complexType>
+          </xsd:element>
+        </xsd:choice>
+      </xsd:complexType>
+    </xsd:element>
+  </xsd:schema>
+  <resheader name="resmimetype">
+    <value>text/microsoft-resx</value>
+  </resheader>
+  <resheader name="version">
+    <value>2.0</value>
+  </resheader>
+  <resheader name="reader">
+    <value>System.Resources.ResXResourceReader, System.Windows.Forms, Version=4.0.0.0, Culture=neutral, PublicKeyToken=b77a5c561934e089</value>
+  </resheader>
+  <resheader name="writer">
+    <value>System.Resources.ResXResourceWriter, System.Windows.Forms, Version=4.0.0.0, Culture=neutral, PublicKeyToken=b77a5c561934e089</value>
+  </resheader>
+  <assembly alias="System.Windows.Forms" name="System.Windows.Forms, Version=4.0.0.0, Culture=neutral, PublicKeyToken=b77a5c561934e089" />
+  <data name="splitContainer1.Dock" type="System.Windows.Forms.DockStyle, System.Windows.Forms">
+    <value>Fill</value>
+  </data>
+  <assembly alias="System.Drawing" name="System.Drawing, Version=4.0.0.0, Culture=neutral, PublicKeyToken=b03f5f7f11d50a3a" />
+  <data name="splitContainer1.Location" type="System.Drawing.Point, System.Drawing">
+    <value>0, 55</value>
+  </data>
+  <data name="splitContainer1.Margin" type="System.Windows.Forms.Padding, System.Windows.Forms">
+    <value>0, 0, 0, 0</value>
+  </data>
+  <data name="navigationPane.Dock" type="System.Windows.Forms.DockStyle, System.Windows.Forms">
+    <value>Fill</value>
+  </data>
+  <data name="navigationPane.Location" type="System.Drawing.Point, System.Drawing">
+    <value>0, 0</value>
+  </data>
+  <data name="navigationPane.Size" type="System.Drawing.Size, System.Drawing">
+    <value>243, 648</value>
+  </data>
+  <assembly alias="mscorlib" name="mscorlib, Version=4.0.0.0, Culture=neutral, PublicKeyToken=b77a5c561934e089" />
+  <data name="navigationPane.TabIndex" type="System.Int32, mscorlib">
+    <value>0</value>
+  </data>
+  <data name="&gt;&gt;navigationPane.Name" xml:space="preserve">
+    <value>navigationPane</value>
+  </data>
+  <data name="&gt;&gt;navigationPane.Type" xml:space="preserve">
+    <value>XenAdmin.Controls.MainWindowControls.NavigationPane, XenCenterMain, Version=0.0.0.0, Culture=neutral, PublicKeyToken=null</value>
+  </data>
+  <data name="&gt;&gt;navigationPane.Parent" xml:space="preserve">
+    <value>splitContainer1.Panel1</value>
+  </data>
+  <data name="&gt;&gt;navigationPane.ZOrder" xml:space="preserve">
+    <value>0</value>
+  </data>
+  <data name="splitContainer1.Panel1.RightToLeft" type="System.Windows.Forms.RightToLeft, System.Windows.Forms">
+    <value>No</value>
+  </data>
+  <data name="&gt;&gt;splitContainer1.Panel1.Name" xml:space="preserve">
+    <value>splitContainer1.Panel1</value>
+  </data>
+  <data name="&gt;&gt;splitContainer1.Panel1.Type" xml:space="preserve">
+    <value>System.Windows.Forms.SplitterPanel, System.Windows.Forms, Version=4.0.0.0, Culture=neutral, PublicKeyToken=b77a5c561934e089</value>
+  </data>
+  <data name="&gt;&gt;splitContainer1.Panel1.Parent" xml:space="preserve">
+    <value>splitContainer1</value>
+  </data>
+  <data name="&gt;&gt;splitContainer1.Panel1.ZOrder" xml:space="preserve">
+    <value>0</value>
+  </data>
+  <data name="splitContainer1.Panel1MinSize" type="System.Int32, mscorlib">
+    <value>100</value>
+  </data>
+  <data name="TheTabControl.Anchor" type="System.Windows.Forms.AnchorStyles, System.Windows.Forms">
+    <value>Top, Bottom, Left, Right</value>
+  </data>
+  <data name="TabPageHome.Dock" type="System.Windows.Forms.DockStyle, System.Windows.Forms">
+    <value>Fill</value>
+  </data>
+  <data name="TabPageHome.Font" type="System.Drawing.Font, System.Drawing">
+    <value>Microsoft Sans Serif, 12pt</value>
+  </data>
+  <data name="TabPageHome.Location" type="System.Drawing.Point, System.Drawing">
+    <value>4, 22</value>
+  </data>
+  <data name="TabPageHome.Margin" type="System.Windows.Forms.Padding, System.Windows.Forms">
+    <value>0, 0, 0, 0</value>
+  </data>
+  <data name="TabPageHome.Size" type="System.Drawing.Size, System.Drawing">
+    <value>753, 592</value>
+  </data>
+  <data name="TabPageHome.TabIndex" type="System.Int32, mscorlib">
+    <value>8</value>
+  </data>
+  <data name="TabPageHome.Text" xml:space="preserve">
+    <value>Home</value>
+  </data>
+  <data name="&gt;&gt;TabPageHome.Name" xml:space="preserve">
+    <value>TabPageHome</value>
+  </data>
+  <data name="&gt;&gt;TabPageHome.Type" xml:space="preserve">
+    <value>System.Windows.Forms.TabPage, System.Windows.Forms, Version=4.0.0.0, Culture=neutral, PublicKeyToken=b77a5c561934e089</value>
+  </data>
+  <data name="&gt;&gt;TabPageHome.Parent" xml:space="preserve">
+    <value>TheTabControl</value>
+  </data>
+  <data name="&gt;&gt;TabPageHome.ZOrder" xml:space="preserve">
+    <value>0</value>
+  </data>
+  <data name="TabPageGeneral.Dock" type="System.Windows.Forms.DockStyle, System.Windows.Forms">
+    <value>Fill</value>
+  </data>
+  <data name="TabPageGeneral.Location" type="System.Drawing.Point, System.Drawing">
+    <value>4, 22</value>
+  </data>
+  <data name="TabPageGeneral.Margin" type="System.Windows.Forms.Padding, System.Windows.Forms">
+    <value>0, 0, 0, 0</value>
+  </data>
+  <data name="TabPageGeneral.Size" type="System.Drawing.Size, System.Drawing">
+    <value>753, 592</value>
+  </data>
+  <data name="TabPageGeneral.TabIndex" type="System.Int32, mscorlib">
+    <value>4</value>
+  </data>
+  <data name="TabPageGeneral.Text" xml:space="preserve">
+    <value>General</value>
+  </data>
+  <data name="TabPageGeneral.Visible" type="System.Boolean, mscorlib">
+    <value>False</value>
+  </data>
+  <data name="&gt;&gt;TabPageGeneral.Name" xml:space="preserve">
+    <value>TabPageGeneral</value>
+  </data>
+  <data name="&gt;&gt;TabPageGeneral.Type" xml:space="preserve">
+    <value>System.Windows.Forms.TabPage, System.Windows.Forms, Version=4.0.0.0, Culture=neutral, PublicKeyToken=b77a5c561934e089</value>
+  </data>
+  <data name="&gt;&gt;TabPageGeneral.Parent" xml:space="preserve">
+    <value>TheTabControl</value>
+  </data>
+  <data name="&gt;&gt;TabPageGeneral.ZOrder" xml:space="preserve">
+    <value>1</value>
+  </data>
+  <data name="TabPageBallooning.Location" type="System.Drawing.Point, System.Drawing">
+    <value>4, 22</value>
+  </data>
+  <data name="TabPageBallooning.Size" type="System.Drawing.Size, System.Drawing">
+    <value>753, 592</value>
+  </data>
+  <data name="TabPageBallooning.TabIndex" type="System.Int32, mscorlib">
+    <value>14</value>
+  </data>
+  <data name="TabPageBallooning.Text" xml:space="preserve">
+    <value>Memory</value>
+  </data>
+  <data name="&gt;&gt;TabPageBallooning.Name" xml:space="preserve">
+    <value>TabPageBallooning</value>
+  </data>
+  <data name="&gt;&gt;TabPageBallooning.Type" xml:space="preserve">
+    <value>System.Windows.Forms.TabPage, System.Windows.Forms, Version=4.0.0.0, Culture=neutral, PublicKeyToken=b77a5c561934e089</value>
+  </data>
+  <data name="&gt;&gt;TabPageBallooning.Parent" xml:space="preserve">
+    <value>TheTabControl</value>
+  </data>
+  <data name="&gt;&gt;TabPageBallooning.ZOrder" xml:space="preserve">
+    <value>2</value>
+  </data>
+  <data name="TabPageConsole.Anchor" type="System.Windows.Forms.AnchorStyles, System.Windows.Forms">
+    <value>Top, Bottom, Left, Right</value>
+  </data>
+  <data name="TabPageConsole.Location" type="System.Drawing.Point, System.Drawing">
+    <value>4, 22</value>
+  </data>
+  <data name="TabPageConsole.Margin" type="System.Windows.Forms.Padding, System.Windows.Forms">
+    <value>0, 0, 0, 0</value>
+  </data>
+  <data name="TabPageConsole.Size" type="System.Drawing.Size, System.Drawing">
+    <value>753, 592</value>
+  </data>
+  <data name="TabPageConsole.TabIndex" type="System.Int32, mscorlib">
+    <value>1</value>
+  </data>
+  <data name="TabPageConsole.Text" xml:space="preserve">
+    <value>Console</value>
+  </data>
+  <data name="&gt;&gt;TabPageConsole.Name" xml:space="preserve">
+    <value>TabPageConsole</value>
+  </data>
+  <data name="&gt;&gt;TabPageConsole.Type" xml:space="preserve">
+    <value>System.Windows.Forms.TabPage, System.Windows.Forms, Version=4.0.0.0, Culture=neutral, PublicKeyToken=b77a5c561934e089</value>
+  </data>
+  <data name="&gt;&gt;TabPageConsole.Parent" xml:space="preserve">
+    <value>TheTabControl</value>
+  </data>
+  <data name="&gt;&gt;TabPageConsole.ZOrder" xml:space="preserve">
+    <value>3</value>
+  </data>
+  <data name="TabPageCvmConsole.Location" type="System.Drawing.Point, System.Drawing">
+    <value>4, 22</value>
+  </data>
+  <data name="TabPageCvmConsole.Size" type="System.Drawing.Size, System.Drawing">
+    <value>753, 592</value>
+  </data>
+  <data name="TabPageCvmConsole.TabIndex" type="System.Int32, mscorlib">
+    <value>22</value>
+  </data>
+  <data name="TabPageCvmConsole.Text" xml:space="preserve">
+    <value>Nutanix CVM Console</value>
+  </data>
+  <data name="&gt;&gt;TabPageCvmConsole.Name" xml:space="preserve">
+    <value>TabPageCvmConsole</value>
+  </data>
+  <data name="&gt;&gt;TabPageCvmConsole.Type" xml:space="preserve">
+    <value>System.Windows.Forms.TabPage, System.Windows.Forms, Version=4.0.0.0, Culture=neutral, PublicKeyToken=b77a5c561934e089</value>
+  </data>
+  <data name="&gt;&gt;TabPageCvmConsole.Parent" xml:space="preserve">
+    <value>TheTabControl</value>
+  </data>
+  <data name="&gt;&gt;TabPageCvmConsole.ZOrder" xml:space="preserve">
+    <value>4</value>
+  </data>
+  <data name="TabPageStorage.Dock" type="System.Windows.Forms.DockStyle, System.Windows.Forms">
+    <value>Fill</value>
+  </data>
+  <data name="TabPageStorage.Location" type="System.Drawing.Point, System.Drawing">
+    <value>4, 22</value>
+  </data>
+  <data name="TabPageStorage.Margin" type="System.Windows.Forms.Padding, System.Windows.Forms">
+    <value>0, 0, 0, 0</value>
+  </data>
+  <data name="TabPageStorage.Size" type="System.Drawing.Size, System.Drawing">
+    <value>753, 592</value>
+  </data>
+  <data name="TabPageStorage.TabIndex" type="System.Int32, mscorlib">
+    <value>6</value>
+  </data>
+  <data name="TabPageStorage.Text" xml:space="preserve">
+    <value>Storage</value>
+  </data>
+  <data name="TabPageStorage.Visible" type="System.Boolean, mscorlib">
+    <value>False</value>
+  </data>
+  <data name="&gt;&gt;TabPageStorage.Name" xml:space="preserve">
+    <value>TabPageStorage</value>
+  </data>
+  <data name="&gt;&gt;TabPageStorage.Type" xml:space="preserve">
+    <value>System.Windows.Forms.TabPage, System.Windows.Forms, Version=4.0.0.0, Culture=neutral, PublicKeyToken=b77a5c561934e089</value>
+  </data>
+  <data name="&gt;&gt;TabPageStorage.Parent" xml:space="preserve">
+    <value>TheTabControl</value>
+  </data>
+  <data name="&gt;&gt;TabPageStorage.ZOrder" xml:space="preserve">
+    <value>5</value>
+  </data>
+  <data name="TabPagePhysicalStorage.Location" type="System.Drawing.Point, System.Drawing">
+    <value>4, 22</value>
+  </data>
+  <data name="TabPagePhysicalStorage.Padding" type="System.Windows.Forms.Padding, System.Windows.Forms">
+    <value>3, 3, 3, 3</value>
+  </data>
+  <data name="TabPagePhysicalStorage.Size" type="System.Drawing.Size, System.Drawing">
+    <value>753, 592</value>
+  </data>
+  <data name="TabPagePhysicalStorage.TabIndex" type="System.Int32, mscorlib">
+    <value>12</value>
+  </data>
+  <data name="TabPagePhysicalStorage.Text" xml:space="preserve">
+    <value>Storage</value>
+  </data>
+  <data name="&gt;&gt;TabPagePhysicalStorage.Name" xml:space="preserve">
+    <value>TabPagePhysicalStorage</value>
+  </data>
+  <data name="&gt;&gt;TabPagePhysicalStorage.Type" xml:space="preserve">
+    <value>System.Windows.Forms.TabPage, System.Windows.Forms, Version=4.0.0.0, Culture=neutral, PublicKeyToken=b77a5c561934e089</value>
+  </data>
+  <data name="&gt;&gt;TabPagePhysicalStorage.Parent" xml:space="preserve">
+    <value>TheTabControl</value>
+  </data>
+  <data name="&gt;&gt;TabPagePhysicalStorage.ZOrder" xml:space="preserve">
+    <value>6</value>
+  </data>
+  <data name="TabPageSR.Anchor" type="System.Windows.Forms.AnchorStyles, System.Windows.Forms">
+    <value>Top, Bottom, Left, Right</value>
+  </data>
+  <data name="TabPageSR.Location" type="System.Drawing.Point, System.Drawing">
+    <value>4, 22</value>
+  </data>
+  <data name="TabPageSR.Margin" type="System.Windows.Forms.Padding, System.Windows.Forms">
+    <value>0, 0, 0, 0</value>
+  </data>
+  <data name="TabPageSR.Size" type="System.Drawing.Size, System.Drawing">
+    <value>753, 592</value>
+  </data>
+  <data name="TabPageSR.TabIndex" type="System.Int32, mscorlib">
+    <value>7</value>
+  </data>
+  <data name="TabPageSR.Text" xml:space="preserve">
+    <value>Storage</value>
+  </data>
+  <data name="&gt;&gt;TabPageSR.Name" xml:space="preserve">
+    <value>TabPageSR</value>
+  </data>
+  <data name="&gt;&gt;TabPageSR.Type" xml:space="preserve">
+    <value>System.Windows.Forms.TabPage, System.Windows.Forms, Version=4.0.0.0, Culture=neutral, PublicKeyToken=b77a5c561934e089</value>
+  </data>
+  <data name="&gt;&gt;TabPageSR.Parent" xml:space="preserve">
+    <value>TheTabControl</value>
+  </data>
+  <data name="&gt;&gt;TabPageSR.ZOrder" xml:space="preserve">
+    <value>7</value>
+  </data>
+  <data name="TabPageNetwork.Dock" type="System.Windows.Forms.DockStyle, System.Windows.Forms">
+    <value>Fill</value>
+  </data>
+  <data name="TabPageNetwork.Location" type="System.Drawing.Point, System.Drawing">
+    <value>4, 22</value>
+  </data>
+  <data name="TabPageNetwork.Margin" type="System.Windows.Forms.Padding, System.Windows.Forms">
+    <value>0, 0, 0, 0</value>
+  </data>
+  <data name="TabPageNetwork.Size" type="System.Drawing.Size, System.Drawing">
+    <value>753, 592</value>
+  </data>
+  <data name="TabPageNetwork.TabIndex" type="System.Int32, mscorlib">
+    <value>7</value>
+  </data>
+  <data name="TabPageNetwork.Text" xml:space="preserve">
+    <value>Networking</value>
+  </data>
+  <data name="&gt;&gt;TabPageNetwork.Name" xml:space="preserve">
+    <value>TabPageNetwork</value>
+  </data>
+  <data name="&gt;&gt;TabPageNetwork.Type" xml:space="preserve">
+    <value>System.Windows.Forms.TabPage, System.Windows.Forms, Version=4.0.0.0, Culture=neutral, PublicKeyToken=b77a5c561934e089</value>
+  </data>
+  <data name="&gt;&gt;TabPageNetwork.Parent" xml:space="preserve">
+    <value>TheTabControl</value>
+  </data>
+  <data name="&gt;&gt;TabPageNetwork.ZOrder" xml:space="preserve">
+    <value>8</value>
+  </data>
+  <data name="TabPageNICs.Dock" type="System.Windows.Forms.DockStyle, System.Windows.Forms">
+    <value>Fill</value>
+  </data>
+  <data name="TabPageNICs.Location" type="System.Drawing.Point, System.Drawing">
+    <value>4, 22</value>
+  </data>
+  <data name="TabPageNICs.Margin" type="System.Windows.Forms.Padding, System.Windows.Forms">
+    <value>0, 0, 0, 0</value>
+  </data>
+  <data name="TabPageNICs.Size" type="System.Drawing.Size, System.Drawing">
+    <value>753, 592</value>
+  </data>
+  <data name="TabPageNICs.TabIndex" type="System.Int32, mscorlib">
+    <value>8</value>
+  </data>
+  <data name="TabPageNICs.Text" xml:space="preserve">
+    <value>NICs</value>
+  </data>
+  <data name="TabPageNICs.Visible" type="System.Boolean, mscorlib">
+    <value>False</value>
+  </data>
+  <data name="&gt;&gt;TabPageNICs.Name" xml:space="preserve">
+    <value>TabPageNICs</value>
+  </data>
+  <data name="&gt;&gt;TabPageNICs.Type" xml:space="preserve">
+    <value>System.Windows.Forms.TabPage, System.Windows.Forms, Version=4.0.0.0, Culture=neutral, PublicKeyToken=b77a5c561934e089</value>
+  </data>
+  <data name="&gt;&gt;TabPageNICs.Parent" xml:space="preserve">
+    <value>TheTabControl</value>
+  </data>
+  <data name="&gt;&gt;TabPageNICs.ZOrder" xml:space="preserve">
+    <value>9</value>
+  </data>
+  <data name="TabPagePeformance.Dock" type="System.Windows.Forms.DockStyle, System.Windows.Forms">
+    <value>Fill</value>
+  </data>
+  <data name="TabPagePeformance.Location" type="System.Drawing.Point, System.Drawing">
+    <value>4, 22</value>
+  </data>
+  <data name="TabPagePeformance.Margin" type="System.Windows.Forms.Padding, System.Windows.Forms">
+    <value>0, 0, 0, 0</value>
+  </data>
+  <data name="TabPagePeformance.Size" type="System.Drawing.Size, System.Drawing">
+    <value>753, 592</value>
+  </data>
+  <data name="TabPagePeformance.TabIndex" type="System.Int32, mscorlib">
+    <value>2</value>
+  </data>
+  <data name="TabPagePeformance.Text" xml:space="preserve">
+    <value>Performance</value>
+  </data>
+  <data name="&gt;&gt;TabPagePeformance.Name" xml:space="preserve">
+    <value>TabPagePeformance</value>
+  </data>
+  <data name="&gt;&gt;TabPagePeformance.Type" xml:space="preserve">
+    <value>System.Windows.Forms.TabPage, System.Windows.Forms, Version=4.0.0.0, Culture=neutral, PublicKeyToken=b77a5c561934e089</value>
+  </data>
+  <data name="&gt;&gt;TabPagePeformance.Parent" xml:space="preserve">
+    <value>TheTabControl</value>
+  </data>
+  <data name="&gt;&gt;TabPagePeformance.ZOrder" xml:space="preserve">
+    <value>10</value>
+  </data>
+  <data name="TabPageHA.Location" type="System.Drawing.Point, System.Drawing">
+    <value>4, 22</value>
+  </data>
+  <data name="TabPageHA.Padding" type="System.Windows.Forms.Padding, System.Windows.Forms">
+    <value>3, 3, 3, 3</value>
+  </data>
+  <data name="TabPageHA.Size" type="System.Drawing.Size, System.Drawing">
+    <value>753, 592</value>
+  </data>
+  <data name="TabPageHA.TabIndex" type="System.Int32, mscorlib">
+    <value>10</value>
+  </data>
+  <data name="TabPageHA.Text" xml:space="preserve">
+    <value>HA</value>
+  </data>
+  <data name="&gt;&gt;TabPageHA.Name" xml:space="preserve">
+    <value>TabPageHA</value>
+  </data>
+  <data name="&gt;&gt;TabPageHA.Type" xml:space="preserve">
+    <value>System.Windows.Forms.TabPage, System.Windows.Forms, Version=4.0.0.0, Culture=neutral, PublicKeyToken=b77a5c561934e089</value>
+  </data>
+  <data name="&gt;&gt;TabPageHA.Parent" xml:space="preserve">
+    <value>TheTabControl</value>
+  </data>
+  <data name="&gt;&gt;TabPageHA.ZOrder" xml:space="preserve">
+    <value>11</value>
+  </data>
+  <data name="TabPageHAUpsell.Location" type="System.Drawing.Point, System.Drawing">
+    <value>4, 22</value>
+  </data>
+  <data name="TabPageHAUpsell.Padding" type="System.Windows.Forms.Padding, System.Windows.Forms">
+    <value>3, 3, 3, 3</value>
+  </data>
+  <data name="TabPageHAUpsell.Size" type="System.Drawing.Size, System.Drawing">
+    <value>753, 592</value>
+  </data>
+  <data name="TabPageHAUpsell.TabIndex" type="System.Int32, mscorlib">
+    <value>15</value>
+  </data>
+  <data name="TabPageHAUpsell.Text" xml:space="preserve">
+    <value>HA</value>
+  </data>
+  <data name="&gt;&gt;TabPageHAUpsell.Name" xml:space="preserve">
+    <value>TabPageHAUpsell</value>
+  </data>
+  <data name="&gt;&gt;TabPageHAUpsell.Type" xml:space="preserve">
+    <value>System.Windows.Forms.TabPage, System.Windows.Forms, Version=4.0.0.0, Culture=neutral, PublicKeyToken=b77a5c561934e089</value>
+  </data>
+  <data name="&gt;&gt;TabPageHAUpsell.Parent" xml:space="preserve">
+    <value>TheTabControl</value>
+  </data>
+  <data name="&gt;&gt;TabPageHAUpsell.ZOrder" xml:space="preserve">
+    <value>12</value>
+  </data>
+  <data name="snapshotPage.AutoScroll" type="System.Boolean, mscorlib">
+    <value>True</value>
+  </data>
+  <data name="snapshotPage.Dock" type="System.Windows.Forms.DockStyle, System.Windows.Forms">
+    <value>Fill</value>
+  </data>
+  <data name="snapshotPage.Location" type="System.Drawing.Point, System.Drawing">
+    <value>0, 0</value>
+  </data>
+  <data name="snapshotPage.Margin" type="System.Windows.Forms.Padding, System.Windows.Forms">
+    <value>0, 0, 0, 0</value>
+  </data>
+  <data name="snapshotPage.Size" type="System.Drawing.Size, System.Drawing">
+    <value>753, 592</value>
+  </data>
+  <data name="snapshotPage.TabIndex" type="System.Int32, mscorlib">
+    <value>0</value>
+  </data>
+  <data name="&gt;&gt;snapshotPage.Name" xml:space="preserve">
+    <value>snapshotPage</value>
+  </data>
+  <data name="&gt;&gt;snapshotPage.Type" xml:space="preserve">
+    <value>XenAdmin.TabPages.SnapshotsPage, XenCenterMain, Version=0.0.0.0, Culture=neutral, PublicKeyToken=null</value>
+  </data>
+  <data name="&gt;&gt;snapshotPage.Parent" xml:space="preserve">
+    <value>TabPageSnapshots</value>
+  </data>
+  <data name="&gt;&gt;snapshotPage.ZOrder" xml:space="preserve">
+    <value>0</value>
+  </data>
+  <data name="TabPageSnapshots.Location" type="System.Drawing.Point, System.Drawing">
+    <value>4, 22</value>
+  </data>
+  <data name="TabPageSnapshots.Margin" type="System.Windows.Forms.Padding, System.Windows.Forms">
+    <value>0, 0, 0, 0</value>
+  </data>
+  <data name="TabPageSnapshots.Size" type="System.Drawing.Size, System.Drawing">
+    <value>753, 592</value>
+  </data>
+  <data name="TabPageSnapshots.TabIndex" type="System.Int32, mscorlib">
+    <value>17</value>
+  </data>
+  <data name="TabPageSnapshots.Text" xml:space="preserve">
+    <value>Snapshots</value>
+  </data>
+  <data name="&gt;&gt;TabPageSnapshots.Name" xml:space="preserve">
+    <value>TabPageSnapshots</value>
+  </data>
+  <data name="&gt;&gt;TabPageSnapshots.Type" xml:space="preserve">
+    <value>System.Windows.Forms.TabPage, System.Windows.Forms, Version=4.0.0.0, Culture=neutral, PublicKeyToken=b77a5c561934e089</value>
+  </data>
+  <data name="&gt;&gt;TabPageSnapshots.Parent" xml:space="preserve">
+    <value>TheTabControl</value>
+  </data>
+  <data name="&gt;&gt;TabPageSnapshots.ZOrder" xml:space="preserve">
+    <value>13</value>
+  </data>
+  <data name="TabPageWLB.Location" type="System.Drawing.Point, System.Drawing">
+    <value>4, 22</value>
+  </data>
+  <data name="TabPageWLB.Size" type="System.Drawing.Size, System.Drawing">
+    <value>753, 592</value>
+  </data>
+  <data name="TabPageWLB.TabIndex" type="System.Int32, mscorlib">
+    <value>14</value>
+  </data>
+  <data name="TabPageWLB.Text" xml:space="preserve">
+    <value>WLB</value>
+  </data>
+  <data name="&gt;&gt;TabPageWLB.Name" xml:space="preserve">
+    <value>TabPageWLB</value>
+  </data>
+  <data name="&gt;&gt;TabPageWLB.Type" xml:space="preserve">
+    <value>System.Windows.Forms.TabPage, System.Windows.Forms, Version=4.0.0.0, Culture=neutral, PublicKeyToken=b77a5c561934e089</value>
+  </data>
+  <data name="&gt;&gt;TabPageWLB.Parent" xml:space="preserve">
+    <value>TheTabControl</value>
+  </data>
+  <data name="&gt;&gt;TabPageWLB.ZOrder" xml:space="preserve">
+    <value>14</value>
+  </data>
+  <data name="TabPageWLBUpsell.Location" type="System.Drawing.Point, System.Drawing">
+    <value>4, 22</value>
+  </data>
+  <data name="TabPageWLBUpsell.Size" type="System.Drawing.Size, System.Drawing">
+    <value>753, 592</value>
+  </data>
+  <data name="TabPageWLBUpsell.TabIndex" type="System.Int32, mscorlib">
+    <value>16</value>
+  </data>
+  <data name="TabPageWLBUpsell.Text" xml:space="preserve">
+    <value>WLB</value>
+  </data>
+  <data name="&gt;&gt;TabPageWLBUpsell.Name" xml:space="preserve">
+    <value>TabPageWLBUpsell</value>
+  </data>
+  <data name="&gt;&gt;TabPageWLBUpsell.Type" xml:space="preserve">
+    <value>System.Windows.Forms.TabPage, System.Windows.Forms, Version=4.0.0.0, Culture=neutral, PublicKeyToken=b77a5c561934e089</value>
+  </data>
+  <data name="&gt;&gt;TabPageWLBUpsell.Parent" xml:space="preserve">
+    <value>TheTabControl</value>
+  </data>
+  <data name="&gt;&gt;TabPageWLBUpsell.ZOrder" xml:space="preserve">
+    <value>15</value>
+  </data>
+  <data name="TabPageAD.Location" type="System.Drawing.Point, System.Drawing">
+    <value>4, 22</value>
+  </data>
+  <data name="TabPageAD.Size" type="System.Drawing.Size, System.Drawing">
+    <value>753, 592</value>
+  </data>
+  <data name="TabPageAD.TabIndex" type="System.Int32, mscorlib">
+    <value>18</value>
+  </data>
+  <data name="TabPageAD.Text" xml:space="preserve">
+    <value>Users</value>
+  </data>
+  <data name="&gt;&gt;TabPageAD.Name" xml:space="preserve">
+    <value>TabPageAD</value>
+  </data>
+  <data name="&gt;&gt;TabPageAD.Type" xml:space="preserve">
+    <value>System.Windows.Forms.TabPage, System.Windows.Forms, Version=4.0.0.0, Culture=neutral, PublicKeyToken=b77a5c561934e089</value>
+  </data>
+  <data name="&gt;&gt;TabPageAD.Parent" xml:space="preserve">
+    <value>TheTabControl</value>
+  </data>
+  <data name="&gt;&gt;TabPageAD.ZOrder" xml:space="preserve">
+    <value>16</value>
+  </data>
+  <data name="TabPageADUpsell.Location" type="System.Drawing.Point, System.Drawing">
+    <value>4, 22</value>
+  </data>
+  <data name="TabPageADUpsell.Padding" type="System.Windows.Forms.Padding, System.Windows.Forms">
+    <value>3, 3, 3, 3</value>
+  </data>
+  <data name="TabPageADUpsell.Size" type="System.Drawing.Size, System.Drawing">
+    <value>753, 592</value>
+  </data>
+  <data name="TabPageADUpsell.TabIndex" type="System.Int32, mscorlib">
+    <value>21</value>
+  </data>
+  <data name="TabPageADUpsell.Text" xml:space="preserve">
+    <value>Users</value>
+  </data>
+  <data name="&gt;&gt;TabPageADUpsell.Name" xml:space="preserve">
+    <value>TabPageADUpsell</value>
+  </data>
+  <data name="&gt;&gt;TabPageADUpsell.Type" xml:space="preserve">
+    <value>System.Windows.Forms.TabPage, System.Windows.Forms, Version=4.0.0.0, Culture=neutral, PublicKeyToken=b77a5c561934e089</value>
+  </data>
+  <data name="&gt;&gt;TabPageADUpsell.Parent" xml:space="preserve">
+    <value>TheTabControl</value>
+  </data>
+  <data name="&gt;&gt;TabPageADUpsell.ZOrder" xml:space="preserve">
+    <value>17</value>
+  </data>
+  <data name="TabPageGPU.Location" type="System.Drawing.Point, System.Drawing">
+    <value>4, 22</value>
+  </data>
+  <data name="TabPageGPU.Size" type="System.Drawing.Size, System.Drawing">
+    <value>753, 592</value>
+  </data>
+  <data name="TabPageGPU.TabIndex" type="System.Int32, mscorlib">
+    <value>20</value>
+  </data>
+  <data name="TabPageGPU.Text" xml:space="preserve">
+    <value>GPU</value>
+  </data>
+  <data name="&gt;&gt;TabPageGPU.Name" xml:space="preserve">
+    <value>TabPageGPU</value>
+  </data>
+  <data name="&gt;&gt;TabPageGPU.Type" xml:space="preserve">
+    <value>System.Windows.Forms.TabPage, System.Windows.Forms, Version=4.0.0.0, Culture=neutral, PublicKeyToken=b77a5c561934e089</value>
+  </data>
+  <data name="&gt;&gt;TabPageGPU.Parent" xml:space="preserve">
+    <value>TheTabControl</value>
+  </data>
+  <data name="&gt;&gt;TabPageGPU.ZOrder" xml:space="preserve">
+    <value>18</value>
+  </data>
+  <data name="TabPagePvs.Location" type="System.Drawing.Point, System.Drawing">
+    <value>4, 22</value>
+  </data>
+  <data name="TabPagePvs.Padding" type="System.Windows.Forms.Padding, System.Windows.Forms">
+    <value>3, 3, 3, 3</value>
+  </data>
+  <data name="TabPagePvs.Size" type="System.Drawing.Size, System.Drawing">
+    <value>753, 592</value>
+  </data>
+  <data name="TabPagePvs.TabIndex" type="System.Int32, mscorlib">
+    <value>23</value>
+  </data>
+  <data name="TabPagePvs.Text" xml:space="preserve">
+    <value>PVS</value>
+  </data>
+  <data name="&gt;&gt;TabPagePvs.Name" xml:space="preserve">
+    <value>TabPagePvs</value>
+  </data>
+  <data name="&gt;&gt;TabPagePvs.Type" xml:space="preserve">
+    <value>System.Windows.Forms.TabPage, System.Windows.Forms, Version=4.0.0.0, Culture=neutral, PublicKeyToken=b77a5c561934e089</value>
+  </data>
+  <data name="&gt;&gt;TabPagePvs.Parent" xml:space="preserve">
+    <value>TheTabControl</value>
+  </data>
+  <data name="&gt;&gt;TabPagePvs.ZOrder" xml:space="preserve">
+    <value>19</value>
+  </data>
+  <data name="TabPageSearch.Dock" type="System.Windows.Forms.DockStyle, System.Windows.Forms">
+    <value>Fill</value>
+  </data>
+  <data name="TabPageSearch.Location" type="System.Drawing.Point, System.Drawing">
+    <value>4, 22</value>
+  </data>
+  <data name="TabPageSearch.Margin" type="System.Windows.Forms.Padding, System.Windows.Forms">
+    <value>0, 0, 0, 0</value>
+  </data>
+  <data name="TabPageSearch.Size" type="System.Drawing.Size, System.Drawing">
+    <value>753, 592</value>
+  </data>
+  <data name="TabPageSearch.TabIndex" type="System.Int32, mscorlib">
+    <value>0</value>
+  </data>
+  <data name="TabPageSearch.Text" xml:space="preserve">
+    <value>Search</value>
+  </data>
+  <data name="&gt;&gt;TabPageSearch.Name" xml:space="preserve">
+    <value>TabPageSearch</value>
+  </data>
+  <data name="&gt;&gt;TabPageSearch.Type" xml:space="preserve">
+    <value>System.Windows.Forms.TabPage, System.Windows.Forms, Version=4.0.0.0, Culture=neutral, PublicKeyToken=b77a5c561934e089</value>
+  </data>
+  <data name="&gt;&gt;TabPageSearch.Parent" xml:space="preserve">
+    <value>TheTabControl</value>
+  </data>
+  <data name="&gt;&gt;TabPageSearch.ZOrder" xml:space="preserve">
+    <value>20</value>
+  </data>
+  <data name="TabPageDockerProcess.Location" type="System.Drawing.Point, System.Drawing">
+    <value>4, 22</value>
+  </data>
+  <data name="TabPageDockerProcess.Margin" type="System.Windows.Forms.Padding, System.Windows.Forms">
+    <value>0, 0, 0, 0</value>
+  </data>
+  <data name="TabPageDockerProcess.Size" type="System.Drawing.Size, System.Drawing">
+    <value>753, 592</value>
+  </data>
+  <data name="TabPageDockerProcess.TabIndex" type="System.Int32, mscorlib">
+    <value>8</value>
+  </data>
+  <data name="TabPageDockerProcess.Text" xml:space="preserve">
+    <value>Processes</value>
+  </data>
+  <data name="TabPageDockerProcess.Visible" type="System.Boolean, mscorlib">
+    <value>False</value>
+  </data>
+  <data name="&gt;&gt;TabPageDockerProcess.Name" xml:space="preserve">
+    <value>TabPageDockerProcess</value>
+  </data>
+  <data name="&gt;&gt;TabPageDockerProcess.Type" xml:space="preserve">
+    <value>System.Windows.Forms.TabPage, System.Windows.Forms, Version=4.0.0.0, Culture=neutral, PublicKeyToken=b77a5c561934e089</value>
+  </data>
+  <data name="&gt;&gt;TabPageDockerProcess.Parent" xml:space="preserve">
+    <value>TheTabControl</value>
+  </data>
+  <data name="&gt;&gt;TabPageDockerProcess.ZOrder" xml:space="preserve">
+    <value>21</value>
+  </data>
+  <data name="TabPageDockerDetails.Dock" type="System.Windows.Forms.DockStyle, System.Windows.Forms">
+    <value>Fill</value>
+  </data>
+  <data name="TabPageDockerDetails.Location" type="System.Drawing.Point, System.Drawing">
+    <value>4, 22</value>
+  </data>
+  <data name="TabPageDockerDetails.Margin" type="System.Windows.Forms.Padding, System.Windows.Forms">
+    <value>0, 0, 0, 0</value>
+  </data>
+  <data name="TabPageDockerDetails.Size" type="System.Drawing.Size, System.Drawing">
+    <value>753, 592</value>
+  </data>
+  <data name="TabPageDockerDetails.TabIndex" type="System.Int32, mscorlib">
+    <value>0</value>
+  </data>
+  <data name="TabPageDockerDetails.Text" xml:space="preserve">
+    <value>Details</value>
+  </data>
+  <data name="&gt;&gt;TabPageDockerDetails.Name" xml:space="preserve">
+    <value>TabPageDockerDetails</value>
+  </data>
+  <data name="&gt;&gt;TabPageDockerDetails.Type" xml:space="preserve">
+    <value>System.Windows.Forms.TabPage, System.Windows.Forms, Version=4.0.0.0, Culture=neutral, PublicKeyToken=b77a5c561934e089</value>
+  </data>
+  <data name="&gt;&gt;TabPageDockerDetails.Parent" xml:space="preserve">
+    <value>TheTabControl</value>
+  </data>
+  <data name="&gt;&gt;TabPageDockerDetails.ZOrder" xml:space="preserve">
+    <value>22</value>
+  </data>
+  <data name="TabPageUSB.Location" type="System.Drawing.Point, System.Drawing">
+    <value>4, 22</value>
+  </data>
+  <data name="TabPageUSB.Padding" type="System.Windows.Forms.Padding, System.Windows.Forms">
+    <value>3, 3, 3, 3</value>
+  </data>
+  <data name="TabPageUSB.Size" type="System.Drawing.Size, System.Drawing">
+    <value>753, 592</value>
+  </data>
+  <data name="TabPageUSB.TabIndex" type="System.Int32, mscorlib">
+    <value>24</value>
+  </data>
+  <data name="TabPageUSB.Text" xml:space="preserve">
+    <value>USB</value>
+  </data>
+  <data name="&gt;&gt;TabPageUSB.Name" xml:space="preserve">
+    <value>TabPageUSB</value>
+  </data>
+  <data name="&gt;&gt;TabPageUSB.Type" xml:space="preserve">
+    <value>System.Windows.Forms.TabPage, System.Windows.Forms, Version=4.0.0.0, Culture=neutral, PublicKeyToken=b77a5c561934e089</value>
+  </data>
+  <data name="&gt;&gt;TabPageUSB.Parent" xml:space="preserve">
+    <value>TheTabControl</value>
+  </data>
+  <data name="&gt;&gt;TabPageUSB.ZOrder" xml:space="preserve">
+    <value>23</value>
+  </data>
+  <data name="TheTabControl.Font" type="System.Drawing.Font, System.Drawing">
+    <value>Verdana, 8.25pt</value>
+  </data>
+  <data name="TheTabControl.Location" type="System.Drawing.Point, System.Drawing">
+    <value>0, 30</value>
+  </data>
+  <data name="TheTabControl.Padding" type="System.Drawing.Point, System.Drawing">
+    <value>0, 0</value>
+  </data>
+  <data name="TheTabControl.Size" type="System.Drawing.Size, System.Drawing">
+    <value>761, 618</value>
+  </data>
+  <data name="TheTabControl.TabIndex" type="System.Int32, mscorlib">
+    <value>0</value>
+  </data>
+  <data name="&gt;&gt;TheTabControl.Name" xml:space="preserve">
+    <value>TheTabControl</value>
+  </data>
+  <data name="&gt;&gt;TheTabControl.Type" xml:space="preserve">
+    <value>System.Windows.Forms.TabControl, System.Windows.Forms, Version=4.0.0.0, Culture=neutral, PublicKeyToken=b77a5c561934e089</value>
+  </data>
+  <data name="&gt;&gt;TheTabControl.Parent" xml:space="preserve">
+    <value>splitContainer1.Panel2</value>
+  </data>
+  <data name="&gt;&gt;TheTabControl.ZOrder" xml:space="preserve">
+    <value>0</value>
+  </data>
+  <data name="alertPage.Anchor" type="System.Windows.Forms.AnchorStyles, System.Windows.Forms">
+    <value>Top, Bottom, Left, Right</value>
+  </data>
+  <data name="alertPage.Font" type="System.Drawing.Font, System.Drawing">
+    <value>Tahoma, 8pt</value>
+  </data>
+  <data name="alertPage.Location" type="System.Drawing.Point, System.Drawing">
+    <value>0, 30</value>
+  </data>
+  <data name="alertPage.Padding" type="System.Windows.Forms.Padding, System.Windows.Forms">
+    <value>12, 12, 12, 12</value>
+  </data>
+  <data name="alertPage.Size" type="System.Drawing.Size, System.Drawing">
+    <value>761, 618</value>
+  </data>
+  <data name="alertPage.TabIndex" type="System.Int32, mscorlib">
+    <value>0</value>
+  </data>
+  <data name="&gt;&gt;alertPage.Name" xml:space="preserve">
+    <value>alertPage</value>
+  </data>
+  <data name="&gt;&gt;alertPage.Type" xml:space="preserve">
+    <value>XenAdmin.TabPages.AlertSummaryPage, XenCenterMain, Version=0.0.0.0, Culture=neutral, PublicKeyToken=null</value>
+  </data>
+  <data name="&gt;&gt;alertPage.Parent" xml:space="preserve">
+    <value>splitContainer1.Panel2</value>
+  </data>
+  <data name="&gt;&gt;alertPage.ZOrder" xml:space="preserve">
+    <value>1</value>
+  </data>
+  <data name="updatesPage.Anchor" type="System.Windows.Forms.AnchorStyles, System.Windows.Forms">
+    <value>Top, Bottom, Left, Right</value>
+  </data>
+  <data name="updatesPage.Font" type="System.Drawing.Font, System.Drawing">
+    <value>Segoe UI, 9pt</value>
+  </data>
+  <data name="updatesPage.Location" type="System.Drawing.Point, System.Drawing">
+    <value>0, 30</value>
+  </data>
+  <data name="updatesPage.Padding" type="System.Windows.Forms.Padding, System.Windows.Forms">
+    <value>12, 12, 12, 12</value>
+  </data>
+  <data name="updatesPage.Size" type="System.Drawing.Size, System.Drawing">
+    <value>761, 618</value>
+  </data>
+  <data name="updatesPage.TabIndex" type="System.Int32, mscorlib">
+    <value>0</value>
+  </data>
+  <data name="&gt;&gt;updatesPage.Name" xml:space="preserve">
+    <value>updatesPage</value>
+  </data>
+  <data name="&gt;&gt;updatesPage.Type" xml:space="preserve">
+    <value>XenAdmin.TabPages.ManageUpdatesPage, XenCenterMain, Version=0.0.0.0, Culture=neutral, PublicKeyToken=null</value>
+  </data>
+  <data name="&gt;&gt;updatesPage.Parent" xml:space="preserve">
+    <value>splitContainer1.Panel2</value>
+  </data>
+  <data name="&gt;&gt;updatesPage.ZOrder" xml:space="preserve">
+    <value>2</value>
+  </data>
+  <data name="eventsPage.Anchor" type="System.Windows.Forms.AnchorStyles, System.Windows.Forms">
+    <value>Top, Bottom, Left, Right</value>
+  </data>
+  <data name="eventsPage.Font" type="System.Drawing.Font, System.Drawing">
+    <value>Segoe UI, 8.25pt</value>
+  </data>
+  <data name="eventsPage.Location" type="System.Drawing.Point, System.Drawing">
+    <value>0, 30</value>
+  </data>
+  <data name="eventsPage.Padding" type="System.Windows.Forms.Padding, System.Windows.Forms">
+    <value>12, 12, 12, 12</value>
+  </data>
+  <data name="eventsPage.Size" type="System.Drawing.Size, System.Drawing">
+    <value>761, 618</value>
+  </data>
+  <data name="eventsPage.TabIndex" type="System.Int32, mscorlib">
+    <value>5</value>
+  </data>
+  <data name="&gt;&gt;eventsPage.Name" xml:space="preserve">
+    <value>eventsPage</value>
+  </data>
+  <data name="&gt;&gt;eventsPage.Type" xml:space="preserve">
+    <value>XenAdmin.TabPages.HistoryPage, XenCenterMain, Version=0.0.0.0, Culture=neutral, PublicKeyToken=null</value>
+  </data>
+  <data name="&gt;&gt;eventsPage.Parent" xml:space="preserve">
+    <value>splitContainer1.Panel2</value>
+  </data>
+  <data name="&gt;&gt;eventsPage.ZOrder" xml:space="preserve">
+    <value>3</value>
+  </data>
+  <data name="TitleBackPanel.Anchor" type="System.Windows.Forms.AnchorStyles, System.Windows.Forms">
+    <value>Top, Left, Right</value>
+  </data>
+  <data name="TitleIcon.Dock" type="System.Windows.Forms.DockStyle, System.Windows.Forms">
+    <value>Left</value>
+  </data>
+  <data name="TitleIcon.Location" type="System.Drawing.Point, System.Drawing">
+    <value>0, 0</value>
+  </data>
+  <data name="TitleIcon.Size" type="System.Drawing.Size, System.Drawing">
+    <value>29, 24</value>
+  </data>
+  <data name="TitleIcon.SizeMode" type="System.Windows.Forms.PictureBoxSizeMode, System.Windows.Forms">
+    <value>CenterImage</value>
+  </data>
+  <data name="TitleIcon.TabIndex" type="System.Int32, mscorlib">
+    <value>1</value>
+  </data>
+  <data name="&gt;&gt;TitleIcon.Name" xml:space="preserve">
+    <value>TitleIcon</value>
+  </data>
+  <data name="&gt;&gt;TitleIcon.Type" xml:space="preserve">
+    <value>System.Windows.Forms.PictureBox, System.Windows.Forms, Version=4.0.0.0, Culture=neutral, PublicKeyToken=b77a5c561934e089</value>
+  </data>
+  <data name="&gt;&gt;TitleIcon.Parent" xml:space="preserve">
+    <value>TitleBackPanel</value>
+  </data>
+  <data name="&gt;&gt;TitleIcon.ZOrder" xml:space="preserve">
+    <value>0</value>
+  </data>
+  <data name="tableLayoutPanel1.Anchor" type="System.Windows.Forms.AnchorStyles, System.Windows.Forms">
+    <value>Top, Bottom, Left, Right</value>
+  </data>
+  <data name="tableLayoutPanel1.ColumnCount" type="System.Int32, mscorlib">
+    <value>4</value>
+  </data>
+  <data name="TitleLabel.Anchor" type="System.Windows.Forms.AnchorStyles, System.Windows.Forms">
+    <value>Left</value>
+  </data>
+  <data name="TitleLabel.AutoSize" type="System.Boolean, mscorlib">
+    <value>True</value>
+  </data>
+  <data name="TitleLabel.Font" type="System.Drawing.Font, System.Drawing">
+    <value>Verdana, 9.75pt, style=Bold</value>
+  </data>
+  <data name="TitleLabel.ImeMode" type="System.Windows.Forms.ImeMode, System.Windows.Forms">
+    <value>NoControl</value>
+  </data>
+  <data name="TitleLabel.Location" type="System.Drawing.Point, System.Drawing">
+    <value>3, 3</value>
+  </data>
+  <data name="TitleLabel.Size" type="System.Drawing.Size, System.Drawing">
+    <value>0, 16</value>
+  </data>
+  <data name="TitleLabel.TabIndex" type="System.Int32, mscorlib">
+    <value>0</value>
+  </data>
+  <data name="&gt;&gt;TitleLabel.Name" xml:space="preserve">
+    <value>TitleLabel</value>
+  </data>
+  <data name="&gt;&gt;TitleLabel.Type" xml:space="preserve">
+    <value>System.Windows.Forms.Label, System.Windows.Forms, Version=4.0.0.0, Culture=neutral, PublicKeyToken=b77a5c561934e089</value>
+  </data>
+  <data name="&gt;&gt;TitleLabel.Parent" xml:space="preserve">
+    <value>tableLayoutPanel1</value>
+  </data>
+  <data name="&gt;&gt;TitleLabel.ZOrder" xml:space="preserve">
+    <value>0</value>
+  </data>
+  <data name="LicenseStatusTitleLabel.Anchor" type="System.Windows.Forms.AnchorStyles, System.Windows.Forms">
+    <value>Left</value>
+  </data>
+  <data name="LicenseStatusTitleLabel.AutoSize" type="System.Boolean, mscorlib">
+    <value>True</value>
+  </data>
+  <data name="LicenseStatusTitleLabel.Font" type="System.Drawing.Font, System.Drawing">
+    <value>Verdana, 9.75pt, style=Bold</value>
+  </data>
+  <data name="LicenseStatusTitleLabel.ImeMode" type="System.Windows.Forms.ImeMode, System.Windows.Forms">
+    <value>NoControl</value>
+  </data>
+  <data name="LicenseStatusTitleLabel.Location" type="System.Drawing.Point, System.Drawing">
+    <value>6, 3</value>
+  </data>
+  <data name="LicenseStatusTitleLabel.Margin" type="System.Windows.Forms.Padding, System.Windows.Forms">
+    <value>0, 0, 0, 0</value>
+  </data>
+  <data name="LicenseStatusTitleLabel.Size" type="System.Drawing.Size, System.Drawing">
+    <value>0, 16</value>
+  </data>
+  <data name="LicenseStatusTitleLabel.TabIndex" type="System.Int32, mscorlib">
+    <value>1</value>
+  </data>
+  <data name="&gt;&gt;LicenseStatusTitleLabel.Name" xml:space="preserve">
+    <value>LicenseStatusTitleLabel</value>
+  </data>
+  <data name="&gt;&gt;LicenseStatusTitleLabel.Type" xml:space="preserve">
+    <value>System.Windows.Forms.Label, System.Windows.Forms, Version=4.0.0.0, Culture=neutral, PublicKeyToken=b77a5c561934e089</value>
+  </data>
+  <data name="&gt;&gt;LicenseStatusTitleLabel.Parent" xml:space="preserve">
+    <value>tableLayoutPanel1</value>
+  </data>
+  <data name="&gt;&gt;LicenseStatusTitleLabel.ZOrder" xml:space="preserve">
+    <value>1</value>
+  </data>
+  <data name="toolTipContainer1.AutoSize" type="System.Boolean, mscorlib">
+    <value>True</value>
+  </data>
+  <data name="toolTipContainer1.AutoSizeMode" type="System.Windows.Forms.AutoSizeMode, System.Windows.Forms">
+    <value>GrowAndShrink</value>
+  </data>
+  <data name="loggedInLabel1.AutoSize" type="System.Boolean, mscorlib">
+    <value>True</value>
+  </data>
+  <data name="loggedInLabel1.AutoSizeMode" type="System.Windows.Forms.AutoSizeMode, System.Windows.Forms">
+    <value>GrowAndShrink</value>
+  </data>
+  <data name="loggedInLabel1.Dock" type="System.Windows.Forms.DockStyle, System.Windows.Forms">
+    <value>Fill</value>
+  </data>
+  <data name="loggedInLabel1.Location" type="System.Drawing.Point, System.Drawing">
+    <value>0, 0</value>
+  </data>
+  <data name="loggedInLabel1.Margin" type="System.Windows.Forms.Padding, System.Windows.Forms">
+    <value>3, 0, 3, 0</value>
+  </data>
+  <data name="loggedInLabel1.Size" type="System.Drawing.Size, System.Drawing">
+    <value>3, 23</value>
+  </data>
+  <data name="loggedInLabel1.TabIndex" type="System.Int32, mscorlib">
+    <value>3</value>
+  </data>
+  <data name="&gt;&gt;loggedInLabel1.Name" xml:space="preserve">
+    <value>loggedInLabel1</value>
+  </data>
+  <data name="&gt;&gt;loggedInLabel1.Type" xml:space="preserve">
+    <value>XenAdmin.Controls.LoggedInLabel, XenCenterMain, Version=0.0.0.0, Culture=neutral, PublicKeyToken=null</value>
+  </data>
+  <data name="&gt;&gt;loggedInLabel1.Parent" xml:space="preserve">
+    <value>toolTipContainer1</value>
+  </data>
+  <data name="&gt;&gt;loggedInLabel1.ZOrder" xml:space="preserve">
+    <value>1</value>
+  </data>
+  <data name="toolTipContainer1.Dock" type="System.Windows.Forms.DockStyle, System.Windows.Forms">
+    <value>Fill</value>
+  </data>
+  <data name="toolTipContainer1.Location" type="System.Drawing.Point, System.Drawing">
+    <value>725, 0</value>
+  </data>
+  <data name="toolTipContainer1.Margin" type="System.Windows.Forms.Padding, System.Windows.Forms">
+    <value>0, 0, 0, 0</value>
+  </data>
+  <data name="toolTipContainer1.Size" type="System.Drawing.Size, System.Drawing">
+    <value>3, 23</value>
+  </data>
+  <data name="toolTipContainer1.TabIndex" type="System.Int32, mscorlib">
+    <value>0</value>
+  </data>
+  <data name="&gt;&gt;toolTipContainer1.Name" xml:space="preserve">
+    <value>toolTipContainer1</value>
+  </data>
+  <data name="&gt;&gt;toolTipContainer1.Type" xml:space="preserve">
+    <value>XenAdmin.Controls.ToolTipContainer, XenCenterMain, Version=0.0.0.0, Culture=neutral, PublicKeyToken=null</value>
+  </data>
+  <data name="&gt;&gt;toolTipContainer1.Parent" xml:space="preserve">
+    <value>tableLayoutPanel1</value>
+  </data>
+  <data name="&gt;&gt;toolTipContainer1.ZOrder" xml:space="preserve">
+    <value>2</value>
+  </data>
+  <data name="tableLayoutPanel1.Location" type="System.Drawing.Point, System.Drawing">
+    <value>28, 0</value>
+  </data>
+  <data name="tableLayoutPanel1.RowCount" type="System.Int32, mscorlib">
+    <value>1</value>
+  </data>
+  <data name="tableLayoutPanel1.Size" type="System.Drawing.Size, System.Drawing">
+    <value>728, 23</value>
+  </data>
+  <data name="tableLayoutPanel1.TabIndex" type="System.Int32, mscorlib">
+    <value>2</value>
+  </data>
+  <data name="&gt;&gt;tableLayoutPanel1.Name" xml:space="preserve">
+    <value>tableLayoutPanel1</value>
+  </data>
+  <data name="&gt;&gt;tableLayoutPanel1.Type" xml:space="preserve">
+    <value>System.Windows.Forms.TableLayoutPanel, System.Windows.Forms, Version=4.0.0.0, Culture=neutral, PublicKeyToken=b77a5c561934e089</value>
+  </data>
+  <data name="&gt;&gt;tableLayoutPanel1.Parent" xml:space="preserve">
+    <value>TitleBackPanel</value>
+  </data>
+  <data name="&gt;&gt;tableLayoutPanel1.ZOrder" xml:space="preserve">
+    <value>1</value>
+  </data>
+  <data name="tableLayoutPanel1.LayoutSettings" type="System.Windows.Forms.TableLayoutSettings, System.Windows.Forms">
+    <value>&lt;?xml version="1.0" encoding="utf-16"?&gt;&lt;TableLayoutSettings&gt;&lt;Controls&gt;&lt;Control Name="TitleLabel" Row="0" RowSpan="1" Column="0" ColumnSpan="1" /&gt;&lt;Control Name="LicenseStatusTitleLabel" Row="0" RowSpan="1" Column="1" ColumnSpan="1" /&gt;&lt;Control Name="toolTipContainer1" Row="0" RowSpan="1" Column="3" ColumnSpan="1" /&gt;&lt;/Controls&gt;&lt;Columns Styles="AutoSize,0,AutoSize,0,Percent,100,AutoSize,0" /&gt;&lt;Rows Styles="Percent,100" /&gt;&lt;/TableLayoutSettings&gt;</value>
+  </data>
+  <data name="TitleBackPanel.Location" type="System.Drawing.Point, System.Drawing">
+    <value>0, 0</value>
+  </data>
+  <data name="TitleBackPanel.Size" type="System.Drawing.Size, System.Drawing">
+    <value>759, 24</value>
+  </data>
+  <data name="TitleBackPanel.TabIndex" type="System.Int32, mscorlib">
+    <value>0</value>
+  </data>
+  <data name="&gt;&gt;TitleBackPanel.Name" xml:space="preserve">
+    <value>TitleBackPanel</value>
+  </data>
+  <data name="&gt;&gt;TitleBackPanel.Type" xml:space="preserve">
+    <value>XenAdmin.Controls.GradientPanel.VerticalGradientPanel, XenCenterMain, Version=0.0.0.0, Culture=neutral, PublicKeyToken=null</value>
+  </data>
+  <data name="&gt;&gt;TitleBackPanel.Parent" xml:space="preserve">
+    <value>splitContainer1.Panel2</value>
+  </data>
+  <data name="&gt;&gt;TitleBackPanel.ZOrder" xml:space="preserve">
+    <value>4</value>
+  </data>
+  <data name="splitContainer1.Panel2.RightToLeft" type="System.Windows.Forms.RightToLeft, System.Windows.Forms">
+    <value>No</value>
+  </data>
+  <data name="&gt;&gt;splitContainer1.Panel2.Name" xml:space="preserve">
+    <value>splitContainer1.Panel2</value>
+  </data>
+  <data name="&gt;&gt;splitContainer1.Panel2.Type" xml:space="preserve">
+    <value>System.Windows.Forms.SplitterPanel, System.Windows.Forms, Version=4.0.0.0, Culture=neutral, PublicKeyToken=b77a5c561934e089</value>
+  </data>
+  <data name="&gt;&gt;splitContainer1.Panel2.Parent" xml:space="preserve">
+    <value>splitContainer1</value>
+  </data>
+  <data name="&gt;&gt;splitContainer1.Panel2.ZOrder" xml:space="preserve">
+    <value>1</value>
+  </data>
+  <data name="splitContainer1.Panel2MinSize" type="System.Int32, mscorlib">
+    <value>100</value>
+  </data>
+  <data name="splitContainer1.Size" type="System.Drawing.Size, System.Drawing">
+    <value>1008, 648</value>
+  </data>
+  <data name="splitContainer1.SplitterDistance" type="System.Int32, mscorlib">
+    <value>243</value>
+  </data>
+  <data name="splitContainer1.TabIndex" type="System.Int32, mscorlib">
+    <value>0</value>
+  </data>
+  <data name="&gt;&gt;splitContainer1.Name" xml:space="preserve">
+    <value>splitContainer1</value>
+  </data>
+  <data name="&gt;&gt;splitContainer1.Type" xml:space="preserve">
+    <value>System.Windows.Forms.SplitContainer, System.Windows.Forms, Version=4.0.0.0, Culture=neutral, PublicKeyToken=b77a5c561934e089</value>
+  </data>
+  <data name="&gt;&gt;splitContainer1.Parent" xml:space="preserve">
+    <value>$this</value>
+  </data>
+  <data name="&gt;&gt;splitContainer1.ZOrder" xml:space="preserve">
+    <value>1</value>
+  </data>
+  <metadata name="ToolStrip.TrayLocation" type="System.Drawing.Point, System.Drawing, Version=4.0.0.0, Culture=neutral, PublicKeyToken=b03f5f7f11d50a3a">
+    <value>0, 24</value>
+  </metadata>
+  <data name="ToolStrip.AutoSize" type="System.Boolean, mscorlib">
+    <value>False</value>
+  </data>
+  <data name="ToolStrip.Font" type="System.Drawing.Font, System.Drawing">
+    <value>Microsoft Sans Serif, 8.25pt</value>
+  </data>
+  <data name="backButton.ImageAlign" type="System.Drawing.ContentAlignment, System.Drawing">
+    <value>MiddleLeft</value>
+  </data>
+  <data name="backButton.ImageScaling" type="System.Windows.Forms.ToolStripItemImageScaling, System.Windows.Forms">
+    <value>None</value>
+  </data>
+  <data name="backButton.ImageTransparentColor" type="System.Drawing.Color, System.Drawing">
+    <value>Magenta</value>
+  </data>
+  <data name="backButton.Size" type="System.Drawing.Size, System.Drawing">
+    <value>72, 28</value>
+  </data>
+  <data name="backButton.Text" xml:space="preserve">
+    <value>Back</value>
+  </data>
+  <data name="forwardButton.ImageScaling" type="System.Windows.Forms.ToolStripItemImageScaling, System.Windows.Forms">
+    <value>None</value>
+  </data>
+  <data name="forwardButton.ImageTransparentColor" type="System.Drawing.Color, System.Drawing">
+    <value>Magenta</value>
+  </data>
+  <data name="forwardButton.Size" type="System.Drawing.Size, System.Drawing">
+    <value>85, 27</value>
+  </data>
+  <data name="forwardButton.Text" xml:space="preserve">
+    <value>Forward</value>
+  </data>
+  <data name="toolStripSeparator17.AutoSize" type="System.Boolean, mscorlib">
+    <value>False</value>
+  </data>
+  <data name="toolStripSeparator17.Size" type="System.Drawing.Size, System.Drawing">
+    <value>6, 20</value>
+  </data>
+  <data name="AddServerToolbarButton.Font" type="System.Drawing.Font, System.Drawing">
+    <value>Tahoma, 8.25pt</value>
+  </data>
+  <data name="AddServerToolbarButton.ImageAlign" type="System.Drawing.ContentAlignment, System.Drawing">
+    <value>MiddleLeft</value>
+  </data>
+  <data name="AddServerToolbarButton.ImageTransparentColor" type="System.Drawing.Color, System.Drawing">
+    <value>Magenta</value>
+  </data>
+  <data name="AddServerToolbarButton.Size" type="System.Drawing.Size, System.Drawing">
+    <value>113, 28</value>
+  </data>
+  <data name="AddServerToolbarButton.Text" xml:space="preserve">
+    <value>Add New Server</value>
+  </data>
+  <data name="toolStripSeparator11.AutoSize" type="System.Boolean, mscorlib">
+    <value>False</value>
+  </data>
+  <data name="toolStripSeparator11.Size" type="System.Drawing.Size, System.Drawing">
+    <value>6, 20</value>
+  </data>
+  <data name="AddPoolToolbarButton.Font" type="System.Drawing.Font, System.Drawing">
+    <value>Tahoma, 8.25pt</value>
+  </data>
+  <data name="AddPoolToolbarButton.ImageAlign" type="System.Drawing.ContentAlignment, System.Drawing">
+    <value>MiddleLeft</value>
+  </data>
+  <data name="AddPoolToolbarButton.ImageTransparentColor" type="System.Drawing.Color, System.Drawing">
+    <value>Magenta</value>
+  </data>
+  <data name="AddPoolToolbarButton.Size" type="System.Drawing.Size, System.Drawing">
+    <value>79, 28</value>
+  </data>
+  <data name="AddPoolToolbarButton.Text" xml:space="preserve">
+    <value>New Pool</value>
+  </data>
+  <data name="newStorageToolbarButton.Font" type="System.Drawing.Font, System.Drawing">
+    <value>Tahoma, 8.25pt</value>
+  </data>
+  <data name="newStorageToolbarButton.ImageAlign" type="System.Drawing.ContentAlignment, System.Drawing">
+    <value>MiddleLeft</value>
+  </data>
+  <data name="newStorageToolbarButton.ImageTransparentColor" type="System.Drawing.Color, System.Drawing">
+    <value>Magenta</value>
+  </data>
+  <data name="newStorageToolbarButton.Size" type="System.Drawing.Size, System.Drawing">
+    <value>97, 28</value>
+  </data>
+  <data name="newStorageToolbarButton.Text" xml:space="preserve">
+    <value>New Storage</value>
+  </data>
+  <data name="NewVmToolbarButton.Font" type="System.Drawing.Font, System.Drawing">
+    <value>Tahoma, 8.25pt</value>
+  </data>
+  <data name="NewVmToolbarButton.ImageAlign" type="System.Drawing.ContentAlignment, System.Drawing">
+    <value>MiddleLeft</value>
+  </data>
+  <data name="NewVmToolbarButton.ImageTransparentColor" type="System.Drawing.Color, System.Drawing">
+    <value>Magenta</value>
+  </data>
+  <data name="NewVmToolbarButton.Size" type="System.Drawing.Size, System.Drawing">
+    <value>73, 28</value>
+  </data>
+  <data name="NewVmToolbarButton.Text" xml:space="preserve">
+    <value>New VM</value>
+  </data>
+  <data name="NewVmToolbarButton.TextAlign" type="System.Drawing.ContentAlignment, System.Drawing">
+    <value>MiddleLeft</value>
+  </data>
+  <data name="NewVmToolbarButton.ToolTipText" xml:space="preserve">
+    <value>New VM (Ctrl+N)</value>
+  </data>
+  <data name="toolStripSeparator12.AutoSize" type="System.Boolean, mscorlib">
+    <value>False</value>
+  </data>
+  <data name="toolStripSeparator12.Size" type="System.Drawing.Size, System.Drawing">
+    <value>6, 20</value>
+  </data>
+  <data name="shutDownToolStripButton.Font" type="System.Drawing.Font, System.Drawing">
+    <value>Tahoma, 8.25pt</value>
+  </data>
+  <data name="shutDownToolStripButton.Image" type="System.Drawing.Bitmap, System.Drawing" mimetype="application/x-microsoft.net.object.bytearray.base64">
+    <value>
+        iVBORw0KGgoAAAANSUhEUgAAABgAAAAYCAYAAADgdz34AAAAAXNSR0IArs4c6QAAAARnQU1BAACxjwv8
+        YQUAAAAJcEhZcwAADsMAAA7DAcdvqGQAAAYuSURBVEhLjVV3TJNbHK1xxIGauPdK3Bo1bo3GbdyigIAg
+        DoJClKhE5YkDFIUnS0XBKkrQ2soqw1LaIm0BFdAKPgSRorQsRZ/vPXfw+eS885Xyhwkx3uQX4HK/c849
+        v3FFP1s6nc5GqVTaKRSKxLS0NINcLv+SlJQEmUxmkEgkmTdu3Nh/9erV3tbjv74SEhLaqtXqAI1KBUN2
+        NkwaDeoI/PraNby5dAnmuDhUJicjXy6HJDYWYrE4LDo6eqD1858vAttq1GqU6PV4nZiIhrAw1Pn5oXrP
+        Hpi3b4fJxQWmLVtgcndHtbc36oKDURgfj6jISEREROy3wrS+NBrNbm1WFmoZr8+eRa2PD8w7d8JE4IrN
+        m5G3di3urlqF8jVrYFyxAsZly2BcuRJVJKyKiEAMSYKCggKtcD8ugq/NJvCrjAzUBwQ0K6ZKk5sbqpyd
+        oVi/HmW0ppyhItHTRYvwbN48lM+Zg6czZ8K4dClMx44hOjQUAQEBP95E8FywpYYE9f7+MHt6WlQ/o2qN
+        gwNyN2yAct06fKythbC0JCidNQsagueNHo3HffuiuGdPlIwZg7KjRxFIjCNHjoy2wotEKpXKr1irxSuy
+        m3ftsqi+Z28PJcHr8/Kgp/os2vLJSqAjsL5/f5QcPozcJUug69MH+SIR7rVtiwfjx0MZHg5fX9+zFnCq
+        75CpVKLh1i2LLSZXV1Rs2oQMqv7340fU5+Yih+BZCxfieX4+ampqkDNjBvS9euHxgQP49OEDtLRLzRtk
+        k+RO5854SGEnSO7j4zNcxDq3fcgyfHn6NKoI/oLg2XZ2+LO42KI2j3nQT5oE3fTp+GQyoampCQW0p6Bj
+        R6hoycsXL1BnNCJ15EhkkiBdIOEt4s+cgbe3d4AoPT1dbGS9V+/bh+e0pYT+ammRsP4ICYF+2jQU9+6N
+        PBJ8thI8mj0b99q3h6ZHD2h5U7PZDB2FpPBcEglSeBsNb+fl5VUoSk1NvV8tk8G0bRsqhTJk+ZVeuIDG
+        xkbcnjoVRTxc1LUrCkjwpYVg/nzoSXBHUDxuHCp0OpSnpkI+YQKk3JPwf1onJ+xiPkVs/+ray5ct6o3L
+        lyOXdV3Jw9UFBVDzqo86dYKBHxhIUCcWo45nDYsXI6tDBygJljZiBMolErwpLUUyBcVxL4ahYt52CwSc
+        LdW1UVGoXL0azxYsQC6bp4ydaWRVaeiroU0bFPIDwZL8wYNxd8gQqAmu4F4KQ84zVRwb/zAPSRRxmXvR
+        DAUJPD08IOLguv8iJsZCUM7k3Z07Fw+Cgiy+Kgl4nwS5/ECoEA3DopohZ8QLP6n6r7IyS7Xd4u9R3Iuk
+        mNu0yI25FEmlUvETKn5ua4uyKVNQxIrJIVlDQwMKeUVNv34Wr4UKaVGdwJAxJDY2ULMkhbzc47y6OmgQ
+        Irh/kXlLYtG4uLgYRBy5dnekUktzlTJJT0aNgpat/5KKvn7+DC0bSUFbhPJrUS0kUjpwIBJ57svbt2h8
+        /x5S3j6c+yGMK0z8ZY4bR0fHQFF8fHynWFpUdfIkyliSRSS4S9XKiRPx9d07NH3/DoOvL+T8O2XyZMh5
+        w0Se07IsBeDv374hgyNFPGwYfhcI2GgJ7CPPHTtgZ2c33NLNnOd+as71CkdHS6vreMXbbH8Fk/Y3q0Ow
+        4Cs7tqGwEHUc44JqYU/4KXgdw4YLIvgpjoooqr9y/DgcHBwiLeDCEoZd5PnzKL54EQZOxSwOLyGRSUxW
+        ChOXTZDnfHAE8LqcHFRx4uro8U0WRNTQoTjNsydZDKEDBiCeb4Qbb0T146zwzSssLMz2HB+XIlaQjn4K
+        4ILX1xlx3bpBOnYsZLTmJuM6rbrAWSSo5vDHCSoPEcBpi1ezNa0/PMHBwbtDSJDHV0rFBMq6d0cMlYkJ
+        coFxjtGSyBbVp7p0QSTzk7B3L3ZyGmzcuLH1B6dl+fv7bzrOh0PC0Z3NRkkmUSyrKIpk4e3aIYQRytER
+        TsXRTLiMj1EUPXdttuXnT2bLsre3b3vo0KHA3w4exEVWl5yRTG9TCZbCfMj4IN3kOD7Hx8V961YhoWH8
+        Zoj1819fnIY2HLnOnp6ecg8PD4O7u/t/22iDq6tribOzc6aTk9MBAvezHm9liUT/A5QRjlheaWM4AAAA
+        AElFTkSuQmCC
+</value>
+  </data>
+  <data name="shutDownToolStripButton.ImageAlign" type="System.Drawing.ContentAlignment, System.Drawing">
+    <value>MiddleLeft</value>
+  </data>
+  <data name="shutDownToolStripButton.ImageTransparentColor" type="System.Drawing.Color, System.Drawing">
+    <value>Magenta</value>
+  </data>
+  <data name="shutDownToolStripButton.Size" type="System.Drawing.Size, System.Drawing">
+    <value>87, 28</value>
+  </data>
+  <data name="shutDownToolStripButton.Text" xml:space="preserve">
+    <value>Shut Down</value>
+  </data>
+  <data name="shutDownToolStripButton.TextAlign" type="System.Drawing.ContentAlignment, System.Drawing">
+    <value>MiddleLeft</value>
+  </data>
+  <data name="shutDownToolStripButton.ToolTipText" xml:space="preserve">
+    <value>Shut Down VM (Ctrl+E)</value>
+  </data>
+  <data name="powerOnHostToolStripButton.Font" type="System.Drawing.Font, System.Drawing">
+    <value>Tahoma, 8.25pt</value>
+  </data>
+  <data name="powerOnHostToolStripButton.Image" type="System.Drawing.Bitmap, System.Drawing" mimetype="application/x-microsoft.net.object.bytearray.base64">
+    <value>
+        iVBORw0KGgoAAAANSUhEUgAAABgAAAAYCAYAAADgdz34AAAAAXNSR0IArs4c6QAAAARnQU1BAACxjwv8
+        YQUAAAAJcEhZcwAADsMAAA7DAcdvqGQAAAaxSURBVEhLlZZ5UNN3Gsbzl6AdCxKODrUubl3W0i1atVzd
+        Ciy0llJblKvITVCOCBSqkoIawCOIRwKKNAQihwRQCuVsIIgWcLdSFRHdqqUzrscMe3TXGY8R6/jZbyLW
+        cabj7D4z7z+/5Pe8z/d5j+9P8jwYjUa7np6etK6urnaB062trQ9bWloeNjY2nm5oaGivq6tL0+l0dtN/
+        /99hMplsent7VUaTkW/OHGfgexMdf23FcKWG+u+rOHLeQOe5NtoGWtHX6qmoqFBptVqb6defD0Gc0Gfq
+        Y3hsiLaJo5SP72PnaSV53+bw6VAqGd8kkTWYTM5wOltObaRirIyWgWb2l+9HrVYnTNP8OoRyRf9xEwMT
+        fVRc0KA8pWDTyfVkC+L0gURimkNZ0xRCfG8o0X0hRBpXsqZvleX3mu8qKT1YSnFxsWKa7lmYlZvJeyY6
+        2X12O5//JVuoTBNq15J+IoHQg8E0jtTT+F09oVXBhBuDCOkOJLjLj6AOX2JEQs2pEnZrSigqKnr2JBbP
+        +3rp/6GXkrOF5P4506Iq1ZRAfM0nxB4JY7X2Qx48nLJEeN2HfNDgS1C1H0sPu/KHRhfcDK/g++Uy1Cf2
+        oCxQkpub+7QmQv32obFBysZ2Wywxq05qiSbVkEjHWBvRzauE6g8s5FMi/Ks8WVrpSv1ZPYHV3rh+4YyT
+        bibO2tm82+xNmUFtTrDdQm5Wb+wzcvSyQdiSRcagjGRjNGmNMu49uEf7WCsRTSsJqvTlx6sTIn7Ev8aD
+        Nyp/i35Eyz9v/YOAah+cy1/Eocya+eUOZHWmkpuX+/gU3d3dawZO9bNvVIVcdEjq8Rhia8O4eeuGUPyA
+        JEMMPocW4atbxv2f71viTw1evPqFEwFV3tycvMnpKyN47XfHYa81DiUzCTzkQ7FWRUZGRprEPES9F3uE
+        +hySB6KJ7QhlS9cmzCju38byQ8ss/vodeuuXBIHCBsfKmbxWPg/50WSuXr1KbF0E80qkSHdY87rahR1N
+        haSnp7dLxIRearpQT7pQH9cfxprm1Xx9oZO/35oksNKHhQ0v82q9I/6HPX9JEHTEF8dyobbUGq9Sdy5M
+        jFM7rGfJ3oVIC62Yu82O7GY5MpnshkSM/62q8XISjkUS2fsRUYZVnLwyxLGLffjo3Jlfa8fcmhcJaPKi
+        dryK+nE9K48G4KARCfZY4122CNPFXoZ/GGR56VvYbbbCMf8FkhviSE5OnpKI3XKr8vwBons/ZtXXK4ho
+        WMmx8ybaT3+JR6UbzvpZOFU97pDFNQt4U/87nNWzsd9tjb3KmrfLljA0cYKRq9/ip/FkTq4VTrmzSakT
+        LR4ff1tiMBguHTqnJUpMZXCnLx81vkf9yRrOXR7lzfLf4yS8djw4E4f9QvG0avsSETutkRZZ4avx4Kc7
+        /xLt3IpHsTtzPhMWKaTk1GQQFxd3SWLeikfOGIg1rebddm8Cmr1Ib5MxOTlJxlfrcBOFNHvtoBak06rN
+        hTR7vajElc0dm3j06BFZTenMz3PE9tMZvLbZhYLqLcTExLRLamtrY4/2NbNeFNmvdSk+Le4E6n24PHmJ
+        u/fvEqT3542y+U9Vb7NCWmDF4l2uhGqDmfp5ims//Y0V+5ZjmzmDOeut8FN5k1+cR1RUVJrEvGbNK1c1
+        UkBgmzfeje646V4huCaAO/dvW7omv2cjb5cuxbfMA/9SL/zUnig78yzkd+7f4RPtKpw/m4Nt2gxezpKS
+        pksmLj6W8PDwx+vCvM8NfYdJMEbyx4bFLKhwwk3zGz7Wr+D6f65ZLLgtko1eP8PotTPcm7preXbj39eJ
+        rAhh8daF2KTOQJo6i+VFnmzds4WIiAiVhdwM8yn2HyijfEhDSMt7uJY7Y19sjbPKFr8yTzKOrKNrvJ3h
+        iUFOiug+30F2k5z39/rjnG2LTYqwZq0YsI0LyK9SELUm6qn6J9BoNDL1ATWqY0X46z1x2vGCxWu7LVa4
+        KB3x2r0Y/73e+O/xxmfnEuZvegkbYYnNOqF87Sxe37CAHF0m8UlxhIWFyaZpn4W4LPJ37dvFrq7t+Fd4
+        MW+bPdLPrZmzycrSfuYOsc0QIRfEwhLbtVY4y6W8U+BJvk5BgizeTJ4/TffrMF8WBYVKSg9rkDcmi4J6
+        4VbgwtyNUuwzZ2Evn2Up5MINLrxT6ElKRRLKvVuf2PL8K/MJlEqlnUKhUCnyFOyqULHjcBEb9FnIqmOR
+        6WLJ0WZQqNvK5uJ84hPjLAUVyv//r4vs7Gy7zMzM9XK5vCslJWVU7BYSE8XdHBMzKqJL9Pn65xNLJP8F
+        Cf2EDCTeVLEAAAAASUVORK5CYII=
+</value>
+  </data>
+  <data name="powerOnHostToolStripButton.ImageAlign" type="System.Drawing.ContentAlignment, System.Drawing">
+    <value>MiddleLeft</value>
+  </data>
+  <data name="powerOnHostToolStripButton.ImageTransparentColor" type="System.Drawing.Color, System.Drawing">
+    <value>Magenta</value>
+  </data>
+  <data name="powerOnHostToolStripButton.Size" type="System.Drawing.Size, System.Drawing">
+    <value>82, 28</value>
+  </data>
+  <data name="powerOnHostToolStripButton.Text" xml:space="preserve">
+    <value>Power On</value>
+  </data>
+  <data name="powerOnHostToolStripButton.TextAlign" type="System.Drawing.ContentAlignment, System.Drawing">
+    <value>MiddleLeft</value>
+  </data>
+  <data name="powerOnHostToolStripButton.ToolTipText" xml:space="preserve">
+    <value>Start VM (Ctrl+B)</value>
+  </data>
+  <data name="startVMToolStripButton.Font" type="System.Drawing.Font, System.Drawing">
+    <value>Tahoma, 8.25pt</value>
+  </data>
+  <data name="startVMToolStripButton.Image" type="System.Drawing.Bitmap, System.Drawing" mimetype="application/x-microsoft.net.object.bytearray.base64">
+    <value>
+        iVBORw0KGgoAAAANSUhEUgAAABgAAAAYCAYAAADgdz34AAAAAXNSR0IArs4c6QAAAARnQU1BAACxjwv8
+        YQUAAAAJcEhZcwAADsMAAA7DAcdvqGQAAAaxSURBVEhLlZZ5UNN3Gsbzl6AdCxKODrUubl3W0i1atVzd
+        Ciy0llJblKvITVCOCBSqkoIawCOIRwKKNAQihwRQCuVsIIgWcLdSFRHdqqUzrscMe3TXGY8R6/jZbyLW
+        cabj7D4z7z+/5Pe8z/d5j+9P8jwYjUa7np6etK6urnaB062trQ9bWloeNjY2nm5oaGivq6tL0+l0dtN/
+        /99hMplsent7VUaTkW/OHGfgexMdf23FcKWG+u+rOHLeQOe5NtoGWtHX6qmoqFBptVqb6defD0Gc0Gfq
+        Y3hsiLaJo5SP72PnaSV53+bw6VAqGd8kkTWYTM5wOltObaRirIyWgWb2l+9HrVYnTNP8OoRyRf9xEwMT
+        fVRc0KA8pWDTyfVkC+L0gURimkNZ0xRCfG8o0X0hRBpXsqZvleX3mu8qKT1YSnFxsWKa7lmYlZvJeyY6
+        2X12O5//JVuoTBNq15J+IoHQg8E0jtTT+F09oVXBhBuDCOkOJLjLj6AOX2JEQs2pEnZrSigqKnr2JBbP
+        +3rp/6GXkrOF5P4506Iq1ZRAfM0nxB4JY7X2Qx48nLJEeN2HfNDgS1C1H0sPu/KHRhfcDK/g++Uy1Cf2
+        oCxQkpub+7QmQv32obFBysZ2Wywxq05qiSbVkEjHWBvRzauE6g8s5FMi/Ks8WVrpSv1ZPYHV3rh+4YyT
+        bibO2tm82+xNmUFtTrDdQm5Wb+wzcvSyQdiSRcagjGRjNGmNMu49uEf7WCsRTSsJqvTlx6sTIn7Ev8aD
+        Nyp/i35Eyz9v/YOAah+cy1/Eocya+eUOZHWmkpuX+/gU3d3dawZO9bNvVIVcdEjq8Rhia8O4eeuGUPyA
+        JEMMPocW4atbxv2f71viTw1evPqFEwFV3tycvMnpKyN47XfHYa81DiUzCTzkQ7FWRUZGRprEPES9F3uE
+        +hySB6KJ7QhlS9cmzCju38byQ8ss/vodeuuXBIHCBsfKmbxWPg/50WSuXr1KbF0E80qkSHdY87rahR1N
+        haSnp7dLxIRearpQT7pQH9cfxprm1Xx9oZO/35oksNKHhQ0v82q9I/6HPX9JEHTEF8dyobbUGq9Sdy5M
+        jFM7rGfJ3oVIC62Yu82O7GY5MpnshkSM/62q8XISjkUS2fsRUYZVnLwyxLGLffjo3Jlfa8fcmhcJaPKi
+        dryK+nE9K48G4KARCfZY4122CNPFXoZ/GGR56VvYbbbCMf8FkhviSE5OnpKI3XKr8vwBons/ZtXXK4ho
+        WMmx8ybaT3+JR6UbzvpZOFU97pDFNQt4U/87nNWzsd9tjb3KmrfLljA0cYKRq9/ip/FkTq4VTrmzSakT
+        LR4ff1tiMBguHTqnJUpMZXCnLx81vkf9yRrOXR7lzfLf4yS8djw4E4f9QvG0avsSETutkRZZ4avx4Kc7
+        /xLt3IpHsTtzPhMWKaTk1GQQFxd3SWLeikfOGIg1rebddm8Cmr1Ib5MxOTlJxlfrcBOFNHvtoBak06rN
+        hTR7vajElc0dm3j06BFZTenMz3PE9tMZvLbZhYLqLcTExLRLamtrY4/2NbNeFNmvdSk+Le4E6n24PHmJ
+        u/fvEqT3542y+U9Vb7NCWmDF4l2uhGqDmfp5ims//Y0V+5ZjmzmDOeut8FN5k1+cR1RUVJrEvGbNK1c1
+        UkBgmzfeje646V4huCaAO/dvW7omv2cjb5cuxbfMA/9SL/zUnig78yzkd+7f4RPtKpw/m4Nt2gxezpKS
+        pksmLj6W8PDwx+vCvM8NfYdJMEbyx4bFLKhwwk3zGz7Wr+D6f65ZLLgtko1eP8PotTPcm7preXbj39eJ
+        rAhh8daF2KTOQJo6i+VFnmzds4WIiAiVhdwM8yn2HyijfEhDSMt7uJY7Y19sjbPKFr8yTzKOrKNrvJ3h
+        iUFOiug+30F2k5z39/rjnG2LTYqwZq0YsI0LyK9SELUm6qn6J9BoNDL1ATWqY0X46z1x2vGCxWu7LVa4
+        KB3x2r0Y/73e+O/xxmfnEuZvegkbYYnNOqF87Sxe37CAHF0m8UlxhIWFyaZpn4W4LPJ37dvFrq7t+Fd4
+        MW+bPdLPrZmzycrSfuYOsc0QIRfEwhLbtVY4y6W8U+BJvk5BgizeTJ4/TffrMF8WBYVKSg9rkDcmi4J6
+        4VbgwtyNUuwzZ2Evn2Up5MINLrxT6ElKRRLKvVuf2PL8K/MJlEqlnUKhUCnyFOyqULHjcBEb9FnIqmOR
+        6WLJ0WZQqNvK5uJ84hPjLAUVyv//r4vs7Gy7zMzM9XK5vCslJWVU7BYSE8XdHBMzKqJL9Pn65xNLJP8F
+        Cf2EDCTeVLEAAAAASUVORK5CYII=
+</value>
+  </data>
+  <data name="startVMToolStripButton.ImageAlign" type="System.Drawing.ContentAlignment, System.Drawing">
+    <value>MiddleLeft</value>
+  </data>
+  <data name="startVMToolStripButton.ImageTransparentColor" type="System.Drawing.Color, System.Drawing">
+    <value>Magenta</value>
+  </data>
+  <data name="startVMToolStripButton.Size" type="System.Drawing.Size, System.Drawing">
+    <value>59, 28</value>
+  </data>
+  <data name="startVMToolStripButton.Text" xml:space="preserve">
+    <value>Start</value>
+  </data>
+  <data name="startVMToolStripButton.TextAlign" type="System.Drawing.ContentAlignment, System.Drawing">
+    <value>MiddleLeft</value>
+  </data>
+  <data name="startVMToolStripButton.ToolTipText" xml:space="preserve">
+    <value>Start VM (Ctrl+B)</value>
+  </data>
+  <data name="RebootToolbarButton.Font" type="System.Drawing.Font, System.Drawing">
+    <value>Tahoma, 8.25pt</value>
+  </data>
+  <data name="RebootToolbarButton.Image" type="System.Drawing.Bitmap, System.Drawing" mimetype="application/x-microsoft.net.object.bytearray.base64">
+    <value>
+        iVBORw0KGgoAAAANSUhEUgAAABgAAAAYCAYAAADgdz34AAAAAXNSR0IArs4c6QAAAARnQU1BAACxjwv8
+        YQUAAAAJcEhZcwAADsMAAA7DAcdvqGQAAAa8SURBVEhLlZZpUFRXGob5BUjrIPvIEIeYKROEEKMhNIrS
+        KBiXWGAEFGUVFGRTGBWUsKhREJVuwKZtWlbZJRgMVDXNohFnEo1RcQOREVGj6MSEccofU5XymdNXMimr
+        MtbMW/X9uref8933fOc9bfI66fV6646OjqT29vY2oYutra0/t7S0/NzQ0HCxrq6uraamJkmn01lPvP6/
+        q6ury7KzszNP36Xnq+/O0DNg4NTNVuqHqjg+cIzmq/V8eeUkX5xupaK6Ao1Gk6fVai0nfv56CXCUocvA
+        uf4+Tg43o75WyP6LOez6Jo2tffEkf7WBLWdjSTuXQNb57ZT2F9HS20SJugSlUhk1gfltGQyGzO7T3fQO
+        d6K5riLnfAY7/pJEqgAn9EYT0RzM+qZVRHauZr0hkDX6lawzrJKeV14oo1hTRH5+fuYE7lV1d3fHdJ/u
+        omP4FAcv7WXn16miy82i240knIkiomoNjd/W0vDtcdZWBRCsX0Zghx8r2hUsO+XD+s5AVBcOcFBVQG5u
+        bswE9qUkzw2ddN3WU3BpNzv+msymExFEV69jU1cYsT2hrK8O4vvxBzwYv09I1UqWnprPghOzWaTzxKPc
+        FZd6J3w+/wDlGbHA7hzS09N/3RPjhvb1n6Wov0CyJPZEGOmfp/G3J8OElq8iXL9KdB3Ig5/uc++nUbw1
+        c3CpccSjZBbXH/XzSd0yZpY64qidgl+jnOJ6JRkZGXkS3Ni93qCn+Va9sGULyWdjiKxeK8GNevxsjKDy
+        j1mu9WX0xxHuipKr32NOiQujP4zw/PlzLtz5Bg+1K3bF5ryptiOlPY70Xekvv0LMeHjv+W4KL+eRKCYk
+        /nQYUYYQ1lYESHCjhv4+yDKlAm/1bLxK32NJsQ8XRy7w9OlTrt7px6PYFYciGXaHzbErmIRf5TzytXkk
+        JydvNi7Q1nmjQ3SfRmzveqJ7QggTkxHSsYLVFR9z4+E11tYF4l42gxmVtkwv/x1/0kwjsGYpZ671voQr
+        ZdgeMsc23xybfea4Kp3Z17ibhISENhNxQgcbrx8nQXQfLsYvpDJQ1EoBX46fZh5Llb64lb3JG9VTcayw
+        wEE3CXvNJN454kRA6UfIle54ivIqnM28w+9jv8cCp73WpDYlEhMT88BEHP/xY9fURPWsYXXTCqq/Lufu
+        2AjDD24zMHoTH60H0yuscCifhEOZgJdOkryepprMIrWcofu3GBm7w/0f7qHtUzNzrxP2mTJi6yKIjY39
+        l4nIlvGyq0fEHAcQ0LiEsrOlDIzc5NpwP1eGLuF99H0cy6Zgf1TA1cLjIlHC698fnIJ/qTePxh/y5Nlj
+        qY6dO8rM3DdwSJ9CXE0UkZGR/zSpr68frLyiJVScyhVtPgRUfsTKSn/mql2Yc+RtVqgX87baCbsSAVaJ
+        MnpdYI7b4RlEVq7FVyVnYaEnikI5voe8sNsuwynDhrSqZCIiIgZNjKnY/F0d4V2f4N/mheLkB8xpmsk0
+        nQyPUjdpWoJrV+JSPB2HgzIc8ifjKuDhx0MYHLuJX4k3drtkWG0zwyrNlKlbTXH51Jnc8izCwsLaTETk
+        Rp3oapLiQNE6l3kt7rjV/BFPzbvc+3GUFy9ecOvJAOsqVqMoEV0WexFdtY7bT25Jzx6Of89SlQK7P8uY
+        mmKKVZIZPvvlZObvIjQ0dLOJMWaNkbv/QjZ+J73wanBnScV8bj6+LgEePXuIj/pDCX736QijovxU3uIs
+        LOTxP8akd4bGBlmuXMTUzab8YYsN8bpYIiLDCQ4OfhkXYpGCekMtUfo1eNfNRq59l/CGYAYe30Ch9sT+
+        MxmKIk8BvyvV4sL5wuvJLCvyleDxNRuYm+2KTbwFC/d4kn0oi5CQkAIJbpTxK4x5ru5TEXjCn5lqR9xV
+        b+FbKsdhrwybbDOxmV7/WcD/8ALJa7utMtH5YgF3w2qjObO2vUVmeQah60J/7f4XFRYWblIeUZLfswdF
+        +Yc47BPgXDOss0TtNGOx0puKc2VU9ulYcmghU5NMsRSWWG4yxWajhQRP06UQuSHCCN80gX1VxsviQOEB
+        DnR8hq9GzvS9ttjsNMdqh5k0fi5ZzrhkOmObIsMyXkzMRjMcE21YkOtJpi6dqJhIgoKCfvvC+UXGy8KY
+        50W1KhIbYlEo5czKdcZpu40AW2CbaCFt5DvbnFmw25M4zQZyDmdLtgj4qxfNf1NOTo61Mc8zdmVwQJPH
+        vto9bKvYQkx5ODG6cNK0yezWZfNpfiaR0RHGDc0T8P//30Vqaqp1SkpKUmJiYntcXNxlkS1ER0cbD9Bl
+        Ue1izpNeDzYx+TfS0X73wQAdEgAAAABJRU5ErkJggg==
+</value>
+  </data>
+  <data name="RebootToolbarButton.ImageAlign" type="System.Drawing.ContentAlignment, System.Drawing">
+    <value>MiddleLeft</value>
+  </data>
+  <data name="RebootToolbarButton.ImageTransparentColor" type="System.Drawing.Color, System.Drawing">
+    <value>Magenta</value>
+  </data>
+  <data name="RebootToolbarButton.Size" type="System.Drawing.Size, System.Drawing">
+    <value>70, 28</value>
+  </data>
+  <data name="RebootToolbarButton.Text" xml:space="preserve">
+    <value>Reboot</value>
+  </data>
+  <data name="RebootToolbarButton.TextAlign" type="System.Drawing.ContentAlignment, System.Drawing">
+    <value>MiddleLeft</value>
+  </data>
+  <data name="RebootToolbarButton.ToolTipText" xml:space="preserve">
+    <value>Reboot Server</value>
+  </data>
+  <data name="resumeToolStripButton.Font" type="System.Drawing.Font, System.Drawing">
+    <value>Tahoma, 8.25pt</value>
+  </data>
+  <data name="resumeToolStripButton.ImageAlign" type="System.Drawing.ContentAlignment, System.Drawing">
+    <value>MiddleLeft</value>
+  </data>
+  <data name="resumeToolStripButton.ImageTransparentColor" type="System.Drawing.Color, System.Drawing">
+    <value>Magenta</value>
+  </data>
+  <data name="resumeToolStripButton.Size" type="System.Drawing.Size, System.Drawing">
+    <value>73, 28</value>
+  </data>
+  <data name="resumeToolStripButton.Text" xml:space="preserve">
+    <value>Resume</value>
+  </data>
+  <data name="resumeToolStripButton.TextAlign" type="System.Drawing.ContentAlignment, System.Drawing">
+    <value>MiddleLeft</value>
+  </data>
+  <data name="resumeToolStripButton.ToolTipText" xml:space="preserve">
+    <value>Resume VM (Ctrl+Y)</value>
+  </data>
+  <data name="SuspendToolbarButton.Font" type="System.Drawing.Font, System.Drawing">
+    <value>Tahoma, 8.25pt</value>
+  </data>
+  <data name="SuspendToolbarButton.ImageAlign" type="System.Drawing.ContentAlignment, System.Drawing">
+    <value>MiddleLeft</value>
+  </data>
+  <data name="SuspendToolbarButton.ImageTransparentColor" type="System.Drawing.Color, System.Drawing">
+    <value>Magenta</value>
+  </data>
+  <data name="SuspendToolbarButton.Size" type="System.Drawing.Size, System.Drawing">
+    <value>76, 28</value>
+  </data>
+  <data name="SuspendToolbarButton.Text" xml:space="preserve">
+    <value>Suspend</value>
+  </data>
+  <data name="SuspendToolbarButton.TextAlign" type="System.Drawing.ContentAlignment, System.Drawing">
+    <value>MiddleLeft</value>
+  </data>
+  <data name="SuspendToolbarButton.ToolTipText" xml:space="preserve">
+    <value>Suspend VM (Ctrl+Y)</value>
+  </data>
+  <data name="ForceShutdownToolbarButton.Font" type="System.Drawing.Font, System.Drawing">
+    <value>Tahoma, 8.25pt</value>
+  </data>
+  <data name="ForceShutdownToolbarButton.ImageAlign" type="System.Drawing.ContentAlignment, System.Drawing">
+    <value>MiddleLeft</value>
+  </data>
+  <data name="ForceShutdownToolbarButton.ImageTransparentColor" type="System.Drawing.Color, System.Drawing">
+    <value>Magenta</value>
+  </data>
+  <data name="ForceShutdownToolbarButton.Size" type="System.Drawing.Size, System.Drawing">
+    <value>117, 28</value>
+  </data>
+  <data name="ForceShutdownToolbarButton.Text" xml:space="preserve">
+    <value>Force Shut Down</value>
+  </data>
+  <data name="ForceShutdownToolbarButton.TextAlign" type="System.Drawing.ContentAlignment, System.Drawing">
+    <value>MiddleLeft</value>
+  </data>
+  <data name="ForceShutdownToolbarButton.ToolTipText" xml:space="preserve">
+    <value>Force VM Shut Down (destructive)</value>
+  </data>
+  <data name="ForceShutdownToolbarButton.Visible" type="System.Boolean, mscorlib">
+    <value>False</value>
+  </data>
+  <data name="ForceRebootToolbarButton.Font" type="System.Drawing.Font, System.Drawing">
+    <value>Tahoma, 8.25pt</value>
+  </data>
+  <data name="ForceRebootToolbarButton.ImageAlign" type="System.Drawing.ContentAlignment, System.Drawing">
+    <value>MiddleLeft</value>
+  </data>
+  <data name="ForceRebootToolbarButton.ImageTransparentColor" type="System.Drawing.Color, System.Drawing">
+    <value>Magenta</value>
+  </data>
+  <data name="ForceRebootToolbarButton.Size" type="System.Drawing.Size, System.Drawing">
+    <value>100, 28</value>
+  </data>
+  <data name="ForceRebootToolbarButton.Text" xml:space="preserve">
+    <value>Force Reboot</value>
+  </data>
+  <data name="ForceRebootToolbarButton.TextAlign" type="System.Drawing.ContentAlignment, System.Drawing">
+    <value>MiddleLeft</value>
+  </data>
+  <data name="ForceRebootToolbarButton.ToolTipText" xml:space="preserve">
+    <value>Force VM Reboot (destructive)</value>
+  </data>
+  <data name="ForceRebootToolbarButton.Visible" type="System.Boolean, mscorlib">
+    <value>False</value>
+  </data>
+  <data name="stopContainerToolStripButton.Font" type="System.Drawing.Font, System.Drawing">
+    <value>Tahoma, 8.25pt</value>
+  </data>
+  <data name="stopContainerToolStripButton.ImageAlign" type="System.Drawing.ContentAlignment, System.Drawing">
+    <value>MiddleLeft</value>
+  </data>
+  <data name="stopContainerToolStripButton.ImageTransparentColor" type="System.Drawing.Color, System.Drawing">
+    <value>Magenta</value>
+  </data>
+  <data name="stopContainerToolStripButton.Size" type="System.Drawing.Size, System.Drawing">
+    <value>57, 28</value>
+  </data>
+  <data name="stopContainerToolStripButton.Text" xml:space="preserve">
+    <value>Stop</value>
+  </data>
+  <data name="stopContainerToolStripButton.TextAlign" type="System.Drawing.ContentAlignment, System.Drawing">
+    <value>MiddleLeft</value>
+  </data>
+  <data name="stopContainerToolStripButton.ToolTipText" xml:space="preserve">
+    <value>Stop Docker Container</value>
+  </data>
+  <data name="startContainerToolStripButton.Font" type="System.Drawing.Font, System.Drawing">
+    <value>Tahoma, 8.25pt</value>
+  </data>
+  <data name="startContainerToolStripButton.ImageAlign" type="System.Drawing.ContentAlignment, System.Drawing">
+    <value>MiddleLeft</value>
+  </data>
+  <data name="startContainerToolStripButton.ImageTransparentColor" type="System.Drawing.Color, System.Drawing">
+    <value>Magenta</value>
+  </data>
+  <data name="startContainerToolStripButton.Size" type="System.Drawing.Size, System.Drawing">
+    <value>59, 28</value>
+  </data>
+  <data name="startContainerToolStripButton.Text" xml:space="preserve">
+    <value>Start</value>
+  </data>
+  <data name="startContainerToolStripButton.TextAlign" type="System.Drawing.ContentAlignment, System.Drawing">
+    <value>MiddleLeft</value>
+  </data>
+  <data name="startContainerToolStripButton.ToolTipText" xml:space="preserve">
+    <value>Start Docker Container</value>
+  </data>
+  <data name="restartContainerToolStripButton.Font" type="System.Drawing.Font, System.Drawing">
+    <value>Tahoma, 8.25pt</value>
+  </data>
+  <data name="restartContainerToolStripButton.ImageAlign" type="System.Drawing.ContentAlignment, System.Drawing">
+    <value>MiddleLeft</value>
+  </data>
+  <data name="restartContainerToolStripButton.ImageTransparentColor" type="System.Drawing.Color, System.Drawing">
+    <value>Magenta</value>
+  </data>
+  <data name="restartContainerToolStripButton.Size" type="System.Drawing.Size, System.Drawing">
+    <value>71, 28</value>
+  </data>
+  <data name="restartContainerToolStripButton.Text" xml:space="preserve">
+    <value>Restart</value>
+  </data>
+  <data name="restartContainerToolStripButton.TextAlign" type="System.Drawing.ContentAlignment, System.Drawing">
+    <value>MiddleLeft</value>
+  </data>
+  <data name="restartContainerToolStripButton.ToolTipText" xml:space="preserve">
+    <value>Restart Docker Container</value>
+  </data>
+  <data name="resumeContainerToolStripButton.Font" type="System.Drawing.Font, System.Drawing">
+    <value>Tahoma, 8.25pt</value>
+  </data>
+  <data name="resumeContainerToolStripButton.ImageAlign" type="System.Drawing.ContentAlignment, System.Drawing">
+    <value>MiddleLeft</value>
+  </data>
+  <data name="resumeContainerToolStripButton.ImageTransparentColor" type="System.Drawing.Color, System.Drawing">
+    <value>Magenta</value>
+  </data>
+  <data name="resumeContainerToolStripButton.Size" type="System.Drawing.Size, System.Drawing">
+    <value>73, 28</value>
+  </data>
+  <data name="resumeContainerToolStripButton.Text" xml:space="preserve">
+    <value>Resume</value>
+  </data>
+  <data name="resumeContainerToolStripButton.TextAlign" type="System.Drawing.ContentAlignment, System.Drawing">
+    <value>MiddleLeft</value>
+  </data>
+  <data name="resumeContainerToolStripButton.ToolTipText" xml:space="preserve">
+    <value>Resume Docker Container</value>
+  </data>
+  <data name="pauseContainerToolStripButton.Font" type="System.Drawing.Font, System.Drawing">
+    <value>Tahoma, 8.25pt</value>
+  </data>
+  <data name="pauseContainerToolStripButton.ImageAlign" type="System.Drawing.ContentAlignment, System.Drawing">
+    <value>MiddleLeft</value>
+  </data>
+  <data name="pauseContainerToolStripButton.ImageTransparentColor" type="System.Drawing.Color, System.Drawing">
+    <value>Magenta</value>
+  </data>
+  <data name="pauseContainerToolStripButton.Size" type="System.Drawing.Size, System.Drawing">
+    <value>64, 28</value>
+  </data>
+  <data name="pauseContainerToolStripButton.Text" xml:space="preserve">
+    <value>Pause</value>
+  </data>
+  <data name="pauseContainerToolStripButton.TextAlign" type="System.Drawing.ContentAlignment, System.Drawing">
+    <value>MiddleLeft</value>
+  </data>
+  <data name="pauseContainerToolStripButton.ToolTipText" xml:space="preserve">
+    <value>Pause Docker Container</value>
+  </data>
+  <data name="ToolStrip.Location" type="System.Drawing.Point, System.Drawing">
+    <value>0, 24</value>
+  </data>
+  <data name="ToolStrip.Padding" type="System.Windows.Forms.Padding, System.Windows.Forms">
+    <value>5, 0, 5, 0</value>
+  </data>
+  <data name="ToolStrip.Size" type="System.Drawing.Size, System.Drawing">
+    <value>1008, 31</value>
+  </data>
+  <data name="ToolStrip.TabIndex" type="System.Int32, mscorlib">
+    <value>2</value>
+  </data>
+  <data name="&gt;&gt;ToolStrip.Name" xml:space="preserve">
+    <value>ToolStrip</value>
+  </data>
+  <data name="&gt;&gt;ToolStrip.Type" xml:space="preserve">
+    <value>XenAdmin.Controls.ToolStripEx, XenCenterMain, Version=0.0.0.0, Culture=neutral, PublicKeyToken=null</value>
+  </data>
+  <data name="&gt;&gt;ToolStrip.Parent" xml:space="preserve">
+    <value>$this</value>
+  </data>
+  <data name="&gt;&gt;ToolStrip.ZOrder" xml:space="preserve">
+    <value>2</value>
+  </data>
+  <metadata name="statusToolTip.TrayLocation" type="System.Drawing.Point, System.Drawing, Version=4.0.0.0, Culture=neutral, PublicKeyToken=b03f5f7f11d50a3a">
+    <value>475, 8</value>
+  </metadata>
+  <metadata name="ToolBarContextMenu.TrayLocation" type="System.Drawing.Point, System.Drawing, Version=4.0.0.0, Culture=neutral, PublicKeyToken=b03f5f7f11d50a3a">
+    <value>163, 5</value>
+  </metadata>
+  <data name="ShowToolbarMenuItem.Size" type="System.Drawing.Size, System.Drawing">
+    <value>146, 22</value>
+  </data>
+  <data name="ShowToolbarMenuItem.Text" xml:space="preserve">
+    <value>Show &amp;Toolbar</value>
+  </data>
+  <data name="ToolBarContextMenu.Size" type="System.Drawing.Size, System.Drawing">
+    <value>147, 26</value>
+  </data>
+  <data name="&gt;&gt;ToolBarContextMenu.Name" xml:space="preserve">
+    <value>ToolBarContextMenu</value>
+  </data>
+  <data name="&gt;&gt;ToolBarContextMenu.Type" xml:space="preserve">
+    <value>System.Windows.Forms.ContextMenuStrip, System.Windows.Forms, Version=4.0.0.0, Culture=neutral, PublicKeyToken=b77a5c561934e089</value>
+  </data>
+  <data name="FileImportVMToolStripMenuItem.Size" type="System.Drawing.Size, System.Drawing">
+    <value>186, 22</value>
+  </data>
+  <data name="FileImportVMToolStripMenuItem.Text" xml:space="preserve">
+    <value>&amp;Import...</value>
+  </data>
+  <data name="importSearchToolStripMenuItem.Size" type="System.Drawing.Size, System.Drawing">
+    <value>186, 22</value>
+  </data>
+  <data name="importSearchToolStripMenuItem.Text" xml:space="preserve">
+    <value>Import &amp;Search...</value>
+  </data>
+  <data name="toolStripSeparator21.Size" type="System.Drawing.Size, System.Drawing">
+    <value>183, 6</value>
+  </data>
+  <data name="importSettingsToolStripMenuItem.Size" type="System.Drawing.Size, System.Drawing">
+    <value>186, 22</value>
+  </data>
+  <data name="importSettingsToolStripMenuItem.Text" xml:space="preserve">
+    <value>Import Server Lis&amp;t...</value>
+  </data>
+  <data name="exportSettingsToolStripMenuItem.Size" type="System.Drawing.Size, System.Drawing">
+    <value>186, 22</value>
+  </data>
+  <data name="exportSettingsToolStripMenuItem.Text" xml:space="preserve">
+    <value>&amp;Export Server List...</value>
+  </data>
+  <data name="toolStripSeparator31.Size" type="System.Drawing.Size, System.Drawing">
+    <value>183, 6</value>
+  </data>
+  <data name="pluginItemsPlaceHolderToolStripMenuItem1.Size" type="System.Drawing.Size, System.Drawing">
+    <value>186, 22</value>
+  </data>
+  <data name="pluginItemsPlaceHolderToolStripMenuItem1.Text" xml:space="preserve">
+    <value>PluginItemsPlaceHolder</value>
+  </data>
+  <data name="exitToolStripMenuItem.ShortcutKeys" type="System.Windows.Forms.Keys, System.Windows.Forms">
+    <value>Alt+F4</value>
+  </data>
+  <data name="exitToolStripMenuItem.ShowShortcutKeys" type="System.Boolean, mscorlib">
+    <value>False</value>
+  </data>
+  <data name="exitToolStripMenuItem.Size" type="System.Drawing.Size, System.Drawing">
+    <value>186, 22</value>
+  </data>
+  <data name="exitToolStripMenuItem.Text" xml:space="preserve">
+    <value>E&amp;xit</value>
+  </data>
+  <data name="fileToolStripMenuItem.Size" type="System.Drawing.Size, System.Drawing">
+    <value>35, 20</value>
+  </data>
+  <data name="fileToolStripMenuItem.Text" xml:space="preserve">
+    <value>&amp;File</value>
+  </data>
+  <data name="customTemplatesToolStripMenuItem.Size" type="System.Drawing.Size, System.Drawing">
+    <value>186, 22</value>
+  </data>
+  <data name="customTemplatesToolStripMenuItem.Text" xml:space="preserve">
+    <value>&amp;Custom Templates</value>
+  </data>
+  <data name="templatesToolStripMenuItem1.Size" type="System.Drawing.Size, System.Drawing">
+    <value>186, 22</value>
+  </data>
+  <data name="templatesToolStripMenuItem1.Text" xml:space="preserve">
+    <value>[XenServer] T&amp;emplates</value>
+  </data>
+  <data name="localStorageToolStripMenuItem.Size" type="System.Drawing.Size, System.Drawing">
+    <value>186, 22</value>
+  </data>
+  <data name="localStorageToolStripMenuItem.Text" xml:space="preserve">
+    <value>&amp;Local Storage</value>
+  </data>
+  <data name="ShowHiddenObjectsToolStripMenuItem.Size" type="System.Drawing.Size, System.Drawing">
+    <value>186, 22</value>
+  </data>
+  <data name="ShowHiddenObjectsToolStripMenuItem.Text" xml:space="preserve">
+    <value>&amp;Hidden Objects</value>
+  </data>
+  <data name="toolStripSeparator24.Size" type="System.Drawing.Size, System.Drawing">
+    <value>183, 6</value>
+  </data>
+  <data name="pluginItemsPlaceHolderToolStripMenuItem.Size" type="System.Drawing.Size, System.Drawing">
+    <value>186, 22</value>
+  </data>
+  <data name="pluginItemsPlaceHolderToolStripMenuItem.Text" xml:space="preserve">
+    <value>PluginItemsPlaceHolder</value>
+  </data>
+  <data name="toolbarToolStripMenuItem.Size" type="System.Drawing.Size, System.Drawing">
+    <value>186, 22</value>
+  </data>
+  <data name="toolbarToolStripMenuItem.Text" xml:space="preserve">
+    <value>&amp;Toolbar</value>
+  </data>
+  <data name="viewToolStripMenuItem.Size" type="System.Drawing.Size, System.Drawing">
+    <value>42, 20</value>
+  </data>
+  <data name="viewToolStripMenuItem.Text" xml:space="preserve">
+    <value>&amp;View</value>
+  </data>
+  <data name="AddPoolToolStripMenuItem.Size" type="System.Drawing.Size, System.Drawing">
+    <value>277, 22</value>
+  </data>
+  <data name="AddPoolToolStripMenuItem.Text" xml:space="preserve">
+    <value>&amp;New Pool...</value>
+  </data>
+  <data name="toolStripSeparator8.Size" type="System.Drawing.Size, System.Drawing">
+    <value>274, 6</value>
+  </data>
+  <data name="addServerToolStripMenuItem.Size" type="System.Drawing.Size, System.Drawing">
+    <value>277, 22</value>
+  </data>
+  <data name="addServerToolStripMenuItem.Text" xml:space="preserve">
+    <value>&amp;Add Server</value>
+  </data>
+  <data name="removeServerToolStripMenuItem.Size" type="System.Drawing.Size, System.Drawing">
+    <value>277, 22</value>
+  </data>
+  <data name="removeServerToolStripMenuItem.Text" xml:space="preserve">
+    <value>Re&amp;move Server</value>
+  </data>
+  <data name="poolReconnectAsToolStripMenuItem.Size" type="System.Drawing.Size, System.Drawing">
+    <value>277, 22</value>
+  </data>
+  <data name="poolReconnectAsToolStripMenuItem.Text" xml:space="preserve">
+    <value>Reconnec&amp;t As...</value>
+  </data>
+  <data name="disconnectPoolToolStripMenuItem.Size" type="System.Drawing.Size, System.Drawing">
+    <value>277, 22</value>
+  </data>
+  <data name="disconnectPoolToolStripMenuItem.Text" xml:space="preserve">
+    <value>Dis&amp;connect</value>
+  </data>
+  <data name="toolStripSeparator27.Size" type="System.Drawing.Size, System.Drawing">
+    <value>274, 6</value>
+  </data>
+  <data name="virtualAppliancesToolStripMenuItem.Size" type="System.Drawing.Size, System.Drawing">
+    <value>277, 22</value>
+  </data>
+  <data name="virtualAppliancesToolStripMenuItem.Text" xml:space="preserve">
+    <value>&amp;vApps...</value>
+  </data>
+  <data name="toolStripSeparator30.Size" type="System.Drawing.Size, System.Drawing">
+    <value>274, 6</value>
+  </data>
+  <data name="highAvailabilityToolStripMenuItem.Size" type="System.Drawing.Size, System.Drawing">
+    <value>277, 22</value>
+  </data>
+  <data name="highAvailabilityToolStripMenuItem.Text" xml:space="preserve">
+    <value>&amp;High Availability...</value>
+  </data>
+  <data name="drConfigureToolStripMenuItem.Size" type="System.Drawing.Size, System.Drawing">
+    <value>214, 22</value>
+  </data>
+  <data name="drConfigureToolStripMenuItem.Text" xml:space="preserve">
+    <value>&amp;Configure...</value>
+  </data>
+  <data name="DrWizardToolStripMenuItem.Size" type="System.Drawing.Size, System.Drawing">
+    <value>214, 22</value>
+  </data>
+  <data name="DrWizardToolStripMenuItem.Text" xml:space="preserve">
+    <value>&amp;Disaster Recovery Wizard...</value>
+  </data>
+  <data name="disasterRecoveryToolStripMenuItem.Size" type="System.Drawing.Size, System.Drawing">
+    <value>277, 22</value>
+  </data>
+  <data name="disasterRecoveryToolStripMenuItem.Text" xml:space="preserve">
+    <value>Di&amp;saster Recovery</value>
+  </data>
+  <data name="VMSnapshotScheduleToolStripMenuItem.Size" type="System.Drawing.Size, System.Drawing">
+    <value>277, 22</value>
+  </data>
+  <data name="VMSnapshotScheduleToolStripMenuItem.Text" xml:space="preserve">
+    <value>VM Snapshot Schedule Policies...</value>
+  </data>
+  <data name="exportResourceReportPoolToolStripMenuItem.Size" type="System.Drawing.Size, System.Drawing">
+    <value>277, 22</value>
+  </data>
+  <data name="wlbReportsToolStripMenuItem.Size" type="System.Drawing.Size, System.Drawing">
+    <value>277, 22</value>
+  </data>
+  <data name="wlbReportsToolStripMenuItem.Text" xml:space="preserve">
+    <value>View Wor&amp;kload Reports...</value>
+  </data>
+  <data name="wlbDisconnectToolStripMenuItem.Size" type="System.Drawing.Size, System.Drawing">
+    <value>277, 22</value>
+  </data>
+  <data name="wlbDisconnectToolStripMenuItem.Text" xml:space="preserve">
+    <value>Disconnect Workload &amp;Balancing Server</value>
+  </data>
+  <data name="conversionToolStripMenuItem.Size" type="System.Drawing.Size, System.Drawing">
+    <value>277, 22</value>
+  </data>
+  <data name="conversionToolStripMenuItem.Text" xml:space="preserve">
+    <value>Conv&amp;ersion Manager...</value>
+  </data>
+  <data name="toolStripSeparator9.Size" type="System.Drawing.Size, System.Drawing">
+    <value>274, 6</value>
+  </data>
+  <data name="changePoolPasswordToolStripMenuItem.Size" type="System.Drawing.Size, System.Drawing">
+    <value>277, 22</value>
+  </data>
+  <data name="changePoolPasswordToolStripMenuItem.Text" xml:space="preserve">
+    <value>Change Server Pass&amp;word...</value>
+  </data>
+  <data name="toolStripMenuItem1.Size" type="System.Drawing.Size, System.Drawing">
+    <value>274, 6</value>
+  </data>
+  <data name="deleteToolStripMenuItem.Size" type="System.Drawing.Size, System.Drawing">
+    <value>277, 22</value>
+  </data>
+  <data name="deleteToolStripMenuItem.Text" xml:space="preserve">
+    <value>Mak&amp;e into standalone server</value>
+  </data>
+  <data name="toolStripSeparator26.Size" type="System.Drawing.Size, System.Drawing">
+    <value>274, 6</value>
+  </data>
+  <data name="pluginItemsPlaceHolderToolStripMenuItem2.Size" type="System.Drawing.Size, System.Drawing">
+    <value>277, 22</value>
+  </data>
+  <data name="pluginItemsPlaceHolderToolStripMenuItem2.Text" xml:space="preserve">
+    <value>PluginItemsPlaceHolder</value>
+  </data>
+  <data name="PoolPropertiesToolStripMenuItem.Size" type="System.Drawing.Size, System.Drawing">
+    <value>277, 22</value>
+  </data>
+  <data name="PoolPropertiesToolStripMenuItem.Text" xml:space="preserve">
+    <value>P&amp;roperties</value>
+  </data>
+  <data name="poolToolStripMenuItem.Size" type="System.Drawing.Size, System.Drawing">
+    <value>40, 20</value>
+  </data>
+  <data name="poolToolStripMenuItem.Text" xml:space="preserve">
+    <value>&amp;Pool</value>
+  </data>
+  <data name="AddHostToolStripMenuItem.Size" type="System.Drawing.Size, System.Drawing">
+    <value>216, 22</value>
+  </data>
+  <data name="AddHostToolStripMenuItem.Text" xml:space="preserve">
+    <value>&amp;Add...</value>
+  </data>
+  <data name="toolStripMenuItem11.Size" type="System.Drawing.Size, System.Drawing">
+    <value>213, 6</value>
+  </data>
+  <data name="RebootHostToolStripMenuItem.Size" type="System.Drawing.Size, System.Drawing">
+    <value>216, 22</value>
+  </data>
+  <data name="RebootHostToolStripMenuItem.Text" xml:space="preserve">
+    <value>Reb&amp;oot</value>
+  </data>
+  <data name="powerOnToolStripMenuItem.Image" type="System.Drawing.Bitmap, System.Drawing" mimetype="application/x-microsoft.net.object.bytearray.base64">
+    <value>
+        iVBORw0KGgoAAAANSUhEUgAAABAAAAAQCAYAAAAf8/9hAAAABGdBTUEAALGPC/xhBQAAACBjSFJNAAB6
+        JgAAgIQAAPoAAACA6AAAdTAAAOpgAAA6mAAAF3CculE8AAAACXBIWXMAAAryAAAK8gE9UvcRAAADNElE
+        QVQ4T22TbUyTVxiG338F4Y9iC7N+xMVPOucoCM75uZnMsLmQKdAAdkpFVkaFyloQoauhY1K2Dg3WrRpI
+        hghKMzHUFcLKFIMKY+mfbS66zC6Z8ccS14rxK4bL876LCV324z7JyTn38+Q893UkIE7Dw8PqwcFBRyAQ
+        uNrf3//M7/c/6+npudrV1eXo6OhQ//d+3EaYbd8NXcQ34uXTUQc1V8x8dNnEgWAFjf46vL7jtLe322Z6
+        Zpq9faGzuMYOYRuzUPp9IVWj+zBfMpIb2MyO4Nvs7H+HxhP1uN1ub1wBYXafGTlN/bVqKi7vYedgLtsv
+        vsWDp1NMCWWfW4HuzELW9qWzzr8aS5sZp9PpVgoIszYwNED9mJW9I8WU/VDCb/d+IV8UmXp6X9Gm83rC
+        f0+y5uxKVnYu4I3ODOyNNux2u1YSA3MdC3mwjJpE1ze5ce9npeuW81nc+ONXRendWmJPYvx49zppbUnk
+        nFxFfnMeVqvVJYlph2tDVbwv3tgwVkMsFuPj0QqWnU4VpijRx1E0JxIxDRQpZx/0FbK4RcNm9+tUVlaG
+        JRHVk9KQgY3fZuCdOMrvkVss7dIwvzNZMctStyWgaU3i1u2bHAk2kepIJufIa5SXl0clkXO0JJhH1rnl
+        tE94+PNOhHkdyWi+SkR9LAH1FwnM/UwUaJpF5K8IrcFm1LYksptexWQyTUkCknDJhR3oe5eIyHYzPT1N
+        2dAupevc1gRSmoWcKky9xcpZ6TfFLLSrWV+fjdFoDEuCMNf+ng+VeF76Opmf7k4QfRTFPFBKSpOKOQ4V
+        Zb1Gog//YTIyToolkUyHjm2VWykqKnJJAk/tUV8bG7ozWe7TovetYPLOhNJtpiZvj7O6YRkvV88jq24V
+        hSUFFBQUaBWQBJ7uA8erlHjSv1yExjmL3d0GPCE3nuEWjKcMzDEnstQ6H31tOttNubL5X5DkRZaMZ3WL
+        hU2eHLI+f4XFDWnMrlIxu0LFoupU9Ad1rK3J4L0978rmeJRfSOBpq2uoJd+RxxbHOjI/0ZF5SMf6mmy2
+        mbdiKDbI5v//TC8k8EwThB0WkIyLnOWo5GmPi4EdFua0+PtIzwEYbYFwNZCLygAAAABJRU5ErkJggg==
+</value>
+  </data>
+  <data name="powerOnToolStripMenuItem.Size" type="System.Drawing.Size, System.Drawing">
+    <value>216, 22</value>
+  </data>
+  <data name="powerOnToolStripMenuItem.Text" xml:space="preserve">
+    <value>Power O&amp;n</value>
+  </data>
+  <data name="powerOnToolStripMenuItem.ToolTipText" xml:space="preserve">
+    <value>Power On</value>
+  </data>
+  <data name="ShutdownHostToolStripMenuItem.Image" type="System.Drawing.Bitmap, System.Drawing" mimetype="application/x-microsoft.net.object.bytearray.base64">
+    <value>
+        iVBORw0KGgoAAAANSUhEUgAAABAAAAAQCAYAAAAf8/9hAAAABGdBTUEAALGPC/xhBQAAACBjSFJNAAB6
+        JgAAgIQAAPoAAACA6AAAdTAAAOpgAAA6mAAAF3CculE8AAAACXBIWXMAAAryAAAK8gE9UvcRAAAC9UlE
+        QVQ4T21TW0iTYRj+Rb1VxFOyC9OLpMQLTUTQCzURNBQJnTp0IFMmOgkvpiIkC8VwTBSdYmRSWpkySDyU
+        aRZRzFM60zlP83RjV+GmIR2WT8//h+Cii+c/vO/zfO/3ve/zCQDcMDU1FTgxMVE/NjZmHh4edplMJtfA
+        wIC5v7+/vre3N/BfvtsPxdrJ8XEsdHTAVleHPZUKO0VFsJSW4o1Wi57OThiNRu1FzUVx14fnz2GvqcF+
+        WRns2dnYKy7GTkEBbPHx2ExKwlJaGh7V1kKv13e5LUCx3tzXh4OKCuwWFmLjxg2sJybi98kJXMfHWLl8
+        GctBQVgJD8dqRAR61GrodDq9tADFsqnRUexWVsKekwO7XI5TqxWbqamS2OV0whoZiW/z81gOC8NMYCDe
+        X7sGHY9UXV0tE9iwxgWDAXs863pCAk5XVyWhNSoKBzYbDtbWsOzvD5fDAafZjElPT0xfuYLuzExUVVU1
+        Cuy2Za28HBvJydi9fRtOVrSzaUu+vvh1dCThI09qyc2VcuZbt2Birj82FhqNxiJwVD+2GLRyW9stLTjY
+        3saSjw8+sZIo/km85gKj/N/f2sKsTofH3t54Qr5arXYInLNjPSMDK6Gh2NHr8WV/Hwski1WniZfEC2KI
+        sUPmZhoa0O3lhYdXr0KlUp0INIllMSsLn2Uy7CgUODs7gy0vD5MUjREm4hnxjjEx94rvTh6hNToaSqXS
+        ItBhjZMlJdJ4zKzimJ2Vtr3Ipg5R2CeKufB3xr4wZyCnm02sY88UCkWjQHvKetvaMMtRvQsIwFuO6iuJ
+        YrWLOGSsm7kWclq5fSXHLZfLZZKRaE/9I41GGs9ISAiesspbemKpqQkLxAi/7zFmCA5GGznl6emi+K+R
+        xIcI0Z7tdOJgTAwGSXrg54dWDw80EwZ+tzPWTG+U3bwpit2tfA7aU3uHd8HAphrj4nCfIiPRdP06tCkp
+        KMzPF8X/v0znoD0v0WF3aZI5zlkcldjtOTbsLsWX3PkQ/gBnKYXwkaiA6wAAAABJRU5ErkJggg==
+</value>
+  </data>
+  <data name="ShutdownHostToolStripMenuItem.Size" type="System.Drawing.Size, System.Drawing">
+    <value>216, 22</value>
+  </data>
+  <data name="ShutdownHostToolStripMenuItem.Text" xml:space="preserve">
+    <value>S&amp;hut Down</value>
+  </data>
+  <data name="restartToolstackToolStripMenuItem.Size" type="System.Drawing.Size, System.Drawing">
+    <value>216, 22</value>
+  </data>
+  <data name="restartToolstackToolStripMenuItem.Text" xml:space="preserve">
+    <value>Restart Toolstac&amp;k</value>
+  </data>
+  <data name="toolStripSeparator1.Size" type="System.Drawing.Size, System.Drawing">
+    <value>213, 6</value>
+  </data>
+  <data name="ReconnectToolStripMenuItem1.Size" type="System.Drawing.Size, System.Drawing">
+    <value>155, 22</value>
+  </data>
+  <data name="ReconnectToolStripMenuItem1.Text" xml:space="preserve">
+    <value>&amp;Connect</value>
+  </data>
+  <data name="DisconnectToolStripMenuItem.Size" type="System.Drawing.Size, System.Drawing">
+    <value>155, 22</value>
+  </data>
+  <data name="DisconnectToolStripMenuItem.Text" xml:space="preserve">
+    <value>Dis&amp;connect</value>
+  </data>
+  <data name="reconnectAsToolStripMenuItem.Size" type="System.Drawing.Size, System.Drawing">
+    <value>155, 22</value>
+  </data>
+  <data name="reconnectAsToolStripMenuItem.Text" xml:space="preserve">
+    <value>R&amp;econnect As...</value>
+  </data>
+  <data name="toolStripSeparator4.Size" type="System.Drawing.Size, System.Drawing">
+    <value>152, 6</value>
+  </data>
+  <data name="connectAllToolStripMenuItem.Size" type="System.Drawing.Size, System.Drawing">
+    <value>155, 22</value>
+  </data>
+  <data name="connectAllToolStripMenuItem.Text" xml:space="preserve">
+    <value>C&amp;onnect All</value>
+  </data>
+  <data name="disconnectAllToolStripMenuItem.Size" type="System.Drawing.Size, System.Drawing">
+    <value>155, 22</value>
+  </data>
+  <data name="disconnectAllToolStripMenuItem.Text" xml:space="preserve">
+    <value>Di&amp;sconnect All</value>
+  </data>
+  <data name="connectDisconnectToolStripMenuItem.Size" type="System.Drawing.Size, System.Drawing">
+    <value>216, 22</value>
+  </data>
+  <data name="connectDisconnectToolStripMenuItem.Text" xml:space="preserve">
+    <value>&amp;Connect/Disconnect</value>
+  </data>
+  <data name="addServerToPoolMenuItem.Size" type="System.Drawing.Size, System.Drawing">
+    <value>216, 22</value>
+  </data>
+  <data name="addServerToPoolMenuItem.Text" xml:space="preserve">
+    <value>Add to &amp;Pool</value>
+  </data>
+  <data name="menuItemRemoveFromPool.Size" type="System.Drawing.Size, System.Drawing">
+    <value>216, 22</value>
+  </data>
+  <data name="menuItemRemoveFromPool.Text" xml:space="preserve">
+    <value>Remove From &amp;Pool</value>
+  </data>
+  <data name="toolStripSeparator3.Size" type="System.Drawing.Size, System.Drawing">
+    <value>213, 6</value>
+  </data>
+  <data name="backupToolStripMenuItem.Size" type="System.Drawing.Size, System.Drawing">
+    <value>216, 22</value>
+  </data>
+  <data name="backupToolStripMenuItem.Text" xml:space="preserve">
+    <value>&amp;Back Up...</value>
+  </data>
+  <data name="restoreFromBackupToolStripMenuItem.Size" type="System.Drawing.Size, System.Drawing">
+    <value>216, 22</value>
+  </data>
+  <data name="restoreFromBackupToolStripMenuItem.Text" xml:space="preserve">
+    <value>Restore From Back&amp;up...</value>
+  </data>
+  <data name="toolStripSeparator23.Size" type="System.Drawing.Size, System.Drawing">
+    <value>213, 6</value>
+  </data>
+  <data name="maintenanceModeToolStripMenuItem1.Size" type="System.Drawing.Size, System.Drawing">
+    <value>216, 22</value>
+  </data>
+  <data name="maintenanceModeToolStripMenuItem1.Text" xml:space="preserve">
+    <value>Enter &amp;Maintenance Mode</value>
+  </data>
+  <data name="maintenanceModeToolStripMenuItem1.ToolTipText" xml:space="preserve">
+    <value>Testing</value>
+  </data>
+  <data name="controlDomainMemoryToolStripMenuItem.Size" type="System.Drawing.Size, System.Drawing">
+    <value>216, 22</value>
+  </data>
+  <data name="controlDomainMemoryToolStripMenuItem.Text" xml:space="preserve">
+    <value>Control &amp;Domain Memory...</value>
+  </data>
+  <data name="RemoveCrashdumpsToolStripMenuItem.Size" type="System.Drawing.Size, System.Drawing">
+    <value>216, 22</value>
+  </data>
+  <data name="RemoveCrashdumpsToolStripMenuItem.Text" xml:space="preserve">
+    <value>Remove Crash Dump &amp;Files</value>
+  </data>
+  <data name="ChangeRootPasswordToolStripMenuItem.Size" type="System.Drawing.Size, System.Drawing">
+    <value>161, 22</value>
+  </data>
+  <data name="ChangeRootPasswordToolStripMenuItem.Text" xml:space="preserve">
+    <value>&amp;Change...</value>
+  </data>
+  <data name="forgetSavedPasswordToolStripMenuItem.Size" type="System.Drawing.Size, System.Drawing">
+    <value>161, 22</value>
+  </data>
+  <data name="forgetSavedPasswordToolStripMenuItem.Text" xml:space="preserve">
+    <value>&amp;Forget Password</value>
+  </data>
+  <data name="HostPasswordToolStripMenuItem.Size" type="System.Drawing.Size, System.Drawing">
+    <value>216, 22</value>
+  </data>
+  <data name="HostPasswordToolStripMenuItem.Text" xml:space="preserve">
+    <value>Pass&amp;word</value>
+  </data>
+  <data name="toolStripSeparator25.Size" type="System.Drawing.Size, System.Drawing">
+    <value>213, 6</value>
+  </data>
+  <data name="destroyServerToolStripMenuItem.Size" type="System.Drawing.Size, System.Drawing">
+    <value>216, 22</value>
+  </data>
+  <data name="destroyServerToolStripMenuItem.Text" xml:space="preserve">
+    <value>D&amp;estroy</value>
+  </data>
+  <data name="removeHostToolStripMenuItem.Size" type="System.Drawing.Size, System.Drawing">
+    <value>216, 22</value>
+  </data>
+  <data name="removeHostToolStripMenuItem.Text" xml:space="preserve">
+    <value>Remo&amp;ve from [XenCenter]</value>
+  </data>
+  <data name="toolStripSeparator15.Size" type="System.Drawing.Size, System.Drawing">
+    <value>213, 6</value>
+  </data>
+  <data name="pluginItemsPlaceHolderToolStripMenuItem3.Size" type="System.Drawing.Size, System.Drawing">
+    <value>216, 22</value>
+  </data>
+  <data name="pluginItemsPlaceHolderToolStripMenuItem3.Text" xml:space="preserve">
+    <value>PluginItemsPlaceHolder</value>
+  </data>
+  <data name="ServerPropertiesToolStripMenuItem.Size" type="System.Drawing.Size, System.Drawing">
+    <value>216, 22</value>
+  </data>
+  <data name="ServerPropertiesToolStripMenuItem.Text" xml:space="preserve">
+    <value>P&amp;roperties</value>
+  </data>
+  <data name="HostMenuItem.Size" type="System.Drawing.Size, System.Drawing">
+    <value>50, 20</value>
+  </data>
+  <data name="HostMenuItem.Text" xml:space="preserve">
+    <value>&amp;Server</value>
+  </data>
+  <data name="NewVmToolStripMenuItem.Size" type="System.Drawing.Size, System.Drawing">
+    <value>243, 22</value>
+  </data>
+  <data name="NewVmToolStripMenuItem.Text" xml:space="preserve">
+    <value>&amp;New VM...</value>
+  </data>
+  <data name="startShutdownToolStripMenuItem.Size" type="System.Drawing.Size, System.Drawing">
+    <value>243, 22</value>
+  </data>
+  <data name="startShutdownToolStripMenuItem.Text" xml:space="preserve">
+    <value>&amp;Start/Shut down</value>
+  </data>
+  <data name="resumeOnToolStripMenuItem.Size" type="System.Drawing.Size, System.Drawing">
+    <value>243, 22</value>
+  </data>
+  <data name="resumeOnToolStripMenuItem.Text" xml:space="preserve">
+    <value>Res&amp;ume on Server</value>
+  </data>
+  <data name="relocateToolStripMenuItem.Size" type="System.Drawing.Size, System.Drawing">
+    <value>243, 22</value>
+  </data>
+  <data name="relocateToolStripMenuItem.Text" xml:space="preserve">
+    <value>M&amp;igrate to Server</value>
+  </data>
+  <data name="startOnHostToolStripMenuItem.Size" type="System.Drawing.Size, System.Drawing">
+    <value>243, 22</value>
+  </data>
+  <data name="startOnHostToolStripMenuItem.Text" xml:space="preserve">
+    <value>Start &amp;on Server</value>
+  </data>
+  <data name="toolStripSeparator20.Size" type="System.Drawing.Size, System.Drawing">
+    <value>240, 6</value>
+  </data>
+  <data name="assignSnapshotScheduleToolStripMenuItem.Size" type="System.Drawing.Size, System.Drawing">
+    <value>243, 22</value>
+  </data>
+  <data name="assignSnapshotScheduleToolStripMenuItem.Text" xml:space="preserve">
+    <value>Assign to Snaps&amp;hot Schedule...</value>
+  </data>
+  <data name="assignToVirtualApplianceToolStripMenuItem.Size" type="System.Drawing.Size, System.Drawing">
+    <value>243, 22</value>
+  </data>
+  <data name="assignToVirtualApplianceToolStripMenuItem.Text" xml:space="preserve">
+    <value>Assign to &amp;vApp</value>
+  </data>
+  <data name="toolStripMenuItem9.Size" type="System.Drawing.Size, System.Drawing">
+    <value>240, 6</value>
+  </data>
+  <data name="copyVMtoSharedStorageMenuItem.Size" type="System.Drawing.Size, System.Drawing">
+    <value>243, 22</value>
+  </data>
+  <data name="copyVMtoSharedStorageMenuItem.Text" xml:space="preserve">
+    <value>&amp;Copy VM</value>
+  </data>
+  <data name="MoveVMToolStripMenuItem.Size" type="System.Drawing.Size, System.Drawing">
+    <value>243, 22</value>
+  </data>
+  <data name="MoveVMToolStripMenuItem.Text" xml:space="preserve">
+    <value>&amp;Move VM</value>
+  </data>
+  <data name="snapshotToolStripMenuItem.Size" type="System.Drawing.Size, System.Drawing">
+    <value>243, 22</value>
+  </data>
+  <data name="snapshotToolStripMenuItem.Text" xml:space="preserve">
+    <value>Ta&amp;ke a Snapshot</value>
+  </data>
+  <data name="convertToTemplateToolStripMenuItem.Size" type="System.Drawing.Size, System.Drawing">
+    <value>243, 22</value>
+  </data>
+  <data name="convertToTemplateToolStripMenuItem.Text" xml:space="preserve">
+    <value>Convert to &amp;Template</value>
+  </data>
+  <data name="exportToolStripMenuItem.Size" type="System.Drawing.Size, System.Drawing">
+    <value>243, 22</value>
+  </data>
+  <data name="exportToolStripMenuItem.Text" xml:space="preserve">
+    <value>&amp;Export...</value>
+  </data>
+  <data name="disableCbtToolStripMenuItem.Size" type="System.Drawing.Size, System.Drawing">
+    <value>243, 22</value>
+  </data>
+  <data name="disableCbtToolStripMenuItem.Text" xml:space="preserve">
+    <value>D&amp;isable Changed Block Tracking</value>
+  </data>
+  <data name="enablePVSReadcachingToolStripMenuItem.Size" type="System.Drawing.Size, System.Drawing">
+    <value>243, 22</value>
+  </data>
+  <data name="disablePVSReadcachingToolStripMenuItem.Size" type="System.Drawing.Size, System.Drawing">
+    <value>243, 22</value>
+  </data>
+  <data name="toolStripMenuItem12.Size" type="System.Drawing.Size, System.Drawing">
+    <value>240, 6</value>
+  </data>
+  <data name="installToolsToolStripMenuItem.Size" type="System.Drawing.Size, System.Drawing">
+    <value>243, 22</value>
+  </data>
+  <data name="installToolsToolStripMenuItem.Text" xml:space="preserve">
+    <value>Inst&amp;all [Citrix VM Tools]</value>
+  </data>
+  <data name="sendCtrlAltDelToolStripMenuItem.Size" type="System.Drawing.Size, System.Drawing">
+    <value>243, 22</value>
+  </data>
+  <data name="sendCtrlAltDelToolStripMenuItem.Text" xml:space="preserve">
+    <value>Send Ctrl+&amp;Alt+Del</value>
+  </data>
+  <data name="toolStripSeparator5.Size" type="System.Drawing.Size, System.Drawing">
+    <value>240, 6</value>
+  </data>
+  <data name="uninstallToolStripMenuItem.Size" type="System.Drawing.Size, System.Drawing">
+    <value>243, 22</value>
+  </data>
+  <data name="uninstallToolStripMenuItem.Text" xml:space="preserve">
+    <value>&amp;Delete VM</value>
+  </data>
+  <data name="toolStripSeparator10.Size" type="System.Drawing.Size, System.Drawing">
+    <value>240, 6</value>
+  </data>
+  <data name="pluginItemsPlaceHolderToolStripMenuItem4.Size" type="System.Drawing.Size, System.Drawing">
+    <value>243, 22</value>
+  </data>
+  <data name="pluginItemsPlaceHolderToolStripMenuItem4.Text" xml:space="preserve">
+    <value>PluginItemsPlaceHolder</value>
+  </data>
+  <data name="VMPropertiesToolStripMenuItem.Size" type="System.Drawing.Size, System.Drawing">
+    <value>243, 22</value>
+  </data>
+  <data name="VMPropertiesToolStripMenuItem.Text" xml:space="preserve">
+    <value>P&amp;roperties</value>
+  </data>
+  <data name="VMToolStripMenuItem.Size" type="System.Drawing.Size, System.Drawing">
+    <value>35, 20</value>
+  </data>
+  <data name="VMToolStripMenuItem.Text" xml:space="preserve">
+    <value>V&amp;M</value>
+  </data>
+  <data name="toolStripMenuItem8.Size" type="System.Drawing.Size, System.Drawing">
+    <value>186, 6</value>
+  </data>
+  <data name="AddStorageToolStripMenuItem.Size" type="System.Drawing.Size, System.Drawing">
+    <value>186, 22</value>
+  </data>
+  <data name="AddStorageToolStripMenuItem.Text" xml:space="preserve">
+    <value>&amp;New Storage...</value>
+  </data>
+  <data name="toolStripSeparator22.Size" type="System.Drawing.Size, System.Drawing">
+    <value>183, 6</value>
+  </data>
+  <data name="RepairStorageToolStripMenuItem.Size" type="System.Drawing.Size, System.Drawing">
+    <value>186, 22</value>
+  </data>
+  <data name="RepairStorageToolStripMenuItem.Text" xml:space="preserve">
+    <value>Re&amp;pair...</value>
+  </data>
+  <data name="DefaultSRToolStripMenuItem.Size" type="System.Drawing.Size, System.Drawing">
+    <value>186, 22</value>
+  </data>
+  <data name="DefaultSRToolStripMenuItem.Text" xml:space="preserve">
+    <value>Set as Defaul&amp;t</value>
+  </data>
+  <data name="toolStripSeparator2.Size" type="System.Drawing.Size, System.Drawing">
+    <value>183, 6</value>
+  </data>
+  <data name="addVirtualDiskToolStripMenuItem.Size" type="System.Drawing.Size, System.Drawing">
+    <value>180, 22</value>
+  </data>
+  <data name="addVirtualDiskToolStripMenuItem.Text" xml:space="preserve">
+    <value>New &amp;Virtual Disk...</value>
+  </data>
+  <data name="attachVirtualDiskToolStripMenuItem.Size" type="System.Drawing.Size, System.Drawing">
+    <value>180, 22</value>
+  </data>
+  <data name="attachVirtualDiskToolStripMenuItem.Text" xml:space="preserve">
+    <value>&amp;Attach Virtual Disk...</value>
+  </data>
+  <data name="virtualDisksToolStripMenuItem.Size" type="System.Drawing.Size, System.Drawing">
+    <value>186, 22</value>
+  </data>
+  <data name="virtualDisksToolStripMenuItem.Text" xml:space="preserve">
+    <value>&amp;Virtual Disks</value>
+  </data>
+  <data name="reclaimFreedSpacetripMenuItem.Size" type="System.Drawing.Size, System.Drawing">
+    <value>186, 22</value>
+  </data>
+  <data name="reclaimFreedSpacetripMenuItem.Text" xml:space="preserve">
+    <value>Re&amp;claim freed space</value>
+  </data>
+  <data name="toolStripSeparator19.Size" type="System.Drawing.Size, System.Drawing">
+    <value>183, 6</value>
+  </data>
+  <data name="DetachStorageToolStripMenuItem.Size" type="System.Drawing.Size, System.Drawing">
+    <value>186, 22</value>
+  </data>
+  <data name="DetachStorageToolStripMenuItem.Text" xml:space="preserve">
+    <value>&amp;Detach</value>
+  </data>
+  <data name="ReattachStorageRepositoryToolStripMenuItem.Size" type="System.Drawing.Size, System.Drawing">
+    <value>186, 22</value>
+  </data>
+  <data name="ReattachStorageRepositoryToolStripMenuItem.Text" xml:space="preserve">
+    <value>R&amp;eattach...</value>
+  </data>
+  <data name="ForgetStorageRepositoryToolStripMenuItem.Size" type="System.Drawing.Size, System.Drawing">
+    <value>186, 22</value>
+  </data>
+  <data name="ForgetStorageRepositoryToolStripMenuItem.Text" xml:space="preserve">
+    <value>&amp;Forget</value>
+  </data>
+  <data name="DestroyStorageRepositoryToolStripMenuItem.Size" type="System.Drawing.Size, System.Drawing">
+    <value>186, 22</value>
+  </data>
+  <data name="DestroyStorageRepositoryToolStripMenuItem.Text" xml:space="preserve">
+    <value>Destr&amp;oy</value>
+  </data>
+  <data name="toolStripSeparator18.Size" type="System.Drawing.Size, System.Drawing">
+    <value>183, 6</value>
+  </data>
+  <data name="pluginItemsPlaceHolderToolStripMenuItem5.Size" type="System.Drawing.Size, System.Drawing">
+    <value>186, 22</value>
+  </data>
+  <data name="pluginItemsPlaceHolderToolStripMenuItem5.Text" xml:space="preserve">
+    <value>PluginItemsPlaceHolder</value>
+  </data>
+  <data name="SRPropertiesToolStripMenuItem.Size" type="System.Drawing.Size, System.Drawing">
+    <value>186, 22</value>
+  </data>
+  <data name="SRPropertiesToolStripMenuItem.Text" xml:space="preserve">
+    <value>P&amp;roperties</value>
+  </data>
+  <data name="StorageToolStripMenuItem.Size" type="System.Drawing.Size, System.Drawing">
+    <value>56, 20</value>
+  </data>
+  <data name="StorageToolStripMenuItem.Text" xml:space="preserve">
+    <value>St&amp;orage</value>
+  </data>
+  <data name="newVMFromTemplateToolStripMenuItem.Size" type="System.Drawing.Size, System.Drawing">
+    <value>165, 22</value>
+  </data>
+  <data name="newVMFromTemplateToolStripMenuItem.Text" xml:space="preserve">
+    <value>&amp;New VM wizard...</value>
+  </data>
+  <data name="InstantVmToolStripMenuItem.Size" type="System.Drawing.Size, System.Drawing">
+    <value>165, 22</value>
+  </data>
+  <data name="InstantVmToolStripMenuItem.Text" xml:space="preserve">
+    <value>&amp;Quick Create</value>
+  </data>
+  <data name="CreateVmFromTemplateToolStripMenuItem.Size" type="System.Drawing.Size, System.Drawing">
+    <value>211, 22</value>
+  </data>
+  <data name="CreateVmFromTemplateToolStripMenuItem.Text" xml:space="preserve">
+    <value>Create &amp;VM From Selection</value>
+  </data>
+  <data name="CreateVmFromTemplateToolStripMenuItem.TextAlign" type="System.Drawing.ContentAlignment, System.Drawing">
+    <value>MiddleRight</value>
+  </data>
+  <data name="toolStripSeparator29.Size" type="System.Drawing.Size, System.Drawing">
+    <value>208, 6</value>
+  </data>
+  <data name="exportTemplateToolStripMenuItem.Size" type="System.Drawing.Size, System.Drawing">
+    <value>211, 22</value>
+  </data>
+  <data name="exportTemplateToolStripMenuItem.Text" xml:space="preserve">
+    <value>&amp;Export to File...</value>
+  </data>
+  <data name="duplicateTemplateToolStripMenuItem.Size" type="System.Drawing.Size, System.Drawing">
+    <value>211, 22</value>
+  </data>
+  <data name="duplicateTemplateToolStripMenuItem.Text" xml:space="preserve">
+    <value>&amp;Copy...</value>
+  </data>
+  <data name="toolStripSeparator16.Size" type="System.Drawing.Size, System.Drawing">
+    <value>208, 6</value>
+  </data>
+  <data name="uninstallTemplateToolStripMenuItem.Size" type="System.Drawing.Size, System.Drawing">
+    <value>211, 22</value>
+  </data>
+  <data name="uninstallTemplateToolStripMenuItem.Text" xml:space="preserve">
+    <value>&amp;Delete Template</value>
+  </data>
+  <data name="toolStripSeparator28.Size" type="System.Drawing.Size, System.Drawing">
+    <value>208, 6</value>
+  </data>
+  <data name="pluginItemsPlaceHolderToolStripMenuItem6.Size" type="System.Drawing.Size, System.Drawing">
+    <value>211, 22</value>
+  </data>
+  <data name="pluginItemsPlaceHolderToolStripMenuItem6.Text" xml:space="preserve">
+    <value>PluginItemsPlaceHolder</value>
+  </data>
+  <data name="templatePropertiesToolStripMenuItem.Size" type="System.Drawing.Size, System.Drawing">
+    <value>211, 22</value>
+  </data>
+  <data name="templatePropertiesToolStripMenuItem.Text" xml:space="preserve">
+    <value>P&amp;roperties</value>
+  </data>
+  <data name="templatesToolStripMenuItem.Size" type="System.Drawing.Size, System.Drawing">
+    <value>68, 20</value>
+  </data>
+  <data name="templatesToolStripMenuItem.Text" xml:space="preserve">
+    <value>&amp;Templates</value>
+  </data>
+  <data name="bugToolToolStripMenuItem.Size" type="System.Drawing.Size, System.Drawing">
+    <value>195, 22</value>
+  </data>
+  <data name="bugToolToolStripMenuItem.Text" xml:space="preserve">
+    <value>Server &amp;Status Report...</value>
+  </data>
+  <data name="healthCheckToolStripMenuItem1.Size" type="System.Drawing.Size, System.Drawing">
+    <value>195, 22</value>
+  </data>
+  <data name="healthCheckToolStripMenuItem1.Text" xml:space="preserve">
+    <value>&amp;Health Check...</value>
+  </data>
+  <data name="toolStripSeparator14.Size" type="System.Drawing.Size, System.Drawing">
+    <value>192, 6</value>
+  </data>
+  <data name="LicenseManagerMenuItem.Size" type="System.Drawing.Size, System.Drawing">
+    <value>195, 22</value>
+  </data>
+  <data name="LicenseManagerMenuItem.Text" xml:space="preserve">
+    <value>&amp;License Manager...</value>
+  </data>
+  <data name="toolStripSeparator13.Size" type="System.Drawing.Size, System.Drawing">
+    <value>192, 6</value>
+  </data>
+  <data name="installNewUpdateToolStripMenuItem.Size" type="System.Drawing.Size, System.Drawing">
+    <value>195, 22</value>
+  </data>
+  <data name="installNewUpdateToolStripMenuItem.Text" xml:space="preserve">
+    <value>Install &amp;Update...</value>
+  </data>
+  <data name="rollingUpgradeToolStripMenuItem.Size" type="System.Drawing.Size, System.Drawing">
+    <value>195, 22</value>
+  </data>
+  <data name="rollingUpgradeToolStripMenuItem.Text" xml:space="preserve">
+    <value>&amp;Rolling Pool Upgrade...</value>
+  </data>
+  <data name="toolStripSeparator6.Size" type="System.Drawing.Size, System.Drawing">
+    <value>192, 6</value>
+  </data>
+  <data name="pluginItemsPlaceHolderToolStripMenuItem7.Size" type="System.Drawing.Size, System.Drawing">
+    <value>195, 22</value>
+  </data>
+  <data name="pluginItemsPlaceHolderToolStripMenuItem7.Text" xml:space="preserve">
+    <value>PluginItemsPlaceHolder</value>
+  </data>
+  <data name="preferencesToolStripMenuItem.Size" type="System.Drawing.Size, System.Drawing">
+    <value>195, 22</value>
+  </data>
+  <data name="preferencesToolStripMenuItem.Text" xml:space="preserve">
+    <value>&amp;Options...</value>
+  </data>
+  <data name="toolsToolStripMenuItem.Size" type="System.Drawing.Size, System.Drawing">
+    <value>45, 20</value>
+  </data>
+  <data name="toolsToolStripMenuItem.Text" xml:space="preserve">
+    <value>Too&amp;ls</value>
+  </data>
+  <data name="pluginItemsPlaceHolderToolStripMenuItem9.Size" type="System.Drawing.Size, System.Drawing">
+    <value>186, 22</value>
+  </data>
+  <data name="pluginItemsPlaceHolderToolStripMenuItem9.Text" xml:space="preserve">
+    <value>PluginItemsPlaceHolder</value>
+  </data>
+  <data name="windowToolStripMenuItem.Size" type="System.Drawing.Size, System.Drawing">
+    <value>58, 20</value>
+  </data>
+  <data name="windowToolStripMenuItem.Text" xml:space="preserve">
+    <value>&amp;Window</value>
+  </data>
+  <data name="windowToolStripMenuItem.Visible" type="System.Boolean, mscorlib">
+    <value>False</value>
+  </data>
+  <data name="helpTopicsToolStripMenuItem.Size" type="System.Drawing.Size, System.Drawing">
+    <value>228, 22</value>
+  </data>
+  <data name="helpTopicsToolStripMenuItem.Text" xml:space="preserve">
+    <value>Help &amp;Contents</value>
+  </data>
+  <data name="helpContextMenuItem.ShortcutKeyDisplayString" xml:space="preserve">
+    <value>F1</value>
+  </data>
+  <data name="helpContextMenuItem.Size" type="System.Drawing.Size, System.Drawing">
+    <value>228, 22</value>
+  </data>
+  <data name="helpContextMenuItem.Text" xml:space="preserve">
+    <value>Conte&amp;xt Help</value>
+  </data>
+  <data name="toolStripMenuItem15.Size" type="System.Drawing.Size, System.Drawing">
+    <value>225, 6</value>
+  </data>
+  <data name="viewApplicationLogToolStripMenuItem.Size" type="System.Drawing.Size, System.Drawing">
+    <value>228, 22</value>
+  </data>
+  <data name="viewApplicationLogToolStripMenuItem.Text" xml:space="preserve">
+    <value>View [XenCenter] &amp;Log Files</value>
+  </data>
+  <data name="toolStripMenuItem17.Size" type="System.Drawing.Size, System.Drawing">
+    <value>225, 6</value>
+  </data>
+  <data name="xenSourceOnTheWebToolStripMenuItem.Size" type="System.Drawing.Size, System.Drawing">
+    <value>228, 22</value>
+  </data>
+  <data name="xenSourceOnTheWebToolStripMenuItem.Text" xml:space="preserve">
+    <value>[XenServer product] on the &amp;Web</value>
+  </data>
+  <data name="xenCenterPluginsOnlineToolStripMenuItem.Size" type="System.Drawing.Size, System.Drawing">
+    <value>228, 22</value>
+  </data>
+  <data name="xenCenterPluginsOnlineToolStripMenuItem.Text" xml:space="preserve">
+    <value>[XenCenter] &amp;Plugins online</value>
+  </data>
+  <data name="toolStripSeparator7.Size" type="System.Drawing.Size, System.Drawing">
+    <value>225, 6</value>
+  </data>
+  <data name="pluginItemsPlaceHolderToolStripMenuItem8.Size" type="System.Drawing.Size, System.Drawing">
+    <value>228, 22</value>
+  </data>
+  <data name="pluginItemsPlaceHolderToolStripMenuItem8.Text" xml:space="preserve">
+    <value>PluginItemsPlaceHolder</value>
+  </data>
+  <data name="aboutXenSourceAdminToolStripMenuItem.Size" type="System.Drawing.Size, System.Drawing">
+    <value>228, 22</value>
+  </data>
+  <data name="aboutXenSourceAdminToolStripMenuItem.Text" xml:space="preserve">
+    <value>&amp;About [XenCenter]</value>
+  </data>
+  <data name="helpToolStripMenuItem.Size" type="System.Drawing.Size, System.Drawing">
+    <value>41, 20</value>
+  </data>
+  <data name="helpToolStripMenuItem.Text" xml:space="preserve">
+    <value>&amp;Help</value>
+  </data>
+  <metadata name="MainMenuBar.TrayLocation" type="System.Drawing.Point, System.Drawing, Version=4.0.0.0, Culture=neutral, PublicKeyToken=b03f5f7f11d50a3a">
+    <value>0, 0</value>
+  </metadata>
+  <data name="MainMenuBar.AutoSize" type="System.Boolean, mscorlib">
+    <value>False</value>
+  </data>
+  <data name="MainMenuBar.BackgroundImageLayout" type="System.Windows.Forms.ImageLayout, System.Windows.Forms">
+    <value>None</value>
+  </data>
+  <data name="MainMenuBar.Font" type="System.Drawing.Font, System.Drawing">
+    <value>Microsoft Sans Serif, 8.25pt</value>
+  </data>
+  <data name="MainMenuBar.Location" type="System.Drawing.Point, System.Drawing">
+    <value>0, 0</value>
+  </data>
+  <data name="MainMenuBar.Size" type="System.Drawing.Size, System.Drawing">
+    <value>1008, 24</value>
+  </data>
+  <data name="MainMenuBar.TabIndex" type="System.Int32, mscorlib">
+    <value>0</value>
+  </data>
+  <data name="MainMenuBar.Text" xml:space="preserve">
+    <value>MenuStrip</value>
+  </data>
+  <data name="&gt;&gt;MainMenuBar.Name" xml:space="preserve">
+    <value>MainMenuBar</value>
+  </data>
+  <data name="&gt;&gt;MainMenuBar.Type" xml:space="preserve">
+    <value>XenAdmin.Controls.MenuStripEx, XenCenterMain, Version=0.0.0.0, Culture=neutral, PublicKeyToken=null</value>
+  </data>
+  <data name="&gt;&gt;MainMenuBar.Parent" xml:space="preserve">
+    <value>MenuPanel</value>
+  </data>
+  <data name="&gt;&gt;MainMenuBar.ZOrder" xml:space="preserve">
+    <value>0</value>
+  </data>
+  <data name="securityGroupsToolStripMenuItem.Size" type="System.Drawing.Size, System.Drawing">
+    <value>32, 19</value>
+  </data>
+  <data name="MenuPanel.Dock" type="System.Windows.Forms.DockStyle, System.Windows.Forms">
+    <value>Top</value>
+  </data>
+  <data name="MenuPanel.Location" type="System.Drawing.Point, System.Drawing">
+    <value>0, 0</value>
+  </data>
+  <data name="MenuPanel.Margin" type="System.Windows.Forms.Padding, System.Windows.Forms">
+    <value>0, 0, 0, 0</value>
+  </data>
+  <data name="MenuPanel.Size" type="System.Drawing.Size, System.Drawing">
+    <value>1008, 24</value>
+  </data>
+  <data name="MenuPanel.TabIndex" type="System.Int32, mscorlib">
+    <value>1</value>
+  </data>
+  <data name="&gt;&gt;MenuPanel.Name" xml:space="preserve">
+    <value>MenuPanel</value>
+  </data>
+  <data name="&gt;&gt;MenuPanel.Type" xml:space="preserve">
+    <value>System.Windows.Forms.Panel, System.Windows.Forms, Version=4.0.0.0, Culture=neutral, PublicKeyToken=b77a5c561934e089</value>
+  </data>
+  <data name="&gt;&gt;MenuPanel.Parent" xml:space="preserve">
+    <value>$this</value>
+  </data>
+  <data name="&gt;&gt;MenuPanel.ZOrder" xml:space="preserve">
+    <value>3</value>
+  </data>
+  <metadata name="StatusStrip.TrayLocation" type="System.Drawing.Point, System.Drawing, Version=4.0.0.0, Culture=neutral, PublicKeyToken=b03f5f7f11d50a3a">
+    <value>0, 703</value>
+  </metadata>
+  <data name="StatusStrip.AutoSize" type="System.Boolean, mscorlib">
+    <value>False</value>
+  </data>
+  <data name="statusLabel.ImageAlign" type="System.Drawing.ContentAlignment, System.Drawing">
+    <value>MiddleLeft</value>
+  </data>
+  <data name="statusLabel.ImageScaling" type="System.Windows.Forms.ToolStripItemImageScaling, System.Windows.Forms">
+    <value>None</value>
+  </data>
+  <data name="statusLabel.Size" type="System.Drawing.Size, System.Drawing">
+    <value>883, 22</value>
+  </data>
+  <data name="statusLabel.TextAlign" type="System.Drawing.ContentAlignment, System.Drawing">
+    <value>MiddleLeft</value>
+  </data>
+  <data name="statusProgressBar.AutoSize" type="System.Boolean, mscorlib">
+    <value>False</value>
+  </data>
+  <data name="statusProgressBar.Size" type="System.Drawing.Size, System.Drawing">
+    <value>100, 17</value>
+  </data>
+  <data name="StatusStrip.Location" type="System.Drawing.Point, System.Drawing">
+    <value>0, 703</value>
+  </data>
+  <data name="StatusStrip.Size" type="System.Drawing.Size, System.Drawing">
+    <value>1008, 27</value>
+  </data>
+  <data name="StatusStrip.TabIndex" type="System.Int32, mscorlib">
+    <value>3</value>
+  </data>
+  <data name="StatusStrip.Text" xml:space="preserve">
+    <value>statusStrip1</value>
+  </data>
+  <data name="&gt;&gt;StatusStrip.Name" xml:space="preserve">
+    <value>StatusStrip</value>
+  </data>
+  <data name="&gt;&gt;StatusStrip.Type" xml:space="preserve">
+    <value>System.Windows.Forms.StatusStrip, System.Windows.Forms, Version=4.0.0.0, Culture=neutral, PublicKeyToken=b77a5c561934e089</value>
+  </data>
+  <data name="&gt;&gt;StatusStrip.Parent" xml:space="preserve">
+    <value>$this</value>
+  </data>
+  <data name="&gt;&gt;StatusStrip.ZOrder" xml:space="preserve">
+    <value>4</value>
+  </data>
+  <metadata name="$this.Localizable" type="System.Boolean, mscorlib, Version=4.0.0.0, Culture=neutral, PublicKeyToken=b77a5c561934e089">
+    <value>True</value>
+  </metadata>
+  <metadata name="$this.TrayHeight" type="System.Int32, mscorlib, Version=4.0.0.0, Culture=neutral, PublicKeyToken=b77a5c561934e089">
+    <value>32</value>
+  </metadata>
+  <data name="$this.AutoScaleDimensions" type="System.Drawing.SizeF, System.Drawing">
+    <value>96, 96</value>
+  </data>
+  <data name="$this.ClientSize" type="System.Drawing.Size, System.Drawing">
+    <value>1008, 730</value>
+  </data>
+  <data name="$this.MinimumSize" type="System.Drawing.Size, System.Drawing">
+    <value>1024, 768</value>
+  </data>
+  <data name="$this.RightToLeft" type="System.Windows.Forms.RightToLeft, System.Windows.Forms">
+    <value>No</value>
+  </data>
+  <data name="$this.Text" xml:space="preserve">
+    <value>[XenCenter]</value>
+  </data>
+  <data name="&gt;&gt;backButton.Name" xml:space="preserve">
+    <value>backButton</value>
+  </data>
+  <data name="&gt;&gt;backButton.Type" xml:space="preserve">
+    <value>System.Windows.Forms.ToolStripSplitButton, System.Windows.Forms, Version=4.0.0.0, Culture=neutral, PublicKeyToken=b77a5c561934e089</value>
+  </data>
+  <data name="&gt;&gt;forwardButton.Name" xml:space="preserve">
+    <value>forwardButton</value>
+  </data>
+  <data name="&gt;&gt;forwardButton.Type" xml:space="preserve">
+    <value>System.Windows.Forms.ToolStripSplitButton, System.Windows.Forms, Version=4.0.0.0, Culture=neutral, PublicKeyToken=b77a5c561934e089</value>
+  </data>
+  <data name="&gt;&gt;toolStripSeparator17.Name" xml:space="preserve">
+    <value>toolStripSeparator17</value>
+  </data>
+  <data name="&gt;&gt;toolStripSeparator17.Type" xml:space="preserve">
+    <value>System.Windows.Forms.ToolStripSeparator, System.Windows.Forms, Version=4.0.0.0, Culture=neutral, PublicKeyToken=b77a5c561934e089</value>
+  </data>
+  <data name="&gt;&gt;AddServerToolbarButton.Name" xml:space="preserve">
+    <value>AddServerToolbarButton</value>
+  </data>
+  <data name="&gt;&gt;AddServerToolbarButton.Type" xml:space="preserve">
+    <value>XenAdmin.Commands.CommandToolStripButton, XenCenterMain, Version=0.0.0.0, Culture=neutral, PublicKeyToken=null</value>
+  </data>
+  <data name="&gt;&gt;toolStripSeparator11.Name" xml:space="preserve">
+    <value>toolStripSeparator11</value>
+  </data>
+  <data name="&gt;&gt;toolStripSeparator11.Type" xml:space="preserve">
+    <value>System.Windows.Forms.ToolStripSeparator, System.Windows.Forms, Version=4.0.0.0, Culture=neutral, PublicKeyToken=b77a5c561934e089</value>
+  </data>
+  <data name="&gt;&gt;AddPoolToolbarButton.Name" xml:space="preserve">
+    <value>AddPoolToolbarButton</value>
+  </data>
+  <data name="&gt;&gt;AddPoolToolbarButton.Type" xml:space="preserve">
+    <value>XenAdmin.Commands.CommandToolStripButton, XenCenterMain, Version=0.0.0.0, Culture=neutral, PublicKeyToken=null</value>
+  </data>
+  <data name="&gt;&gt;newStorageToolbarButton.Name" xml:space="preserve">
+    <value>newStorageToolbarButton</value>
+  </data>
+  <data name="&gt;&gt;newStorageToolbarButton.Type" xml:space="preserve">
+    <value>XenAdmin.Commands.CommandToolStripButton, XenCenterMain, Version=0.0.0.0, Culture=neutral, PublicKeyToken=null</value>
+  </data>
+  <data name="&gt;&gt;NewVmToolbarButton.Name" xml:space="preserve">
+    <value>NewVmToolbarButton</value>
+  </data>
+  <data name="&gt;&gt;NewVmToolbarButton.Type" xml:space="preserve">
+    <value>XenAdmin.Commands.CommandToolStripButton, XenCenterMain, Version=0.0.0.0, Culture=neutral, PublicKeyToken=null</value>
+  </data>
+  <data name="&gt;&gt;toolStripSeparator12.Name" xml:space="preserve">
+    <value>toolStripSeparator12</value>
+  </data>
+  <data name="&gt;&gt;toolStripSeparator12.Type" xml:space="preserve">
+    <value>System.Windows.Forms.ToolStripSeparator, System.Windows.Forms, Version=4.0.0.0, Culture=neutral, PublicKeyToken=b77a5c561934e089</value>
+  </data>
+  <data name="&gt;&gt;shutDownToolStripButton.Name" xml:space="preserve">
+    <value>shutDownToolStripButton</value>
+  </data>
+  <data name="&gt;&gt;shutDownToolStripButton.Type" xml:space="preserve">
+    <value>XenAdmin.Commands.CommandToolStripButton, XenCenterMain, Version=0.0.0.0, Culture=neutral, PublicKeyToken=null</value>
+  </data>
+  <data name="&gt;&gt;powerOnHostToolStripButton.Name" xml:space="preserve">
+    <value>powerOnHostToolStripButton</value>
+  </data>
+  <data name="&gt;&gt;powerOnHostToolStripButton.Type" xml:space="preserve">
+    <value>XenAdmin.Commands.CommandToolStripButton, XenCenterMain, Version=0.0.0.0, Culture=neutral, PublicKeyToken=null</value>
+  </data>
+  <data name="&gt;&gt;startVMToolStripButton.Name" xml:space="preserve">
+    <value>startVMToolStripButton</value>
+  </data>
+  <data name="&gt;&gt;startVMToolStripButton.Type" xml:space="preserve">
+    <value>XenAdmin.Commands.CommandToolStripButton, XenCenterMain, Version=0.0.0.0, Culture=neutral, PublicKeyToken=null</value>
+  </data>
+  <data name="&gt;&gt;RebootToolbarButton.Name" xml:space="preserve">
+    <value>RebootToolbarButton</value>
+  </data>
+  <data name="&gt;&gt;RebootToolbarButton.Type" xml:space="preserve">
+    <value>XenAdmin.Commands.CommandToolStripButton, XenCenterMain, Version=0.0.0.0, Culture=neutral, PublicKeyToken=null</value>
+  </data>
+  <data name="&gt;&gt;resumeToolStripButton.Name" xml:space="preserve">
+    <value>resumeToolStripButton</value>
+  </data>
+  <data name="&gt;&gt;resumeToolStripButton.Type" xml:space="preserve">
+    <value>XenAdmin.Commands.CommandToolStripButton, XenCenterMain, Version=0.0.0.0, Culture=neutral, PublicKeyToken=null</value>
+  </data>
+  <data name="&gt;&gt;SuspendToolbarButton.Name" xml:space="preserve">
+    <value>SuspendToolbarButton</value>
+  </data>
+  <data name="&gt;&gt;SuspendToolbarButton.Type" xml:space="preserve">
+    <value>XenAdmin.Commands.CommandToolStripButton, XenCenterMain, Version=0.0.0.0, Culture=neutral, PublicKeyToken=null</value>
+  </data>
+  <data name="&gt;&gt;ForceShutdownToolbarButton.Name" xml:space="preserve">
+    <value>ForceShutdownToolbarButton</value>
+  </data>
+  <data name="&gt;&gt;ForceShutdownToolbarButton.Type" xml:space="preserve">
+    <value>XenAdmin.Commands.CommandToolStripButton, XenCenterMain, Version=0.0.0.0, Culture=neutral, PublicKeyToken=null</value>
+  </data>
+  <data name="&gt;&gt;ForceRebootToolbarButton.Name" xml:space="preserve">
+    <value>ForceRebootToolbarButton</value>
+  </data>
+  <data name="&gt;&gt;ForceRebootToolbarButton.Type" xml:space="preserve">
+    <value>XenAdmin.Commands.CommandToolStripButton, XenCenterMain, Version=0.0.0.0, Culture=neutral, PublicKeyToken=null</value>
+  </data>
+  <data name="&gt;&gt;stopContainerToolStripButton.Name" xml:space="preserve">
+    <value>stopContainerToolStripButton</value>
+  </data>
+  <data name="&gt;&gt;stopContainerToolStripButton.Type" xml:space="preserve">
+    <value>XenAdmin.Commands.CommandToolStripButton, XenCenterMain, Version=0.0.0.0, Culture=neutral, PublicKeyToken=null</value>
+  </data>
+  <data name="&gt;&gt;startContainerToolStripButton.Name" xml:space="preserve">
+    <value>startContainerToolStripButton</value>
+  </data>
+  <data name="&gt;&gt;startContainerToolStripButton.Type" xml:space="preserve">
+    <value>XenAdmin.Commands.CommandToolStripButton, XenCenterMain, Version=0.0.0.0, Culture=neutral, PublicKeyToken=null</value>
+  </data>
+  <data name="&gt;&gt;restartContainerToolStripButton.Name" xml:space="preserve">
+    <value>restartContainerToolStripButton</value>
+  </data>
+  <data name="&gt;&gt;restartContainerToolStripButton.Type" xml:space="preserve">
+    <value>XenAdmin.Commands.CommandToolStripButton, XenCenterMain, Version=0.0.0.0, Culture=neutral, PublicKeyToken=null</value>
+  </data>
+  <data name="&gt;&gt;resumeContainerToolStripButton.Name" xml:space="preserve">
+    <value>resumeContainerToolStripButton</value>
+  </data>
+  <data name="&gt;&gt;resumeContainerToolStripButton.Type" xml:space="preserve">
+    <value>XenAdmin.Commands.CommandToolStripButton, XenCenterMain, Version=0.0.0.0, Culture=neutral, PublicKeyToken=null</value>
+  </data>
+  <data name="&gt;&gt;pauseContainerToolStripButton.Name" xml:space="preserve">
+    <value>pauseContainerToolStripButton</value>
+  </data>
+  <data name="&gt;&gt;pauseContainerToolStripButton.Type" xml:space="preserve">
+    <value>XenAdmin.Commands.CommandToolStripButton, XenCenterMain, Version=0.0.0.0, Culture=neutral, PublicKeyToken=null</value>
+  </data>
+  <data name="&gt;&gt;statusToolTip.Name" xml:space="preserve">
+    <value>statusToolTip</value>
+  </data>
+  <data name="&gt;&gt;statusToolTip.Type" xml:space="preserve">
+    <value>System.Windows.Forms.ToolTip, System.Windows.Forms, Version=4.0.0.0, Culture=neutral, PublicKeyToken=b77a5c561934e089</value>
+  </data>
+  <data name="&gt;&gt;ShowToolbarMenuItem.Name" xml:space="preserve">
+    <value>ShowToolbarMenuItem</value>
+  </data>
+  <data name="&gt;&gt;ShowToolbarMenuItem.Type" xml:space="preserve">
+    <value>System.Windows.Forms.ToolStripMenuItem, System.Windows.Forms, Version=4.0.0.0, Culture=neutral, PublicKeyToken=b77a5c561934e089</value>
+  </data>
+  <data name="&gt;&gt;fileToolStripMenuItem.Name" xml:space="preserve">
+    <value>fileToolStripMenuItem</value>
+  </data>
+  <data name="&gt;&gt;fileToolStripMenuItem.Type" xml:space="preserve">
+    <value>System.Windows.Forms.ToolStripMenuItem, System.Windows.Forms, Version=4.0.0.0, Culture=neutral, PublicKeyToken=b77a5c561934e089</value>
+  </data>
+  <data name="&gt;&gt;FileImportVMToolStripMenuItem.Name" xml:space="preserve">
+    <value>FileImportVMToolStripMenuItem</value>
+  </data>
+  <data name="&gt;&gt;FileImportVMToolStripMenuItem.Type" xml:space="preserve">
+    <value>XenAdmin.Commands.CommandToolStripMenuItem, XenCenterMain, Version=0.0.0.0, Culture=neutral, PublicKeyToken=null</value>
+  </data>
+  <data name="&gt;&gt;importSearchToolStripMenuItem.Name" xml:space="preserve">
+    <value>importSearchToolStripMenuItem</value>
+  </data>
+  <data name="&gt;&gt;importSearchToolStripMenuItem.Type" xml:space="preserve">
+    <value>XenAdmin.Commands.CommandToolStripMenuItem, XenCenterMain, Version=0.0.0.0, Culture=neutral, PublicKeyToken=null</value>
+  </data>
+  <data name="&gt;&gt;toolStripSeparator21.Name" xml:space="preserve">
+    <value>toolStripSeparator21</value>
+  </data>
+  <data name="&gt;&gt;toolStripSeparator21.Type" xml:space="preserve">
+    <value>System.Windows.Forms.ToolStripSeparator, System.Windows.Forms, Version=4.0.0.0, Culture=neutral, PublicKeyToken=b77a5c561934e089</value>
+  </data>
+  <data name="&gt;&gt;importSettingsToolStripMenuItem.Name" xml:space="preserve">
+    <value>importSettingsToolStripMenuItem</value>
+  </data>
+  <data name="&gt;&gt;importSettingsToolStripMenuItem.Type" xml:space="preserve">
+    <value>System.Windows.Forms.ToolStripMenuItem, System.Windows.Forms, Version=4.0.0.0, Culture=neutral, PublicKeyToken=b77a5c561934e089</value>
+  </data>
+  <data name="&gt;&gt;exportSettingsToolStripMenuItem.Name" xml:space="preserve">
+    <value>exportSettingsToolStripMenuItem</value>
+  </data>
+  <data name="&gt;&gt;exportSettingsToolStripMenuItem.Type" xml:space="preserve">
+    <value>System.Windows.Forms.ToolStripMenuItem, System.Windows.Forms, Version=4.0.0.0, Culture=neutral, PublicKeyToken=b77a5c561934e089</value>
+  </data>
+  <data name="&gt;&gt;toolStripSeparator31.Name" xml:space="preserve">
+    <value>toolStripSeparator31</value>
+  </data>
+  <data name="&gt;&gt;toolStripSeparator31.Type" xml:space="preserve">
+    <value>System.Windows.Forms.ToolStripSeparator, System.Windows.Forms, Version=4.0.0.0, Culture=neutral, PublicKeyToken=b77a5c561934e089</value>
+  </data>
+  <data name="&gt;&gt;pluginItemsPlaceHolderToolStripMenuItem1.Name" xml:space="preserve">
+    <value>pluginItemsPlaceHolderToolStripMenuItem1</value>
+  </data>
+  <data name="&gt;&gt;pluginItemsPlaceHolderToolStripMenuItem1.Type" xml:space="preserve">
+    <value>System.Windows.Forms.ToolStripMenuItem, System.Windows.Forms, Version=4.0.0.0, Culture=neutral, PublicKeyToken=b77a5c561934e089</value>
+  </data>
+  <data name="&gt;&gt;exitToolStripMenuItem.Name" xml:space="preserve">
+    <value>exitToolStripMenuItem</value>
+  </data>
+  <data name="&gt;&gt;exitToolStripMenuItem.Type" xml:space="preserve">
+    <value>System.Windows.Forms.ToolStripMenuItem, System.Windows.Forms, Version=4.0.0.0, Culture=neutral, PublicKeyToken=b77a5c561934e089</value>
+  </data>
+  <data name="&gt;&gt;viewToolStripMenuItem.Name" xml:space="preserve">
+    <value>viewToolStripMenuItem</value>
+  </data>
+  <data name="&gt;&gt;viewToolStripMenuItem.Type" xml:space="preserve">
+    <value>System.Windows.Forms.ToolStripMenuItem, System.Windows.Forms, Version=4.0.0.0, Culture=neutral, PublicKeyToken=b77a5c561934e089</value>
+  </data>
+  <data name="&gt;&gt;customTemplatesToolStripMenuItem.Name" xml:space="preserve">
+    <value>customTemplatesToolStripMenuItem</value>
+  </data>
+  <data name="&gt;&gt;customTemplatesToolStripMenuItem.Type" xml:space="preserve">
+    <value>System.Windows.Forms.ToolStripMenuItem, System.Windows.Forms, Version=4.0.0.0, Culture=neutral, PublicKeyToken=b77a5c561934e089</value>
+  </data>
+  <data name="&gt;&gt;templatesToolStripMenuItem1.Name" xml:space="preserve">
+    <value>templatesToolStripMenuItem1</value>
+  </data>
+  <data name="&gt;&gt;templatesToolStripMenuItem1.Type" xml:space="preserve">
+    <value>System.Windows.Forms.ToolStripMenuItem, System.Windows.Forms, Version=4.0.0.0, Culture=neutral, PublicKeyToken=b77a5c561934e089</value>
+  </data>
+  <data name="&gt;&gt;localStorageToolStripMenuItem.Name" xml:space="preserve">
+    <value>localStorageToolStripMenuItem</value>
+  </data>
+  <data name="&gt;&gt;localStorageToolStripMenuItem.Type" xml:space="preserve">
+    <value>System.Windows.Forms.ToolStripMenuItem, System.Windows.Forms, Version=4.0.0.0, Culture=neutral, PublicKeyToken=b77a5c561934e089</value>
+  </data>
+  <data name="&gt;&gt;ShowHiddenObjectsToolStripMenuItem.Name" xml:space="preserve">
+    <value>ShowHiddenObjectsToolStripMenuItem</value>
+  </data>
+  <data name="&gt;&gt;ShowHiddenObjectsToolStripMenuItem.Type" xml:space="preserve">
+    <value>System.Windows.Forms.ToolStripMenuItem, System.Windows.Forms, Version=4.0.0.0, Culture=neutral, PublicKeyToken=b77a5c561934e089</value>
+  </data>
+  <data name="&gt;&gt;toolStripSeparator24.Name" xml:space="preserve">
+    <value>toolStripSeparator24</value>
+  </data>
+  <data name="&gt;&gt;toolStripSeparator24.Type" xml:space="preserve">
+    <value>System.Windows.Forms.ToolStripSeparator, System.Windows.Forms, Version=4.0.0.0, Culture=neutral, PublicKeyToken=b77a5c561934e089</value>
+  </data>
+  <data name="&gt;&gt;pluginItemsPlaceHolderToolStripMenuItem.Name" xml:space="preserve">
+    <value>pluginItemsPlaceHolderToolStripMenuItem</value>
+  </data>
+  <data name="&gt;&gt;pluginItemsPlaceHolderToolStripMenuItem.Type" xml:space="preserve">
+    <value>System.Windows.Forms.ToolStripMenuItem, System.Windows.Forms, Version=4.0.0.0, Culture=neutral, PublicKeyToken=b77a5c561934e089</value>
+  </data>
+  <data name="&gt;&gt;toolbarToolStripMenuItem.Name" xml:space="preserve">
+    <value>toolbarToolStripMenuItem</value>
+  </data>
+  <data name="&gt;&gt;toolbarToolStripMenuItem.Type" xml:space="preserve">
+    <value>System.Windows.Forms.ToolStripMenuItem, System.Windows.Forms, Version=4.0.0.0, Culture=neutral, PublicKeyToken=b77a5c561934e089</value>
+  </data>
+  <data name="&gt;&gt;poolToolStripMenuItem.Name" xml:space="preserve">
+    <value>poolToolStripMenuItem</value>
+  </data>
+  <data name="&gt;&gt;poolToolStripMenuItem.Type" xml:space="preserve">
+    <value>System.Windows.Forms.ToolStripMenuItem, System.Windows.Forms, Version=4.0.0.0, Culture=neutral, PublicKeyToken=b77a5c561934e089</value>
+  </data>
+  <data name="&gt;&gt;AddPoolToolStripMenuItem.Name" xml:space="preserve">
+    <value>AddPoolToolStripMenuItem</value>
+  </data>
+  <data name="&gt;&gt;AddPoolToolStripMenuItem.Type" xml:space="preserve">
+    <value>XenAdmin.Commands.CommandToolStripMenuItem, XenCenterMain, Version=0.0.0.0, Culture=neutral, PublicKeyToken=null</value>
+  </data>
+  <data name="&gt;&gt;toolStripSeparator8.Name" xml:space="preserve">
+    <value>toolStripSeparator8</value>
+  </data>
+  <data name="&gt;&gt;toolStripSeparator8.Type" xml:space="preserve">
+    <value>System.Windows.Forms.ToolStripSeparator, System.Windows.Forms, Version=4.0.0.0, Culture=neutral, PublicKeyToken=b77a5c561934e089</value>
+  </data>
+  <data name="&gt;&gt;addServerToolStripMenuItem.Name" xml:space="preserve">
+    <value>addServerToolStripMenuItem</value>
+  </data>
+  <data name="&gt;&gt;addServerToolStripMenuItem.Type" xml:space="preserve">
+    <value>XenAdmin.Commands.AddHostToSelectedPoolToolStripMenuItem, XenCenterMain, Version=0.0.0.0, Culture=neutral, PublicKeyToken=null</value>
+  </data>
+  <data name="&gt;&gt;removeServerToolStripMenuItem.Name" xml:space="preserve">
+    <value>removeServerToolStripMenuItem</value>
+  </data>
+  <data name="&gt;&gt;removeServerToolStripMenuItem.Type" xml:space="preserve">
+    <value>XenAdmin.Commands.CommandToolStripMenuItem, XenCenterMain, Version=0.0.0.0, Culture=neutral, PublicKeyToken=null</value>
+  </data>
+  <data name="&gt;&gt;poolReconnectAsToolStripMenuItem.Name" xml:space="preserve">
+    <value>poolReconnectAsToolStripMenuItem</value>
+  </data>
+  <data name="&gt;&gt;poolReconnectAsToolStripMenuItem.Type" xml:space="preserve">
+    <value>XenAdmin.Commands.CommandToolStripMenuItem, XenCenterMain, Version=0.0.0.0, Culture=neutral, PublicKeyToken=null</value>
+  </data>
+  <data name="&gt;&gt;disconnectPoolToolStripMenuItem.Name" xml:space="preserve">
+    <value>disconnectPoolToolStripMenuItem</value>
+  </data>
+  <data name="&gt;&gt;disconnectPoolToolStripMenuItem.Type" xml:space="preserve">
+    <value>XenAdmin.Commands.CommandToolStripMenuItem, XenCenterMain, Version=0.0.0.0, Culture=neutral, PublicKeyToken=null</value>
+  </data>
+  <data name="&gt;&gt;toolStripSeparator27.Name" xml:space="preserve">
+    <value>toolStripSeparator27</value>
+  </data>
+  <data name="&gt;&gt;toolStripSeparator27.Type" xml:space="preserve">
+    <value>System.Windows.Forms.ToolStripSeparator, System.Windows.Forms, Version=4.0.0.0, Culture=neutral, PublicKeyToken=b77a5c561934e089</value>
+  </data>
+  <data name="&gt;&gt;virtualAppliancesToolStripMenuItem.Name" xml:space="preserve">
+    <value>virtualAppliancesToolStripMenuItem</value>
+  </data>
+  <data name="&gt;&gt;virtualAppliancesToolStripMenuItem.Type" xml:space="preserve">
+    <value>XenAdmin.Commands.CommandToolStripMenuItem, XenCenterMain, Version=0.0.0.0, Culture=neutral, PublicKeyToken=null</value>
+  </data>
+  <data name="&gt;&gt;toolStripSeparator30.Name" xml:space="preserve">
+    <value>toolStripSeparator30</value>
+  </data>
+  <data name="&gt;&gt;toolStripSeparator30.Type" xml:space="preserve">
+    <value>System.Windows.Forms.ToolStripSeparator, System.Windows.Forms, Version=4.0.0.0, Culture=neutral, PublicKeyToken=b77a5c561934e089</value>
+  </data>
+  <data name="&gt;&gt;highAvailabilityToolStripMenuItem.Name" xml:space="preserve">
+    <value>highAvailabilityToolStripMenuItem</value>
+  </data>
+  <data name="&gt;&gt;highAvailabilityToolStripMenuItem.Type" xml:space="preserve">
+    <value>XenAdmin.Commands.CommandToolStripMenuItem, XenCenterMain, Version=0.0.0.0, Culture=neutral, PublicKeyToken=null</value>
+  </data>
+  <data name="&gt;&gt;disasterRecoveryToolStripMenuItem.Name" xml:space="preserve">
+    <value>disasterRecoveryToolStripMenuItem</value>
+  </data>
+  <data name="&gt;&gt;disasterRecoveryToolStripMenuItem.Type" xml:space="preserve">
+    <value>XenAdmin.Commands.CommandToolStripMenuItem, XenCenterMain, Version=0.0.0.0, Culture=neutral, PublicKeyToken=null</value>
+  </data>
+  <data name="&gt;&gt;drConfigureToolStripMenuItem.Name" xml:space="preserve">
+    <value>drConfigureToolStripMenuItem</value>
+  </data>
+  <data name="&gt;&gt;drConfigureToolStripMenuItem.Type" xml:space="preserve">
+    <value>XenAdmin.Commands.CommandToolStripMenuItem, XenCenterMain, Version=0.0.0.0, Culture=neutral, PublicKeyToken=null</value>
+  </data>
+  <data name="&gt;&gt;DrWizardToolStripMenuItem.Name" xml:space="preserve">
+    <value>DrWizardToolStripMenuItem</value>
+  </data>
+  <data name="&gt;&gt;DrWizardToolStripMenuItem.Type" xml:space="preserve">
+    <value>XenAdmin.Commands.CommandToolStripMenuItem, XenCenterMain, Version=0.0.0.0, Culture=neutral, PublicKeyToken=null</value>
+  </data>
+  <data name="&gt;&gt;VMSnapshotScheduleToolStripMenuItem.Name" xml:space="preserve">
+    <value>VMSnapshotScheduleToolStripMenuItem</value>
+  </data>
+  <data name="&gt;&gt;VMSnapshotScheduleToolStripMenuItem.Type" xml:space="preserve">
+    <value>XenAdmin.Commands.CommandToolStripMenuItem, XenCenterMain, Version=0.0.0.0, Culture=neutral, PublicKeyToken=null</value>
+  </data>
+  <data name="&gt;&gt;exportResourceReportPoolToolStripMenuItem.Name" xml:space="preserve">
+    <value>exportResourceReportPoolToolStripMenuItem</value>
+  </data>
+  <data name="&gt;&gt;exportResourceReportPoolToolStripMenuItem.Type" xml:space="preserve">
+    <value>XenAdmin.Commands.CommandToolStripMenuItem, XenCenterMain, Version=0.0.0.0, Culture=neutral, PublicKeyToken=null</value>
+  </data>
+  <data name="&gt;&gt;wlbReportsToolStripMenuItem.Name" xml:space="preserve">
+    <value>wlbReportsToolStripMenuItem</value>
+  </data>
+  <data name="&gt;&gt;wlbReportsToolStripMenuItem.Type" xml:space="preserve">
+    <value>XenAdmin.Commands.CommandToolStripMenuItem, XenCenterMain, Version=0.0.0.0, Culture=neutral, PublicKeyToken=null</value>
+  </data>
+  <data name="&gt;&gt;wlbDisconnectToolStripMenuItem.Name" xml:space="preserve">
+    <value>wlbDisconnectToolStripMenuItem</value>
+  </data>
+  <data name="&gt;&gt;wlbDisconnectToolStripMenuItem.Type" xml:space="preserve">
+    <value>XenAdmin.Commands.CommandToolStripMenuItem, XenCenterMain, Version=0.0.0.0, Culture=neutral, PublicKeyToken=null</value>
+  </data>
+  <data name="&gt;&gt;toolStripSeparator9.Name" xml:space="preserve">
+    <value>toolStripSeparator9</value>
+  </data>
+  <data name="&gt;&gt;toolStripSeparator9.Type" xml:space="preserve">
+    <value>System.Windows.Forms.ToolStripSeparator, System.Windows.Forms, Version=4.0.0.0, Culture=neutral, PublicKeyToken=b77a5c561934e089</value>
+  </data>
+  <data name="&gt;&gt;changePoolPasswordToolStripMenuItem.Name" xml:space="preserve">
+    <value>changePoolPasswordToolStripMenuItem</value>
+  </data>
+  <data name="&gt;&gt;changePoolPasswordToolStripMenuItem.Type" xml:space="preserve">
+    <value>XenAdmin.Commands.CommandToolStripMenuItem, XenCenterMain, Version=0.0.0.0, Culture=neutral, PublicKeyToken=null</value>
+  </data>
+  <data name="&gt;&gt;toolStripMenuItem1.Name" xml:space="preserve">
+    <value>toolStripMenuItem1</value>
+  </data>
+  <data name="&gt;&gt;toolStripMenuItem1.Type" xml:space="preserve">
+    <value>System.Windows.Forms.ToolStripSeparator, System.Windows.Forms, Version=4.0.0.0, Culture=neutral, PublicKeyToken=b77a5c561934e089</value>
+  </data>
+  <data name="&gt;&gt;deleteToolStripMenuItem.Name" xml:space="preserve">
+    <value>deleteToolStripMenuItem</value>
+  </data>
+  <data name="&gt;&gt;deleteToolStripMenuItem.Type" xml:space="preserve">
+    <value>XenAdmin.Commands.CommandToolStripMenuItem, XenCenterMain, Version=0.0.0.0, Culture=neutral, PublicKeyToken=null</value>
+  </data>
+  <data name="&gt;&gt;toolStripSeparator26.Name" xml:space="preserve">
+    <value>toolStripSeparator26</value>
+  </data>
+  <data name="&gt;&gt;toolStripSeparator26.Type" xml:space="preserve">
+    <value>System.Windows.Forms.ToolStripSeparator, System.Windows.Forms, Version=4.0.0.0, Culture=neutral, PublicKeyToken=b77a5c561934e089</value>
+  </data>
+  <data name="&gt;&gt;pluginItemsPlaceHolderToolStripMenuItem2.Name" xml:space="preserve">
+    <value>pluginItemsPlaceHolderToolStripMenuItem2</value>
+  </data>
+  <data name="&gt;&gt;pluginItemsPlaceHolderToolStripMenuItem2.Type" xml:space="preserve">
+    <value>System.Windows.Forms.ToolStripMenuItem, System.Windows.Forms, Version=4.0.0.0, Culture=neutral, PublicKeyToken=b77a5c561934e089</value>
+  </data>
+  <data name="&gt;&gt;PoolPropertiesToolStripMenuItem.Name" xml:space="preserve">
+    <value>PoolPropertiesToolStripMenuItem</value>
+  </data>
+  <data name="&gt;&gt;PoolPropertiesToolStripMenuItem.Type" xml:space="preserve">
+    <value>XenAdmin.Commands.CommandToolStripMenuItem, XenCenterMain, Version=0.0.0.0, Culture=neutral, PublicKeyToken=null</value>
+  </data>
+  <data name="&gt;&gt;HostMenuItem.Name" xml:space="preserve">
+    <value>HostMenuItem</value>
+  </data>
+  <data name="&gt;&gt;HostMenuItem.Type" xml:space="preserve">
+    <value>System.Windows.Forms.ToolStripMenuItem, System.Windows.Forms, Version=4.0.0.0, Culture=neutral, PublicKeyToken=b77a5c561934e089</value>
+  </data>
+  <data name="&gt;&gt;AddHostToolStripMenuItem.Name" xml:space="preserve">
+    <value>AddHostToolStripMenuItem</value>
+  </data>
+  <data name="&gt;&gt;AddHostToolStripMenuItem.Type" xml:space="preserve">
+    <value>XenAdmin.Commands.CommandToolStripMenuItem, XenCenterMain, Version=0.0.0.0, Culture=neutral, PublicKeyToken=null</value>
+  </data>
+  <data name="&gt;&gt;toolStripMenuItem11.Name" xml:space="preserve">
+    <value>toolStripMenuItem11</value>
+  </data>
+  <data name="&gt;&gt;toolStripMenuItem11.Type" xml:space="preserve">
+    <value>System.Windows.Forms.ToolStripSeparator, System.Windows.Forms, Version=4.0.0.0, Culture=neutral, PublicKeyToken=b77a5c561934e089</value>
+  </data>
+  <data name="&gt;&gt;RebootHostToolStripMenuItem.Name" xml:space="preserve">
+    <value>RebootHostToolStripMenuItem</value>
+  </data>
+  <data name="&gt;&gt;RebootHostToolStripMenuItem.Type" xml:space="preserve">
+    <value>XenAdmin.Commands.CommandToolStripMenuItem, XenCenterMain, Version=0.0.0.0, Culture=neutral, PublicKeyToken=null</value>
+  </data>
+  <data name="&gt;&gt;powerOnToolStripMenuItem.Name" xml:space="preserve">
+    <value>powerOnToolStripMenuItem</value>
+  </data>
+  <data name="&gt;&gt;powerOnToolStripMenuItem.Type" xml:space="preserve">
+    <value>XenAdmin.Commands.CommandToolStripMenuItem, XenCenterMain, Version=0.0.0.0, Culture=neutral, PublicKeyToken=null</value>
+  </data>
+  <data name="&gt;&gt;ShutdownHostToolStripMenuItem.Name" xml:space="preserve">
+    <value>ShutdownHostToolStripMenuItem</value>
+  </data>
+  <data name="&gt;&gt;ShutdownHostToolStripMenuItem.Type" xml:space="preserve">
+    <value>XenAdmin.Commands.CommandToolStripMenuItem, XenCenterMain, Version=0.0.0.0, Culture=neutral, PublicKeyToken=null</value>
+  </data>
+  <data name="&gt;&gt;restartToolstackToolStripMenuItem.Name" xml:space="preserve">
+    <value>restartToolstackToolStripMenuItem</value>
+  </data>
+  <data name="&gt;&gt;restartToolstackToolStripMenuItem.Type" xml:space="preserve">
+    <value>XenAdmin.Commands.CommandToolStripMenuItem, XenCenterMain, Version=0.0.0.0, Culture=neutral, PublicKeyToken=null</value>
+  </data>
+  <data name="&gt;&gt;toolStripSeparator1.Name" xml:space="preserve">
+    <value>toolStripSeparator1</value>
+  </data>
+  <data name="&gt;&gt;toolStripSeparator1.Type" xml:space="preserve">
+    <value>System.Windows.Forms.ToolStripSeparator, System.Windows.Forms, Version=4.0.0.0, Culture=neutral, PublicKeyToken=b77a5c561934e089</value>
+  </data>
+  <data name="&gt;&gt;connectDisconnectToolStripMenuItem.Name" xml:space="preserve">
+    <value>connectDisconnectToolStripMenuItem</value>
+  </data>
+  <data name="&gt;&gt;connectDisconnectToolStripMenuItem.Type" xml:space="preserve">
+    <value>System.Windows.Forms.ToolStripMenuItem, System.Windows.Forms, Version=4.0.0.0, Culture=neutral, PublicKeyToken=b77a5c561934e089</value>
+  </data>
+  <data name="&gt;&gt;ReconnectToolStripMenuItem1.Name" xml:space="preserve">
+    <value>ReconnectToolStripMenuItem1</value>
+  </data>
+  <data name="&gt;&gt;ReconnectToolStripMenuItem1.Type" xml:space="preserve">
+    <value>XenAdmin.Commands.CommandToolStripMenuItem, XenCenterMain, Version=0.0.0.0, Culture=neutral, PublicKeyToken=null</value>
+  </data>
+  <data name="&gt;&gt;DisconnectToolStripMenuItem.Name" xml:space="preserve">
+    <value>DisconnectToolStripMenuItem</value>
+  </data>
+  <data name="&gt;&gt;DisconnectToolStripMenuItem.Type" xml:space="preserve">
+    <value>XenAdmin.Commands.CommandToolStripMenuItem, XenCenterMain, Version=0.0.0.0, Culture=neutral, PublicKeyToken=null</value>
+  </data>
+  <data name="&gt;&gt;reconnectAsToolStripMenuItem.Name" xml:space="preserve">
+    <value>reconnectAsToolStripMenuItem</value>
+  </data>
+  <data name="&gt;&gt;reconnectAsToolStripMenuItem.Type" xml:space="preserve">
+    <value>XenAdmin.Commands.CommandToolStripMenuItem, XenCenterMain, Version=0.0.0.0, Culture=neutral, PublicKeyToken=null</value>
+  </data>
+  <data name="&gt;&gt;toolStripSeparator4.Name" xml:space="preserve">
+    <value>toolStripSeparator4</value>
+  </data>
+  <data name="&gt;&gt;toolStripSeparator4.Type" xml:space="preserve">
+    <value>System.Windows.Forms.ToolStripSeparator, System.Windows.Forms, Version=4.0.0.0, Culture=neutral, PublicKeyToken=b77a5c561934e089</value>
+  </data>
+  <data name="&gt;&gt;connectAllToolStripMenuItem.Name" xml:space="preserve">
+    <value>connectAllToolStripMenuItem</value>
+  </data>
+  <data name="&gt;&gt;connectAllToolStripMenuItem.Type" xml:space="preserve">
+    <value>XenAdmin.Commands.CommandToolStripMenuItem, XenCenterMain, Version=0.0.0.0, Culture=neutral, PublicKeyToken=null</value>
+  </data>
+  <data name="&gt;&gt;disconnectAllToolStripMenuItem.Name" xml:space="preserve">
+    <value>disconnectAllToolStripMenuItem</value>
+  </data>
+  <data name="&gt;&gt;disconnectAllToolStripMenuItem.Type" xml:space="preserve">
+    <value>XenAdmin.Commands.CommandToolStripMenuItem, XenCenterMain, Version=0.0.0.0, Culture=neutral, PublicKeyToken=null</value>
+  </data>
+  <data name="&gt;&gt;addServerToPoolMenuItem.Name" xml:space="preserve">
+    <value>addServerToPoolMenuItem</value>
+  </data>
+  <data name="&gt;&gt;addServerToPoolMenuItem.Type" xml:space="preserve">
+    <value>XenAdmin.Commands.AddSelectedHostToPoolToolStripMenuItem, XenCenterMain, Version=0.0.0.0, Culture=neutral, PublicKeyToken=null</value>
+  </data>
+  <data name="&gt;&gt;toolStripSeparator3.Name" xml:space="preserve">
+    <value>toolStripSeparator3</value>
+  </data>
+  <data name="&gt;&gt;toolStripSeparator3.Type" xml:space="preserve">
+    <value>System.Windows.Forms.ToolStripSeparator, System.Windows.Forms, Version=4.0.0.0, Culture=neutral, PublicKeyToken=b77a5c561934e089</value>
+  </data>
+  <data name="&gt;&gt;backupToolStripMenuItem.Name" xml:space="preserve">
+    <value>backupToolStripMenuItem</value>
+  </data>
+  <data name="&gt;&gt;backupToolStripMenuItem.Type" xml:space="preserve">
+    <value>XenAdmin.Commands.CommandToolStripMenuItem, XenCenterMain, Version=0.0.0.0, Culture=neutral, PublicKeyToken=null</value>
+  </data>
+  <data name="&gt;&gt;restoreFromBackupToolStripMenuItem.Name" xml:space="preserve">
+    <value>restoreFromBackupToolStripMenuItem</value>
+  </data>
+  <data name="&gt;&gt;restoreFromBackupToolStripMenuItem.Type" xml:space="preserve">
+    <value>XenAdmin.Commands.CommandToolStripMenuItem, XenCenterMain, Version=0.0.0.0, Culture=neutral, PublicKeyToken=null</value>
+  </data>
+  <data name="&gt;&gt;toolStripSeparator23.Name" xml:space="preserve">
+    <value>toolStripSeparator23</value>
+  </data>
+  <data name="&gt;&gt;toolStripSeparator23.Type" xml:space="preserve">
+    <value>System.Windows.Forms.ToolStripSeparator, System.Windows.Forms, Version=4.0.0.0, Culture=neutral, PublicKeyToken=b77a5c561934e089</value>
+  </data>
+  <data name="&gt;&gt;maintenanceModeToolStripMenuItem1.Name" xml:space="preserve">
+    <value>maintenanceModeToolStripMenuItem1</value>
+  </data>
+  <data name="&gt;&gt;maintenanceModeToolStripMenuItem1.Type" xml:space="preserve">
+    <value>XenAdmin.Commands.CommandToolStripMenuItem, XenCenterMain, Version=0.0.0.0, Culture=neutral, PublicKeyToken=null</value>
+  </data>
+  <data name="&gt;&gt;controlDomainMemoryToolStripMenuItem.Name" xml:space="preserve">
+    <value>controlDomainMemoryToolStripMenuItem</value>
+  </data>
+  <data name="&gt;&gt;controlDomainMemoryToolStripMenuItem.Type" xml:space="preserve">
+    <value>XenAdmin.Commands.CommandToolStripMenuItem, XenCenterMain, Version=0.0.0.0, Culture=neutral, PublicKeyToken=null</value>
+  </data>
+  <data name="&gt;&gt;RemoveCrashdumpsToolStripMenuItem.Name" xml:space="preserve">
+    <value>RemoveCrashdumpsToolStripMenuItem</value>
+  </data>
+  <data name="&gt;&gt;RemoveCrashdumpsToolStripMenuItem.Type" xml:space="preserve">
+    <value>XenAdmin.Commands.CommandToolStripMenuItem, XenCenterMain, Version=0.0.0.0, Culture=neutral, PublicKeyToken=null</value>
+  </data>
+  <data name="&gt;&gt;HostPasswordToolStripMenuItem.Name" xml:space="preserve">
+    <value>HostPasswordToolStripMenuItem</value>
+  </data>
+  <data name="&gt;&gt;HostPasswordToolStripMenuItem.Type" xml:space="preserve">
+    <value>XenAdmin.Commands.CommandToolStripMenuItem, XenCenterMain, Version=0.0.0.0, Culture=neutral, PublicKeyToken=null</value>
+  </data>
+  <data name="&gt;&gt;ChangeRootPasswordToolStripMenuItem.Name" xml:space="preserve">
+    <value>ChangeRootPasswordToolStripMenuItem</value>
+  </data>
+  <data name="&gt;&gt;ChangeRootPasswordToolStripMenuItem.Type" xml:space="preserve">
+    <value>XenAdmin.Commands.CommandToolStripMenuItem, XenCenterMain, Version=0.0.0.0, Culture=neutral, PublicKeyToken=null</value>
+  </data>
+  <data name="&gt;&gt;forgetSavedPasswordToolStripMenuItem.Name" xml:space="preserve">
+    <value>forgetSavedPasswordToolStripMenuItem</value>
+  </data>
+  <data name="&gt;&gt;forgetSavedPasswordToolStripMenuItem.Type" xml:space="preserve">
+    <value>XenAdmin.Commands.CommandToolStripMenuItem, XenCenterMain, Version=0.0.0.0, Culture=neutral, PublicKeyToken=null</value>
+  </data>
+  <data name="&gt;&gt;toolStripSeparator25.Name" xml:space="preserve">
+    <value>toolStripSeparator25</value>
+  </data>
+  <data name="&gt;&gt;toolStripSeparator25.Type" xml:space="preserve">
+    <value>System.Windows.Forms.ToolStripSeparator, System.Windows.Forms, Version=4.0.0.0, Culture=neutral, PublicKeyToken=b77a5c561934e089</value>
+  </data>
+  <data name="&gt;&gt;destroyServerToolStripMenuItem.Name" xml:space="preserve">
+    <value>destroyServerToolStripMenuItem</value>
+  </data>
+  <data name="&gt;&gt;destroyServerToolStripMenuItem.Type" xml:space="preserve">
+    <value>XenAdmin.Commands.CommandToolStripMenuItem, XenCenterMain, Version=0.0.0.0, Culture=neutral, PublicKeyToken=null</value>
+  </data>
+  <data name="&gt;&gt;removeHostToolStripMenuItem.Name" xml:space="preserve">
+    <value>removeHostToolStripMenuItem</value>
+  </data>
+  <data name="&gt;&gt;removeHostToolStripMenuItem.Type" xml:space="preserve">
+    <value>XenAdmin.Commands.CommandToolStripMenuItem, XenCenterMain, Version=0.0.0.0, Culture=neutral, PublicKeyToken=null</value>
+  </data>
+  <data name="&gt;&gt;toolStripSeparator15.Name" xml:space="preserve">
+    <value>toolStripSeparator15</value>
+  </data>
+  <data name="&gt;&gt;toolStripSeparator15.Type" xml:space="preserve">
+    <value>System.Windows.Forms.ToolStripSeparator, System.Windows.Forms, Version=4.0.0.0, Culture=neutral, PublicKeyToken=b77a5c561934e089</value>
+  </data>
+  <data name="&gt;&gt;pluginItemsPlaceHolderToolStripMenuItem3.Name" xml:space="preserve">
+    <value>pluginItemsPlaceHolderToolStripMenuItem3</value>
+  </data>
+  <data name="&gt;&gt;pluginItemsPlaceHolderToolStripMenuItem3.Type" xml:space="preserve">
+    <value>System.Windows.Forms.ToolStripMenuItem, System.Windows.Forms, Version=4.0.0.0, Culture=neutral, PublicKeyToken=b77a5c561934e089</value>
+  </data>
+  <data name="&gt;&gt;ServerPropertiesToolStripMenuItem.Name" xml:space="preserve">
+    <value>ServerPropertiesToolStripMenuItem</value>
+  </data>
+  <data name="&gt;&gt;ServerPropertiesToolStripMenuItem.Type" xml:space="preserve">
+    <value>XenAdmin.Commands.CommandToolStripMenuItem, XenCenterMain, Version=0.0.0.0, Culture=neutral, PublicKeyToken=null</value>
+  </data>
+  <data name="&gt;&gt;VMToolStripMenuItem.Name" xml:space="preserve">
+    <value>VMToolStripMenuItem</value>
+  </data>
+  <data name="&gt;&gt;VMToolStripMenuItem.Type" xml:space="preserve">
+    <value>System.Windows.Forms.ToolStripMenuItem, System.Windows.Forms, Version=4.0.0.0, Culture=neutral, PublicKeyToken=b77a5c561934e089</value>
+  </data>
+  <data name="&gt;&gt;NewVmToolStripMenuItem.Name" xml:space="preserve">
+    <value>NewVmToolStripMenuItem</value>
+  </data>
+  <data name="&gt;&gt;NewVmToolStripMenuItem.Type" xml:space="preserve">
+    <value>XenAdmin.Commands.CommandToolStripMenuItem, XenCenterMain, Version=0.0.0.0, Culture=neutral, PublicKeyToken=null</value>
+  </data>
+  <data name="&gt;&gt;startShutdownToolStripMenuItem.Name" xml:space="preserve">
+    <value>startShutdownToolStripMenuItem</value>
+  </data>
+  <data name="&gt;&gt;startShutdownToolStripMenuItem.Type" xml:space="preserve">
+    <value>XenAdmin.Commands.VMLifeCycleToolStripMenuItem, XenCenterMain, Version=0.0.0.0, Culture=neutral, PublicKeyToken=null</value>
+  </data>
+  <data name="&gt;&gt;resumeOnToolStripMenuItem.Name" xml:space="preserve">
+    <value>resumeOnToolStripMenuItem</value>
+  </data>
+  <data name="&gt;&gt;resumeOnToolStripMenuItem.Type" xml:space="preserve">
+    <value>XenAdmin.Commands.ResumeVMOnHostToolStripMenuItem, XenCenterMain, Version=0.0.0.0, Culture=neutral, PublicKeyToken=null</value>
+  </data>
+  <data name="&gt;&gt;relocateToolStripMenuItem.Name" xml:space="preserve">
+    <value>relocateToolStripMenuItem</value>
+  </data>
+  <data name="&gt;&gt;relocateToolStripMenuItem.Type" xml:space="preserve">
+    <value>XenAdmin.Commands.MigrateVMToolStripMenuItem, XenCenterMain, Version=0.0.0.0, Culture=neutral, PublicKeyToken=null</value>
+  </data>
+  <data name="&gt;&gt;startOnHostToolStripMenuItem.Name" xml:space="preserve">
+    <value>startOnHostToolStripMenuItem</value>
+  </data>
+  <data name="&gt;&gt;startOnHostToolStripMenuItem.Type" xml:space="preserve">
+    <value>XenAdmin.Commands.StartVMOnHostToolStripMenuItem, XenCenterMain, Version=0.0.0.0, Culture=neutral, PublicKeyToken=null</value>
+  </data>
+  <data name="&gt;&gt;toolStripSeparator20.Name" xml:space="preserve">
+    <value>toolStripSeparator20</value>
+  </data>
+  <data name="&gt;&gt;toolStripSeparator20.Type" xml:space="preserve">
+    <value>System.Windows.Forms.ToolStripSeparator, System.Windows.Forms, Version=4.0.0.0, Culture=neutral, PublicKeyToken=b77a5c561934e089</value>
+  </data>
+  <data name="&gt;&gt;assignSnapshotScheduleToolStripMenuItem.Name" xml:space="preserve">
+    <value>assignSnapshotScheduleToolStripMenuItem</value>
+  </data>
+  <data name="&gt;&gt;assignSnapshotScheduleToolStripMenuItem.Type" xml:space="preserve">
+    <value>XenAdmin.Commands.AssignGroupToolStripMenuItemVMSS, XenCenterMain, Version=0.0.0.0, Culture=neutral, PublicKeyToken=null</value>
+  </data>
+  <data name="&gt;&gt;assignToVirtualApplianceToolStripMenuItem.Name" xml:space="preserve">
+    <value>assignToVirtualApplianceToolStripMenuItem</value>
+  </data>
+  <data name="&gt;&gt;assignToVirtualApplianceToolStripMenuItem.Type" xml:space="preserve">
+    <value>XenAdmin.Commands.AssignGroupToolStripMenuItemVM_appliance, XenCenterMain, Version=0.0.0.0, Culture=neutral, PublicKeyToken=null</value>
+  </data>
+  <data name="&gt;&gt;toolStripMenuItem9.Name" xml:space="preserve">
+    <value>toolStripMenuItem9</value>
+  </data>
+  <data name="&gt;&gt;toolStripMenuItem9.Type" xml:space="preserve">
+    <value>System.Windows.Forms.ToolStripSeparator, System.Windows.Forms, Version=4.0.0.0, Culture=neutral, PublicKeyToken=b77a5c561934e089</value>
+  </data>
+  <data name="&gt;&gt;copyVMtoSharedStorageMenuItem.Name" xml:space="preserve">
+    <value>copyVMtoSharedStorageMenuItem</value>
+  </data>
+  <data name="&gt;&gt;copyVMtoSharedStorageMenuItem.Type" xml:space="preserve">
+    <value>XenAdmin.Commands.CommandToolStripMenuItem, XenCenterMain, Version=0.0.0.0, Culture=neutral, PublicKeyToken=null</value>
+  </data>
+  <data name="&gt;&gt;MoveVMToolStripMenuItem.Name" xml:space="preserve">
+    <value>MoveVMToolStripMenuItem</value>
+  </data>
+  <data name="&gt;&gt;MoveVMToolStripMenuItem.Type" xml:space="preserve">
+    <value>XenAdmin.Commands.CommandToolStripMenuItem, XenCenterMain, Version=0.0.0.0, Culture=neutral, PublicKeyToken=null</value>
+  </data>
+  <data name="&gt;&gt;snapshotToolStripMenuItem.Name" xml:space="preserve">
+    <value>snapshotToolStripMenuItem</value>
+  </data>
+  <data name="&gt;&gt;snapshotToolStripMenuItem.Type" xml:space="preserve">
+    <value>XenAdmin.Commands.CommandToolStripMenuItem, XenCenterMain, Version=0.0.0.0, Culture=neutral, PublicKeyToken=null</value>
+  </data>
+  <data name="&gt;&gt;convertToTemplateToolStripMenuItem.Name" xml:space="preserve">
+    <value>convertToTemplateToolStripMenuItem</value>
+  </data>
+  <data name="&gt;&gt;convertToTemplateToolStripMenuItem.Type" xml:space="preserve">
+    <value>XenAdmin.Commands.CommandToolStripMenuItem, XenCenterMain, Version=0.0.0.0, Culture=neutral, PublicKeyToken=null</value>
+  </data>
+  <data name="&gt;&gt;exportToolStripMenuItem.Name" xml:space="preserve">
+    <value>exportToolStripMenuItem</value>
+  </data>
+  <data name="&gt;&gt;exportToolStripMenuItem.Type" xml:space="preserve">
+    <value>XenAdmin.Commands.CommandToolStripMenuItem, XenCenterMain, Version=0.0.0.0, Culture=neutral, PublicKeyToken=null</value>
+  </data>
+  <data name="&gt;&gt;disableCbtToolStripMenuItem.Name" xml:space="preserve">
+    <value>disableCbtToolStripMenuItem</value>
+  </data>
+  <data name="&gt;&gt;disableCbtToolStripMenuItem.Type" xml:space="preserve">
+    <value>XenAdmin.Commands.CommandToolStripMenuItem, XenCenterMain, Version=0.0.0.0, Culture=neutral, PublicKeyToken=null</value>
+  </data>
+  <data name="&gt;&gt;enablePVSReadcachingToolStripMenuItem.Name" xml:space="preserve">
+    <value>enablePVSReadcachingToolStripMenuItem</value>
+  </data>
+  <data name="&gt;&gt;enablePVSReadcachingToolStripMenuItem.Type" xml:space="preserve">
+    <value>XenAdmin.Commands.CommandToolStripMenuItem, XenCenterMain, Version=0.0.0.0, Culture=neutral, PublicKeyToken=null</value>
+  </data>
+  <data name="&gt;&gt;disablePVSReadcachingToolStripMenuItem.Name" xml:space="preserve">
+    <value>disablePVSReadcachingToolStripMenuItem</value>
+  </data>
+  <data name="&gt;&gt;disablePVSReadcachingToolStripMenuItem.Type" xml:space="preserve">
+    <value>XenAdmin.Commands.CommandToolStripMenuItem, XenCenterMain, Version=0.0.0.0, Culture=neutral, PublicKeyToken=null</value>
+  </data>
+  <data name="&gt;&gt;toolStripMenuItem12.Name" xml:space="preserve">
+    <value>toolStripMenuItem12</value>
+  </data>
+  <data name="&gt;&gt;toolStripMenuItem12.Type" xml:space="preserve">
+    <value>System.Windows.Forms.ToolStripSeparator, System.Windows.Forms, Version=4.0.0.0, Culture=neutral, PublicKeyToken=b77a5c561934e089</value>
+  </data>
+  <data name="&gt;&gt;installToolsToolStripMenuItem.Name" xml:space="preserve">
+    <value>installToolsToolStripMenuItem</value>
+  </data>
+  <data name="&gt;&gt;installToolsToolStripMenuItem.Type" xml:space="preserve">
+    <value>XenAdmin.Commands.CommandToolStripMenuItem, XenCenterMain, Version=0.0.0.0, Culture=neutral, PublicKeyToken=null</value>
+  </data>
+  <data name="&gt;&gt;sendCtrlAltDelToolStripMenuItem.Name" xml:space="preserve">
+    <value>sendCtrlAltDelToolStripMenuItem</value>
+  </data>
+  <data name="&gt;&gt;sendCtrlAltDelToolStripMenuItem.Type" xml:space="preserve">
+    <value>System.Windows.Forms.ToolStripMenuItem, System.Windows.Forms, Version=4.0.0.0, Culture=neutral, PublicKeyToken=b77a5c561934e089</value>
+  </data>
+  <data name="&gt;&gt;toolStripSeparator5.Name" xml:space="preserve">
+    <value>toolStripSeparator5</value>
+  </data>
+  <data name="&gt;&gt;toolStripSeparator5.Type" xml:space="preserve">
+    <value>System.Windows.Forms.ToolStripSeparator, System.Windows.Forms, Version=4.0.0.0, Culture=neutral, PublicKeyToken=b77a5c561934e089</value>
+  </data>
+  <data name="&gt;&gt;uninstallToolStripMenuItem.Name" xml:space="preserve">
+    <value>uninstallToolStripMenuItem</value>
+  </data>
+  <data name="&gt;&gt;uninstallToolStripMenuItem.Type" xml:space="preserve">
+    <value>XenAdmin.Commands.CommandToolStripMenuItem, XenCenterMain, Version=0.0.0.0, Culture=neutral, PublicKeyToken=null</value>
+  </data>
+  <data name="&gt;&gt;toolStripSeparator10.Name" xml:space="preserve">
+    <value>toolStripSeparator10</value>
+  </data>
+  <data name="&gt;&gt;toolStripSeparator10.Type" xml:space="preserve">
+    <value>System.Windows.Forms.ToolStripSeparator, System.Windows.Forms, Version=4.0.0.0, Culture=neutral, PublicKeyToken=b77a5c561934e089</value>
+  </data>
+  <data name="&gt;&gt;pluginItemsPlaceHolderToolStripMenuItem4.Name" xml:space="preserve">
+    <value>pluginItemsPlaceHolderToolStripMenuItem4</value>
+  </data>
+  <data name="&gt;&gt;pluginItemsPlaceHolderToolStripMenuItem4.Type" xml:space="preserve">
+    <value>System.Windows.Forms.ToolStripMenuItem, System.Windows.Forms, Version=4.0.0.0, Culture=neutral, PublicKeyToken=b77a5c561934e089</value>
+  </data>
+  <data name="&gt;&gt;VMPropertiesToolStripMenuItem.Name" xml:space="preserve">
+    <value>VMPropertiesToolStripMenuItem</value>
+  </data>
+  <data name="&gt;&gt;VMPropertiesToolStripMenuItem.Type" xml:space="preserve">
+    <value>XenAdmin.Commands.CommandToolStripMenuItem, XenCenterMain, Version=0.0.0.0, Culture=neutral, PublicKeyToken=null</value>
+  </data>
+  <data name="&gt;&gt;toolStripMenuItem8.Name" xml:space="preserve">
+    <value>toolStripMenuItem8</value>
+  </data>
+  <data name="&gt;&gt;toolStripMenuItem8.Type" xml:space="preserve">
+    <value>System.Windows.Forms.ToolStripSeparator, System.Windows.Forms, Version=4.0.0.0, Culture=neutral, PublicKeyToken=b77a5c561934e089</value>
+  </data>
+  <data name="&gt;&gt;StorageToolStripMenuItem.Name" xml:space="preserve">
+    <value>StorageToolStripMenuItem</value>
+  </data>
+  <data name="&gt;&gt;StorageToolStripMenuItem.Type" xml:space="preserve">
+    <value>System.Windows.Forms.ToolStripMenuItem, System.Windows.Forms, Version=4.0.0.0, Culture=neutral, PublicKeyToken=b77a5c561934e089</value>
+  </data>
+  <data name="&gt;&gt;AddStorageToolStripMenuItem.Name" xml:space="preserve">
+    <value>AddStorageToolStripMenuItem</value>
+  </data>
+  <data name="&gt;&gt;AddStorageToolStripMenuItem.Type" xml:space="preserve">
+    <value>XenAdmin.Commands.CommandToolStripMenuItem, XenCenterMain, Version=0.0.0.0, Culture=neutral, PublicKeyToken=null</value>
+  </data>
+  <data name="&gt;&gt;toolStripSeparator22.Name" xml:space="preserve">
+    <value>toolStripSeparator22</value>
+  </data>
+  <data name="&gt;&gt;toolStripSeparator22.Type" xml:space="preserve">
+    <value>System.Windows.Forms.ToolStripSeparator, System.Windows.Forms, Version=4.0.0.0, Culture=neutral, PublicKeyToken=b77a5c561934e089</value>
+  </data>
+  <data name="&gt;&gt;RepairStorageToolStripMenuItem.Name" xml:space="preserve">
+    <value>RepairStorageToolStripMenuItem</value>
+  </data>
+  <data name="&gt;&gt;RepairStorageToolStripMenuItem.Type" xml:space="preserve">
+    <value>XenAdmin.Commands.CommandToolStripMenuItem, XenCenterMain, Version=0.0.0.0, Culture=neutral, PublicKeyToken=null</value>
+  </data>
+  <data name="&gt;&gt;DefaultSRToolStripMenuItem.Name" xml:space="preserve">
+    <value>DefaultSRToolStripMenuItem</value>
+  </data>
+  <data name="&gt;&gt;DefaultSRToolStripMenuItem.Type" xml:space="preserve">
+    <value>XenAdmin.Commands.CommandToolStripMenuItem, XenCenterMain, Version=0.0.0.0, Culture=neutral, PublicKeyToken=null</value>
+  </data>
+  <data name="&gt;&gt;toolStripSeparator2.Name" xml:space="preserve">
+    <value>toolStripSeparator2</value>
+  </data>
+  <data name="&gt;&gt;toolStripSeparator2.Type" xml:space="preserve">
+    <value>System.Windows.Forms.ToolStripSeparator, System.Windows.Forms, Version=4.0.0.0, Culture=neutral, PublicKeyToken=b77a5c561934e089</value>
+  </data>
+  <data name="&gt;&gt;virtualDisksToolStripMenuItem.Name" xml:space="preserve">
+    <value>virtualDisksToolStripMenuItem</value>
+  </data>
+  <data name="&gt;&gt;virtualDisksToolStripMenuItem.Type" xml:space="preserve">
+    <value>XenAdmin.Commands.CommandToolStripMenuItem, XenCenterMain, Version=0.0.0.0, Culture=neutral, PublicKeyToken=null</value>
+  </data>
+  <data name="&gt;&gt;addVirtualDiskToolStripMenuItem.Name" xml:space="preserve">
+    <value>addVirtualDiskToolStripMenuItem</value>
+  </data>
+  <data name="&gt;&gt;addVirtualDiskToolStripMenuItem.Type" xml:space="preserve">
+    <value>XenAdmin.Commands.CommandToolStripMenuItem, XenCenterMain, Version=0.0.0.0, Culture=neutral, PublicKeyToken=null</value>
+  </data>
+  <data name="&gt;&gt;attachVirtualDiskToolStripMenuItem.Name" xml:space="preserve">
+    <value>attachVirtualDiskToolStripMenuItem</value>
+  </data>
+  <data name="&gt;&gt;attachVirtualDiskToolStripMenuItem.Type" xml:space="preserve">
+    <value>XenAdmin.Commands.CommandToolStripMenuItem, XenCenterMain, Version=0.0.0.0, Culture=neutral, PublicKeyToken=null</value>
+  </data>
+  <data name="&gt;&gt;reclaimFreedSpacetripMenuItem.Name" xml:space="preserve">
+    <value>reclaimFreedSpacetripMenuItem</value>
+  </data>
+  <data name="&gt;&gt;reclaimFreedSpacetripMenuItem.Type" xml:space="preserve">
+    <value>XenAdmin.Commands.CommandToolStripMenuItem, XenCenterMain, Version=0.0.0.0, Culture=neutral, PublicKeyToken=null</value>
+  </data>
+  <data name="&gt;&gt;toolStripSeparator19.Name" xml:space="preserve">
+    <value>toolStripSeparator19</value>
+  </data>
+  <data name="&gt;&gt;toolStripSeparator19.Type" xml:space="preserve">
+    <value>System.Windows.Forms.ToolStripSeparator, System.Windows.Forms, Version=4.0.0.0, Culture=neutral, PublicKeyToken=b77a5c561934e089</value>
+  </data>
+  <data name="&gt;&gt;DetachStorageToolStripMenuItem.Name" xml:space="preserve">
+    <value>DetachStorageToolStripMenuItem</value>
+  </data>
+  <data name="&gt;&gt;DetachStorageToolStripMenuItem.Type" xml:space="preserve">
+    <value>XenAdmin.Commands.CommandToolStripMenuItem, XenCenterMain, Version=0.0.0.0, Culture=neutral, PublicKeyToken=null</value>
+  </data>
+  <data name="&gt;&gt;ReattachStorageRepositoryToolStripMenuItem.Name" xml:space="preserve">
+    <value>ReattachStorageRepositoryToolStripMenuItem</value>
+  </data>
+  <data name="&gt;&gt;ReattachStorageRepositoryToolStripMenuItem.Type" xml:space="preserve">
+    <value>XenAdmin.Commands.CommandToolStripMenuItem, XenCenterMain, Version=0.0.0.0, Culture=neutral, PublicKeyToken=null</value>
+  </data>
+  <data name="&gt;&gt;ForgetStorageRepositoryToolStripMenuItem.Name" xml:space="preserve">
+    <value>ForgetStorageRepositoryToolStripMenuItem</value>
+  </data>
+  <data name="&gt;&gt;ForgetStorageRepositoryToolStripMenuItem.Type" xml:space="preserve">
+    <value>XenAdmin.Commands.CommandToolStripMenuItem, XenCenterMain, Version=0.0.0.0, Culture=neutral, PublicKeyToken=null</value>
+  </data>
+  <data name="&gt;&gt;DestroyStorageRepositoryToolStripMenuItem.Name" xml:space="preserve">
+    <value>DestroyStorageRepositoryToolStripMenuItem</value>
+  </data>
+  <data name="&gt;&gt;DestroyStorageRepositoryToolStripMenuItem.Type" xml:space="preserve">
+    <value>XenAdmin.Commands.CommandToolStripMenuItem, XenCenterMain, Version=0.0.0.0, Culture=neutral, PublicKeyToken=null</value>
+  </data>
+  <data name="&gt;&gt;toolStripSeparator18.Name" xml:space="preserve">
+    <value>toolStripSeparator18</value>
+  </data>
+  <data name="&gt;&gt;toolStripSeparator18.Type" xml:space="preserve">
+    <value>System.Windows.Forms.ToolStripSeparator, System.Windows.Forms, Version=4.0.0.0, Culture=neutral, PublicKeyToken=b77a5c561934e089</value>
+  </data>
+  <data name="&gt;&gt;pluginItemsPlaceHolderToolStripMenuItem5.Name" xml:space="preserve">
+    <value>pluginItemsPlaceHolderToolStripMenuItem5</value>
+  </data>
+  <data name="&gt;&gt;pluginItemsPlaceHolderToolStripMenuItem5.Type" xml:space="preserve">
+    <value>System.Windows.Forms.ToolStripMenuItem, System.Windows.Forms, Version=4.0.0.0, Culture=neutral, PublicKeyToken=b77a5c561934e089</value>
+  </data>
+  <data name="&gt;&gt;SRPropertiesToolStripMenuItem.Name" xml:space="preserve">
+    <value>SRPropertiesToolStripMenuItem</value>
+  </data>
+  <data name="&gt;&gt;SRPropertiesToolStripMenuItem.Type" xml:space="preserve">
+    <value>XenAdmin.Commands.CommandToolStripMenuItem, XenCenterMain, Version=0.0.0.0, Culture=neutral, PublicKeyToken=null</value>
+  </data>
+  <data name="&gt;&gt;templatesToolStripMenuItem.Name" xml:space="preserve">
+    <value>templatesToolStripMenuItem</value>
+  </data>
+  <data name="&gt;&gt;templatesToolStripMenuItem.Type" xml:space="preserve">
+    <value>System.Windows.Forms.ToolStripMenuItem, System.Windows.Forms, Version=4.0.0.0, Culture=neutral, PublicKeyToken=b77a5c561934e089</value>
+  </data>
+  <data name="&gt;&gt;CreateVmFromTemplateToolStripMenuItem.Name" xml:space="preserve">
+    <value>CreateVmFromTemplateToolStripMenuItem</value>
+  </data>
+  <data name="&gt;&gt;CreateVmFromTemplateToolStripMenuItem.Type" xml:space="preserve">
+    <value>XenAdmin.Commands.CommandToolStripMenuItem, XenCenterMain, Version=0.0.0.0, Culture=neutral, PublicKeyToken=null</value>
+  </data>
+  <data name="&gt;&gt;newVMFromTemplateToolStripMenuItem.Name" xml:space="preserve">
+    <value>newVMFromTemplateToolStripMenuItem</value>
+  </data>
+  <data name="&gt;&gt;newVMFromTemplateToolStripMenuItem.Type" xml:space="preserve">
+    <value>XenAdmin.Commands.CommandToolStripMenuItem, XenCenterMain, Version=0.0.0.0, Culture=neutral, PublicKeyToken=null</value>
+  </data>
+  <data name="&gt;&gt;InstantVmToolStripMenuItem.Name" xml:space="preserve">
+    <value>InstantVmToolStripMenuItem</value>
+  </data>
+  <data name="&gt;&gt;InstantVmToolStripMenuItem.Type" xml:space="preserve">
+    <value>XenAdmin.Commands.CommandToolStripMenuItem, XenCenterMain, Version=0.0.0.0, Culture=neutral, PublicKeyToken=null</value>
+  </data>
+  <data name="&gt;&gt;toolStripSeparator29.Name" xml:space="preserve">
+    <value>toolStripSeparator29</value>
+  </data>
+  <data name="&gt;&gt;toolStripSeparator29.Type" xml:space="preserve">
+    <value>System.Windows.Forms.ToolStripSeparator, System.Windows.Forms, Version=4.0.0.0, Culture=neutral, PublicKeyToken=b77a5c561934e089</value>
+  </data>
+  <data name="&gt;&gt;exportTemplateToolStripMenuItem.Name" xml:space="preserve">
+    <value>exportTemplateToolStripMenuItem</value>
+  </data>
+  <data name="&gt;&gt;exportTemplateToolStripMenuItem.Type" xml:space="preserve">
+    <value>XenAdmin.Commands.CommandToolStripMenuItem, XenCenterMain, Version=0.0.0.0, Culture=neutral, PublicKeyToken=null</value>
+  </data>
+  <data name="&gt;&gt;duplicateTemplateToolStripMenuItem.Name" xml:space="preserve">
+    <value>duplicateTemplateToolStripMenuItem</value>
+  </data>
+  <data name="&gt;&gt;duplicateTemplateToolStripMenuItem.Type" xml:space="preserve">
+    <value>XenAdmin.Commands.CommandToolStripMenuItem, XenCenterMain, Version=0.0.0.0, Culture=neutral, PublicKeyToken=null</value>
+  </data>
+  <data name="&gt;&gt;toolStripSeparator16.Name" xml:space="preserve">
+    <value>toolStripSeparator16</value>
+  </data>
+  <data name="&gt;&gt;toolStripSeparator16.Type" xml:space="preserve">
+    <value>System.Windows.Forms.ToolStripSeparator, System.Windows.Forms, Version=4.0.0.0, Culture=neutral, PublicKeyToken=b77a5c561934e089</value>
+  </data>
+  <data name="&gt;&gt;uninstallTemplateToolStripMenuItem.Name" xml:space="preserve">
+    <value>uninstallTemplateToolStripMenuItem</value>
+  </data>
+  <data name="&gt;&gt;uninstallTemplateToolStripMenuItem.Type" xml:space="preserve">
+    <value>XenAdmin.Commands.CommandToolStripMenuItem, XenCenterMain, Version=0.0.0.0, Culture=neutral, PublicKeyToken=null</value>
+  </data>
+  <data name="&gt;&gt;toolStripSeparator28.Name" xml:space="preserve">
+    <value>toolStripSeparator28</value>
+  </data>
+  <data name="&gt;&gt;toolStripSeparator28.Type" xml:space="preserve">
+    <value>System.Windows.Forms.ToolStripSeparator, System.Windows.Forms, Version=4.0.0.0, Culture=neutral, PublicKeyToken=b77a5c561934e089</value>
+  </data>
+  <data name="&gt;&gt;pluginItemsPlaceHolderToolStripMenuItem6.Name" xml:space="preserve">
+    <value>pluginItemsPlaceHolderToolStripMenuItem6</value>
+  </data>
+  <data name="&gt;&gt;pluginItemsPlaceHolderToolStripMenuItem6.Type" xml:space="preserve">
+    <value>System.Windows.Forms.ToolStripMenuItem, System.Windows.Forms, Version=4.0.0.0, Culture=neutral, PublicKeyToken=b77a5c561934e089</value>
+  </data>
+  <data name="&gt;&gt;templatePropertiesToolStripMenuItem.Name" xml:space="preserve">
+    <value>templatePropertiesToolStripMenuItem</value>
+  </data>
+  <data name="&gt;&gt;templatePropertiesToolStripMenuItem.Type" xml:space="preserve">
+    <value>XenAdmin.Commands.CommandToolStripMenuItem, XenCenterMain, Version=0.0.0.0, Culture=neutral, PublicKeyToken=null</value>
+  </data>
+  <data name="&gt;&gt;toolsToolStripMenuItem.Name" xml:space="preserve">
+    <value>toolsToolStripMenuItem</value>
+  </data>
+  <data name="&gt;&gt;toolsToolStripMenuItem.Type" xml:space="preserve">
+    <value>System.Windows.Forms.ToolStripMenuItem, System.Windows.Forms, Version=4.0.0.0, Culture=neutral, PublicKeyToken=b77a5c561934e089</value>
+  </data>
+  <data name="&gt;&gt;bugToolToolStripMenuItem.Name" xml:space="preserve">
+    <value>bugToolToolStripMenuItem</value>
+  </data>
+  <data name="&gt;&gt;bugToolToolStripMenuItem.Type" xml:space="preserve">
+    <value>XenAdmin.Commands.CommandToolStripMenuItem, XenCenterMain, Version=0.0.0.0, Culture=neutral, PublicKeyToken=null</value>
+  </data>
+  <data name="&gt;&gt;healthCheckToolStripMenuItem1.Name" xml:space="preserve">
+    <value>healthCheckToolStripMenuItem1</value>
+  </data>
+  <data name="&gt;&gt;healthCheckToolStripMenuItem1.Type" xml:space="preserve">
+    <value>XenAdmin.Commands.CommandToolStripMenuItem, XenCenterMain, Version=0.0.0.0, Culture=neutral, PublicKeyToken=null</value>
+  </data>
+  <data name="&gt;&gt;toolStripSeparator14.Name" xml:space="preserve">
+    <value>toolStripSeparator14</value>
+  </data>
+  <data name="&gt;&gt;toolStripSeparator14.Type" xml:space="preserve">
+    <value>System.Windows.Forms.ToolStripSeparator, System.Windows.Forms, Version=4.0.0.0, Culture=neutral, PublicKeyToken=b77a5c561934e089</value>
+  </data>
+  <data name="&gt;&gt;LicenseManagerMenuItem.Name" xml:space="preserve">
+    <value>LicenseManagerMenuItem</value>
+  </data>
+  <data name="&gt;&gt;LicenseManagerMenuItem.Type" xml:space="preserve">
+    <value>System.Windows.Forms.ToolStripMenuItem, System.Windows.Forms, Version=4.0.0.0, Culture=neutral, PublicKeyToken=b77a5c561934e089</value>
+  </data>
+  <data name="&gt;&gt;toolStripSeparator13.Name" xml:space="preserve">
+    <value>toolStripSeparator13</value>
+  </data>
+  <data name="&gt;&gt;toolStripSeparator13.Type" xml:space="preserve">
+    <value>System.Windows.Forms.ToolStripSeparator, System.Windows.Forms, Version=4.0.0.0, Culture=neutral, PublicKeyToken=b77a5c561934e089</value>
+  </data>
+  <data name="&gt;&gt;installNewUpdateToolStripMenuItem.Name" xml:space="preserve">
+    <value>installNewUpdateToolStripMenuItem</value>
+  </data>
+  <data name="&gt;&gt;installNewUpdateToolStripMenuItem.Type" xml:space="preserve">
+    <value>XenAdmin.Commands.CommandToolStripMenuItem, XenCenterMain, Version=0.0.0.0, Culture=neutral, PublicKeyToken=null</value>
+  </data>
+  <data name="&gt;&gt;rollingUpgradeToolStripMenuItem.Name" xml:space="preserve">
+    <value>rollingUpgradeToolStripMenuItem</value>
+  </data>
+  <data name="&gt;&gt;rollingUpgradeToolStripMenuItem.Type" xml:space="preserve">
+    <value>XenAdmin.Commands.CommandToolStripMenuItem, XenCenterMain, Version=0.0.0.0, Culture=neutral, PublicKeyToken=null</value>
+  </data>
+  <data name="&gt;&gt;toolStripSeparator6.Name" xml:space="preserve">
+    <value>toolStripSeparator6</value>
+  </data>
+  <data name="&gt;&gt;toolStripSeparator6.Type" xml:space="preserve">
+    <value>System.Windows.Forms.ToolStripSeparator, System.Windows.Forms, Version=4.0.0.0, Culture=neutral, PublicKeyToken=b77a5c561934e089</value>
+  </data>
+  <data name="&gt;&gt;pluginItemsPlaceHolderToolStripMenuItem7.Name" xml:space="preserve">
+    <value>pluginItemsPlaceHolderToolStripMenuItem7</value>
+  </data>
+  <data name="&gt;&gt;pluginItemsPlaceHolderToolStripMenuItem7.Type" xml:space="preserve">
+    <value>System.Windows.Forms.ToolStripMenuItem, System.Windows.Forms, Version=4.0.0.0, Culture=neutral, PublicKeyToken=b77a5c561934e089</value>
+  </data>
+  <data name="&gt;&gt;preferencesToolStripMenuItem.Name" xml:space="preserve">
+    <value>preferencesToolStripMenuItem</value>
+  </data>
+  <data name="&gt;&gt;preferencesToolStripMenuItem.Type" xml:space="preserve">
+    <value>System.Windows.Forms.ToolStripMenuItem, System.Windows.Forms, Version=4.0.0.0, Culture=neutral, PublicKeyToken=b77a5c561934e089</value>
+  </data>
+  <data name="&gt;&gt;windowToolStripMenuItem.Name" xml:space="preserve">
+    <value>windowToolStripMenuItem</value>
+  </data>
+  <data name="&gt;&gt;windowToolStripMenuItem.Type" xml:space="preserve">
+    <value>System.Windows.Forms.ToolStripMenuItem, System.Windows.Forms, Version=4.0.0.0, Culture=neutral, PublicKeyToken=b77a5c561934e089</value>
+  </data>
+  <data name="&gt;&gt;pluginItemsPlaceHolderToolStripMenuItem9.Name" xml:space="preserve">
+    <value>pluginItemsPlaceHolderToolStripMenuItem9</value>
+  </data>
+  <data name="&gt;&gt;pluginItemsPlaceHolderToolStripMenuItem9.Type" xml:space="preserve">
+    <value>System.Windows.Forms.ToolStripMenuItem, System.Windows.Forms, Version=4.0.0.0, Culture=neutral, PublicKeyToken=b77a5c561934e089</value>
+  </data>
+  <data name="&gt;&gt;helpToolStripMenuItem.Name" xml:space="preserve">
+    <value>helpToolStripMenuItem</value>
+  </data>
+  <data name="&gt;&gt;helpToolStripMenuItem.Type" xml:space="preserve">
+    <value>System.Windows.Forms.ToolStripMenuItem, System.Windows.Forms, Version=4.0.0.0, Culture=neutral, PublicKeyToken=b77a5c561934e089</value>
+  </data>
+  <data name="&gt;&gt;helpTopicsToolStripMenuItem.Name" xml:space="preserve">
+    <value>helpTopicsToolStripMenuItem</value>
+  </data>
+  <data name="&gt;&gt;helpTopicsToolStripMenuItem.Type" xml:space="preserve">
+    <value>System.Windows.Forms.ToolStripMenuItem, System.Windows.Forms, Version=4.0.0.0, Culture=neutral, PublicKeyToken=b77a5c561934e089</value>
+  </data>
+  <data name="&gt;&gt;helpContextMenuItem.Name" xml:space="preserve">
+    <value>helpContextMenuItem</value>
+  </data>
+  <data name="&gt;&gt;helpContextMenuItem.Type" xml:space="preserve">
+    <value>System.Windows.Forms.ToolStripMenuItem, System.Windows.Forms, Version=4.0.0.0, Culture=neutral, PublicKeyToken=b77a5c561934e089</value>
+  </data>
+  <data name="&gt;&gt;toolStripMenuItem15.Name" xml:space="preserve">
+    <value>toolStripMenuItem15</value>
+  </data>
+  <data name="&gt;&gt;toolStripMenuItem15.Type" xml:space="preserve">
+    <value>System.Windows.Forms.ToolStripSeparator, System.Windows.Forms, Version=4.0.0.0, Culture=neutral, PublicKeyToken=b77a5c561934e089</value>
+  </data>
+  <data name="&gt;&gt;viewApplicationLogToolStripMenuItem.Name" xml:space="preserve">
+    <value>viewApplicationLogToolStripMenuItem</value>
+  </data>
+  <data name="&gt;&gt;viewApplicationLogToolStripMenuItem.Type" xml:space="preserve">
+    <value>System.Windows.Forms.ToolStripMenuItem, System.Windows.Forms, Version=4.0.0.0, Culture=neutral, PublicKeyToken=b77a5c561934e089</value>
+  </data>
+  <data name="&gt;&gt;toolStripMenuItem17.Name" xml:space="preserve">
+    <value>toolStripMenuItem17</value>
+  </data>
+  <data name="&gt;&gt;toolStripMenuItem17.Type" xml:space="preserve">
+    <value>System.Windows.Forms.ToolStripSeparator, System.Windows.Forms, Version=4.0.0.0, Culture=neutral, PublicKeyToken=b77a5c561934e089</value>
+  </data>
+  <data name="&gt;&gt;xenSourceOnTheWebToolStripMenuItem.Name" xml:space="preserve">
+    <value>xenSourceOnTheWebToolStripMenuItem</value>
+  </data>
+  <data name="&gt;&gt;xenSourceOnTheWebToolStripMenuItem.Type" xml:space="preserve">
+    <value>System.Windows.Forms.ToolStripMenuItem, System.Windows.Forms, Version=4.0.0.0, Culture=neutral, PublicKeyToken=b77a5c561934e089</value>
+  </data>
+  <data name="&gt;&gt;xenCenterPluginsOnlineToolStripMenuItem.Name" xml:space="preserve">
+    <value>xenCenterPluginsOnlineToolStripMenuItem</value>
+  </data>
+  <data name="&gt;&gt;xenCenterPluginsOnlineToolStripMenuItem.Type" xml:space="preserve">
+    <value>System.Windows.Forms.ToolStripMenuItem, System.Windows.Forms, Version=4.0.0.0, Culture=neutral, PublicKeyToken=b77a5c561934e089</value>
+  </data>
+  <data name="&gt;&gt;toolStripSeparator7.Name" xml:space="preserve">
+    <value>toolStripSeparator7</value>
+  </data>
+  <data name="&gt;&gt;toolStripSeparator7.Type" xml:space="preserve">
+    <value>System.Windows.Forms.ToolStripSeparator, System.Windows.Forms, Version=4.0.0.0, Culture=neutral, PublicKeyToken=b77a5c561934e089</value>
+  </data>
+  <data name="&gt;&gt;pluginItemsPlaceHolderToolStripMenuItem8.Name" xml:space="preserve">
+    <value>pluginItemsPlaceHolderToolStripMenuItem8</value>
+  </data>
+  <data name="&gt;&gt;pluginItemsPlaceHolderToolStripMenuItem8.Type" xml:space="preserve">
+    <value>System.Windows.Forms.ToolStripMenuItem, System.Windows.Forms, Version=4.0.0.0, Culture=neutral, PublicKeyToken=b77a5c561934e089</value>
+  </data>
+  <data name="&gt;&gt;aboutXenSourceAdminToolStripMenuItem.Name" xml:space="preserve">
+    <value>aboutXenSourceAdminToolStripMenuItem</value>
+  </data>
+  <data name="&gt;&gt;aboutXenSourceAdminToolStripMenuItem.Type" xml:space="preserve">
+    <value>System.Windows.Forms.ToolStripMenuItem, System.Windows.Forms, Version=4.0.0.0, Culture=neutral, PublicKeyToken=b77a5c561934e089</value>
+  </data>
+  <data name="&gt;&gt;securityGroupsToolStripMenuItem.Name" xml:space="preserve">
+    <value>securityGroupsToolStripMenuItem</value>
+  </data>
+  <data name="&gt;&gt;securityGroupsToolStripMenuItem.Type" xml:space="preserve">
+    <value>XenAdmin.Commands.CommandToolStripMenuItem, XenCenterMain, Version=0.0.0.0, Culture=neutral, PublicKeyToken=null</value>
+  </data>
+  <data name="&gt;&gt;statusLabel.Name" xml:space="preserve">
+    <value>statusLabel</value>
+  </data>
+  <data name="&gt;&gt;statusLabel.Type" xml:space="preserve">
+    <value>System.Windows.Forms.ToolStripStatusLabel, System.Windows.Forms, Version=4.0.0.0, Culture=neutral, PublicKeyToken=b77a5c561934e089</value>
+  </data>
+  <data name="&gt;&gt;statusProgressBar.Name" xml:space="preserve">
+    <value>statusProgressBar</value>
+  </data>
+  <data name="&gt;&gt;statusProgressBar.Type" xml:space="preserve">
+    <value>System.Windows.Forms.ToolStripProgressBar, System.Windows.Forms, Version=4.0.0.0, Culture=neutral, PublicKeyToken=b77a5c561934e089</value>
+  </data>
+  <data name="&gt;&gt;menuItemRemoveFromPool.Name" xml:space="preserve">
+    <value>menuItemRemoveFromPool</value>
+  </data>
+  <data name="&gt;&gt;menuItemRemoveFromPool.Type" xml:space="preserve">
+    <value>System.Windows.Forms.ToolStripMenuItem, System.Windows.Forms, Version=4.0.0.0, Culture=neutral, PublicKeyToken=b77a5c561934e089</value>
+  </data>
+  <data name="&gt;&gt;conversionToolStripMenuItem.Name" xml:space="preserve">
+    <value>conversionToolStripMenuItem</value>
+  </data>
+  <data name="&gt;&gt;conversionToolStripMenuItem.Type" xml:space="preserve">
+    <value>System.Windows.Forms.ToolStripMenuItem, System.Windows.Forms, Version=4.0.0.0, Culture=neutral, PublicKeyToken=b77a5c561934e089</value>
+  </data>
+  <data name="&gt;&gt;$this.Name" xml:space="preserve">
+    <value>MainWindow</value>
+  </data>
+  <data name="&gt;&gt;$this.Type" xml:space="preserve">
+    <value>System.Windows.Forms.Form, System.Windows.Forms, Version=4.0.0.0, Culture=neutral, PublicKeyToken=b77a5c561934e089</value>
+  </data>
+</root>