﻿<?xml version="1.0" encoding="utf-8"?>
<Project DefaultTargets="Build" xmlns="http://schemas.microsoft.com/developer/msbuild/2003" ToolsVersion="4.0">
  <PropertyGroup>
    <Configuration Condition=" '$(Configuration)' == '' ">Debug</Configuration>
    <Platform Condition=" '$(Platform)' == '' ">AnyCPU</Platform>
    <ProductVersion>9.0.30729</ProductVersion>
    <SchemaVersion>2.0</SchemaVersion>
    <ProjectGuid>{70BDA4BC-F062-4302-8ACD-A15D8BF31D65}</ProjectGuid>
    <OutputType>WinExe</OutputType>
    <AppDesignerFolder>Properties</AppDesignerFolder>
    <RootNamespace>XenAdmin</RootNamespace>
    <AssemblyName>XenCenterMain</AssemblyName>
    <ApplicationIcon>..\Branding\Images\AppIcon.ico</ApplicationIcon>
    <SignManifests>false</SignManifests>
    <ManifestCertificateThumbprint>4C1DD393E361B8BBCFA1E1D09539C446F88C0A11</ManifestCertificateThumbprint>
    <ManifestTimestampUrl>http://timestamp.verisign.com/scripts/timestamp.dll</ManifestTimestampUrl>
    <FileUpgradeFlags>
    </FileUpgradeFlags>
    <OldToolsVersion>3.5</OldToolsVersion>
    <UpgradeBackupLocation>
    </UpgradeBackupLocation>
    <TargetFrameworkVersion>v4.6</TargetFrameworkVersion>
    <PublishUrl>publish\</PublishUrl>
    <Install>true</Install>
    <InstallFrom>Disk</InstallFrom>
    <UpdateEnabled>false</UpdateEnabled>
    <UpdateMode>Foreground</UpdateMode>
    <UpdateInterval>7</UpdateInterval>
    <UpdateIntervalUnits>Days</UpdateIntervalUnits>
    <UpdatePeriodically>false</UpdatePeriodically>
    <UpdateRequired>false</UpdateRequired>
    <MapFileExtensions>true</MapFileExtensions>
    <ApplicationRevision>0</ApplicationRevision>
    <ApplicationVersion>1.0.0.%2a</ApplicationVersion>
    <IsWebBootstrapper>false</IsWebBootstrapper>
    <UseApplicationTrust>false</UseApplicationTrust>
    <BootstrapperEnabled>true</BootstrapperEnabled>
    <TargetFrameworkProfile />
  </PropertyGroup>
  <PropertyGroup Condition=" '$(Configuration)|$(Platform)' == 'Debug|AnyCPU' ">
    <DebugSymbols>true</DebugSymbols>
    <DebugType>full</DebugType>
    <Optimize>false</Optimize>
    <OutputPath>bin\Debug\</OutputPath>
    <DefineConstants>TRACE;DEBUG</DefineConstants>
    <ErrorReport>prompt</ErrorReport>
    <WarningLevel>4</WarningLevel>
    <TreatWarningsAsErrors>true</TreatWarningsAsErrors>
    <AllowUnsafeBlocks>true</AllowUnsafeBlocks>
    <UseVSHostingProcess>true</UseVSHostingProcess>
    <Prefer32Bit>false</Prefer32Bit>
  </PropertyGroup>
  <PropertyGroup Condition=" '$(Configuration)|$(Platform)' == 'Release|AnyCPU' ">
    <DebugType>pdbonly</DebugType>
    <Optimize>true</Optimize>
    <OutputPath>bin\Release\</OutputPath>
    <DefineConstants>TRACE</DefineConstants>
    <ErrorReport>prompt</ErrorReport>
    <WarningLevel>4</WarningLevel>
    <AllowUnsafeBlocks>true</AllowUnsafeBlocks>
    <TreatWarningsAsErrors>true</TreatWarningsAsErrors>
    <Prefer32Bit>false</Prefer32Bit>
  </PropertyGroup>
  <PropertyGroup>
    <ApplicationManifest>app.manifest</ApplicationManifest>
  </PropertyGroup>
  <ItemGroup>
    <Reference Include="DiscUtils, Version=0.8.0.0, Culture=neutral, processorArchitecture=MSIL">
      <SpecificVersion>False</SpecificVersion>
      <HintPath>..\packages\DiscUtils.dll</HintPath>
    </Reference>
    <Reference Include="log4net, Version=1.2.10.0, Culture=neutral, PublicKeyToken=1b44e1d426115821, processorArchitecture=MSIL">
      <SpecificVersion>False</SpecificVersion>
      <HintPath>..\packages\log4net.dll</HintPath>
    </Reference>
    <Reference Include="Microsoft.ReportViewer.WinForms, Version=8.0.0.0, Culture=neutral, PublicKeyToken=b03f5f7f11d50a3a, processorArchitecture=MSIL">
      <HintPath>ReportViewer\Microsoft.ReportViewer.WinForms.dll</HintPath>
      <SpecificVersion>False</SpecificVersion>
      <Private>True</Private>
    </Reference>
    <Reference Include="MSTSCLib, Version=1.0.0.0, Culture=neutral, processorArchitecture=MSIL">
      <SpecificVersion>False</SpecificVersion>
      <HintPath>RDP\MSTSCLib.dll</HintPath>
    </Reference>
    <Reference Include="System" />
    <Reference Include="System.configuration" />
    <Reference Include="System.Core">
      <RequiredTargetFramework>3.5</RequiredTargetFramework>
    </Reference>
    <Reference Include="System.Data" />
    <Reference Include="System.Design" />
    <Reference Include="System.Drawing" />
    <Reference Include="System.Management" />
    <Reference Include="System.Security" />
    <Reference Include="System.Web" />
    <Reference Include="System.Web.Extensions" />
    <Reference Include="System.Windows.Forms" />
    <Reference Include="System.Xml" />
  </ItemGroup>
  <ItemGroup>
    <Compile Include="Actions\GUIActions\ExportResourceReportAction.cs" />
    <Compile Include="Actions\GUIActions\DeleteAllAlertsAction.cs" />
    <Compile Include="Actions\GUIActions\ExternalPluginAction.cs" />
    <Compile Include="Actions\GUIActions\RestoreDismissedUpdatesAction.cs" />
    <Compile Include="Actions\GUIActions\MeddlingAction.cs" />
    <Compile Include="Actions\GUIActions\IgnoreServerAction.cs" />
    <Compile Include="Actions\GUIActions\IgnorePatchAction.cs" />
    <Compile Include="Actions\GUIActions\SaveDataSourceStateAction.cs" />
    <Compile Include="Actions\GUIActions\SearchAction.cs" />
    <Compile Include="Alerts\NewVersionPriorityAlertComparer.cs" />
    <Compile Include="Alerts\Types\AlarmMessageAlert.cs" />
    <Compile Include="Alerts\Types\XenServerUpdateAlert.cs" />
    <Compile Include="Alerts\Types\DuplicateIqnAlert.cs" />
    <Compile Include="Alerts\Types\MissingIqnAlert.cs" />
    <Compile Include="Alerts\Types\GuiOldAlert.cs" />
    <Compile Include="Alerts\Types\MessageAlert.cs" />
    <Compile Include="Alerts\Types\XenServerPatchAlert.cs" />
    <Compile Include="Alerts\Types\XenServerVersionAlert.cs" />
    <Compile Include="Commands\CallHomeCommand.cs" />
    <Compile Include="Commands\ChangeControlDomainMemoryCommand.cs" />
    <Compile Include="Commands\CrossPoolCopyVMCommand.cs" />
    <Compile Include="Commands\CrossPoolMoveVMCommand.cs" />
    <Compile Include="Commands\DisableChangedBlockTrackingCommand.cs" />
    <Compile Include="Commands\DragDropCrossPoolMoveHaltedVMCommand.cs" />
    <Compile Include="Commands\DisablePvsReadCachingCommand.cs" />
    <Compile Include="Commands\EnablePvsReadCachingCommand.cs" />
    <Compile Include="Commands\RestartDockerContainerCommand.cs" />
    <Compile Include="Commands\ResumeDockerContainerCommand.cs" />
    <Compile Include="Commands\PauseDockerContainerCommand.cs" />
    <Compile Include="Commands\StopDockerContainerCommand.cs" />
    <Compile Include="Commands\StartDockerContainerCommand.cs" />
    <Compile Include="Commands\Controls\EditPropertiesToolStripMenuItem.cs">
      <SubType>Component</SubType>
    </Compile>
    <Compile Include="Commands\CrossPoolMigrateToHomeCommand.cs" />
    <Compile Include="Commands\TrimSRCommand.cs" />
    <Compile Include="Commands\ExportResourceReportCommand.cs" />
    <Compile Include="Controls\AffinityPicker.cs">
      <SubType>UserControl</SubType>
    </Compile>
    <Compile Include="Controls\AffinityPicker.Designer.cs">
      <DependentUpon>AffinityPicker.cs</DependentUpon>
    </Compile>
    <Compile Include="Controls\Ballooning\BallooningColors.cs" />
    <Compile Include="Controls\Ballooning\MemorySpinner.cs">
      <SubType>UserControl</SubType>
    </Compile>
    <Compile Include="Controls\Ballooning\MemorySpinner.Designer.cs">
      <DependentUpon>MemorySpinner.cs</DependentUpon>
    </Compile>
    <Compile Include="Controls\Ballooning\MemoryRowLabel.cs">
      <SubType>UserControl</SubType>
    </Compile>
    <Compile Include="Controls\Ballooning\MemoryRowLabel.Designer.cs">
      <DependentUpon>MemoryRowLabel.cs</DependentUpon>
    </Compile>
    <Compile Include="Controls\ChevronButton.cs">
      <SubType>UserControl</SubType>
    </Compile>
    <Compile Include="Controls\ChevronButton.Designer.cs">
      <DependentUpon>ChevronButton.cs</DependentUpon>
    </Compile>
    <Compile Include="Controls\ComboBoxes\CPUTopologyComboBox.cs">
      <SubType>Component</SubType>
    </Compile>
    <Compile Include="Controls\ConsolePanel.Designer.cs">
      <DependentUpon>ConsolePanel.cs</DependentUpon>
    </Compile>
    <Compile Include="Controls\DataGridViewEx\CollapsingPoolHostRowSorter.cs" />
    <Compile Include="Controls\DataGridViewEx\DataGridViewEx.cs">
      <SubType>Component</SubType>
    </Compile>
    <Compile Include="Controls\DataGridViewEx\DataGridViewEx.Designer.cs">
      <DependentUpon>DataGridViewEx.cs</DependentUpon>
    </Compile>
    <Compile Include="Controls\DataGridViewTextAndImageCell.cs" />
    <Compile Include="Controls\FolderChangeDialogTreeView.cs">
      <SubType>Component</SubType>
    </Compile>
    <Compile Include="Controls\ListViewEx.cs">
      <SubType>Component</SubType>
    </Compile>
    <Compile Include="Controls\CustomGridView\GridTreeExpanderItem.cs" />
    <Compile Include="Controls\PvsCacheStorageRow.cs">
      <SubType>UserControl</SubType>
    </Compile>
    <Compile Include="Controls\PvsCacheStorageRow.Designer.cs">
      <DependentUpon>PvsCacheStorageRow.cs</DependentUpon>
    </Compile>
    <Compile Include="Controls\NonReopeningContextMenuStrip.cs">
      <SubType>Component</SubType>
    </Compile>
    <Compile Include="Controls\ColorsHelper.cs">
      <SubType>Form</SubType>
    </Compile>
    <Compile Include="Controls\ColorsHelper.Designer.cs">
      <DependentUpon>ColorsHelper.cs</DependentUpon>
    </Compile>
    <Compile Include="Controls\ShadowPanel.cs">
      <SubType>Component</SubType>
    </Compile>
    <Compile Include="Controls\SpinnerIcon.cs">
      <SubType>Component</SubType>
    </Compile>
    <Compile Include="Controls\SpinnerIcon.designer.cs">
      <DependentUpon>SpinnerIcon.cs</DependentUpon>
    </Compile>
    <Compile Include="Controls\Tags\TagList.cs" />
    <Compile Include="Controls\Tags\TagButton.cs">
      <SubType>UserControl</SubType>
    </Compile>
    <Compile Include="Controls\Tags\TagsEditor.cs">
      <SubType>UserControl</SubType>
    </Compile>
    <Compile Include="Controls\UpsellPage.cs">
      <SubType>UserControl</SubType>
    </Compile>
    <Compile Include="Controls\UpsellPage.designer.cs">
      <DependentUpon>UpsellPage.cs</DependentUpon>
    </Compile>
    <Compile Include="Core\HealthCheck.cs" />
    <Compile Include="Core\HiddenFeatures.cs" />
    <Compile Include="Core\Metadata.cs" />
    <Compile Include="Diagnostics\Checks\AssertCanEvacuateCheck.cs" />
    <Compile Include="Diagnostics\Checks\AssertCanEvacuateUpgradeCheck.cs" />
    <Compile Include="Diagnostics\Checks\CfuAvailabilityCheck.cs" />
    <Compile Include="Diagnostics\Checks\AutomatedUpdatesLicenseCheck.cs" />
    <Compile Include="Diagnostics\Checks\DiskSpaceForBatchUpdatesCheck.cs" />
    <Compile Include="Diagnostics\Checks\HostCheck.cs" />
    <Compile Include="Diagnostics\Checks\RebootPendingOnMasterCheck.cs" />
    <Compile Include="Diagnostics\Checks\HostNeedsRebootCheck.cs" />
    <Compile Include="Diagnostics\Checks\SafeToUpgradeCheck.cs" />
    <Compile Include="Diagnostics\Checks\HostHasUnsupportedStorageLinkSRCheck.cs" />
    <Compile Include="Diagnostics\Checks\ServerSelectionCheck.cs" />
    <Compile Include="Diagnostics\Checks\XenCenterVersionCheck.cs" />
    <Compile Include="Diagnostics\Problems\HostProblem\LicenseRestrictionProblem.cs" />
    <Compile Include="Diagnostics\Problems\PoolProblem\MasterIsPendingRestartProblems.cs" />
    <Compile Include="Diagnostics\Problems\HostProblem\PrerequisiteUpdateMissing.cs" />
    <Compile Include="Diagnostics\Problems\HostProblem\HostNeedsReboot.cs" />
    <Compile Include="Diagnostics\Problems\HostProblem\HostNotSafeToUpgradeWarning.cs" />
    <Compile Include="Diagnostics\Problems\HostProblem\HostOutOfSpaceProblem.cs" />
    <Compile Include="Diagnostics\Problems\HostProblem\ConflictingUpdatePresent.cs" />
    <Compile Include="Diagnostics\Problems\Information.cs" />
    <Compile Include="Diagnostics\Problems\PoolProblem\CPUIncompatibilityProblem.cs" />
    <Compile Include="Diagnostics\Problems\PoolProblem\NotLicensedForAutomatedUpdatesWarning.cs" />
    <Compile Include="Diagnostics\Problems\PoolProblem\ServerSelectionProblem.cs" />
    <Compile Include="Diagnostics\Problems\ProblemWithInformationUrl.cs" />
    <Compile Include="Diagnostics\Problems\SRProblem\UnsupportedStorageLinkSrIsPresentProblem.cs" />
    <Compile Include="Diagnostics\Problems\UtilityProblem\CfuNotAvailableProblem.cs" />
    <Compile Include="Diagnostics\Problems\VMProblem\InvalidVCPUConfiguration.cs" />
    <Compile Include="Dialogs\AttachUsbDialog.cs">
      <SubType>Form</SubType>
    </Compile>
    <Compile Include="Dialogs\AttachUsbDialog.Designer.cs">
      <DependentUpon>AttachUsbDialog.cs</DependentUpon>
    </Compile>
    <Compile Include="Diagnostics\Problems\XenCenterVersionProblem.cs" />
    <Compile Include="Dialogs\EnablePvsReadCachingDialog.cs">
      <SubType>Form</SubType>
    </Compile>
    <Compile Include="Dialogs\EnablePvsReadCachingDialog.Designer.cs">
      <DependentUpon>EnablePvsReadCachingDialog.cs</DependentUpon>
    </Compile>
    <Compile Include="Dialogs\OptionsPages\ConfirmationOptionsPage.cs">
      <SubType>UserControl</SubType>
    </Compile>
    <Compile Include="Dialogs\OptionsPages\ConfirmationOptionsPage.Designer.cs">
      <DependentUpon>ConfirmationOptionsPage.cs</DependentUpon>
    </Compile>
    <Compile Include="Dialogs\PvsCacheConfigurationDialog.cs">
      <SubType>Form</SubType>
    </Compile>
    <Compile Include="Dialogs\PvsCacheConfigurationDialog.Designer.cs">
      <DependentUpon>PvsCacheConfigurationDialog.cs</DependentUpon>
    </Compile>
    <Compile Include="Dialogs\PvsPages\PvsCacheConfigurationPage.cs">
      <SubType>UserControl</SubType>
    </Compile>
    <Compile Include="Dialogs\PvsPages\PvsCacheConfigurationPage.designer.cs">
      <DependentUpon>PvsCacheConfigurationPage.cs</DependentUpon>
    </Compile>
    <Compile Include="Dialogs\PvsSiteDialog.cs">
      <SubType>Form</SubType>
    </Compile>
    <Compile Include="Dialogs\PvsSiteDialog.Designer.cs">
      <DependentUpon>PvsSiteDialog.cs</DependentUpon>
    </Compile>
    <Compile Include="Dialogs\ControlDomainMemoryDialog.cs">
      <SubType>Form</SubType>
    </Compile>
    <Compile Include="Dialogs\ControlDomainMemoryDialog.Designer.cs">
      <DependentUpon>ControlDomainMemoryDialog.cs</DependentUpon>
    </Compile>
    <Compile Include="Dialogs\HealthCheck\HealthCheckOverviewLauncher.cs" />
    <Compile Include="Dialogs\ExportVMDialog.cs">
    </Compile>
    <Compile Include="Dialogs\HealthCheck\HealthCheckOverviewDialog.cs">
      <SubType>Form</SubType>
    </Compile>
    <Compile Include="Dialogs\HealthCheck\HealthCheckOverviewDialog.Designer.cs">
      <DependentUpon>HealthCheckOverviewDialog.cs</DependentUpon>
    </Compile>
    <Compile Include="Dialogs\HealthCheck\HealthCheckPolicyStatementDialog.cs">
      <SubType>Form</SubType>
    </Compile>
    <Compile Include="Dialogs\HealthCheck\HealthCheckPolicyStatementDialog.Designer.cs">
      <DependentUpon>HealthCheckPolicyStatementDialog.cs</DependentUpon>
    </Compile>
    <Compile Include="Dialogs\HealthCheck\HealthCheckSettingsDialog.cs">
      <SubType>Form</SubType>
    </Compile>
    <Compile Include="Dialogs\HealthCheck\HealthCheckSettingsDialog.designer.cs">
      <DependentUpon>HealthCheckSettingsDialog.cs</DependentUpon>
    </Compile>
    <Compile Include="Dialogs\OptionsPages\SaveAndRestoreOptionsPage.cs">
      <SubType>UserControl</SubType>
    </Compile>
    <Compile Include="Dialogs\OptionsPages\SaveAndRestoreOptionsPage.Designer.cs">
      <DependentUpon>SaveAndRestoreOptionsPage.cs</DependentUpon>
    </Compile>
    <Compile Include="Dialogs\ResolvingSubjectsDialog.cs">
      <SubType>Form</SubType>
    </Compile>
    <Compile Include="Dialogs\ResolvingSubjectsDialog.Designer.cs">
      <DependentUpon>ResolvingSubjectsDialog.cs</DependentUpon>
    </Compile>
    <Compile Include="Dialogs\RoleElevationDialog.cs">
      <SubType>Form</SubType>
    </Compile>
    <Compile Include="Dialogs\RoleElevationDialog.Designer.cs">
      <DependentUpon>RoleElevationDialog.cs</DependentUpon>
    </Compile>
    <Compile Include="Dialogs\RoleSelectionDialog.cs">
      <SubType>Form</SubType>
    </Compile>
    <Compile Include="Dialogs\RoleSelectionDialog.Designer.cs">
      <DependentUpon>RoleSelectionDialog.cs</DependentUpon>
    </Compile>
    <Compile Include="Dialogs\RevertDialog.cs">
      <SubType>Form</SubType>
    </Compile>
    <Compile Include="Dialogs\RevertDialog.Designer.cs">
      <DependentUpon>RevertDialog.cs</DependentUpon>
    </Compile>
    <Compile Include="Dialogs\ScreenShotDialog.cs">
      <SubType>Form</SubType>
    </Compile>
    <Compile Include="Dialogs\ScreenShotDialog.Designer.cs">
      <DependentUpon>ScreenShotDialog.cs</DependentUpon>
    </Compile>
    <Compile Include="Dialogs\UpsellDialog.cs">
      <SubType>Form</SubType>
    </Compile>
    <Compile Include="Dialogs\UpsellDialog.designer.cs">
      <DependentUpon>UpsellDialog.cs</DependentUpon>
    </Compile>
    <Compile Include="Dialogs\UsbUsageDialog.cs">
      <SubType>Form</SubType>
    </Compile>
    <Compile Include="Dialogs\UsbUsageDialog.Designer.cs">
      <DependentUpon>UsbUsageDialog.cs</DependentUpon>
    </Compile>
    <Compile Include="Properties\Resources.Designer.cs">
      <AutoGen>True</AutoGen>
      <DesignTime>True</DesignTime>
      <DependentUpon>Resources.resx</DependentUpon>
    </Compile>
    <Compile Include="SettingsPanels\ClusteringEditPage.cs">
      <SubType>UserControl</SubType>
    </Compile>
    <Compile Include="SettingsPanels\ClusteringEditPage.Designer.cs">
      <DependentUpon>ClusteringEditPage.cs</DependentUpon>
    </Compile>
    <Compile Include="SettingsPanels\LivePatchingEditPage.cs">
      <SubType>UserControl</SubType>
    </Compile>
    <Compile Include="SettingsPanels\LivePatchingEditPage.Designer.cs">
      <DependentUpon>LivePatchingEditPage.cs</DependentUpon>
    </Compile>
    <Compile Include="SettingsPanels\NetworkOptionsEditPage.cs">
      <SubType>UserControl</SubType>
    </Compile>
    <Compile Include="SettingsPanels\NetworkOptionsEditPage.Designer.cs">
      <DependentUpon>NetworkOptionsEditPage.cs</DependentUpon>
    </Compile>
    <Compile Include="SettingsPanels\SecurityEditPage.cs">
      <SubType>UserControl</SubType>
    </Compile>
    <Compile Include="SettingsPanels\SecurityEditPage.Designer.cs">
      <DependentUpon>SecurityEditPage.cs</DependentUpon>
    </Compile>
    <Compile Include="SettingsPanels\USBEditPage.cs">
      <SubType>UserControl</SubType>
    </Compile>
    <Compile Include="SettingsPanels\USBEditPage.Designer.cs">
      <DependentUpon>USBEditPage.cs</DependentUpon>
    </Compile>
    <Compile Include="SettingsPanels\VMEnlightenmentEditPage.cs">
      <SubType>UserControl</SubType>
    </Compile>
    <Compile Include="SettingsPanels\VMEnlightenmentEditPage.Designer.cs">
      <DependentUpon>VMEnlightenmentEditPage.cs</DependentUpon>
    </Compile>
    <Compile Include="SettingsPanels\Wlb\WlbAdvancedSettingsPage.cs">
      <SubType>UserControl</SubType>
    </Compile>
    <Compile Include="SettingsPanels\Wlb\WlbAdvancedSettingsPage.Designer.cs">
      <DependentUpon>WlbAdvancedSettingsPage.cs</DependentUpon>
    </Compile>
    <Compile Include="SettingsPanels\Wlb\WlbAutomationPage.cs">
      <SubType>UserControl</SubType>
    </Compile>
    <Compile Include="SettingsPanels\Wlb\WlbAutomationPage.Designer.cs">
      <DependentUpon>WlbAutomationPage.cs</DependentUpon>
    </Compile>
    <Compile Include="SettingsPanels\Wlb\WlbMetricWeightingPage.cs">
      <SubType>UserControl</SubType>
    </Compile>
    <Compile Include="SettingsPanels\Wlb\WlbMetricWeightingPage.Designer.cs">
      <DependentUpon>WlbMetricWeightingPage.cs</DependentUpon>
    </Compile>
    <Compile Include="SettingsPanels\Wlb\WlbOptimizationModePage.cs">
      <SubType>UserControl</SubType>
    </Compile>
    <Compile Include="SettingsPanels\Wlb\WlbOptimizationModePage.Designer.cs">
      <DependentUpon>WlbOptimizationModePage.cs</DependentUpon>
    </Compile>
    <Compile Include="SettingsPanels\Wlb\WlbThresholdsPage.cs">
      <SubType>UserControl</SubType>
    </Compile>
    <Compile Include="SettingsPanels\Wlb\WlbThresholdsPage.Designer.cs">
      <DependentUpon>WlbThresholdsPage.cs</DependentUpon>
    </Compile>
    <Compile Include="Plugins\Features\ParentMenuItemFeature.cs" />
    <Compile Include="SettingsUpdate.cs" />
    <Compile Include="TabPages\BaseTabPage.cs">
      <SubType>UserControl</SubType>
    </Compile>
    <Compile Include="TabPages\BaseTabPage.Designer.cs">
      <DependentUpon>BaseTabPage.cs</DependentUpon>
    </Compile>
    <Compile Include="TabPages\DockerDetailsPage.cs">
      <SubType>UserControl</SubType>
    </Compile>
    <Compile Include="TabPages\DockerDetailsPage.Designer.cs">
      <DependentUpon>DockerDetailsPage.cs</DependentUpon>
    </Compile>
    <Compile Include="TabPages\HomePage.cs">
      <SubType>UserControl</SubType>
    </Compile>
    <Compile Include="TabPages\HomePage.Designer.cs">
      <DependentUpon>HomePage.cs</DependentUpon>
    </Compile>
    <Compile Include="TabPages\PvsPage.cs">
      <SubType>UserControl</SubType>
    </Compile>
    <Compile Include="TabPages\PvsPage.Designer.cs">
      <DependentUpon>PvsPage.cs</DependentUpon>
    </Compile>
    <Compile Include="TabPages\SnapshotsPage.cs">
      <SubType>UserControl</SubType>
    </Compile>
    <Compile Include="TabPages\SnapshotsPage.designer.cs">
      <DependentUpon>SnapshotsPage.cs</DependentUpon>
    </Compile>
    <Compile Include="TabPages\UpsellTabPage.cs">
      <SubType>UserControl</SubType>
    </Compile>
    <Compile Include="TabPages\UpsellTabPage.designer.cs">
      <DependentUpon>UpsellTabPage.cs</DependentUpon>
    </Compile>
    <Compile Include="Core\Clip.cs" />
    <Compile Include="Controls\BootOrderListBox.cs">
      <SubType>Component</SubType>
    </Compile>
    <Compile Include="Diagnostics\Problems\VMProblem\SuspendedVM.cs" />
    <Compile Include="Diagnostics\Problems\VMProblem\ToolsCD.cs" />
    <Compile Include="Dialogs\AdPasswordPrompt.cs">
      <SubType>Form</SubType>
    </Compile>
    <Compile Include="Dialogs\AdPasswordPrompt.Designer.cs">
      <DependentUpon>AdPasswordPrompt.cs</DependentUpon>
    </Compile>
    <Compile Include="Dialogs\NetworkingProperties.cs">
      <SubType>Form</SubType>
    </Compile>
    <Compile Include="Dialogs\NetworkingProperties.Designer.cs">
      <DependentUpon>NetworkingProperties.cs</DependentUpon>
    </Compile>
    <Compile Include="Dialogs\OptionsDialog.cs">
      <SubType>Form</SubType>
    </Compile>
    <Compile Include="Dialogs\OptionsDialog.Designer.cs">
      <DependentUpon>OptionsDialog.cs</DependentUpon>
    </Compile>
    <Compile Include="Dialogs\OptionsPages\ConnectionOptionsPage.cs">
      <SubType>UserControl</SubType>
    </Compile>
    <Compile Include="Dialogs\OptionsPages\ConnectionOptionsPage.Designer.cs">
      <DependentUpon>ConnectionOptionsPage.cs</DependentUpon>
    </Compile>
    <Compile Include="Dialogs\OptionsPages\ConsolesOptionsPage.cs">
      <SubType>UserControl</SubType>
    </Compile>
    <Compile Include="Dialogs\OptionsPages\ConsolesOptionsPage.Designer.cs">
      <DependentUpon>ConsolesOptionsPage.cs</DependentUpon>
    </Compile>
    <Compile Include="Dialogs\OptionsPages\DisplayOptionsPage.cs">
      <SubType>UserControl</SubType>
    </Compile>
    <Compile Include="Dialogs\OptionsPages\DisplayOptionsPage.Designer.cs">
      <DependentUpon>DisplayOptionsPage.cs</DependentUpon>
    </Compile>
    <Compile Include="Dialogs\OptionsPages\IOptionsPage.cs" />
    <Compile Include="Dialogs\OptionsPages\SecurityOptionsPage.cs">
      <SubType>UserControl</SubType>
    </Compile>
    <Compile Include="Dialogs\OptionsPages\SecurityOptionsPage.Designer.cs">
      <DependentUpon>SecurityOptionsPage.cs</DependentUpon>
    </Compile>
    <Compile Include="Dialogs\OptionsPages\UpdatesOptionsPage.cs">
      <SubType>UserControl</SubType>
    </Compile>
    <Compile Include="Dialogs\OptionsPages\UpdatesOptionsPage.Designer.cs">
      <DependentUpon>UpdatesOptionsPage.cs</DependentUpon>
    </Compile>
    <Compile Include="Dialogs\PropertiesDialog.cs">
      <SubType>Form</SubType>
    </Compile>
    <Compile Include="Dialogs\PropertiesDialog.Designer.cs">
      <DependentUpon>PropertiesDialog.cs</DependentUpon>
    </Compile>
    <Compile Include="Dialogs\VerticallyTabbedDialog.cs">
      <SubType>Form</SubType>
    </Compile>
    <Compile Include="Dialogs\VerticallyTabbedDialog.Designer.cs">
      <DependentUpon>VerticallyTabbedDialog.cs</DependentUpon>
    </Compile>
    <Compile Include="Plugins\Cmd\PowerShellCmd.cs" />
    <Compile Include="Plugins\Cmd\ShellCmd.cs" />
    <Compile Include="Plugins\Cmd\XenServerPowerShellCmd.cs" />
    <Compile Include="Plugins\Features\Feature.cs" />
    <Compile Include="Plugins\Features\MenuItemFeature.cs" />
    <Compile Include="Plugins\Features\TabPageFeature.cs" />
    <Compile Include="SettingsPanels\PerfmonAlertOptionsPage.cs">
      <SubType>UserControl</SubType>
    </Compile>
    <Compile Include="SettingsPanels\PerfmonAlertOptionsPage.Designer.cs">
      <DependentUpon>PerfmonAlertOptionsPage.cs</DependentUpon>
    </Compile>
    <Compile Include="Controls\BlueBorderPanel.cs">
      <SubType>UserControl</SubType>
    </Compile>
    <Compile Include="Controls\CustomDataGraph\ArchiveMaintainer.cs">
    </Compile>
    <Compile Include="Controls\CustomDataGraph\DataArchive.cs" />
    <Compile Include="Controls\CustomDataGraph\GraphList.cs">
      <SubType>UserControl</SubType>
    </Compile>
    <Compile Include="Controls\CustomDataGraph\GraphList.Designer.cs">
      <DependentUpon>GraphList.cs</DependentUpon>
    </Compile>
    <Compile Include="Controls\CustomDataGraph\LineRenderer.cs" />
    <Compile Include="Controls\CustomGridView\GridItem.cs" />
    <Compile Include="Controls\DecentGroupBox.cs">
      <SubType>Component</SubType>
    </Compile>
    <Compile Include="Controls\DoubleBufferedListView.cs">
      <SubType>Component</SubType>
    </Compile>
    <Compile Include="Controls\DoubleBufferedPanel.cs">
      <SubType>UserControl</SubType>
    </Compile>
    <Compile Include="Controls\DoubleBufferedPanel.Designer.cs">
      <DependentUpon>DoubleBufferedPanel.cs</DependentUpon>
    </Compile>
    <Compile Include="Controls\GradientPanel\GradientPanel.cs">
      <SubType>Component</SubType>
    </Compile>
    <Compile Include="Controls\HaNtolIndicator.cs">
      <SubType>UserControl</SubType>
    </Compile>
    <Compile Include="Controls\HaNtolIndicator.Designer.cs">
      <DependentUpon>HaNtolIndicator.cs</DependentUpon>
    </Compile>
    <Compile Include="Controls\ListViewColumnSorter.cs" />
    <Compile Include="Controls\VerticalTabs.cs">
      <SubType>Component</SubType>
    </Compile>
    <Compile Include="Core\FormFontFixer.cs" />
    <Compile Include="Core\History.cs" />
    <Compile Include="Core\Registry.cs" />
    <Compile Include="Core\Updates.cs" />
    <Compile Include="Diagnostics\Checks\HAOffCheck.cs" />
    <Compile Include="Diagnostics\Problems\VMProblem\CannotMigrateVM.cs" />
    <Compile Include="Diagnostics\Problems\PoolProblem\HAEnabledProblem.cs" />
    <Compile Include="Dialogs\AllowUpdatesDialog.cs">
      <SubType>Form</SubType>
    </Compile>
    <Compile Include="Dialogs\AllowUpdatesDialog.Designer.cs">
      <DependentUpon>AllowUpdatesDialog.cs</DependentUpon>
    </Compile>
    <Compile Include="Dialogs\BondProperties.cs">
      <SubType>Form</SubType>
    </Compile>
    <Compile Include="Dialogs\BondProperties.Designer.cs">
      <DependentUpon>BondProperties.cs</DependentUpon>
    </Compile>
    <Compile Include="Dialogs\ConnectingToServerDialog.cs">
      <SubType>Form</SubType>
    </Compile>
    <Compile Include="Dialogs\ConnectingToServerDialog.designer.cs">
      <DependentUpon>ConnectingToServerDialog.cs</DependentUpon>
    </Compile>
    <Compile Include="Dialogs\MessageBoxTest.cs">
      <SubType>Form</SubType>
    </Compile>
    <Compile Include="Dialogs\MessageBoxTest.Designer.cs">
      <DependentUpon>MessageBoxTest.cs</DependentUpon>
    </Compile>
    <Compile Include="Dialogs\EditVmHaPrioritiesDialog.cs">
      <SubType>Form</SubType>
    </Compile>
    <Compile Include="Dialogs\EditVmHaPrioritiesDialog.Designer.cs">
      <DependentUpon>EditVmHaPrioritiesDialog.cs</DependentUpon>
    </Compile>
    <Compile Include="Dialogs\HostRequiresRebootDialog.cs">
      <SubType>Form</SubType>
    </Compile>
    <Compile Include="Dialogs\HostRequiresRebootDialog.Designer.cs">
      <DependentUpon>HostRequiresRebootDialog.cs</DependentUpon>
    </Compile>
    <Compile Include="Dialogs\NetworkingPropertiesPage.cs">
      <SubType>UserControl</SubType>
    </Compile>
    <Compile Include="Dialogs\NetworkingPropertiesPage.Designer.cs">
      <DependentUpon>NetworkingPropertiesPage.cs</DependentUpon>
    </Compile>
    <Compile Include="Dialogs\Network\CertificateChangedDialog.cs">
      <SubType>Form</SubType>
    </Compile>
    <Compile Include="Dialogs\Network\CertificateChangedDialog.Designer.cs">
      <DependentUpon>CertificateChangedDialog.cs</DependentUpon>
    </Compile>
    <Compile Include="Dialogs\Network\UnknownCertificateDialog.cs">
      <SubType>Form</SubType>
    </Compile>
    <Compile Include="Dialogs\Network\UnknownCertificateDialog.Designer.cs">
      <DependentUpon>UnknownCertificateDialog.cs</DependentUpon>
    </Compile>
    <Compile Include="Dialogs\PasswordsRequestDialog.cs">
      <SubType>Form</SubType>
    </Compile>
    <Compile Include="Dialogs\PasswordsRequestDialog.Designer.cs">
      <DependentUpon>PasswordsRequestDialog.cs</DependentUpon>
    </Compile>
    <Compile Include="Dialogs\VmSnapshotDialog.cs">
      <SubType>Form</SubType>
    </Compile>
    <Compile Include="Dialogs\VmSnapshotDialog.Designer.cs">
      <DependentUpon>VmSnapshotDialog.cs</DependentUpon>
    </Compile>
    <Compile Include="ConsoleView\VNCTabView.cs">
      <SubType>UserControl</SubType>
    </Compile>
    <Compile Include="ConsoleView\VNCTabView.Designer.cs">
      <DependentUpon>VNCTabView.cs</DependentUpon>
    </Compile>
    <Compile Include="ConsoleView\VNCView.cs">
      <SubType>UserControl</SubType>
    </Compile>
    <Compile Include="ConsoleView\VNCView.Designer.cs">
      <DependentUpon>VNCView.cs</DependentUpon>
    </Compile>
    <Compile Include="ConsoleView\XSVNCScreen.cs">
      <SubType>UserControl</SubType>
    </Compile>
    <Compile Include="Images.cs" />
    <Compile Include="Network\SSL.cs" />
    <Compile Include="PasswordsRequest.cs" />
    <Compile Include="Plugins\PluginDescriptor.cs" />
    <Compile Include="Plugins\PluginManager.cs" />
    <Compile Include="RDP\AxMSTSCLib.cs">
      <SubType>Component</SubType>
    </Compile>
    <Compile Include="SettingsPanels\EditNetworkPage.cs">
      <SubType>UserControl</SubType>
    </Compile>
    <Compile Include="SettingsPanels\EditNetworkPage.Designer.cs">
      <DependentUpon>EditNetworkPage.cs</DependentUpon>
    </Compile>
    <Compile Include="SettingsPanels\VDISizeLocationPage.cs">
      <SubType>UserControl</SubType>
    </Compile>
    <Compile Include="SettingsPanels\VDISizeLocationPage.Designer.cs">
      <DependentUpon>VDISizeLocationPage.cs</DependentUpon>
    </Compile>
    <Compile Include="SettingsPanels\VBDEditPage.cs">
      <SubType>UserControl</SubType>
    </Compile>
    <Compile Include="SettingsPanels\VBDEditPage.Designer.cs">
      <DependentUpon>VBDEditPage.cs</DependentUpon>
    </Compile>
    <Compile Include="SettingsPanels\HostMultipathPage.cs">
      <SubType>UserControl</SubType>
    </Compile>
    <Compile Include="SettingsPanels\HostMultipathPage.Designer.cs">
      <DependentUpon>HostMultipathPage.cs</DependentUpon>
    </Compile>
    <Compile Include="TabPages\UsbPage.cs">
      <SubType>UserControl</SubType>
    </Compile>
    <Compile Include="TabPages\UsbPage.Designer.cs">
      <DependentUpon>UsbPage.cs</DependentUpon>
    </Compile>
    <Compile Include="Diagnostics\Problems\PoolProblem\PoolHasGFS2SRProblem.cs" />
    <Compile Include="Wizards\BallooningWizard.cs">
      <SubType>Form</SubType>
    </Compile>
    <Compile Include="Wizards\BallooningWizard.Designer.cs">
      <DependentUpon>BallooningWizard.cs</DependentUpon>
    </Compile>
    <Compile Include="Wizards\BallooningWizard_Pages\ChooseVMs.cs">
      <SubType>UserControl</SubType>
    </Compile>
    <Compile Include="Wizards\BallooningWizard_Pages\ChooseVMs.Designer.cs">
      <DependentUpon>ChooseVMs.cs</DependentUpon>
    </Compile>
    <Compile Include="Wizards\BallooningWizard_Pages\MemorySettings.cs">
      <SubType>UserControl</SubType>
    </Compile>
    <Compile Include="Wizards\BallooningWizard_Pages\MemorySettings.Designer.cs">
      <DependentUpon>MemorySettings.cs</DependentUpon>
    </Compile>
    <Compile Include="Wizards\CrossPoolMigrateWizard\CrossPoolMigrateCopyModePage.cs">
      <SubType>UserControl</SubType>
    </Compile>
    <Compile Include="Wizards\CrossPoolMigrateWizard\CrossPoolMigrateCopyModePage.Designer.cs">
      <DependentUpon>CrossPoolMigrateCopyModePage.cs</DependentUpon>
    </Compile>
    <Compile Include="Wizards\CrossPoolMigrateWizard\CrossPoolMigrateTransferNetworkPage.cs">
      <SubType>UserControl</SubType>
    </Compile>
    <Compile Include="Wizards\CrossPoolMigrateWizard\CrossPoolMigrateTransferNetworkPage.Designer.cs">
      <DependentUpon>CrossPoolMigrateTransferNetworkPage.cs</DependentUpon>
    </Compile>
    <Compile Include="Wizards\CrossPoolMigrateWizard\IntraPoolCopyPage.cs">
      <SubType>UserControl</SubType>
    </Compile>
    <Compile Include="Wizards\CrossPoolMigrateWizard\IntraPoolCopyPage.Designer.cs">
      <DependentUpon>IntraPoolCopyPage.cs</DependentUpon>
    </Compile>
    <Compile Include="Wizards\ImportWizard\HardwareCompatibilityFilter.cs" />
    <Compile Include="Wizards\NewSRWizard_Pages\ChooseSrProvisioningPage.cs">
      <SubType>UserControl</SubType>
    </Compile>
    <Compile Include="Wizards\NewSRWizard_Pages\ChooseSrProvisioningPage.Designer.cs">
      <DependentUpon>ChooseSrProvisioningPage.cs</DependentUpon>
    </Compile>
    <Compile Include="Wizards\NewNetworkWizard_Pages\NetWSriovDetails.cs">
      <SubType>UserControl</SubType>
    </Compile>
    <Compile Include="Wizards\NewNetworkWizard_Pages\NetWSriovDetails.Designer.cs">
      <DependentUpon>NetWSriovDetails.cs</DependentUpon>
    </Compile>
    <Compile Include="Wizards\NewSRWizard_Pages\Frontends\CIFSFrontend.cs">
      <SubType>UserControl</SubType>
    </Compile>
    <Compile Include="Wizards\NewSRWizard_Pages\Frontends\CIFSFrontend.Designer.cs">
      <DependentUpon>CIFSFrontend.cs</DependentUpon>
    </Compile>
    <Compile Include="Wizards\NewSRWizard_Pages\Frontends\CSLG.cs">
      <SubType>UserControl</SubType>
    </Compile>
    <Compile Include="Wizards\NewSRWizard_Pages\Frontends\CSLG.Designer.cs">
      <DependentUpon>CSLG.cs</DependentUpon>
    </Compile>
    <Compile Include="Wizards\NewSRWizard_Pages\Frontends\LVMoFCoE.cs">
      <SubType>UserControl</SubType>
    </Compile>
    <Compile Include="Wizards\NewSRWizard_Pages\Frontends\LVMoFCoE.Designer.cs">
      <DependentUpon>LVMoFCoE.cs</DependentUpon>
    </Compile>
    <Compile Include="Wizards\NewVMWizard\Page_CloudConfigParameters.cs">
      <SubType>UserControl</SubType>
    </Compile>
    <Compile Include="Wizards\NewVMWizard\Page_CloudConfigParameters.Designer.cs">
      <DependentUpon>Page_CloudConfigParameters.cs</DependentUpon>
    </Compile>
    <Compile Include="Wizards\NewVMWizard\NewVMWizard.cs">
      <SubType>Form</SubType>
    </Compile>
    <Compile Include="Wizards\NewVMWizard\NewVMWizard.Designer.cs">
      <DependentUpon>NewVMWizard.cs</DependentUpon>
    </Compile>
    <Compile Include="Wizards\NewVMWizard\Page_Template.cs">
      <SubType>UserControl</SubType>
    </Compile>
    <Compile Include="Wizards\NewVMWizard\Page_Template.Designer.cs">
      <DependentUpon>Page_Template.cs</DependentUpon>
    </Compile>
    <Compile Include="Wizards\NewVMWizard\Page_Name.cs">
      <SubType>UserControl</SubType>
    </Compile>
    <Compile Include="Wizards\NewVMWizard\Page_Name.Designer.cs">
      <DependentUpon>Page_Name.cs</DependentUpon>
    </Compile>
    <Compile Include="Wizards\NewVMWizard\Page_InstallationMedia.cs">
      <SubType>UserControl</SubType>
    </Compile>
    <Compile Include="Wizards\NewVMWizard\Page_InstallationMedia.Designer.cs">
      <DependentUpon>Page_InstallationMedia.cs</DependentUpon>
    </Compile>
    <Compile Include="Wizards\NewVMWizard\Page_HomeServer.cs">
      <SubType>UserControl</SubType>
    </Compile>
    <Compile Include="Wizards\NewVMWizard\Page_HomeServer.Designer.cs">
      <DependentUpon>Page_HomeServer.cs</DependentUpon>
    </Compile>
    <Compile Include="Wizards\NewVMWizard\Page_CpuMem.cs">
      <SubType>UserControl</SubType>
    </Compile>
    <Compile Include="Wizards\NewVMWizard\Page_CpuMem.Designer.cs">
      <DependentUpon>Page_CpuMem.cs</DependentUpon>
    </Compile>
    <Compile Include="Wizards\NewVMWizard\Page_Storage.cs">
      <SubType>UserControl</SubType>
    </Compile>
    <Compile Include="Wizards\NewVMWizard\Page_Storage.Designer.cs">
      <DependentUpon>Page_Storage.cs</DependentUpon>
    </Compile>
    <Compile Include="Wizards\NewVMWizard\Page_Networking.cs">
      <SubType>UserControl</SubType>
    </Compile>
    <Compile Include="Wizards\NewVMWizard\Page_Networking.Designer.cs">
      <DependentUpon>Page_Networking.cs</DependentUpon>
    </Compile>
    <Compile Include="Wizards\NewVMWizard\Page_Finish.cs">
      <SubType>UserControl</SubType>
    </Compile>
    <Compile Include="Wizards\NewVMWizard\Page_Finish.Designer.cs">
      <DependentUpon>Page_Finish.cs</DependentUpon>
    </Compile>
    <Compile Include="TabPages\PhysicalStoragePage.cs">
      <SubType>UserControl</SubType>
    </Compile>
    <Compile Include="TabPages\PhysicalStoragePage.Designer.cs">
      <DependentUpon>PhysicalStoragePage.cs</DependentUpon>
    </Compile>
    <Compile Include="Controls\VisualMenuItem.cs">
      <SubType>Component</SubType>
    </Compile>
    <Compile Include="Controls\BondDetails.cs">
      <SubType>UserControl</SubType>
    </Compile>
    <Compile Include="Controls\BondDetails.Designer.cs">
      <DependentUpon>BondDetails.cs</DependentUpon>
    </Compile>
    <Compile Include="Wizards\NewNetworkWizard_Pages\NetWBondDetails.cs">
      <SubType>UserControl</SubType>
    </Compile>
    <Compile Include="Wizards\NewNetworkWizard_Pages\NetWBondDetails.Designer.cs">
      <DependentUpon>NetWBondDetails.cs</DependentUpon>
    </Compile>
    <Compile Include="Wizards\NewSRWizard_Pages\Frontends\CIFS_ISO.cs">
      <SubType>UserControl</SubType>
    </Compile>
    <Compile Include="Wizards\NewSRWizard_Pages\Frontends\CIFS_ISO.Designer.cs">
      <DependentUpon>CIFS_ISO.cs</DependentUpon>
    </Compile>
    <Compile Include="Wizards\NewSRWizard_Pages\Frontends\EqualLogic.cs">
      <SubType>UserControl</SubType>
    </Compile>
    <Compile Include="Wizards\NewSRWizard_Pages\Frontends\EqualLogic.Designer.cs">
      <DependentUpon>EqualLogic.cs</DependentUpon>
    </Compile>
    <Compile Include="Wizards\NewSRWizard_Pages\Frontends\LVMoISCSI.cs">
      <SubType>UserControl</SubType>
    </Compile>
    <Compile Include="Wizards\NewSRWizard_Pages\Frontends\LVMoISCSI.Designer.cs">
      <DependentUpon>LVMoISCSI.cs</DependentUpon>
    </Compile>
    <Compile Include="Wizards\NewSRWizard_Pages\Frontends\NetApp.cs">
      <SubType>UserControl</SubType>
    </Compile>
    <Compile Include="Wizards\NewSRWizard_Pages\Frontends\NetApp.Designer.cs">
      <DependentUpon>NetApp.cs</DependentUpon>
    </Compile>
    <Compile Include="Wizards\NewSRWizard_Pages\Frontends\NFS_ISO.cs">
      <SubType>UserControl</SubType>
    </Compile>
    <Compile Include="Wizards\NewSRWizard_Pages\Frontends\NFS_ISO.Designer.cs">
      <DependentUpon>NFS_ISO.cs</DependentUpon>
    </Compile>
    <Compile Include="Wizards\NewSRWizard_Pages\SrWizardHelpers.cs" />
    <Compile Include="Wizards\NewSRWizard_Pages\Frontends\VHDoNFS.cs">
      <SubType>UserControl</SubType>
    </Compile>
    <Compile Include="Wizards\NewSRWizard_Pages\Frontends\VHDoNFS.Designer.cs">
      <DependentUpon>VHDoNFS.cs</DependentUpon>
    </Compile>
    <Compile Include="Wizards\HAWizard_Pages\ChooseSR.cs">
      <SubType>UserControl</SubType>
    </Compile>
    <Compile Include="Wizards\HAWizard_Pages\ChooseSR.Designer.cs">
      <DependentUpon>ChooseSR.cs</DependentUpon>
    </Compile>
    <Compile Include="Controls\CustomDataGraph\DataAxis.cs" />
    <Compile Include="Controls\CustomDataGraph\DataEvent.cs" />
    <Compile Include="Controls\CustomDataGraph\DataEventList.cs">
      <SubType>Component</SubType>
    </Compile>
    <Compile Include="Controls\CustomDataGraph\DataEventList.designer.cs">
      <DependentUpon>DataEventList.cs</DependentUpon>
    </Compile>
    <Compile Include="Controls\CustomDataGraph\DataGrid.cs" />
    <Compile Include="Controls\CustomDataGraph\DataKey.cs">
      <SubType>Component</SubType>
    </Compile>
    <Compile Include="Controls\CustomDataGraph\DataKey.Designer.cs">
      <DependentUpon>DataKey.cs</DependentUpon>
    </Compile>
    <Compile Include="Controls\CustomDataGraph\DataPlot.cs">
      <SubType>UserControl</SubType>
    </Compile>
    <Compile Include="Controls\CustomDataGraph\DataPlot.designer.cs">
      <DependentUpon>DataPlot.cs</DependentUpon>
    </Compile>
    <Compile Include="Controls\CustomDataGraph\DataPlotNav.cs">
      <SubType>UserControl</SubType>
    </Compile>
    <Compile Include="Controls\CustomDataGraph\DataPlotNav.designer.cs">
      <DependentUpon>DataPlotNav.cs</DependentUpon>
    </Compile>
    <Compile Include="Controls\CustomDataGraph\DataPoint.cs" />
    <Compile Include="Controls\CustomDataGraph\DataRange.cs" />
    <Compile Include="Controls\CustomDataGraph\DataSet.cs" />
    <Compile Include="Controls\CustomDataGraph\DataTimeRange.cs" />
    <Compile Include="Controls\CustomDataGraph\LongPoint.cs" />
    <Compile Include="Controls\CustomDataGraph\LongRectangle.cs" />
    <Compile Include="Controls\CustomDataGraph\Palette.cs" />
    <Compile Include="Controls\CustomDataGraph\Polygon.cs" />
    <Compile Include="Controls\CustomGridView\GridEmptyItem.cs" />
    <Compile Include="Controls\CustomGridView\GridHeaderArrayItem.cs" />
    <Compile Include="Controls\CustomGridView\GridHeaderItem.cs" />
    <Compile Include="Controls\CustomGridView\GridHeaderRow.cs" />
    <Compile Include="Controls\CustomGridView\GridImageItem.cs" />
    <Compile Include="Controls\CustomGridView\GridArrayItem.cs" />
    <Compile Include="Controls\CustomGridView\GridStringItem.cs" />
    <Compile Include="Controls\CustomGridView\GridRow.cs" />
    <Compile Include="Controls\CustomGridView\GridView.cs">
      <SubType>Component</SubType>
    </Compile>
    <Compile Include="Controls\CustomGridView\GridView.Designer.cs">
      <DependentUpon>GridView.cs</DependentUpon>
    </Compile>
    <Compile Include="Dialogs\InputPromptDialog.cs">
      <SubType>Form</SubType>
    </Compile>
    <Compile Include="Dialogs\InputPromptDialog.Designer.cs">
      <DependentUpon>InputPromptDialog.cs</DependentUpon>
    </Compile>
    <Compile Include="TabPages\AlertSummaryPage.cs">
      <SubType>UserControl</SubType>
    </Compile>
    <Compile Include="TabPages\AlertSummaryPage.Designer.cs">
      <DependentUpon>AlertSummaryPage.cs</DependentUpon>
    </Compile>
    <Compile Include="TabPages\HAPage.cs">
      <SubType>UserControl</SubType>
    </Compile>
    <Compile Include="TabPages\HAPage.Designer.cs">
      <DependentUpon>HAPage.cs</DependentUpon>
    </Compile>
    <Compile Include="Alerts\Types\XenCenterUpdateAlert.cs" />
    <Compile Include="Wizards\PatchingWizard\AutomatedUpdatesBasePage.cs">
      <SubType>UserControl</SubType>
    </Compile>
    <Compile Include="Wizards\PatchingWizard\AutomatedUpdatesBasePage.designer.cs">
      <DependentUpon>AutomatedUpdatesBasePage.cs</DependentUpon>
    </Compile>
    <Compile Include="Wizards\PatchingWizard\PatchingWizard_AutomatedUpdatesPage.cs">
      <SubType>UserControl</SubType>
    </Compile>
    <Compile Include="Wizards\PatchingWizard\PatchingWizard_AutomatedUpdatesPage.designer.cs">
      <DependentUpon>PatchingWizard_AutomatedUpdatesPage.cs</DependentUpon>
    </Compile>
    <Compile Include="Wizards\PatchingWizard\PatchingWizard_UploadPage.cs">
      <SubType>UserControl</SubType>
    </Compile>
    <Compile Include="Wizards\PatchingWizard\PatchingWizard_UploadPage.Designer.cs">
      <DependentUpon>PatchingWizard_UploadPage.cs</DependentUpon>
    </Compile>
    <Compile Include="Wizards\PatchingWizard\PlanActions\ApplyPoolUpdatePlanAction.cs" />
    <Compile Include="Wizards\PatchingWizard\PlanActions\ApplyXenServerPatchPlanAction.cs" />
    <Compile Include="Wizards\PatchingWizard\PlanActions\HostPlanAction.cs" />
    <Compile Include="Wizards\PatchingWizard\PlanActions\PatchPrecheckOnHostPlanAction.cs" />
    <Compile Include="Wizards\PatchingWizard\PlanActions\DownloadPatchPlanAction.cs" />
    <Compile Include="Wizards\PatchingWizard\PlanActions\RestartHostPlanAction.cs" />
    <Compile Include="Wizards\PatchingWizard\PlanActions\UploadPatchToMasterPlanAction.cs" />
    <Compile Include="Wizards\PatchingWizard\PlanActions\PoolPatchMapping.cs" />
    <Compile Include="Wizards\PatchingWizard\PlanActions\RemoveUpdateFilesFromMaster.cs" />
    <Compile Include="Wizards\PatchingWizard\PlanActions\RemoveUpdateFile.cs" />
    <Compile Include="Wizards\PatchingWizard\PlanActions\InstallSupplementalPackPlanAction.cs" />
    <Compile Include="Wizards\PatchingWizard\UpdateProgressBackgroundWorker.cs">
      <SubType>Component</SubType>
    </Compile>
    <Compile Include="Wizards\PatchingWizard\UpgradeProgressDescriptor.cs" />
<<<<<<< HEAD
    <Compile Include="Wizards\RollingUpgradeWizard\RollingUpgradeUpgradePage.cs">
      <SubType>UserControl</SubType>
    </Compile>
    <Compile Include="Wizards\RollingUpgradeWizard\RollingUpgradeUpgradePage.Designer.cs">
      <DependentUpon>RollingUpgradeUpgradePage.cs</DependentUpon>
    </Compile>
    <Compile Include="Wizards\UpdateUpgradeWizard.cs">
      <SubType>Form</SubType>
    </Compile>
=======
    <Compile Include="Diagnostics\Checks\PoolHasGFS2SR.cs" />
>>>>>>> 192f3867
    <Compile Include="XenSearch\TreeNodeGroupAcceptor.cs">
    </Compile>
    <Compile Include="Dialogs\FolderChangeDialog.cs">
      <SubType>Form</SubType>
    </Compile>
    <Compile Include="Dialogs\FolderChangeDialog.Designer.cs">
      <DependentUpon>FolderChangeDialog.cs</DependentUpon>
    </Compile>
    <Compile Include="Controls\Folders\FolderEditor.cs">
      <SubType>UserControl</SubType>
    </Compile>
    <Compile Include="Controls\Folders\FolderListItem.cs" />
    <Compile Include="Dialogs\NewTagDialog.cs">
      <SubType>Form</SubType>
    </Compile>
    <Compile Include="Dialogs\NewTagDialog.Designer.cs">
      <DependentUpon>NewTagDialog.cs</DependentUpon>
    </Compile>
    <Compile Include="Dialogs\NameAndConnectionPrompt.cs">
      <SubType>Form</SubType>
    </Compile>
    <Compile Include="Dialogs\NameAndConnectionPrompt.Designer.cs">
      <DependentUpon>NameAndConnectionPrompt.cs</DependentUpon>
    </Compile>
    <Compile Include="Core\Drawing.cs" />
    <Compile Include="Dialogs\AboutDialog.cs">
      <SubType>Form</SubType>
    </Compile>
    <Compile Include="Dialogs\AboutDialog.Designer.cs">
      <DependentUpon>AboutDialog.cs</DependentUpon>
    </Compile>
    <Compile Include="Dialogs\AddServerDialog.cs">
      <SubType>Form</SubType>
    </Compile>
    <Compile Include="Dialogs\AddServerDialog.Designer.cs">
      <DependentUpon>AddServerDialog.cs</DependentUpon>
    </Compile>
    <Compile Include="Dialogs\CustomFieldsDialog.cs">
      <SubType>Form</SubType>
    </Compile>
    <Compile Include="Dialogs\CustomFieldsDialog.Designer.cs">
      <DependentUpon>CustomFieldsDialog.cs</DependentUpon>
    </Compile>
    <Compile Include="Dialogs\NewCustomFieldDialog.cs">
      <SubType>Form</SubType>
    </Compile>
    <Compile Include="Dialogs\NewCustomFieldDialog.Designer.cs">
      <DependentUpon>NewCustomFieldDialog.cs</DependentUpon>
    </Compile>
    <Compile Include="Controls\Common\PasswordFailure.cs">
      <SubType>UserControl</SubType>
    </Compile>
    <Compile Include="Controls\Common\PasswordFailure.Designer.cs">
      <DependentUpon>PasswordFailure.cs</DependentUpon>
    </Compile>
    <Compile Include="Dialogs\RestoreSession\SetMasterPasswordDialog.cs">
      <SubType>Form</SubType>
    </Compile>
    <Compile Include="Dialogs\RestoreSession\SetMasterPasswordDialog.Designer.cs">
      <DependentUpon>SetMasterPasswordDialog.cs</DependentUpon>
    </Compile>
    <Compile Include="Dialogs\RestoreSession\EnterMasterPasswordDialog.cs">
      <SubType>Form</SubType>
    </Compile>
    <Compile Include="Dialogs\RestoreSession\EnterMasterPasswordDialog.Designer.cs">
      <DependentUpon>EnterMasterPasswordDialog.cs</DependentUpon>
    </Compile>
    <Compile Include="Dialogs\RestoreSession\SaveAndRestoreDialog.cs">
      <SubType>Form</SubType>
    </Compile>
    <Compile Include="Dialogs\RestoreSession\SaveAndRestoreDialog.Designer.cs">
      <DependentUpon>SaveAndRestoreDialog.cs</DependentUpon>
    </Compile>
    <Compile Include="Dialogs\RestoreSession\ChangeMasterPasswordDialog.cs">
      <SubType>Form</SubType>
    </Compile>
    <Compile Include="Dialogs\RestoreSession\ChangeMasterPasswordDialog.Designer.cs">
      <DependentUpon>ChangeMasterPasswordDialog.cs</DependentUpon>
    </Compile>
    <Compile Include="Dialogs\ThreeButtonDialog.cs">
      <SubType>Form</SubType>
    </Compile>
    <Compile Include="Dialogs\ThreeButtonDialog.Designer.cs">
      <DependentUpon>ThreeButtonDialog.cs</DependentUpon>
    </Compile>
    <Compile Include="Dialogs\LegalNoticesDialog.cs">
      <SubType>Form</SubType>
    </Compile>
    <Compile Include="Dialogs\LegalNoticesDialog.Designer.cs">
      <DependentUpon>LegalNoticesDialog.cs</DependentUpon>
    </Compile>
    <Compile Include="SettingsPanels\VMHAEditPage.cs">
      <SubType>UserControl</SubType>
    </Compile>
    <Compile Include="SettingsPanels\VMHAEditPage.Designer.cs">
      <DependentUpon>VMHAEditPage.cs</DependentUpon>
    </Compile>
    <Compile Include="TabPages\SearchPage.cs">
      <SubType>UserControl</SubType>
    </Compile>
    <Compile Include="TabPages\SearchPage.Designer.cs">
      <DependentUpon>SearchPage.cs</DependentUpon>
    </Compile>
    <Compile Include="SettingsPanels\CustomFieldsDisplayPage.cs">
      <SubType>UserControl</SubType>
    </Compile>
    <Compile Include="SettingsPanels\CustomFieldsDisplayPage.designer.cs">
      <DependentUpon>CustomFieldsDisplayPage.cs</DependentUpon>
    </Compile>
    <Compile Include="TabPages\PerformancePage.cs">
      <SubType>UserControl</SubType>
    </Compile>
    <Compile Include="TabPages\PerformancePage.Designer.cs">
      <DependentUpon>PerformancePage.cs</DependentUpon>
    </Compile>
    <Compile Include="SettingsPanels\PerfmonAlertEditPage.cs">
      <SubType>UserControl</SubType>
    </Compile>
    <Compile Include="SettingsPanels\PerfmonAlertEditPage.Designer.cs">
      <DependentUpon>PerfmonAlertEditPage.cs</DependentUpon>
    </Compile>
    <Compile Include="Dialogs\ChangeServerPasswordDialog.cs">
      <SubType>Form</SubType>
    </Compile>
    <Compile Include="Dialogs\ChangeServerPasswordDialog.Designer.cs">
      <DependentUpon>ChangeServerPasswordDialog.cs</DependentUpon>
    </Compile>
    <Compile Include="Controls\CustomListPanel\CustomListItem.cs" />
    <Compile Include="Controls\CustomListPanel\CustomListPanel.cs">
      <SubType>Component</SubType>
    </Compile>
    <Compile Include="Controls\CustomListPanel\CustomListPanel.Designer.cs">
      <DependentUpon>CustomListPanel.cs</DependentUpon>
    </Compile>
    <Compile Include="Controls\CustomListPanel\CustomListRow.cs" />
    <Compile Include="Controls\FlickerFreePanel.cs">
      <SubType>Component</SubType>
    </Compile>
    <Compile Include="Controls\FlickerFreePanel.Designer.cs">
      <DependentUpon>FlickerFreePanel.cs</DependentUpon>
    </Compile>
    <Compile Include="Controls\PoolHostPicker.cs">
      <SubType>Component</SubType>
    </Compile>
    <Compile Include="Controls\PoolHostPicker.Designer.cs">
      <DependentUpon>PoolHostPicker.cs</DependentUpon>
    </Compile>
    <Compile Include="Controls\SRListBox.cs">
      <SubType>Component</SubType>
    </Compile>
    <Compile Include="Controls\CustomTreeNode.cs" />
    <Compile Include="Controls\CustomTreeView.cs">
      <SubType>Component</SubType>
    </Compile>
    <Compile Include="Controls\CustomTreeView.Designer.cs">
      <DependentUpon>CustomTreeView.cs</DependentUpon>
    </Compile>
    <Compile Include="Controls\FlickerFreeListBox.cs">
      <SubType>Component</SubType>
    </Compile>
    <Compile Include="Controls\TransparentTrackBar.cs">
      <SubType>UserControl</SubType>
    </Compile>
    <Compile Include="Controls\TransparentTrackBar.Designer.cs">
      <DependentUpon>TransparentTrackBar.cs</DependentUpon>
    </Compile>
    <Compile Include="Dialogs\AttachDiskDialog.cs">
      <SubType>Form</SubType>
    </Compile>
    <Compile Include="Dialogs\AttachDiskDialog.Designer.cs">
      <DependentUpon>AttachDiskDialog.cs</DependentUpon>
    </Compile>
    <Compile Include="Dialogs\CopyVMDialog.cs">
      <SubType>Form</SubType>
    </Compile>
    <Compile Include="Dialogs\CopyVMDialog.Designer.cs">
      <DependentUpon>CopyVMDialog.cs</DependentUpon>
    </Compile>
    <Compile Include="Dialogs\DialogWithProgress.cs">
      <SubType>Form</SubType>
    </Compile>
    <Compile Include="Dialogs\DialogWithProgress.Designer.cs">
      <DependentUpon>DialogWithProgress.cs</DependentUpon>
    </Compile>
    <Compile Include="Dialogs\IscsiChoicesDialog.cs">
      <SubType>Form</SubType>
    </Compile>
    <Compile Include="Dialogs\IscsiChoicesDialog.Designer.cs">
      <DependentUpon>IscsiChoicesDialog.cs</DependentUpon>
    </Compile>
    <Compile Include="Dialogs\ActionProgressDialog.cs">
      <SubType>Form</SubType>
    </Compile>
    <Compile Include="Dialogs\ActionProgressDialog.Designer.cs">
      <DependentUpon>ActionProgressDialog.cs</DependentUpon>
    </Compile>
    <Compile Include="Dialogs\NewDiskDialog.cs">
      <SubType>Form</SubType>
    </Compile>
    <Compile Include="Dialogs\NewDiskDialog.Designer.cs">
      <DependentUpon>NewDiskDialog.cs</DependentUpon>
    </Compile>
    <Compile Include="Dialogs\SelectHostDialog.cs">
      <SubType>Form</SubType>
    </Compile>
    <Compile Include="Dialogs\SelectHostDialog.Designer.cs">
      <DependentUpon>SelectHostDialog.cs</DependentUpon>
    </Compile>
    <Compile Include="Dialogs\UserDeviceDialog.cs">
      <SubType>Form</SubType>
    </Compile>
    <Compile Include="Dialogs\UserDeviceDialog.Designer.cs">
      <DependentUpon>UserDeviceDialog.cs</DependentUpon>
    </Compile>
    <Compile Include="Dialogs\WarningDialogs\CloseXenCenterWarningDialog.cs">
      <SubType>Form</SubType>
    </Compile>
    <Compile Include="Dialogs\WarningDialogs\CloseXenCenterWarningDialog.Designer.cs">
      <DependentUpon>CloseXenCenterWarningDialog.cs</DependentUpon>
    </Compile>
    <Compile Include="Dialogs\WarningDialogs\LicenseWarningDialog.cs">
      <SubType>Form</SubType>
    </Compile>
    <Compile Include="Dialogs\WarningDialogs\LicenseWarningDialog.Designer.cs">
      <DependentUpon>LicenseWarningDialog.cs</DependentUpon>
    </Compile>
    <Compile Include="Dialogs\WarningDialogs\RemoveCrashDumpsWarningDialog.cs">
      <SubType>Form</SubType>
    </Compile>
    <Compile Include="Dialogs\WarningDialogs\RemoveCrashDumpsWarningDialog.Designer.cs">
      <DependentUpon>RemoveCrashDumpsWarningDialog.cs</DependentUpon>
    </Compile>
    <Compile Include="TabPages\HistoryPage.cs">
      <SubType>UserControl</SubType>
    </Compile>
    <Compile Include="TabPages\HistoryPage.Designer.cs">
      <DependentUpon>HistoryPage.cs</DependentUpon>
    </Compile>
    <Compile Include="Controls\ComboBoxes\CDChanger.cs">
      <SubType>Component</SubType>
    </Compile>
    <Compile Include="Controls\EmptyPanel.cs">
      <SubType>Component</SubType>
    </Compile>
    <Compile Include="Controls\EmptyPanel.Designer.cs">
      <DependentUpon>EmptyPanel.cs</DependentUpon>
    </Compile>
    <Compile Include="Controls\ToolTipContainer.cs">
      <SubType>Component</SubType>
    </Compile>
    <Compile Include="Controls\ToolTipContainer.Designer.cs">
      <DependentUpon>ToolTipContainer.cs</DependentUpon>
    </Compile>
    <Compile Include="Dialogs\ConfirmVMDeleteDialog.cs">
      <SubType>Form</SubType>
    </Compile>
    <Compile Include="Dialogs\ConfirmVMDeleteDialog.Designer.cs">
      <DependentUpon>ConfirmVMDeleteDialog.cs</DependentUpon>
    </Compile>
    <Compile Include="Controls\HelpButton.cs">
      <SubType>Component</SubType>
    </Compile>
    <Compile Include="Controls\HelpButton.Designer.cs">
      <DependentUpon>HelpButton.cs</DependentUpon>
    </Compile>
    <Compile Include="Controls\ComboBoxes\ISODropDownBox.cs">
      <SubType>Component</SubType>
    </Compile>
    <Compile Include="Controls\MenuStripEx.cs">
      <SubType>Component</SubType>
    </Compile>
    <Compile Include="Controls\NativeConstants.cs" />
    <Compile Include="Controls\ToolStripEx.cs">
      <SubType>Component</SubType>
    </Compile>
    <Compile Include="SettingsPanels\HomeServerEditPage.cs">
      <SubType>UserControl</SubType>
    </Compile>
    <Compile Include="SettingsPanels\HomeServerEditPage.Designer.cs">
      <DependentUpon>HomeServerEditPage.cs</DependentUpon>
    </Compile>
    <Compile Include="Dialogs\EvacuateHostDialog.cs">
      <SubType>Form</SubType>
    </Compile>
    <Compile Include="Dialogs\EvacuateHostDialog.Designer.cs">
      <DependentUpon>EvacuateHostDialog.cs</DependentUpon>
    </Compile>
    <Compile Include="Dialogs\WarningDialogs\VcpuWarningDialog.cs">
      <SubType>Form</SubType>
    </Compile>
    <Compile Include="Dialogs\WarningDialogs\VcpuWarningDialog.Designer.cs">
      <DependentUpon>VcpuWarningDialog.cs</DependentUpon>
    </Compile>
    <Compile Include="Dialogs\DuplicateTemplateNameDialog.cs">
      <SubType>Form</SubType>
    </Compile>
    <Compile Include="Dialogs\DuplicateTemplateNameDialog.Designer.cs">
      <DependentUpon>DuplicateTemplateNameDialog.cs</DependentUpon>
    </Compile>
    <Compile Include="Dialogs\WarningDialogs\InstallToolsWarningDialog.cs">
      <SubType>Form</SubType>
    </Compile>
    <Compile Include="Dialogs\WarningDialogs\InstallToolsWarningDialog.Designer.cs">
      <DependentUpon>InstallToolsWarningDialog.cs</DependentUpon>
    </Compile>
    <Compile Include="Dialogs\RepairSRDialog.cs">
      <SubType>Form</SubType>
    </Compile>
    <Compile Include="Dialogs\RepairSRDialog.Designer.cs">
      <DependentUpon>RepairSRDialog.cs</DependentUpon>
    </Compile>
    <Compile Include="Dialogs\XenDialogBase.cs">
      <SubType>Form</SubType>
    </Compile>
    <Compile Include="Dialogs\XenDialogBase.designer.cs">
      <DependentUpon>XenDialogBase.cs</DependentUpon>
    </Compile>
    <Compile Include="LicenseTimer.cs">
      <SubType>Component</SubType>
    </Compile>
    <Compile Include="SettingsPanels\BootDevice.cs" />
    <Compile Include="SettingsPanels\CPUMemoryEditPage.cs">
      <SubType>UserControl</SubType>
    </Compile>
    <Compile Include="SettingsPanels\CPUMemoryEditPage.Designer.cs">
      <DependentUpon>CPUMemoryEditPage.cs</DependentUpon>
    </Compile>
    <Compile Include="SettingsPanels\GeneralEditPage.cs">
      <SubType>UserControl</SubType>
    </Compile>
    <Compile Include="SettingsPanels\GeneralEditPage.Designer.cs">
      <DependentUpon>GeneralEditPage.cs</DependentUpon>
    </Compile>
    <Compile Include="SettingsPanels\IEditPage.cs" />
    <Compile Include="SettingsPanels\LogDestinationEditPage.cs">
      <SubType>UserControl</SubType>
    </Compile>
    <Compile Include="SettingsPanels\LogDestinationEditPage.Designer.cs">
      <DependentUpon>LogDestinationEditPage.cs</DependentUpon>
    </Compile>
    <Compile Include="SettingsPanels\BootOptionsEditPage.cs">
      <SubType>UserControl</SubType>
    </Compile>
    <Compile Include="SettingsPanels\BootOptionsEditPage.Designer.cs">
      <DependentUpon>BootOptionsEditPage.cs</DependentUpon>
    </Compile>
    <Compile Include="SettingsPanels\VMAdvancedEditPage.cs">
      <SubType>UserControl</SubType>
    </Compile>
    <Compile Include="SettingsPanels\VMAdvancedEditPage.Designer.cs">
      <DependentUpon>VMAdvancedEditPage.cs</DependentUpon>
    </Compile>
    <Compile Include="Wizards\WizardProgressEventArgs.cs" />
    <Compile Include="Wizards\BugToolWizardFiles\BugToolPageDestination.cs">
      <SubType>UserControl</SubType>
    </Compile>
    <Compile Include="Wizards\BugToolWizardFiles\BugToolPageDestination.Designer.cs">
      <DependentUpon>BugToolPageDestination.cs</DependentUpon>
    </Compile>
    <Compile Include="Wizards\BugToolWizardFiles\BugToolPageRetrieveData.cs">
      <SubType>UserControl</SubType>
    </Compile>
    <Compile Include="Wizards\BugToolWizardFiles\BugToolPageRetrieveData.Designer.cs">
      <DependentUpon>BugToolPageRetrieveData.cs</DependentUpon>
    </Compile>
    <Compile Include="Wizards\BugToolWizardFiles\BugToolPageSelectCapabilities.cs">
      <SubType>UserControl</SubType>
    </Compile>
    <Compile Include="Wizards\BugToolWizardFiles\BugToolPageSelectCapabilities.Designer.cs">
      <DependentUpon>BugToolPageSelectCapabilities.cs</DependentUpon>
    </Compile>
    <Compile Include="Wizards\HAWizard.cs">
      <SubType>Form</SubType>
    </Compile>
    <Compile Include="Wizards\HAWizard.Designer.cs">
      <DependentUpon>HAWizard.cs</DependentUpon>
    </Compile>
    <Compile Include="Diagnostics\Problems\SRProblem\BrokenSR.cs" />
    <Compile Include="Diagnostics\Checks\Check.cs" />
    <Compile Include="Diagnostics\Checks\HostLivenessCheck.cs" />
    <Compile Include="Diagnostics\Checks\PatchPrecheckCheck.cs" />
    <Compile Include="Diagnostics\Checks\PBDsPluggedCheck.cs" />
    <Compile Include="Diagnostics\Problems\VMProblem\VMCannotSeeNetwork.cs" />
    <Compile Include="Diagnostics\Problems\HostProblem\PatchAlreadyApplied.cs" />
    <Compile Include="Diagnostics\Problems\VMProblem\PVDriversOutOfDate.cs" />
    <Compile Include="Diagnostics\Problems\HostProblem\HostMaintenanceMode.cs" />
    <Compile Include="Diagnostics\Problems\HostProblem\HostNotLive.cs" />
    <Compile Include="Diagnostics\Problems\VMProblem\LocalCD.cs" />
    <Compile Include="Diagnostics\Problems\VMProblem\LocalStorage.cs" />
    <Compile Include="Diagnostics\Problems\PoolProblem\NoDefaultSR.cs" />
    <Compile Include="Diagnostics\Problems\VMProblem\NoHosts.cs" />
    <Compile Include="Diagnostics\Problems\VMProblem\NoPVDrivers.cs" />
    <Compile Include="Diagnostics\Problems\HostProblem\NotEnoughMem.cs" />
    <Compile Include="Diagnostics\Problems\SRProblem\NotEnoughSpaceToSuspend.cs" />
    <Compile Include="Diagnostics\Problems\HostProblem\PrecheckFailed.cs" />
    <Compile Include="Diagnostics\Problems\Problem.cs" />
    <Compile Include="Wizards\BugToolWizardFiles\GenericSelectHostsPage.cs">
      <SubType>UserControl</SubType>
    </Compile>
    <Compile Include="Wizards\BugToolWizardFiles\GenericSelectHostsPage.Designer.cs">
      <DependentUpon>GenericSelectHostsPage.cs</DependentUpon>
    </Compile>
    <Compile Include="Wizards\BugToolWizardFiles\BugToolWizard.cs">
      <SubType>Form</SubType>
    </Compile>
    <Compile Include="Wizards\BugToolWizardFiles\BugToolWizard.Designer.cs">
      <DependentUpon>BugToolWizard.cs</DependentUpon>
    </Compile>
    <Compile Include="ConsoleView\VNCGraphicsClient.cs">
      <SubType>UserControl</SubType>
    </Compile>
    <Compile Include="Help\HelpManager.cs" />
    <Compile Include="Dialogs\LoadSessionDialog.cs">
      <SubType>Form</SubType>
    </Compile>
    <Compile Include="Dialogs\LoadSessionDialog.Designer.cs">
      <DependentUpon>LoadSessionDialog.cs</DependentUpon>
    </Compile>
    <Compile Include="Controls\TreeViews\FlickerFreeTreeView.cs">
      <SubType>Component</SubType>
    </Compile>
    <Compile Include="Settings.cs" />
    <Compile Include="TabPages\NICPage.cs">
      <SubType>UserControl</SubType>
    </Compile>
    <Compile Include="TabPages\NICPage.Designer.cs">
      <DependentUpon>NICPage.cs</DependentUpon>
    </Compile>
    <Compile Include="TabPages\DockerProcessPage.cs">
      <SubType>UserControl</SubType>
    </Compile>
    <Compile Include="TabPages\DockerProcessPage.Designer.cs">
      <DependentUpon>DockerProcessPage.cs</DependentUpon>
    </Compile>
    <Compile Include="TabPages\SrStoragePage.cs">
      <SubType>UserControl</SubType>
    </Compile>
    <Compile Include="TabPages\SrStoragePage.Designer.cs">
      <DependentUpon>SrStoragePage.cs</DependentUpon>
    </Compile>
    <Compile Include="TabPages\VMStoragePage.cs">
      <SubType>UserControl</SubType>
    </Compile>
    <Compile Include="TabPages\VMStoragePage.Designer.cs">
      <DependentUpon>VMStoragePage.cs</DependentUpon>
    </Compile>
    <Compile Include="TabPages\NetworkPage.cs">
      <SubType>UserControl</SubType>
    </Compile>
    <Compile Include="TabPages\NetworkPage.Designer.cs">
      <DependentUpon>NetworkPage.cs</DependentUpon>
    </Compile>
    <Compile Include="Controls\XenTabControl.cs">
      <SubType>Component</SubType>
    </Compile>
    <Compile Include="Controls\XenTabControl.Designer.cs">
      <DependentUpon>XenTabControl.cs</DependentUpon>
    </Compile>
    <Compile Include="Controls\XenTabPage.cs">
      <SubType>UserControl</SubType>
    </Compile>
    <Compile Include="Controls\XenTabPage.Designer.cs">
      <DependentUpon>XenTabPage.cs</DependentUpon>
    </Compile>
    <Compile Include="Dialogs\VNCPasswordDialog.cs">
      <SubType>Form</SubType>
    </Compile>
    <Compile Include="Dialogs\VNCPasswordDialog.Designer.cs">
      <DependentUpon>VNCPasswordDialog.cs</DependentUpon>
    </Compile>
    <Compile Include="Controls\ConsolePanel.cs">
      <SubType>UserControl</SubType>
    </Compile>
    <Compile Include="Wizards\WizardProgress.cs">
      <SubType>UserControl</SubType>
    </Compile>
    <Compile Include="Wizards\WizardProgress.Designer.cs">
      <DependentUpon>WizardProgress.cs</DependentUpon>
    </Compile>
    <Compile Include="Wizards\HAWizard_Pages\AssignPriorities.cs">
      <SubType>UserControl</SubType>
    </Compile>
    <Compile Include="Wizards\HAWizard_Pages\AssignPriorities.designer.cs">
      <DependentUpon>AssignPriorities.cs</DependentUpon>
    </Compile>
    <Compile Include="Wizards\HAWizard_Pages\Intro.cs">
      <SubType>UserControl</SubType>
    </Compile>
    <Compile Include="Wizards\HAWizard_Pages\Intro.Designer.cs">
      <DependentUpon>Intro.cs</DependentUpon>
    </Compile>
    <Compile Include="Wizards\NewNetworkWizard.cs">
      <SubType>Form</SubType>
    </Compile>
    <Compile Include="Wizards\NewNetworkWizard.Designer.cs">
      <DependentUpon>NewNetworkWizard.cs</DependentUpon>
    </Compile>
    <Compile Include="Wizards\NewNetworkWizard_Pages\NetWDetails.cs">
      <SubType>UserControl</SubType>
    </Compile>
    <Compile Include="Wizards\NewNetworkWizard_Pages\NetWDetails.Designer.cs">
      <DependentUpon>NetWDetails.cs</DependentUpon>
    </Compile>
    <Compile Include="Wizards\NewNetworkWizard_Pages\NetWName.cs">
      <SubType>UserControl</SubType>
    </Compile>
    <Compile Include="Wizards\NewNetworkWizard_Pages\NetWName.Designer.cs">
      <DependentUpon>NetWName.cs</DependentUpon>
    </Compile>
    <Compile Include="Wizards\NewNetworkWizard_Pages\NetWTypeSelect.cs">
      <SubType>UserControl</SubType>
    </Compile>
    <Compile Include="Wizards\NewNetworkWizard_Pages\NetWTypeSelect.Designer.cs">
      <DependentUpon>NetWTypeSelect.cs</DependentUpon>
    </Compile>
    <Compile Include="Wizards\NewSRWizard.cs">
      <SubType>Form</SubType>
    </Compile>
    <Compile Include="Wizards\NewSRWizard.Designer.cs">
      <DependentUpon>NewSRWizard.cs</DependentUpon>
    </Compile>
    <Compile Include="Wizards\NewSRWizard_Pages\Frontends\LVMoHBA.cs">
      <SubType>UserControl</SubType>
    </Compile>
    <Compile Include="Wizards\NewSRWizard_Pages\Frontends\LVMoHBA.designer.cs">
      <DependentUpon>LVMoHBA.cs</DependentUpon>
    </Compile>
    <Compile Include="Wizards\XenWizardBase.cs">
      <SubType>Form</SubType>
    </Compile>
    <Compile Include="Wizards\XenWizardBase.designer.cs">
      <DependentUpon>XenWizardBase.cs</DependentUpon>
    </Compile>
    <Compile Include="MainWindow.cs">
      <SubType>Form</SubType>
    </Compile>
    <Compile Include="MainWindow.Designer.cs">
      <DependentUpon>MainWindow.cs</DependentUpon>
    </Compile>
    <Compile Include="Program.cs" />
    <Compile Include="Properties\AssemblyInfo.cs" />
    <EmbeddedResource Include="Controls\PvsCacheStorageRow.ja.resx">
      <DependentUpon>PvsCacheStorageRow.cs</DependentUpon>
    </EmbeddedResource>
    <EmbeddedResource Include="Controls\PvsCacheStorageRow.resx">
      <DependentUpon>PvsCacheStorageRow.cs</DependentUpon>
      <SubType>Designer</SubType>
    </EmbeddedResource>
    <EmbeddedResource Include="Controls\PvsCacheStorageRow.zh-CN.resx">
      <DependentUpon>PvsCacheStorageRow.cs</DependentUpon>
    </EmbeddedResource>
    <EmbeddedResource Include="Controls\XenSearch\QueryPanel.ja.resx">
      <DependentUpon>QueryPanel.cs</DependentUpon>
    </EmbeddedResource>
    <EmbeddedResource Include="Controls\XenSearch\QueryPanel.resx">
      <DependentUpon>QueryPanel.cs</DependentUpon>
    </EmbeddedResource>
    <EmbeddedResource Include="Controls\XenSearch\QueryPanel.zh-CN.resx">
      <DependentUpon>QueryPanel.cs</DependentUpon>
    </EmbeddedResource>
    <EmbeddedResource Include="Dialogs\AttachUsbDialog.ja.resx">
      <DependentUpon>AttachUsbDialog.cs</DependentUpon>
    </EmbeddedResource>
    <EmbeddedResource Include="Dialogs\AttachUsbDialog.resx">
      <DependentUpon>AttachUsbDialog.cs</DependentUpon>
    </EmbeddedResource>
    <EmbeddedResource Include="Dialogs\AttachUsbDialog.zh-CN.resx">
      <DependentUpon>AttachUsbDialog.cs</DependentUpon>
    </EmbeddedResource>
    <EmbeddedResource Include="Dialogs\EnablePvsReadCachingDialog.ja.resx">
      <DependentUpon>EnablePvsReadCachingDialog.cs</DependentUpon>
    </EmbeddedResource>
    <EmbeddedResource Include="Dialogs\EnablePvsReadCachingDialog.resx">
      <DependentUpon>EnablePvsReadCachingDialog.cs</DependentUpon>
      <SubType>Designer</SubType>
    </EmbeddedResource>
    <EmbeddedResource Include="Dialogs\EnablePvsReadCachingDialog.zh-CN.resx">
      <DependentUpon>EnablePvsReadCachingDialog.cs</DependentUpon>
    </EmbeddedResource>
    <EmbeddedResource Include="Dialogs\CommandErrorDialog.resx">
      <SubType>Designer</SubType>
      <DependentUpon>CommandErrorDialog.cs</DependentUpon>
    </EmbeddedResource>
    <EmbeddedResource Include="Commands\Controls\CommandEditorControl.resx">
      <SubType>Designer</SubType>
      <DependentUpon>CommandEditorControl.cs</DependentUpon>
    </EmbeddedResource>
    <EmbeddedResource Include="Controls\AD\LoggedInLabel.resx">
      <SubType>Designer</SubType>
      <DependentUpon>LoggedInLabel.cs</DependentUpon>
    </EmbeddedResource>
    <EmbeddedResource Include="Controls\AffinityPicker.resx">
      <DependentUpon>AffinityPicker.cs</DependentUpon>
      <SubType>Designer</SubType>
    </EmbeddedResource>
    <EmbeddedResource Include="Controls\Ballooning\HostMemoryControls.resx">
      <SubType>Designer</SubType>
      <DependentUpon>HostMemoryControls.cs</DependentUpon>
    </EmbeddedResource>
    <EmbeddedResource Include="Controls\Ballooning\HostMemoryRow.resx">
      <SubType>Designer</SubType>
      <DependentUpon>HostMemoryRow.cs</DependentUpon>
    </EmbeddedResource>
    <EmbeddedResource Include="Controls\Ballooning\HostShinyBar.resx">
      <SubType>Designer</SubType>
      <DependentUpon>HostShinyBar.cs</DependentUpon>
    </EmbeddedResource>
    <EmbeddedResource Include="Controls\Ballooning\MemorySpinner.resx">
      <SubType>Designer</SubType>
      <DependentUpon>MemorySpinner.cs</DependentUpon>
    </EmbeddedResource>
    <EmbeddedResource Include="Controls\Ballooning\MemoryRowLabel.resx">
      <SubType>Designer</SubType>
      <DependentUpon>MemoryRowLabel.cs</DependentUpon>
    </EmbeddedResource>
    <EmbeddedResource Include="Controls\Ballooning\ShinyBar.resx">
      <SubType>Designer</SubType>
      <DependentUpon>ShinyBar.cs</DependentUpon>
    </EmbeddedResource>
    <EmbeddedResource Include="Controls\Ballooning\VMMemoryControlsAdvanced.resx">
      <SubType>Designer</SubType>
      <DependentUpon>VMMemoryControlsAdvanced.cs</DependentUpon>
    </EmbeddedResource>
    <EmbeddedResource Include="Controls\Ballooning\VMMemoryControlsBasic.resx">
      <DependentUpon>VMMemoryControlsBasic.cs</DependentUpon>
      <SubType>Designer</SubType>
    </EmbeddedResource>
    <EmbeddedResource Include="Controls\Ballooning\VMMemoryControlsNoEdit.resx">
      <SubType>Designer</SubType>
      <DependentUpon>VMMemoryControlsNoEdit.cs</DependentUpon>
    </EmbeddedResource>
    <EmbeddedResource Include="Controls\Ballooning\VMMemoryRow.resx">
      <SubType>Designer</SubType>
      <DependentUpon>VMMemoryRow.cs</DependentUpon>
    </EmbeddedResource>
    <EmbeddedResource Include="Controls\Ballooning\VMShinyBar.resx">
      <SubType>Designer</SubType>
      <DependentUpon>VMShinyBar.cs</DependentUpon>
    </EmbeddedResource>
    <EmbeddedResource Include="Controls\ChevronButton.resx">
      <SubType>Designer</SubType>
      <DependentUpon>ChevronButton.cs</DependentUpon>
    </EmbeddedResource>
    <EmbeddedResource Include="Controls\ColorsHelper.resx">
      <SubType>Designer</SubType>
      <DependentUpon>ColorsHelper.cs</DependentUpon>
    </EmbeddedResource>
    <EmbeddedResource Include="Controls\DropDownButton.resx">
      <SubType>Designer</SubType>
      <DependentUpon>DropDownButton.cs</DependentUpon>
    </EmbeddedResource>
    <EmbeddedResource Include="Controls\MultipleDvdIsoList.resx">
      <SubType>Designer</SubType>
      <DependentUpon>MultipleDvdIsoList.cs</DependentUpon>
    </EmbeddedResource>
    <EmbeddedResource Include="Controls\NetworkingTab\NetworkList.resx">
      <SubType>Designer</SubType>
      <DependentUpon>NetworkList.cs</DependentUpon>
    </EmbeddedResource>
    <EmbeddedResource Include="Controls\PDSection.resx">
      <DependentUpon>PDSection.cs</DependentUpon>
      <SubType>Designer</SubType>
    </EmbeddedResource>
    <EmbeddedResource Include="Controls\TransparentTrackBar.resx">
      <SubType>Designer</SubType>
      <DependentUpon>TransparentTrackBar.cs</DependentUpon>
    </EmbeddedResource>
    <EmbeddedResource Include="Controls\ShadowPanel.resx">
      <DependentUpon>ShadowPanel.cs</DependentUpon>
      <SubType>Designer</SubType>
    </EmbeddedResource>
    <EmbeddedResource Include="Controls\UpsellPage.resx">
      <DependentUpon>UpsellPage.cs</DependentUpon>
      <SubType>Designer</SubType>
    </EmbeddedResource>
    <EmbeddedResource Include="Controls\Wlb\WlbOptModeScheduler.resx">
      <SubType>Designer</SubType>
      <DependentUpon>WlbOptModeScheduler.cs</DependentUpon>
    </EmbeddedResource>
    <EmbeddedResource Include="Dialogs\AssignLicenseDialog.resx">
      <SubType>Designer</SubType>
      <DependentUpon>AssignLicenseDialog.cs</DependentUpon>
    </EmbeddedResource>
    <EmbeddedResource Include="Dialogs\BallooningDialog.resx">
      <SubType>Designer</SubType>
      <DependentUpon>BallooningDialog.cs</DependentUpon>
    </EmbeddedResource>
    <EmbeddedResource Include="Dialogs\BallooningDialogAdvanced.resx">
      <SubType>Designer</SubType>
      <DependentUpon>BallooningDialogAdvanced.cs</DependentUpon>
    </EmbeddedResource>
    <EmbeddedResource Include="Dialogs\ControlDomainMemoryDialog.resx">
      <DependentUpon>ControlDomainMemoryDialog.cs</DependentUpon>
    </EmbeddedResource>
    <EmbeddedResource Include="Dialogs\ControlDomainMemoryDialog.zh-CN.resx">
      <DependentUpon>ControlDomainMemoryDialog.cs</DependentUpon>
    </EmbeddedResource>
    <EmbeddedResource Include="Dialogs\ControlDomainMemoryDialog.ja.resx">
      <DependentUpon>ControlDomainMemoryDialog.cs</DependentUpon>
    </EmbeddedResource>
    <EmbeddedResource Include="Dialogs\DateFilterDialog.resx">
      <SubType>Designer</SubType>
      <DependentUpon>DateFilterDialog.cs</DependentUpon>
    </EmbeddedResource>
    <EmbeddedResource Include="Dialogs\AdPasswordPrompt.resx">
      <SubType>Designer</SubType>
      <DependentUpon>AdPasswordPrompt.cs</DependentUpon>
    </EmbeddedResource>
    <EmbeddedResource Include="Dialogs\OptionsPages\ConfirmationOptionsPage.ja.resx">
      <DependentUpon>ConfirmationOptionsPage.cs</DependentUpon>
    </EmbeddedResource>
    <EmbeddedResource Include="Dialogs\OptionsPages\ConfirmationOptionsPage.resx">
      <DependentUpon>ConfirmationOptionsPage.cs</DependentUpon>
      <SubType>Designer</SubType>
    </EmbeddedResource>
    <EmbeddedResource Include="Dialogs\OptionsPages\ConfirmationOptionsPage.zh-CN.resx">
      <DependentUpon>ConfirmationOptionsPage.cs</DependentUpon>
    </EmbeddedResource>
    <EmbeddedResource Include="Dialogs\PvsCacheConfigurationDialog.ja.resx">
      <DependentUpon>PvsCacheConfigurationDialog.cs</DependentUpon>
    </EmbeddedResource>
    <EmbeddedResource Include="Dialogs\PvsCacheConfigurationDialog.resx">
      <DependentUpon>PvsCacheConfigurationDialog.cs</DependentUpon>
    </EmbeddedResource>
    <EmbeddedResource Include="Dialogs\PvsCacheConfigurationDialog.zh-CN.resx">
      <DependentUpon>PvsCacheConfigurationDialog.cs</DependentUpon>
    </EmbeddedResource>
    <EmbeddedResource Include="Dialogs\PvsPages\PvsCacheConfigurationPage.ja.resx">
      <DependentUpon>PvsCacheConfigurationPage.cs</DependentUpon>
    </EmbeddedResource>
    <EmbeddedResource Include="Dialogs\PvsPages\PvsCacheConfigurationPage.resx">
      <DependentUpon>PvsCacheConfigurationPage.cs</DependentUpon>
    </EmbeddedResource>
    <EmbeddedResource Include="Dialogs\PvsPages\PvsCacheConfigurationPage.zh-CN.resx">
      <DependentUpon>PvsCacheConfigurationPage.cs</DependentUpon>
    </EmbeddedResource>
    <EmbeddedResource Include="Dialogs\PvsSiteDialog.ja.resx">
      <DependentUpon>PvsSiteDialog.cs</DependentUpon>
      <SubType>Designer</SubType>
    </EmbeddedResource>
    <EmbeddedResource Include="Dialogs\PvsSiteDialog.resx">
      <DependentUpon>PvsSiteDialog.cs</DependentUpon>
      <SubType>Designer</SubType>
    </EmbeddedResource>
    <EmbeddedResource Include="Dialogs\PvsSiteDialog.zh-CN.resx">
      <DependentUpon>PvsSiteDialog.cs</DependentUpon>
      <SubType>Designer</SubType>
    </EmbeddedResource>
    <EmbeddedResource Include="Dialogs\HealthCheck\HealthCheckOverviewDialog.ja.resx">
      <DependentUpon>HealthCheckOverviewDialog.cs</DependentUpon>
    </EmbeddedResource>
    <EmbeddedResource Include="Dialogs\HealthCheck\HealthCheckOverviewDialog.resx">
      <DependentUpon>HealthCheckOverviewDialog.cs</DependentUpon>
    </EmbeddedResource>
    <EmbeddedResource Include="Dialogs\HealthCheck\HealthCheckOverviewDialog.zh-CN.resx">
      <DependentUpon>HealthCheckOverviewDialog.cs</DependentUpon>
    </EmbeddedResource>
    <EmbeddedResource Include="Dialogs\HealthCheck\HealthCheckPolicyStatementDialog.ja.resx">
      <DependentUpon>HealthCheckPolicyStatementDialog.cs</DependentUpon>
    </EmbeddedResource>
    <EmbeddedResource Include="Dialogs\HealthCheck\HealthCheckPolicyStatementDialog.resx">
      <DependentUpon>HealthCheckPolicyStatementDialog.cs</DependentUpon>
    </EmbeddedResource>
    <EmbeddedResource Include="Dialogs\HealthCheck\HealthCheckPolicyStatementDialog.zh-CN.resx">
      <DependentUpon>HealthCheckPolicyStatementDialog.cs</DependentUpon>
    </EmbeddedResource>
    <EmbeddedResource Include="Dialogs\HealthCheck\HealthCheckSettingsDialog.ja.resx">
      <DependentUpon>HealthCheckSettingsDialog.cs</DependentUpon>
    </EmbeddedResource>
    <EmbeddedResource Include="Dialogs\HealthCheck\HealthCheckSettingsDialog.resx">
      <DependentUpon>HealthCheckSettingsDialog.cs</DependentUpon>
    </EmbeddedResource>
    <EmbeddedResource Include="Dialogs\HealthCheck\HealthCheckSettingsDialog.zh-CN.resx">
      <DependentUpon>HealthCheckSettingsDialog.cs</DependentUpon>
    </EmbeddedResource>
    <EmbeddedResource Include="Dialogs\OptionsPages\SaveAndRestoreOptionsPage.ja.resx">
      <DependentUpon>SaveAndRestoreOptionsPage.cs</DependentUpon>
    </EmbeddedResource>
    <EmbeddedResource Include="Dialogs\OptionsPages\SaveAndRestoreOptionsPage.resx">
      <DependentUpon>SaveAndRestoreOptionsPage.cs</DependentUpon>
    </EmbeddedResource>
    <EmbeddedResource Include="Dialogs\OptionsPages\SaveAndRestoreOptionsPage.zh-CN.resx">
      <DependentUpon>SaveAndRestoreOptionsPage.cs</DependentUpon>
    </EmbeddedResource>
    <EmbeddedResource Include="Dialogs\ReconnectAsDialog.resx">
      <SubType>Designer</SubType>
      <DependentUpon>ReconnectAsDialog.cs</DependentUpon>
    </EmbeddedResource>
    <EmbeddedResource Include="Dialogs\UsbUsageDialog.ja.resx">
      <DependentUpon>UsbUsageDialog.cs</DependentUpon>
    </EmbeddedResource>
    <EmbeddedResource Include="Dialogs\UsbUsageDialog.resx">
      <DependentUpon>UsbUsageDialog.cs</DependentUpon>
    </EmbeddedResource>
    <EmbeddedResource Include="Dialogs\UsbUsageDialog.zh-CN.resx">
      <DependentUpon>UsbUsageDialog.cs</DependentUpon>
    </EmbeddedResource>
    <EmbeddedResource Include="Dialogs\VMDialogs\MoveVMDialog.resx">
      <DependentUpon>MoveVMDialog.cs</DependentUpon>
      <SubType>Designer</SubType>
    </EmbeddedResource>
    <EmbeddedResource Include="Dialogs\NetworkingProperties.resx">
      <SubType>Designer</SubType>
      <DependentUpon>NetworkingProperties.cs</DependentUpon>
    </EmbeddedResource>
    <EmbeddedResource Include="Dialogs\OptionsDialog.resx">
      <SubType>Designer</SubType>
      <DependentUpon>OptionsDialog.cs</DependentUpon>
    </EmbeddedResource>
    <EmbeddedResource Include="Dialogs\OptionsPages\ConnectionOptionsPage.resx">
      <SubType>Designer</SubType>
      <DependentUpon>ConnectionOptionsPage.cs</DependentUpon>
    </EmbeddedResource>
    <EmbeddedResource Include="Dialogs\OptionsPages\ConsolesOptionsPage.resx">
      <SubType>Designer</SubType>
      <DependentUpon>ConsolesOptionsPage.cs</DependentUpon>
    </EmbeddedResource>
    <EmbeddedResource Include="Dialogs\OptionsPages\DisplayOptionsPage.resx">
      <SubType>Designer</SubType>
      <DependentUpon>DisplayOptionsPage.cs</DependentUpon>
    </EmbeddedResource>
    <EmbeddedResource Include="Dialogs\OptionsPages\SecurityOptionsPage.resx">
      <SubType>Designer</SubType>
      <DependentUpon>SecurityOptionsPage.cs</DependentUpon>
    </EmbeddedResource>
    <EmbeddedResource Include="Dialogs\OptionsPages\UpdatesOptionsPage.resx">
      <SubType>Designer</SubType>
      <DependentUpon>UpdatesOptionsPage.cs</DependentUpon>
    </EmbeddedResource>
    <EmbeddedResource Include="Dialogs\PropertiesDialog.resx">
      <SubType>Designer</SubType>
      <DependentUpon>PropertiesDialog.cs</DependentUpon>
    </EmbeddedResource>
    <EmbeddedResource Include="Dialogs\RevertDialog.resx">
      <SubType>Designer</SubType>
      <DependentUpon>RevertDialog.cs</DependentUpon>
    </EmbeddedResource>
    <EmbeddedResource Include="Dialogs\ResolvingSubjectsDialog.resx">
      <SubType>Designer</SubType>
      <DependentUpon>ResolvingSubjectsDialog.cs</DependentUpon>
    </EmbeddedResource>
    <EmbeddedResource Include="Dialogs\RoleElevationDialog.resx">
      <DependentUpon>RoleElevationDialog.cs</DependentUpon>
      <SubType>Designer</SubType>
    </EmbeddedResource>
    <EmbeddedResource Include="Dialogs\RoleSelectionDialog.resx">
      <SubType>Designer</SubType>
      <DependentUpon>RoleSelectionDialog.cs</DependentUpon>
    </EmbeddedResource>
    <EmbeddedResource Include="Dialogs\ScreenShotDialog.resx">
      <SubType>Designer</SubType>
      <DependentUpon>ScreenShotDialog.cs</DependentUpon>
    </EmbeddedResource>
    <EmbeddedResource Include="Dialogs\UpsellDialog.resx">
      <DependentUpon>UpsellDialog.cs</DependentUpon>
      <SubType>Designer</SubType>
    </EmbeddedResource>
    <EmbeddedResource Include="Dialogs\VerticallyTabbedDialog.resx">
      <DependentUpon>VerticallyTabbedDialog.cs</DependentUpon>
      <SubType>Designer</SubType>
    </EmbeddedResource>
    <EmbeddedResource Include="Dialogs\VMDialogs\SelectVMsToSuspendDialog.resx">
      <SubType>Designer</SubType>
      <DependentUpon>SelectVMsToSuspendDialog.cs</DependentUpon>
    </EmbeddedResource>
    <EmbeddedResource Include="Dialogs\Wlb\WlbEditScheduledTask.resx">
      <SubType>Designer</SubType>
      <DependentUpon>WlbEditScheduledTask.cs</DependentUpon>
    </EmbeddedResource>
    <EmbeddedResource Include="Dialogs\Wlb\WlbReportCustomFilter.resx">
      <DependentUpon>WlbReportCustomFilter.cs</DependentUpon>
    </EmbeddedResource>
    <EmbeddedResource Include="Plugins\UI\TabPageCredentialsDialog.resx">
      <DependentUpon>TabPageCredentialsDialog.cs</DependentUpon>
      <SubType>Designer</SubType>
    </EmbeddedResource>
    <EmbeddedResource Include="SettingsPanels\ClusteringEditPage.ja.resx">
      <DependentUpon>ClusteringEditPage.cs</DependentUpon>
    </EmbeddedResource>
    <EmbeddedResource Include="SettingsPanels\ClusteringEditPage.resx">
      <DependentUpon>ClusteringEditPage.cs</DependentUpon>
    </EmbeddedResource>
    <EmbeddedResource Include="SettingsPanels\ClusteringEditPage.zh-CN.resx">
      <DependentUpon>ClusteringEditPage.cs</DependentUpon>
    </EmbeddedResource>
    <EmbeddedResource Include="SettingsPanels\HostPowerONPages\HostPowerONEditPage.resx">
      <SubType>Designer</SubType>
      <DependentUpon>HostPowerONEditPage.cs</DependentUpon>
    </EmbeddedResource>
    <EmbeddedResource Include="SettingsPanels\HostPowerONPages\PoolPowerONEditPage.resx">
      <SubType>Designer</SubType>
      <DependentUpon>PoolPowerONEditPage.cs</DependentUpon>
    </EmbeddedResource>
    <EmbeddedResource Include="SettingsPanels\PerfmonAlertOptionsPage.resx">
      <SubType>Designer</SubType>
      <DependentUpon>PerfmonAlertOptionsPage.cs</DependentUpon>
    </EmbeddedResource>
    <EmbeddedResource Include="Controls\HaNtolIndicator.resx">
      <SubType>Designer</SubType>
      <DependentUpon>HaNtolIndicator.cs</DependentUpon>
    </EmbeddedResource>
    <EmbeddedResource Include="Controls\CustomDataGraph\GraphList.resx">
      <SubType>Designer</SubType>
      <DependentUpon>GraphList.cs</DependentUpon>
    </EmbeddedResource>
    <EmbeddedResource Include="Dialogs\AllowUpdatesDialog.resx">
      <SubType>Designer</SubType>
      <DependentUpon>AllowUpdatesDialog.cs</DependentUpon>
    </EmbeddedResource>
    <EmbeddedResource Include="Dialogs\BondProperties.resx">
      <DependentUpon>BondProperties.cs</DependentUpon>
      <SubType>Designer</SubType>
    </EmbeddedResource>
    <EmbeddedResource Include="Dialogs\ConnectingToServerDialog.resx">
      <DependentUpon>ConnectingToServerDialog.cs</DependentUpon>
      <SubType>Designer</SubType>
    </EmbeddedResource>
    <EmbeddedResource Include="Dialogs\MessageBoxTest.resx">
      <SubType>Designer</SubType>
      <DependentUpon>MessageBoxTest.cs</DependentUpon>
    </EmbeddedResource>
    <EmbeddedResource Include="Dialogs\EditVmHaPrioritiesDialog.resx">
      <SubType>Designer</SubType>
      <DependentUpon>EditVmHaPrioritiesDialog.cs</DependentUpon>
    </EmbeddedResource>
    <EmbeddedResource Include="Dialogs\HostRequiresRebootDialog.resx">
      <SubType>Designer</SubType>
      <DependentUpon>HostRequiresRebootDialog.cs</DependentUpon>
    </EmbeddedResource>
    <EmbeddedResource Include="Dialogs\NetworkingPropertiesPage.resx">
      <SubType>Designer</SubType>
      <DependentUpon>NetworkingPropertiesPage.cs</DependentUpon>
    </EmbeddedResource>
    <EmbeddedResource Include="Dialogs\Network\CertificateChangedDialog.resx">
      <SubType>Designer</SubType>
      <DependentUpon>CertificateChangedDialog.cs</DependentUpon>
    </EmbeddedResource>
    <EmbeddedResource Include="Dialogs\Network\UnknownCertificateDialog.resx">
      <SubType>Designer</SubType>
      <DependentUpon>UnknownCertificateDialog.cs</DependentUpon>
    </EmbeddedResource>
    <EmbeddedResource Include="Dialogs\PasswordsRequestDialog.resx">
      <SubType>Designer</SubType>
      <DependentUpon>PasswordsRequestDialog.cs</DependentUpon>
    </EmbeddedResource>
    <EmbeddedResource Include="Dialogs\VmSnapshotDialog.resx">
      <SubType>Designer</SubType>
      <DependentUpon>VmSnapshotDialog.cs</DependentUpon>
    </EmbeddedResource>
    <EmbeddedResource Include="ConsoleView\VNCTabView.resx">
      <DependentUpon>VNCTabView.cs</DependentUpon>
      <SubType>Designer</SubType>
    </EmbeddedResource>
    <EmbeddedResource Include="ConsoleView\VNCView.resx">
      <DependentUpon>VNCView.cs</DependentUpon>
      <SubType>Designer</SubType>
    </EmbeddedResource>
    <EmbeddedResource Include="ConsoleView\XSVNCScreen.resx">
      <DependentUpon>XSVNCScreen.cs</DependentUpon>
      <SubType>Designer</SubType>
    </EmbeddedResource>
    <EmbeddedResource Include="SettingsPanels\EditNetworkPage.resx">
      <DependentUpon>EditNetworkPage.cs</DependentUpon>
      <SubType>Designer</SubType>
    </EmbeddedResource>
    <EmbeddedResource Include="SettingsPanels\LivePatchingEditPage.ja.resx">
      <DependentUpon>LivePatchingEditPage.cs</DependentUpon>
    </EmbeddedResource>
    <EmbeddedResource Include="SettingsPanels\LivePatchingEditPage.resx">
      <DependentUpon>LivePatchingEditPage.cs</DependentUpon>
    </EmbeddedResource>
    <EmbeddedResource Include="SettingsPanels\LivePatchingEditPage.zh-CN.resx">
      <DependentUpon>LivePatchingEditPage.cs</DependentUpon>
    </EmbeddedResource>
    <EmbeddedResource Include="SettingsPanels\NetworkOptionsEditPage.ja.resx">
      <DependentUpon>NetworkOptionsEditPage.cs</DependentUpon>
    </EmbeddedResource>
    <EmbeddedResource Include="SettingsPanels\NetworkOptionsEditPage.resx">
      <DependentUpon>NetworkOptionsEditPage.cs</DependentUpon>
    </EmbeddedResource>
    <EmbeddedResource Include="SettingsPanels\NetworkOptionsEditPage.zh-CN.resx">
      <DependentUpon>NetworkOptionsEditPage.cs</DependentUpon>
    </EmbeddedResource>
    <EmbeddedResource Include="SettingsPanels\SecurityEditPage.ja.resx">
      <DependentUpon>SecurityEditPage.cs</DependentUpon>
    </EmbeddedResource>
    <EmbeddedResource Include="SettingsPanels\SecurityEditPage.resx">
      <DependentUpon>SecurityEditPage.cs</DependentUpon>
    </EmbeddedResource>
    <EmbeddedResource Include="SettingsPanels\SecurityEditPage.zh-CN.resx">
      <DependentUpon>SecurityEditPage.cs</DependentUpon>
    </EmbeddedResource>
    <EmbeddedResource Include="SettingsPanels\USBEditPage.ja.resx">
      <DependentUpon>USBEditPage.cs</DependentUpon>
    </EmbeddedResource>
    <EmbeddedResource Include="SettingsPanels\USBEditPage.resx">
      <DependentUpon>USBEditPage.cs</DependentUpon>
    </EmbeddedResource>
    <EmbeddedResource Include="SettingsPanels\USBEditPage.zh-CN.resx">
      <DependentUpon>USBEditPage.cs</DependentUpon>
    </EmbeddedResource>
    <EmbeddedResource Include="SettingsPanels\VDISizeLocationPage.resx">
      <DependentUpon>VDISizeLocationPage.cs</DependentUpon>
      <SubType>Designer</SubType>
    </EmbeddedResource>
    <EmbeddedResource Include="SettingsPanels\VBDEditPage.resx">
      <DependentUpon>VBDEditPage.cs</DependentUpon>
      <SubType>Designer</SubType>
    </EmbeddedResource>
    <EmbeddedResource Include="SettingsPanels\HostMultipathPage.resx">
      <SubType>Designer</SubType>
      <DependentUpon>HostMultipathPage.cs</DependentUpon>
    </EmbeddedResource>
    <EmbeddedResource Include="SettingsPanels\VMEnlightenmentEditPage.ja.resx">
      <DependentUpon>VMEnlightenmentEditPage.cs</DependentUpon>
    </EmbeddedResource>
    <EmbeddedResource Include="SettingsPanels\VMEnlightenmentEditPage.resx">
      <DependentUpon>VMEnlightenmentEditPage.cs</DependentUpon>
    </EmbeddedResource>
    <EmbeddedResource Include="SettingsPanels\VMEnlightenmentEditPage.zh-CN.resx">
      <DependentUpon>VMEnlightenmentEditPage.cs</DependentUpon>
    </EmbeddedResource>
    <EmbeddedResource Include="SettingsPanels\Wlb\WlbAdvancedSettingsPage.resx">
      <SubType>Designer</SubType>
      <DependentUpon>WlbAdvancedSettingsPage.cs</DependentUpon>
    </EmbeddedResource>
    <EmbeddedResource Include="SettingsPanels\Wlb\WlbAutomationPage.resx">
      <SubType>Designer</SubType>
      <DependentUpon>WlbAutomationPage.cs</DependentUpon>
    </EmbeddedResource>
    <EmbeddedResource Include="SettingsPanels\Wlb\WlbHostExclusionPage.resx">
      <DependentUpon>WlbHostExclusionPage.cs</DependentUpon>
      <SubType>Designer</SubType>
    </EmbeddedResource>
    <EmbeddedResource Include="SettingsPanels\Wlb\WlbMetricWeightingPage.resx">
      <SubType>Designer</SubType>
      <DependentUpon>WlbMetricWeightingPage.cs</DependentUpon>
    </EmbeddedResource>
    <EmbeddedResource Include="SettingsPanels\Wlb\WlbOptimizationModePage.resx">
      <SubType>Designer</SubType>
      <DependentUpon>WlbOptimizationModePage.cs</DependentUpon>
    </EmbeddedResource>
    <EmbeddedResource Include="SettingsPanels\Wlb\WlbThresholdsPage.resx">
      <SubType>Designer</SubType>
      <DependentUpon>WlbThresholdsPage.cs</DependentUpon>
    </EmbeddedResource>
    <EmbeddedResource Include="TabPages\AdPage.resx">
      <DependentUpon>AdPage.cs</DependentUpon>
      <SubType>Designer</SubType>
    </EmbeddedResource>
    <EmbeddedResource Include="TabPages\BallooningPage.resx">
      <SubType>Designer</SubType>
      <DependentUpon>BallooningPage.cs</DependentUpon>
    </EmbeddedResource>
    <EmbeddedResource Include="TabPages\BaseTabPage.resx">
      <SubType>Designer</SubType>
      <DependentUpon>BaseTabPage.cs</DependentUpon>
    </EmbeddedResource>
    <EmbeddedResource Include="TabPages\DockerDetailsPage.ja.resx">
      <DependentUpon>DockerDetailsPage.cs</DependentUpon>
      <SubType>Designer</SubType>
    </EmbeddedResource>
    <EmbeddedResource Include="TabPages\DockerDetailsPage.resx">
      <DependentUpon>DockerDetailsPage.cs</DependentUpon>
      <SubType>Designer</SubType>
    </EmbeddedResource>
    <EmbeddedResource Include="TabPages\DockerDetailsPage.zh-CN.resx">
      <DependentUpon>DockerDetailsPage.cs</DependentUpon>
    </EmbeddedResource>
    <EmbeddedResource Include="TabPages\GeneralTabPage.resx">
      <DependentUpon>GeneralTabPage.cs</DependentUpon>
      <SubType>Designer</SubType>
    </EmbeddedResource>
    <EmbeddedResource Include="TabPages\HomePage.ja.resx">
      <DependentUpon>HomePage.cs</DependentUpon>
    </EmbeddedResource>
    <EmbeddedResource Include="TabPages\HomePage.resx">
      <DependentUpon>HomePage.cs</DependentUpon>
      <SubType>Designer</SubType>
    </EmbeddedResource>
    <EmbeddedResource Include="TabPages\HomePage.zh-CN.resx">
      <DependentUpon>HomePage.cs</DependentUpon>
    </EmbeddedResource>
    <EmbeddedResource Include="TabPages\PvsPage.ja.resx">
      <DependentUpon>PvsPage.cs</DependentUpon>
      <SubType>Designer</SubType>
    </EmbeddedResource>
    <EmbeddedResource Include="TabPages\PvsPage.resx">
      <DependentUpon>PvsPage.cs</DependentUpon>
      <SubType>Designer</SubType>
    </EmbeddedResource>
    <EmbeddedResource Include="TabPages\PvsPage.zh-CN.resx">
      <DependentUpon>PvsPage.cs</DependentUpon>
    </EmbeddedResource>
    <EmbeddedResource Include="TabPages\UsbPage.ja.resx">
      <DependentUpon>UsbPage.cs</DependentUpon>
    </EmbeddedResource>
    <EmbeddedResource Include="TabPages\UsbPage.resx">
      <DependentUpon>UsbPage.cs</DependentUpon>
    </EmbeddedResource>
    <EmbeddedResource Include="TabPages\UsbPage.zh-CN.resx">
      <DependentUpon>UsbPage.cs</DependentUpon>
    </EmbeddedResource>
    <EmbeddedResource Include="TabPages\WlbPage.resx">
      <SubType>Designer</SubType>
      <DependentUpon>WlbPage.cs</DependentUpon>
    </EmbeddedResource>
    <EmbeddedResource Include="TabPages\SnapshotsPage.resx">
      <DependentUpon>SnapshotsPage.cs</DependentUpon>
      <SubType>Designer</SubType>
    </EmbeddedResource>
    <EmbeddedResource Include="TabPages\UpsellTabPage.resx">
      <DependentUpon>UpsellTabPage.cs</DependentUpon>
      <SubType>Designer</SubType>
    </EmbeddedResource>
    <EmbeddedResource Include="TabPages\PhysicalStoragePage.resx">
      <SubType>Designer</SubType>
      <DependentUpon>PhysicalStoragePage.cs</DependentUpon>
    </EmbeddedResource>
    <EmbeddedResource Include="Wizards\BallooningWizard.resx">
      <SubType>Designer</SubType>
      <DependentUpon>BallooningWizard.cs</DependentUpon>
    </EmbeddedResource>
    <EmbeddedResource Include="Wizards\BallooningWizard_Pages\ChooseVMs.resx">
      <SubType>Designer</SubType>
      <DependentUpon>ChooseVMs.cs</DependentUpon>
    </EmbeddedResource>
    <EmbeddedResource Include="Wizards\BallooningWizard_Pages\MemorySettings.resx">
      <SubType>Designer</SubType>
      <DependentUpon>MemorySettings.cs</DependentUpon>
    </EmbeddedResource>
    <EmbeddedResource Include="Wizards\CrossPoolMigrateWizard\CrossPoolMigrateCopyModePage.ja.resx">
      <DependentUpon>CrossPoolMigrateCopyModePage.cs</DependentUpon>
    </EmbeddedResource>
    <EmbeddedResource Include="Wizards\CrossPoolMigrateWizard\CrossPoolMigrateCopyModePage.resx">
      <DependentUpon>CrossPoolMigrateCopyModePage.cs</DependentUpon>
    </EmbeddedResource>
    <EmbeddedResource Include="Wizards\CrossPoolMigrateWizard\CrossPoolMigrateCopyModePage.zh-CN.resx">
      <DependentUpon>CrossPoolMigrateCopyModePage.cs</DependentUpon>
    </EmbeddedResource>
    <EmbeddedResource Include="Wizards\CrossPoolMigrateWizard\CrossPoolMigrateTransferNetworkPage.ja.resx">
      <DependentUpon>CrossPoolMigrateTransferNetworkPage.cs</DependentUpon>
    </EmbeddedResource>
    <EmbeddedResource Include="Wizards\CrossPoolMigrateWizard\CrossPoolMigrateTransferNetworkPage.resx">
      <DependentUpon>CrossPoolMigrateTransferNetworkPage.cs</DependentUpon>
    </EmbeddedResource>
    <EmbeddedResource Include="Wizards\CrossPoolMigrateWizard\CrossPoolMigrateTransferNetworkPage.zh-CN.resx">
      <DependentUpon>CrossPoolMigrateTransferNetworkPage.cs</DependentUpon>
    </EmbeddedResource>
    <EmbeddedResource Include="Wizards\CrossPoolMigrateWizard\IntraPoolCopyPage.ja.resx">
      <DependentUpon>IntraPoolCopyPage.cs</DependentUpon>
    </EmbeddedResource>
    <EmbeddedResource Include="Wizards\CrossPoolMigrateWizard\IntraPoolCopyPage.resx">
      <DependentUpon>IntraPoolCopyPage.cs</DependentUpon>
    </EmbeddedResource>
    <EmbeddedResource Include="Wizards\CrossPoolMigrateWizard\IntraPoolCopyPage.zh-CN.resx">
      <DependentUpon>IntraPoolCopyPage.cs</DependentUpon>
    </EmbeddedResource>
    <EmbeddedResource Include="Wizards\GenericPages\RBACWarningPage.resx">
      <SubType>Designer</SubType>
      <DependentUpon>RBACWarningPage.cs</DependentUpon>
    </EmbeddedResource>
    <EmbeddedResource Include="Wizards\NewSRWizard_Pages\ChooseSrProvisioningPage.ja.resx">
      <DependentUpon>ChooseSrProvisioningPage.cs</DependentUpon>
    </EmbeddedResource>
    <EmbeddedResource Include="Wizards\NewSRWizard_Pages\ChooseSrProvisioningPage.resx">
      <DependentUpon>ChooseSrProvisioningPage.cs</DependentUpon>
    </EmbeddedResource>
    <EmbeddedResource Include="Wizards\NewSRWizard_Pages\ChooseSrProvisioningPage.zh-CN.resx">
      <DependentUpon>ChooseSrProvisioningPage.cs</DependentUpon>
    </EmbeddedResource>
    <EmbeddedResource Include="Wizards\NewNetworkWizard_Pages\NetWSriovDetails.ja.resx">
      <DependentUpon>NetWSriovDetails.cs</DependentUpon>
    </EmbeddedResource>
    <EmbeddedResource Include="Wizards\NewNetworkWizard_Pages\NetWSriovDetails.resx">
      <DependentUpon>NetWSriovDetails.cs</DependentUpon>
    </EmbeddedResource>
    <EmbeddedResource Include="Wizards\NewNetworkWizard_Pages\NetWSriovDetails.zh-CN.resx">
      <DependentUpon>NetWSriovDetails.cs</DependentUpon>
    </EmbeddedResource>
    <EmbeddedResource Include="Wizards\NewSRWizard_Pages\Frontends\CIFSFrontend.ja.resx">
      <DependentUpon>CIFSFrontend.cs</DependentUpon>
    </EmbeddedResource>
    <EmbeddedResource Include="Wizards\NewSRWizard_Pages\Frontends\CIFSFrontend.resx">
      <DependentUpon>CIFSFrontend.cs</DependentUpon>
      <SubType>Designer</SubType>
    </EmbeddedResource>
    <EmbeddedResource Include="Wizards\NewSRWizard_Pages\Frontends\CIFSFrontend.zh-CN.resx">
      <DependentUpon>CIFSFrontend.cs</DependentUpon>
    </EmbeddedResource>
    <EmbeddedResource Include="Wizards\NewSRWizard_Pages\Frontends\LVMoFCoE.ja.resx">
      <DependentUpon>LVMoFCoE.cs</DependentUpon>
    </EmbeddedResource>
    <EmbeddedResource Include="Wizards\NewSRWizard_Pages\Frontends\LVMoFCoE.resx">
      <DependentUpon>LVMoFCoE.cs</DependentUpon>
    </EmbeddedResource>
    <EmbeddedResource Include="Wizards\NewSRWizard_Pages\Frontends\LVMoFCoE.zh-CN.resx">
      <DependentUpon>LVMoFCoE.cs</DependentUpon>
    </EmbeddedResource>
    <EmbeddedResource Include="Wizards\NewVMWizard\Page_CloudConfigParameters.ja.resx">
      <DependentUpon>Page_CloudConfigParameters.cs</DependentUpon>
    </EmbeddedResource>
    <EmbeddedResource Include="Wizards\NewVMWizard\Page_CloudConfigParameters.resx">
      <DependentUpon>Page_CloudConfigParameters.cs</DependentUpon>
      <SubType>Designer</SubType>
    </EmbeddedResource>
    <EmbeddedResource Include="Wizards\NewVMWizard\Page_CloudConfigParameters.zh-CN.resx">
      <DependentUpon>Page_CloudConfigParameters.cs</DependentUpon>
    </EmbeddedResource>
    <EmbeddedResource Include="Wizards\NewVMWizard\NewVMWizard.resx">
      <SubType>Designer</SubType>
      <DependentUpon>NewVMWizard.cs</DependentUpon>
    </EmbeddedResource>
    <EmbeddedResource Include="Wizards\NewVMWizard\Page_CopyBiosStrings.resx">
      <SubType>Designer</SubType>
      <DependentUpon>Page_CopyBiosStrings.cs</DependentUpon>
    </EmbeddedResource>
    <EmbeddedResource Include="Wizards\NewVMWizard\Page_Template.resx">
      <SubType>Designer</SubType>
      <DependentUpon>Page_Template.cs</DependentUpon>
    </EmbeddedResource>
    <EmbeddedResource Include="Wizards\NewVMWizard\Page_Name.resx">
      <SubType>Designer</SubType>
      <DependentUpon>Page_Name.cs</DependentUpon>
    </EmbeddedResource>
    <EmbeddedResource Include="Wizards\NewVMWizard\Page_InstallationMedia.resx">
      <SubType>Designer</SubType>
      <DependentUpon>Page_InstallationMedia.cs</DependentUpon>
    </EmbeddedResource>
    <EmbeddedResource Include="Wizards\NewVMWizard\Page_HomeServer.resx">
      <SubType>Designer</SubType>
      <DependentUpon>Page_HomeServer.cs</DependentUpon>
    </EmbeddedResource>
    <EmbeddedResource Include="Wizards\NewVMWizard\Page_CpuMem.resx">
      <SubType>Designer</SubType>
      <DependentUpon>Page_CpuMem.cs</DependentUpon>
    </EmbeddedResource>
    <EmbeddedResource Include="Wizards\NewVMWizard\Page_Storage.resx">
      <SubType>Designer</SubType>
      <DependentUpon>Page_Storage.cs</DependentUpon>
    </EmbeddedResource>
    <EmbeddedResource Include="Wizards\NewVMWizard\Page_Networking.resx">
      <SubType>Designer</SubType>
      <DependentUpon>Page_Networking.cs</DependentUpon>
    </EmbeddedResource>
    <EmbeddedResource Include="Wizards\NewVMWizard\Page_Finish.resx">
      <SubType>Designer</SubType>
      <DependentUpon>Page_Finish.cs</DependentUpon>
    </EmbeddedResource>
    <EmbeddedResource Include="Wizards\HAWizard_Pages\ChooseSR.resx">
      <SubType>Designer</SubType>
      <DependentUpon>ChooseSR.cs</DependentUpon>
    </EmbeddedResource>
    <EmbeddedResource Include="Controls\BondDetails.resx">
      <SubType>Designer</SubType>
      <DependentUpon>BondDetails.cs</DependentUpon>
    </EmbeddedResource>
    <EmbeddedResource Include="Wizards\NewNetworkWizard_Pages\NetWBondDetails.resx">
      <SubType>Designer</SubType>
      <DependentUpon>NetWBondDetails.cs</DependentUpon>
    </EmbeddedResource>
    <EmbeddedResource Include="Wizards\NewSRWizard_Pages\Frontends\CIFS_ISO.resx">
      <SubType>Designer</SubType>
      <DependentUpon>CIFS_ISO.cs</DependentUpon>
    </EmbeddedResource>
    <EmbeddedResource Include="Wizards\NewSRWizard_Pages\Frontends\CSLG.resx">
      <SubType>Designer</SubType>
      <DependentUpon>CSLG.cs</DependentUpon>
    </EmbeddedResource>
    <EmbeddedResource Include="Wizards\NewSRWizard_Pages\Frontends\EqualLogic.resx">
      <SubType>Designer</SubType>
      <DependentUpon>EqualLogic.cs</DependentUpon>
    </EmbeddedResource>
    <EmbeddedResource Include="Wizards\NewSRWizard_Pages\Frontends\LVMoISCSI.resx">
      <SubType>Designer</SubType>
      <DependentUpon>LVMoISCSI.cs</DependentUpon>
    </EmbeddedResource>
    <EmbeddedResource Include="Wizards\NewSRWizard_Pages\Frontends\NetApp.resx">
      <SubType>Designer</SubType>
      <DependentUpon>NetApp.cs</DependentUpon>
    </EmbeddedResource>
    <EmbeddedResource Include="Wizards\NewSRWizard_Pages\Frontends\NFS_ISO.resx">
      <SubType>Designer</SubType>
      <DependentUpon>NFS_ISO.cs</DependentUpon>
    </EmbeddedResource>
    <EmbeddedResource Include="Wizards\NewSRWizard_Pages\Frontends\VHDoNFS.resx">
      <SubType>Designer</SubType>
      <DependentUpon>VHDoNFS.cs</DependentUpon>
    </EmbeddedResource>
    <EmbeddedResource Include="Controls\CustomDataGraph\DataEventList.resx">
      <DependentUpon>DataEventList.cs</DependentUpon>
      <SubType>Designer</SubType>
    </EmbeddedResource>
    <EmbeddedResource Include="Controls\CustomDataGraph\DataKey.resx">
      <DependentUpon>DataKey.cs</DependentUpon>
      <SubType>Designer</SubType>
    </EmbeddedResource>
    <EmbeddedResource Include="Controls\CustomDataGraph\DataPlot.resx">
      <DependentUpon>DataPlot.cs</DependentUpon>
      <SubType>Designer</SubType>
    </EmbeddedResource>
    <EmbeddedResource Include="Controls\CustomDataGraph\DataPlotNav.resx">
      <DependentUpon>DataPlotNav.cs</DependentUpon>
      <SubType>Designer</SubType>
    </EmbeddedResource>
    <EmbeddedResource Include="Controls\CustomGridView\GridView.resx">
      <SubType>Designer</SubType>
      <DependentUpon>GridView.cs</DependentUpon>
    </EmbeddedResource>
    <EmbeddedResource Include="Dialogs\InputPromptDialog.resx">
      <DependentUpon>InputPromptDialog.cs</DependentUpon>
      <SubType>Designer</SubType>
    </EmbeddedResource>
    <EmbeddedResource Include="TabPages\AlertSummaryPage.resx">
      <DependentUpon>AlertSummaryPage.cs</DependentUpon>
      <SubType>Designer</SubType>
    </EmbeddedResource>
    <EmbeddedResource Include="TabPages\HAPage.resx">
      <DependentUpon>HAPage.cs</DependentUpon>
      <SubType>Designer</SubType>
    </EmbeddedResource>
    <EmbeddedResource Include="Wizards\PatchingWizard\PatchingWizard.resx">
      <SubType>Designer</SubType>
      <DependentUpon>PatchingWizard.cs</DependentUpon>
    </EmbeddedResource>
    <EmbeddedResource Include="Wizards\PatchingWizard\PatchingWizard_FirstPage.resx">
      <DependentUpon>PatchingWizard_FirstPage.cs</DependentUpon>
      <SubType>Designer</SubType>
    </EmbeddedResource>
    <EmbeddedResource Include="Wizards\PatchingWizard\PatchingWizard_ModePage.resx">
      <SubType>Designer</SubType>
      <DependentUpon>PatchingWizard_ModePage.cs</DependentUpon>
    </EmbeddedResource>
    <EmbeddedResource Include="Wizards\PatchingWizard\AutomatedUpdatesBasePage.ja.resx">
      <DependentUpon>AutomatedUpdatesBasePage.cs</DependentUpon>
    </EmbeddedResource>
    <EmbeddedResource Include="Wizards\PatchingWizard\AutomatedUpdatesBasePage.resx">
      <DependentUpon>AutomatedUpdatesBasePage.cs</DependentUpon>
      <SubType>Designer</SubType>
    </EmbeddedResource>
    <EmbeddedResource Include="Wizards\PatchingWizard\AutomatedUpdatesBasePage.zh-CN.resx">
      <DependentUpon>AutomatedUpdatesBasePage.cs</DependentUpon>
    </EmbeddedResource>
    <EmbeddedResource Include="Wizards\PatchingWizard\PatchingWizard_PatchingPage.resx">
      <SubType>Designer</SubType>
      <DependentUpon>PatchingWizard_PatchingPage.cs</DependentUpon>
    </EmbeddedResource>
    <EmbeddedResource Include="Wizards\PatchingWizard\PatchingWizard_PrecheckPage.resx">
      <SubType>Designer</SubType>
      <DependentUpon>PatchingWizard_PrecheckPage.cs</DependentUpon>
    </EmbeddedResource>
    <EmbeddedResource Include="Wizards\PatchingWizard\PatchingWizard_SelectPatchPage.resx">
      <SubType>Designer</SubType>
      <DependentUpon>PatchingWizard_SelectPatchPage.cs</DependentUpon>
    </EmbeddedResource>
    <EmbeddedResource Include="Wizards\PatchingWizard\PatchingWizard_SelectServers.resx">
      <SubType>Designer</SubType>
      <DependentUpon>PatchingWizard_SelectServers.cs</DependentUpon>
    </EmbeddedResource>
    <EmbeddedResource Include="Dialogs\FolderChangeDialog.resx">
      <SubType>Designer</SubType>
      <DependentUpon>FolderChangeDialog.cs</DependentUpon>
    </EmbeddedResource>
    <EmbeddedResource Include="Dialogs\NewTagDialog.resx">
      <SubType>Designer</SubType>
      <DependentUpon>NewTagDialog.cs</DependentUpon>
    </EmbeddedResource>
    <EmbeddedResource Include="Dialogs\NameAndConnectionPrompt.resx">
      <SubType>Designer</SubType>
      <DependentUpon>NameAndConnectionPrompt.cs</DependentUpon>
    </EmbeddedResource>
    <EmbeddedResource Include="Dialogs\AboutDialog.resx">
      <SubType>Designer</SubType>
      <DependentUpon>AboutDialog.cs</DependentUpon>
    </EmbeddedResource>
    <EmbeddedResource Include="Dialogs\AddServerDialog.resx">
      <SubType>Designer</SubType>
      <DependentUpon>AddServerDialog.cs</DependentUpon>
    </EmbeddedResource>
    <EmbeddedResource Include="Dialogs\ChangeServerPasswordDialog.resx">
      <DependentUpon>ChangeServerPasswordDialog.cs</DependentUpon>
      <SubType>Designer</SubType>
    </EmbeddedResource>
    <EmbeddedResource Include="Controls\CustomListPanel\CustomListPanel.resx">
      <DependentUpon>CustomListPanel.cs</DependentUpon>
      <SubType>Designer</SubType>
    </EmbeddedResource>
    <EmbeddedResource Include="Controls\CustomTreeView.resx">
      <SubType>Designer</SubType>
      <DependentUpon>CustomTreeView.cs</DependentUpon>
    </EmbeddedResource>
    <EmbeddedResource Include="Controls\PoolHostPicker.resx">
      <SubType>Designer</SubType>
      <DependentUpon>PoolHostPicker.cs</DependentUpon>
    </EmbeddedResource>
    <EmbeddedResource Include="Dialogs\AttachDiskDialog.resx">
      <DependentUpon>AttachDiskDialog.cs</DependentUpon>
      <SubType>Designer</SubType>
    </EmbeddedResource>
    <EmbeddedResource Include="Dialogs\CustomFieldsDialog.resx">
      <DependentUpon>CustomFieldsDialog.cs</DependentUpon>
      <SubType>Designer</SubType>
    </EmbeddedResource>
    <EmbeddedResource Include="Dialogs\CopyVMDialog.resx">
      <DependentUpon>CopyVMDialog.cs</DependentUpon>
      <SubType>Designer</SubType>
    </EmbeddedResource>
    <EmbeddedResource Include="Dialogs\DialogWithProgress.resx">
      <SubType>Designer</SubType>
      <DependentUpon>DialogWithProgress.cs</DependentUpon>
    </EmbeddedResource>
    <EmbeddedResource Include="Dialogs\NewCustomFieldDialog.resx">
      <DependentUpon>NewCustomFieldDialog.cs</DependentUpon>
      <SubType>Designer</SubType>
    </EmbeddedResource>
    <EmbeddedResource Include="Dialogs\RestoreSession\EnterMasterPasswordDialog.resx">
      <SubType>Designer</SubType>
      <DependentUpon>EnterMasterPasswordDialog.cs</DependentUpon>
    </EmbeddedResource>
    <EmbeddedResource Include="Controls\Common\PasswordFailure.resx">
      <SubType>Designer</SubType>
      <DependentUpon>PasswordFailure.cs</DependentUpon>
    </EmbeddedResource>
    <EmbeddedResource Include="Dialogs\RestoreSession\SaveAndRestoreDialog.resx">
      <SubType>Designer</SubType>
      <DependentUpon>SaveAndRestoreDialog.cs</DependentUpon>
    </EmbeddedResource>
    <EmbeddedResource Include="Dialogs\RestoreSession\ChangeMasterPasswordDialog.resx">
      <SubType>Designer</SubType>
      <DependentUpon>ChangeMasterPasswordDialog.cs</DependentUpon>
    </EmbeddedResource>
    <EmbeddedResource Include="Dialogs\RestoreSession\SetMasterPasswordDialog.resx">
      <SubType>Designer</SubType>
      <DependentUpon>SetMasterPasswordDialog.cs</DependentUpon>
    </EmbeddedResource>
    <EmbeddedResource Include="Dialogs\ThreeButtonDialog.resx">
      <DependentUpon>ThreeButtonDialog.cs</DependentUpon>
      <SubType>Designer</SubType>
    </EmbeddedResource>
    <EmbeddedResource Include="Dialogs\IscsiChoicesDialog.resx">
      <DependentUpon>IscsiChoicesDialog.cs</DependentUpon>
      <SubType>Designer</SubType>
    </EmbeddedResource>
    <EmbeddedResource Include="Dialogs\ActionProgressDialog.resx">
      <SubType>Designer</SubType>
      <DependentUpon>ActionProgressDialog.cs</DependentUpon>
    </EmbeddedResource>
    <EmbeddedResource Include="Dialogs\LegalNoticesDialog.resx">
      <SubType>Designer</SubType>
      <DependentUpon>LegalNoticesDialog.cs</DependentUpon>
    </EmbeddedResource>
    <EmbeddedResource Include="Dialogs\NewDiskDialog.resx">
      <SubType>Designer</SubType>
      <DependentUpon>NewDiskDialog.cs</DependentUpon>
    </EmbeddedResource>
    <EmbeddedResource Include="Dialogs\SelectHostDialog.resx">
      <SubType>Designer</SubType>
      <DependentUpon>SelectHostDialog.cs</DependentUpon>
    </EmbeddedResource>
    <EmbeddedResource Include="Dialogs\UserDeviceDialog.resx">
      <DependentUpon>UserDeviceDialog.cs</DependentUpon>
      <SubType>Designer</SubType>
    </EmbeddedResource>
    <EmbeddedResource Include="Dialogs\WarningDialogs\CloseXenCenterWarningDialog.resx">
      <SubType>Designer</SubType>
      <DependentUpon>CloseXenCenterWarningDialog.cs</DependentUpon>
    </EmbeddedResource>
    <EmbeddedResource Include="Dialogs\WarningDialogs\LicenseWarningDialog.resx">
      <DependentUpon>LicenseWarningDialog.cs</DependentUpon>
      <SubType>Designer</SubType>
    </EmbeddedResource>
    <EmbeddedResource Include="Dialogs\WarningDialogs\RemoveCrashDumpsWarningDialog.resx">
      <SubType>Designer</SubType>
      <DependentUpon>RemoveCrashDumpsWarningDialog.cs</DependentUpon>
    </EmbeddedResource>
    <EmbeddedResource Include="TabPages\HistoryPage.resx">
      <SubType>Designer</SubType>
      <DependentUpon>HistoryPage.cs</DependentUpon>
    </EmbeddedResource>
    <EmbeddedResource Include="Controls\ToolTipContainer.resx">
      <DependentUpon>ToolTipContainer.cs</DependentUpon>
      <SubType>Designer</SubType>
    </EmbeddedResource>
    <EmbeddedResource Include="Dialogs\ConfirmVMDeleteDialog.resx">
      <DependentUpon>ConfirmVMDeleteDialog.cs</DependentUpon>
      <SubType>Designer</SubType>
    </EmbeddedResource>
    <EmbeddedResource Include="Controls\HelpButton.resx">
      <SubType>Designer</SubType>
      <DependentUpon>HelpButton.cs</DependentUpon>
    </EmbeddedResource>
    <EmbeddedResource Include="SettingsPanels\HomeServerEditPage.resx">
      <DependentUpon>HomeServerEditPage.cs</DependentUpon>
      <SubType>Designer</SubType>
    </EmbeddedResource>
    <EmbeddedResource Include="Dialogs\EvacuateHostDialog.resx">
      <DependentUpon>EvacuateHostDialog.cs</DependentUpon>
      <SubType>Designer</SubType>
    </EmbeddedResource>
    <EmbeddedResource Include="Dialogs\WarningDialogs\VcpuWarningDialog.resx">
      <DependentUpon>VcpuWarningDialog.cs</DependentUpon>
      <SubType>Designer</SubType>
    </EmbeddedResource>
    <EmbeddedResource Include="Dialogs\DuplicateTemplateNameDialog.resx">
      <SubType>Designer</SubType>
      <DependentUpon>DuplicateTemplateNameDialog.cs</DependentUpon>
    </EmbeddedResource>
    <EmbeddedResource Include="Dialogs\WarningDialogs\InstallToolsWarningDialog.resx">
      <SubType>Designer</SubType>
      <DependentUpon>InstallToolsWarningDialog.cs</DependentUpon>
    </EmbeddedResource>
    <EmbeddedResource Include="Dialogs\RepairSRDialog.resx">
      <DependentUpon>RepairSRDialog.cs</DependentUpon>
      <SubType>Designer</SubType>
    </EmbeddedResource>
    <EmbeddedResource Include="Dialogs\XenDialogBase.resx">
      <DependentUpon>XenDialogBase.cs</DependentUpon>
      <SubType>Designer</SubType>
    </EmbeddedResource>
    <EmbeddedResource Include="SettingsPanels\VMHAEditPage.resx">
      <DependentUpon>VMHAEditPage.cs</DependentUpon>
      <SubType>Designer</SubType>
    </EmbeddedResource>
    <EmbeddedResource Include="SettingsPanels\CPUMemoryEditPage.resx">
      <DependentUpon>CPUMemoryEditPage.cs</DependentUpon>
      <SubType>Designer</SubType>
    </EmbeddedResource>
    <EmbeddedResource Include="SettingsPanels\GeneralEditPage.resx">
      <DependentUpon>GeneralEditPage.cs</DependentUpon>
      <SubType>Designer</SubType>
    </EmbeddedResource>
    <EmbeddedResource Include="SettingsPanels\LogDestinationEditPage.resx">
      <DependentUpon>LogDestinationEditPage.cs</DependentUpon>
      <SubType>Designer</SubType>
    </EmbeddedResource>
    <EmbeddedResource Include="TabPages\SearchPage.resx">
      <SubType>Designer</SubType>
      <DependentUpon>SearchPage.cs</DependentUpon>
    </EmbeddedResource>
    <EmbeddedResource Include="TabPages\PerformancePage.resx">
      <SubType>Designer</SubType>
      <DependentUpon>PerformancePage.cs</DependentUpon>
    </EmbeddedResource>
    <EmbeddedResource Include="SettingsPanels\BootOptionsEditPage.resx">
      <DependentUpon>BootOptionsEditPage.cs</DependentUpon>
      <SubType>Designer</SubType>
    </EmbeddedResource>
    <EmbeddedResource Include="SettingsPanels\CustomFieldsDisplayPage.resx">
      <DependentUpon>CustomFieldsDisplayPage.cs</DependentUpon>
      <SubType>Designer</SubType>
    </EmbeddedResource>
    <EmbeddedResource Include="SettingsPanels\VMAdvancedEditPage.resx">
      <SubType>Designer</SubType>
      <DependentUpon>VMAdvancedEditPage.cs</DependentUpon>
    </EmbeddedResource>
    <EmbeddedResource Include="SettingsPanels\PerfmonAlertEditPage.resx">
      <DependentUpon>PerfmonAlertEditPage.cs</DependentUpon>
      <SubType>Designer</SubType>
    </EmbeddedResource>
    <EmbeddedResource Include="Wizards\BugToolWizardFiles\BugToolPageDestination.resx">
      <SubType>Designer</SubType>
      <DependentUpon>BugToolPageDestination.cs</DependentUpon>
    </EmbeddedResource>
    <EmbeddedResource Include="Wizards\BugToolWizardFiles\BugToolPageRetrieveData.resx">
      <SubType>Designer</SubType>
      <DependentUpon>BugToolPageRetrieveData.cs</DependentUpon>
    </EmbeddedResource>
    <EmbeddedResource Include="Wizards\BugToolWizardFiles\BugToolPageSelectCapabilities.resx">
      <DependentUpon>BugToolPageSelectCapabilities.cs</DependentUpon>
      <SubType>Designer</SubType>
    </EmbeddedResource>
    <EmbeddedResource Include="Wizards\HAWizard.resx">
      <DependentUpon>HAWizard.cs</DependentUpon>
      <SubType>Designer</SubType>
    </EmbeddedResource>
    <EmbeddedResource Include="Wizards\BugToolWizardFiles\GenericSelectHostsPage.resx">
      <DependentUpon>GenericSelectHostsPage.cs</DependentUpon>
      <SubType>Designer</SubType>
    </EmbeddedResource>
    <EmbeddedResource Include="Wizards\BugToolWizardFiles\BugToolWizard.resx">
      <DependentUpon>BugToolWizard.cs</DependentUpon>
      <SubType>Designer</SubType>
    </EmbeddedResource>
    <EmbeddedResource Include="Wizards\HAWizard_Pages\AssignPriorities.resx">
      <DependentUpon>AssignPriorities.cs</DependentUpon>
      <SubType>Designer</SubType>
    </EmbeddedResource>
    <EmbeddedResource Include="Wizards\HAWizard_Pages\Intro.resx">
      <DependentUpon>Intro.cs</DependentUpon>
      <SubType>Designer</SubType>
    </EmbeddedResource>
    <EmbeddedResource Include="Wizards\NewSRWizard_Pages\Frontends\LVMoHBA.resx">
      <DependentUpon>LVMoHBA.cs</DependentUpon>
      <SubType>Designer</SubType>
    </EmbeddedResource>
    <EmbeddedResource Include="Help\HelpManager.resx">
      <DependentUpon>HelpManager.cs</DependentUpon>
      <SubType>Designer</SubType>
    </EmbeddedResource>
    <EmbeddedResource Include="Dialogs\LoadSessionDialog.resx">
      <SubType>Designer</SubType>
      <DependentUpon>LoadSessionDialog.cs</DependentUpon>
    </EmbeddedResource>
    <EmbeddedResource Include="TabPages\NICPage.resx">
      <DependentUpon>NICPage.cs</DependentUpon>
      <SubType>Designer</SubType>
    </EmbeddedResource>
    <EmbeddedResource Include="TabPages\DockerProcessPage.resx">
      <DependentUpon>DockerProcessPage.cs</DependentUpon>
      <SubType>Designer</SubType>
    </EmbeddedResource>
    <EmbeddedResource Include="TabPages\SrStoragePage.resx">
      <DependentUpon>SrStoragePage.cs</DependentUpon>
      <SubType>Designer</SubType>
    </EmbeddedResource>
    <EmbeddedResource Include="TabPages\VMStoragePage.resx">
      <DependentUpon>VMStoragePage.cs</DependentUpon>
      <SubType>Designer</SubType>
    </EmbeddedResource>
    <EmbeddedResource Include="TabPages\NetworkPage.resx">
      <DependentUpon>NetworkPage.cs</DependentUpon>
      <SubType>Designer</SubType>
    </EmbeddedResource>
    <EmbeddedResource Include="Controls\XenTabControl.resx">
      <SubType>Designer</SubType>
      <DependentUpon>XenTabControl.cs</DependentUpon>
    </EmbeddedResource>
    <EmbeddedResource Include="Controls\XenTabPage.resx">
      <SubType>Designer</SubType>
      <DependentUpon>XenTabPage.cs</DependentUpon>
    </EmbeddedResource>
    <EmbeddedResource Include="Dialogs\VNCPasswordDialog.resx">
      <DependentUpon>VNCPasswordDialog.cs</DependentUpon>
      <SubType>Designer</SubType>
    </EmbeddedResource>
    <EmbeddedResource Include="Controls\ConsolePanel.resx">
      <SubType>Designer</SubType>
      <DependentUpon>ConsolePanel.cs</DependentUpon>
    </EmbeddedResource>
    <EmbeddedResource Include="Wizards\PatchingWizard\PatchingWizard_UploadPage.ja.resx">
      <DependentUpon>PatchingWizard_UploadPage.cs</DependentUpon>
    </EmbeddedResource>
    <EmbeddedResource Include="Wizards\PatchingWizard\PatchingWizard_UploadPage.resx">
      <DependentUpon>PatchingWizard_UploadPage.cs</DependentUpon>
      <SubType>Designer</SubType>
    </EmbeddedResource>
    <EmbeddedResource Include="Wizards\PatchingWizard\PatchingWizard_UploadPage.zh-CN.resx">
      <DependentUpon>PatchingWizard_UploadPage.cs</DependentUpon>
    </EmbeddedResource>
    <EmbeddedResource Include="Wizards\WizardProgress.resx">
      <DependentUpon>WizardProgress.cs</DependentUpon>
      <SubType>Designer</SubType>
    </EmbeddedResource>
    <EmbeddedResource Include="Wizards\NewNetworkWizard.resx">
      <DependentUpon>NewNetworkWizard.cs</DependentUpon>
      <SubType>Designer</SubType>
    </EmbeddedResource>
    <EmbeddedResource Include="Wizards\NewNetworkWizard_Pages\NetWDetails.resx">
      <DependentUpon>NetWDetails.cs</DependentUpon>
      <SubType>Designer</SubType>
    </EmbeddedResource>
    <EmbeddedResource Include="Wizards\NewNetworkWizard_Pages\NetWName.resx">
      <DependentUpon>NetWName.cs</DependentUpon>
      <SubType>Designer</SubType>
    </EmbeddedResource>
    <EmbeddedResource Include="Wizards\NewNetworkWizard_Pages\NetWTypeSelect.resx">
      <DependentUpon>NetWTypeSelect.cs</DependentUpon>
      <SubType>Designer</SubType>
    </EmbeddedResource>
    <EmbeddedResource Include="Wizards\NewSRWizard.resx">
      <DependentUpon>NewSRWizard.cs</DependentUpon>
      <SubType>Designer</SubType>
    </EmbeddedResource>
    <EmbeddedResource Include="MainWindow.resx">
      <SubType>Designer</SubType>
      <DependentUpon>MainWindow.cs</DependentUpon>
    </EmbeddedResource>
    <EmbeddedResource Include="Properties\licenses.licx" />
    <EmbeddedResource Include="Properties\Resources.resx">
      <Generator>ResXFileCodeGenerator</Generator>
      <SubType>Designer</SubType>
      <LastGenOutput>Resources.Designer.cs</LastGenOutput>
    </EmbeddedResource>
    <EmbeddedResource Include="Wizards\XenWizardBase.resx">
      <DependentUpon>XenWizardBase.cs</DependentUpon>
      <SubType>Designer</SubType>
    </EmbeddedResource>
    <None Include="app.config">
      <SubType>Designer</SubType>
    </None>
    <None Include="app.manifest">
      <SubType>Designer</SubType>
    </None>
    <None Include="HomePage.zh-CN.mht">
      <CopyToOutputDirectory>Always</CopyToOutputDirectory>
    </None>
    <None Include="HomePage.ja.mht">
      <CopyToOutputDirectory>Always</CopyToOutputDirectory>
    </None>
    <None Include="HomePage.mht">
      <CopyToOutputDirectory>Always</CopyToOutputDirectory>
    </None>
    <None Include="Properties\Settings.settings">
      <Generator>SettingsSingleFileGenerator</Generator>
      <LastGenOutput>Settings.Designer.cs</LastGenOutput>
    </None>
    <Compile Include="Properties\Settings.Designer.cs">
      <AutoGen>True</AutoGen>
      <DependentUpon>Settings.settings</DependentUpon>
      <DesignTimeSharedInput>True</DesignTimeSharedInput>
    </Compile>
  </ItemGroup>
  <ItemGroup>
    <Content Include="..\Branding\Images\AppIcon.ico" />
    <Compile Include="Actions\GUIActions\MeddlingActionManager.cs" />
    <Compile Include="Actions\GUIActions\MeddlingActionTaskSpecifications.cs" />
    <Compile Include="Alerts\AlertExtensions.cs" />
    <Compile Include="Alerts\Types\LicenseAlert.cs" />
    <Compile Include="Alerts\Types\IqnAlert.cs" />
    <Compile Include="Commands\ApplyLicenseEditionCommand.cs" />
    <Compile Include="Commands\BaseVIFCommand.cs" />
    <Compile Include="Commands\Controls\AssignVMGroupToolStripMenuItem.cs">
      <SubType>Component</SubType>
    </Compile>
    <Compile Include="Commands\BugToolCommand.cs" />
    <Compile Include="Commands\RestartToolstackCommand.cs" />
    <Compile Include="Commands\CrossPoolMigrateCommand.cs" />
    <Compile Include="Commands\DestroyHostCommand.cs" />
    <Compile Include="Commands\MigrateVirtualDiskCommand.cs" />
    <Compile Include="Commands\UpdateVIFCommand.cs" />
    <Content Include="Help\XenCenter.chm">
      <CopyToOutputDirectory>Always</CopyToOutputDirectory>
    </Content>
    <Content Include="Help\XenCenter.ja.chm">
      <CopyToOutputDirectory>Always</CopyToOutputDirectory>
    </Content>
    <Compile Include="Actions\OVFActions\ApplianceAction.cs" />
    <Compile Include="Actions\OVFActions\ExportApplianceAction.cs" />
    <Compile Include="Actions\GUIActions\GeneralEditPageAction.cs" />
    <Compile Include="Actions\GUIActions\SaveCustomFieldsAction.cs" />
    <Compile Include="Actions\OVFActions\ImportApplianceAction.cs" />
    <Compile Include="Actions\OVFActions\ImportImageAction.cs">
      <SubType>Code</SubType>
    </Compile>
    <Compile Include="Commands\Controls\CommandButton.cs">
      <SubType>Component</SubType>
    </Compile>
    <Compile Include="Commands\DisasterRecoveryCommand.cs" />
    <Compile Include="Commands\DisconnectWlbServerCommand.cs" />
    <Compile Include="Commands\ExportCommand.cs" />
    <Compile Include="Commands\CreateVMFromTemplateCommand.cs" />
    <Compile Include="Commands\DRConfigureCommand.cs" />
    <Compile Include="Commands\DRDryrunCommand.cs" />
    <Compile Include="Commands\DRFailbackCommand.cs" />
    <Compile Include="Commands\DRFailoverCommand.cs" />
    <Compile Include="Commands\HostPasswordCommand.cs" />
    <Compile Include="Commands\ImportCommand.cs" />
    <Compile Include="Commands\VappShutDownCommand.cs">
      <SubType>Code</SubType>
    </Compile>
    <Compile Include="Commands\VappStartCommand.cs">
      <SubType>Code</SubType>
    </Compile>
    <Compile Include="Commands\VMGroupCommand.cs" />
    <Compile Include="Controls\CheckableDataGridView\CheckableDataGridView.cs">
      <SubType>Component</SubType>
    </Compile>
    <Compile Include="Controls\CheckableDataGridView\CheckableDataGridViewController.cs" />
    <Compile Include="Controls\CheckableDataGridView\CheckableDataGridViewRow.cs">
    </Compile>
    <Compile Include="Controls\CheckableDataGridView\ICheckableDataGridViewView.cs" />
    <Compile Include="Controls\ChevronToggleButton.cs">
      <SubType>UserControl</SubType>
    </Compile>
    <Compile Include="Controls\ComboBoxes\LongStringComboBox.Designer.cs">
      <DependentUpon>LongStringComboBox.cs</DependentUpon>
    </Compile>
    <Compile Include="Controls\ComboBoxes\VgpuComboBox.cs">
      <SubType>Component</SubType>
    </Compile>
    <Compile Include="Controls\ComboBoxes\NonSelectableComboBox.cs">
      <SubType>Component</SubType>
    </Compile>
    <Compile Include="Controls\Common\AutoHeightRadioButton.cs">
      <SubType>Component</SubType>
    </Compile>
    <Compile Include="Controls\Common\SmoothSplitContainer.cs">
      <SubType>Component</SubType>
    </Compile>
    <Compile Include="Controls\ConsoleTab\ConnectionBar.cs">
      <SubType>UserControl</SubType>
    </Compile>
    <Compile Include="Controls\ConsoleTab\ConnectionBar.designer.cs">
      <DependentUpon>ConnectionBar.cs</DependentUpon>
    </Compile>
    <Compile Include="Controls\ConsoleTab\FullScreenForm.cs">
      <SubType>Form</SubType>
    </Compile>
    <Compile Include="Controls\ConsoleTab\FullScreenForm.designer.cs">
      <DependentUpon>FullScreenForm.cs</DependentUpon>
    </Compile>
    <Compile Include="Controls\ConsoleTab\FullScreenHint.cs">
      <SubType>Form</SubType>
    </Compile>
    <Compile Include="Controls\ConsoleTab\FullScreenHint.Designer.cs">
      <DependentUpon>FullScreenHint.cs</DependentUpon>
    </Compile>
    <Compile Include="Controls\GPU\GpuConfiguration.cs">
      <SubType>Form</SubType>
    </Compile>
    <Compile Include="Controls\GPU\GpuConfiguration.Designer.cs">
      <DependentUpon>GpuConfiguration.cs</DependentUpon>
    </Compile>
    <Compile Include="Controls\GPU\GpuPlacementPolicyPanel.cs">
      <SubType>UserControl</SubType>
    </Compile>
    <Compile Include="Controls\GPU\GpuPlacementPolicyPanel.Designer.cs">
      <DependentUpon>GpuPlacementPolicyPanel.cs</DependentUpon>
    </Compile>
    <Compile Include="Controls\GPU\GpuRow.cs">
      <SubType>UserControl</SubType>
    </Compile>
    <Compile Include="Controls\GPU\GpuRow.Designer.cs">
      <DependentUpon>GpuRow.cs</DependentUpon>
    </Compile>
    <Compile Include="Controls\GPU\GpuShinyBar.cs">
      <SubType>UserControl</SubType>
    </Compile>
    <Compile Include="Controls\GPU\GpuShinyBar.Designer.cs">
      <DependentUpon>GpuShinyBar.cs</DependentUpon>
    </Compile>
    <Compile Include="Controls\SnapshotTreeView.cs">
      <SubType>Component</SubType>
    </Compile>
    <Compile Include="Controls\SnapshotTreeView.designer.cs">
      <DependentUpon>SnapshotTreeView.cs</DependentUpon>
    </Compile>
    <Compile Include="Controls\DataGridViewDropDownSplitButtonCell.cs">
    </Compile>
    <Compile Include="Controls\CustomDataGraph\DrawSetArgs.cs" />
    <Compile Include="Controls\CustomDataGraph\GraphHelpers.cs" />
    <Compile Include="Controls\DataGridViewEx\CollapsingPoolHostDataGridViewRowDefaultSorter.cs" />
    <Compile Include="Controls\DataGridViewEx\CollapsingPoolHostDataGridViewRowSorter.cs" />
    <Compile Include="Controls\DataGridViewEx\CollapsingPoolHostDataGridViewRowStableSorter.cs" />
    <Compile Include="Controls\DataGridViewEx\CollapsingPoolHostDataGridView.cs">
      <SubType>Component</SubType>
    </Compile>
    <Compile Include="Controls\DataGridViewEx\CollapsingPoolHostDataGridView.Designer.cs">
      <DependentUpon>CollapsingPoolHostDataGridView.cs</DependentUpon>
    </Compile>
    <Compile Include="Controls\DataGridViewEx\CollapsingPoolHostDataGridViewRow.cs" />
    <Compile Include="Controls\DeprecationBanner.cs">
      <SubType>UserControl</SubType>
    </Compile>
    <Compile Include="Controls\DeprecationBanner.Designer.cs">
      <DependentUpon>DeprecationBanner.cs</DependentUpon>
    </Compile>
    <Compile Include="Controls\ComboBoxes\EnableableComboBox.cs">
      <SubType>Component</SubType>
    </Compile>
    <Compile Include="Controls\FilterDatesToolStripDropDownButton.cs">
      <SubType>Component</SubType>
    </Compile>
    <Compile Include="Controls\FilterLocationToolStripDropDownButton.cs">
      <SubType>Component</SubType>
    </Compile>
    <Compile Include="Controls\FilterSeveritiesToolStripDropDownButton.cs">
      <SubType>Component</SubType>
    </Compile>
    <Compile Include="Controls\FilterStatusToolStripDropDownButton.cs">
      <SubType>Component</SubType>
    </Compile>
    <Compile Include="Controls\HaNtolControl.cs">
      <SubType>UserControl</SubType>
    </Compile>
    <Compile Include="Controls\ComboBoxes\LongStringComboBox.cs">
      <SubType>Component</SubType>
    </Compile>
    <Compile Include="Controls\LunPerVdiPicker.cs">
      <SubType>UserControl</SubType>
    </Compile>
    <Compile Include="Controls\LunPerVdiPicker.Designer.cs">
      <DependentUpon>LunPerVdiPicker.cs</DependentUpon>
    </Compile>
    <Compile Include="Controls\MainWindowControls\INavigationItem.cs" />
    <Compile Include="Controls\MainWindowControls\NavigationButton.cs">
      <SubType>Component</SubType>
    </Compile>
    <Compile Include="Controls\MainWindowControls\NavigationDropDownButton.cs">
      <SubType>Component</SubType>
    </Compile>
    <Compile Include="Controls\MainWindowControls\NavigationPane.cs">
      <SubType>UserControl</SubType>
    </Compile>
    <Compile Include="Controls\MainWindowControls\NavigationPane.Designer.cs">
      <DependentUpon>NavigationPane.cs</DependentUpon>
    </Compile>
    <Compile Include="Controls\MainWindowControls\NavigationToolStrip.cs">
      <SubType>Component</SubType>
    </Compile>
    <Compile Include="Controls\MainWindowControls\NavigationToolStripRenderer.cs" />
    <Compile Include="Controls\MainWindowControls\NavigationView.cs">
      <SubType>UserControl</SubType>
    </Compile>
    <Compile Include="Controls\MainWindowControls\NavigationView.Designer.cs">
      <DependentUpon>NavigationView.cs</DependentUpon>
    </Compile>
    <Compile Include="Controls\MainWindowControls\NotificationsView.cs">
      <SubType>Component</SubType>
    </Compile>
    <Compile Include="Controls\ComboBoxes\NetworkComboBox.cs">
      <SubType>Component</SubType>
    </Compile>
    <Compile Include="Controls\ComboBoxes\NetworkComboBoxItem.cs" />
    <Compile Include="Diagnostics\Problems\VMProblem\VmHasVgpu.cs" />
    <Compile Include="OrganizationalView.cs" />
    <Compile Include="Controls\SrPickerItem.cs" />
    <Compile Include="Controls\SummaryPanel\ISummaryPanelView.cs" />
    <Compile Include="Diagnostics\Checks\HostMaintenanceModeCheck.cs" />
    <Compile Include="Diagnostics\Problems\PoolProblem\MissingMultipleFCSRsProblem.cs" />
    <Compile Include="Diagnostics\Problems\WarningWithInformationUrl.cs" />
    <Compile Include="Dialogs\ConnectionRefusedDialog.cs">
      <SubType>Form</SubType>
    </Compile>
    <Compile Include="Dialogs\ConnectionRefusedDialog.Designer.cs">
      <DependentUpon>ConnectionRefusedDialog.cs</DependentUpon>
    </Compile>
    <Compile Include="Dialogs\LicenseManager\LicenseCheckableDataGridView\ILicenseCheckableDataGridViewView.cs" />
    <Compile Include="Dialogs\LicenseManager\LicenseCheckableDataGridView\LicenseCheckableDataGridView.cs">
      <SubType>Component</SubType>
    </Compile>
    <Compile Include="Controls\SummaryPanel\SummaryPanel.cs">
      <SubType>UserControl</SubType>
    </Compile>
    <Compile Include="Controls\SummaryPanel\SummaryPanel.Designer.cs">
      <DependentUpon>SummaryPanel.cs</DependentUpon>
    </Compile>
    <Compile Include="Controls\SummaryPanel\SummaryPanelController.cs" />
    <Compile Include="Controls\SummaryPanel\SummaryTextComponent.cs" />
    <Compile Include="Controls\SummaryPanel\SummaryTextDecorator.cs" />
    <Compile Include="Controls\XenSearch\DropDownComboButton.cs">
      <SubType>Component</SubType>
    </Compile>
    <Compile Include="Controls\XenSearch\FolderNavigator.cs">
      <SubType>UserControl</SubType>
    </Compile>
    <Compile Include="Controls\XenSearch\FolderNavigator.Designer.cs">
      <DependentUpon>FolderNavigator.cs</DependentUpon>
    </Compile>
    <Compile Include="Controls\XenSearch\GroupingControl.cs">
      <SubType>UserControl</SubType>
    </Compile>
    <Compile Include="Controls\XenSearch\GroupingControl.Designer.cs">
      <DependentUpon>GroupingControl.cs</DependentUpon>
    </Compile>
    <Compile Include="Controls\XenSearch\QueryElement.cs">
      <SubType>UserControl</SubType>
    </Compile>
    <Compile Include="Controls\XenSearch\QueryElement.Designer.cs">
      <DependentUpon>QueryElement.cs</DependentUpon>
    </Compile>
    <Compile Include="Controls\XenSearch\QueryPanel.cs">
      <SubType>Component</SubType>
    </Compile>
    <Compile Include="Controls\XenSearch\ResourceSelectButton.cs">
      <SubType>Component</SubType>
    </Compile>
    <Compile Include="Controls\XenSearch\Searcher.cs">
      <SubType>UserControl</SubType>
    </Compile>
    <Compile Include="Controls\XenSearch\Searcher.Designer.cs">
      <DependentUpon>Searcher.cs</DependentUpon>
    </Compile>
    <Compile Include="Controls\XenSearch\SearchFor.cs">
      <SubType>UserControl</SubType>
    </Compile>
    <Compile Include="Controls\XenSearch\SearchFor.Designer.cs">
      <DependentUpon>SearchFor.cs</DependentUpon>
    </Compile>
    <Compile Include="Controls\XenSearch\SearchForCustom.cs">
      <SubType>Form</SubType>
    </Compile>
    <Compile Include="Controls\XenSearch\SearchForCustom.Designer.cs">
      <DependentUpon>SearchForCustom.cs</DependentUpon>
    </Compile>
    <Compile Include="Controls\XenSearch\SearchOutput.cs">
      <SubType>UserControl</SubType>
    </Compile>
    <Compile Include="Controls\XenSearch\SearchOutput.Designer.cs">
      <DependentUpon>SearchOutput.cs</DependentUpon>
    </Compile>
    <Compile Include="Core\CueBannersManager.cs" />
    <Compile Include="Core\VMGroup.cs" />
    <Compile Include="Controls\DataGridViewEx\PoolHostDataGridViewOneCheckbox.cs">
      <SubType>Component</SubType>
    </Compile>
    <Compile Include="Controls\DataGridViewEx\PoolHostDataGridViewOneCheckbox.Designer.cs">
      <DependentUpon>PoolHostDataGridViewOneCheckbox.cs</DependentUpon>
    </Compile>
    <Compile Include="Controls\DataGridViewEx\PoolHostDataGridViewOneCheckboxRow.cs" />
    <Compile Include="Diagnostics\Hotfixing\Hotfix.cs" />
    <Compile Include="Diagnostics\Hotfixing\MultipleHotfix.cs" />
    <Compile Include="Diagnostics\Hotfixing\SingleHotfix.cs" />
    <Compile Include="Diagnostics\Hotfixing\HotfixFactory.cs" />
    <Compile Include="Dialogs\ConnectionLostDialogLauncher.cs" />
    <Compile Include="Dialogs\GraphDetailsDialog.cs">
      <SubType>Form</SubType>
    </Compile>
    <Compile Include="Dialogs\GraphDetailsDialog.Designer.cs">
      <DependentUpon>GraphDetailsDialog.cs</DependentUpon>
    </Compile>
    <Compile Include="Controls\HaNtolIndicatorSimple.cs">
      <SubType>UserControl</SubType>
    </Compile>
    <Compile Include="Controls\HaNtolIndicatorSimple.Designer.cs">
      <DependentUpon>HaNtolIndicatorSimple.cs</DependentUpon>
    </Compile>
    <Compile Include="Controls\SectionHeaderLabel.cs">
      <SubType>UserControl</SubType>
    </Compile>
    <Compile Include="Controls\SectionHeaderLabel.Designer.cs">
      <DependentUpon>SectionHeaderLabel.cs</DependentUpon>
    </Compile>
    <Compile Include="Core\ExtensionMethods.cs" />
    <Compile Include="Diagnostics\Checks\DR\AssertCanBeRecoveredCheck.cs" />
    <Compile Include="Diagnostics\Checks\DR\DrHAEnabledCheck.cs" />
    <Compile Include="Diagnostics\Checks\DR\ExistingVmApplianceCheck.cs" />
    <Compile Include="Diagnostics\Checks\DR\RunningVmApplianceCheck.cs" />
    <Compile Include="Diagnostics\Checks\DR\RunningVmCheck.cs" />
    <Compile Include="Diagnostics\Checks\HostHasHotfixCheck.cs" />
    <Compile Include="Diagnostics\Checks\PoolCheck.cs" />
    <Compile Include="Diagnostics\Checks\DR\ExistingVmCheck.cs" />
    <Compile Include="Diagnostics\Problems\HostProblem\HostDoesNotHaveHotfix.cs" />
    <Compile Include="Diagnostics\Problems\PoolProblem\DrHAEnabledProblem.cs" />
    <Compile Include="Diagnostics\Problems\PoolProblem\MissingSRWarning.cs" />
    <Compile Include="Diagnostics\Problems\VmApplianceProblem\ExistingVmApplianceProblem.cs" />
    <Compile Include="Diagnostics\Problems\PoolProblem\WLBEnabledProblem.cs" />
    <Compile Include="Diagnostics\Problems\VmApplianceProblem\ExistingVmApplianceWarning.cs" />
    <Compile Include="Diagnostics\Problems\VmApplianceProblem\RunningVmApplianceProblem.cs" />
    <Compile Include="Diagnostics\Problems\VmApplianceProblem\VmApplianceProblem.cs" />
    <Compile Include="Diagnostics\Problems\VMProblem\ExistingVmProblem.cs" />
    <Compile Include="Diagnostics\Problems\PoolProblem\MissingSRProblem.cs" />
    <Compile Include="Diagnostics\Problems\VMProblem\RunningVMProblem.cs" />
    <Compile Include="Diagnostics\Problems\VMProblem\ExistingVmWarning.cs" />
    <Compile Include="Diagnostics\Problems\Warning.cs" />
    <Compile Include="Dialogs\DecompressApplianceDialog.cs">
      <SubType>Form</SubType>
    </Compile>
    <Compile Include="Dialogs\DecompressApplianceDialog.Designer.cs">
      <DependentUpon>DecompressApplianceDialog.cs</DependentUpon>
    </Compile>
    <Compile Include="Dialogs\DownloadApplianceDialog.cs">
      <SubType>Form</SubType>
    </Compile>
    <Compile Include="Dialogs\DownloadApplianceDialog.Designer.cs">
      <DependentUpon>DownloadApplianceDialog.cs</DependentUpon>
    </Compile>
    <Compile Include="Dialogs\DRConfigureDialog.cs">
      <SubType>Form</SubType>
    </Compile>
    <Compile Include="Dialogs\DRConfigureDialog.Designer.cs">
      <DependentUpon>DRConfigureDialog.cs</DependentUpon>
    </Compile>
    <Compile Include="Dialogs\IscsiDeviceConfigDialog.cs">
      <SubType>Form</SubType>
    </Compile>
    <Compile Include="Dialogs\IscsiDeviceConfigDialog.Designer.cs">
      <DependentUpon>IscsiDeviceConfigDialog.cs</DependentUpon>
    </Compile>
    <Compile Include="Dialogs\LicenseManager\ILicenseManagerView.cs" />
    <Compile Include="Dialogs\LicenseManager\LicenseCheckableDataGridView\LicenseCheckableDataGridViewController.cs" />
    <Compile Include="Dialogs\LicenseManager\LicenseDataGridViewRow.cs" />
    <Compile Include="Dialogs\LicenseManager\LicenseManager.cs">
      <SubType>Form</SubType>
    </Compile>
    <Compile Include="Dialogs\LicenseManager\LicenseManager.Designer.cs">
      <DependentUpon>LicenseManager.cs</DependentUpon>
    </Compile>
    <Compile Include="Dialogs\LicenseManager\LicenseManagerController.cs" />
    <Compile Include="Dialogs\LicenseManager\LicenseManagerLauncher.cs" />
    <Compile Include="Dialogs\LicenseManager\LicenseRowComparers\ExpiryComparer.cs" />
    <Compile Include="Dialogs\LicenseManager\LicenseRowComparers\NameColumnComparer.cs" />
    <Compile Include="Dialogs\LicenseManager\LicenseRowComparers\ProductColumnComparer.cs" />
    <Compile Include="Dialogs\LicenseManager\SelectionVerifiers\CanUseLicenseServerVerifier.cs" />
    <Compile Include="Dialogs\LicenseManager\SelectionVerifiers\HaOnVerifier.cs" />
    <Compile Include="Dialogs\LicenseManager\SelectionVerifiers\LicenseSelectionVerifier.cs" />
    <Compile Include="Dialogs\LicenseManager\SelectionVerifiers\NotLiveVerifier.cs" />
    <Compile Include="Dialogs\LicenseManager\SelectionVerifiers\OlderServerVerifier.cs" />
    <Compile Include="Dialogs\LicenseManager\SelectionVerifiers\SelectionVerifierFactory.cs" />
    <Compile Include="Dialogs\LicenseManager\SummaryPanelDecorators\LicenseManagerSummaryComponent.cs" />
    <Compile Include="Dialogs\LicenseManager\LicenseStatus.cs" />
    <Compile Include="Dialogs\LicenseManager\SummaryPanelDecorators\LicenseManagerSummaryDecorators.cs" />
    <Compile Include="SettingsPanels\PoolGpuEditPage.cs">
      <SubType>UserControl</SubType>
    </Compile>
    <Compile Include="SettingsPanels\PoolGpuEditPage.Designer.cs">
      <DependentUpon>PoolGpuEditPage.cs</DependentUpon>
    </Compile>
    <Compile Include="TabPages\GpuPage.cs">
      <SubType>UserControl</SubType>
    </Compile>
    <Compile Include="TabPages\GpuPage.Designer.cs">
      <DependentUpon>GpuPage.cs</DependentUpon>
    </Compile>
    <Compile Include="TabPages\ManageUpdatesPage.cs">
      <SubType>UserControl</SubType>
    </Compile>
    <Compile Include="TabPages\ManageUpdatesPage.Designer.cs">
      <DependentUpon>ManageUpdatesPage.cs</DependentUpon>
    </Compile>
    <Compile Include="Dialogs\OptionsPages\PluginOptionsPage.cs">
      <SubType>UserControl</SubType>
    </Compile>
    <Compile Include="Dialogs\OptionsPages\PluginOptionsPage.Designer.cs">
      <DependentUpon>PluginOptionsPage.cs</DependentUpon>
    </Compile>
    <Compile Include="Dialogs\VMAppliances\FateSharingVMsDialog.cs">
      <SubType>Form</SubType>
    </Compile>
    <Compile Include="Dialogs\VMAppliances\FateSharingVMsDialog.Designer.cs">
      <DependentUpon>FateSharingVMsDialog.cs</DependentUpon>
    </Compile>
    <Compile Include="Dialogs\VMAppliances\VMAppliancesDialog.cs">
      <SubType>Form</SubType>
    </Compile>
    <Compile Include="Dialogs\VMAppliances\VMAppliancesDialog.designer.cs">
      <DependentUpon>VMAppliancesDialog.cs</DependentUpon>
    </Compile>
    <Compile Include="ConsoleView\IRemoteConsole.cs" />
    <Compile Include="ConsoleView\ConsoleKeyHandler.cs" />
    <Compile Include="Dialogs\WarningDialogs\LVMoHBAWarningDialog.cs">
      <SubType>Form</SubType>
    </Compile>
    <Compile Include="Dialogs\WarningDialogs\LVMoHBAWarningDialog.designer.cs">
      <DependentUpon>LVMoHBAWarningDialog.cs</DependentUpon>
    </Compile>
    <Compile Include="Network\XenConnectionUI.cs" />
    <Compile Include="RDP\MsRdpClient9.cs">
      <SubType>Component</SubType>
    </Compile>
    <Compile Include="RDP\MsRdpClient6.cs">
      <SubType>Component</SubType>
    </Compile>
    <Compile Include="ConsoleView\RdpClient.cs">
    </Compile>
    <Compile Include="PowerManagment.cs" />
    <Compile Include="ServerDBs\XenAdminSimulatorWebProxy.cs" />
    <Compile Include="ServerDBs\XenAdminSimulatorWebStream.cs" />
    <Compile Include="SettingsPanels\GpuEditPage.cs">
      <SubType>UserControl</SubType>
    </Compile>
    <Compile Include="SettingsPanels\GpuEditPage.Designer.cs">
      <DependentUpon>GpuEditPage.cs</DependentUpon>
    </Compile>
    <Compile Include="Core\ActionBaseExtensions.cs" />
    <Compile Include="TabPages\GeneralTabLicenseStatusStringifier.cs" />
    <Compile Include="Utils\TemporaryDisablerForControls.cs" />
    <Compile Include="WinformsXenAdminConfigProvider.cs" />
    <Compile Include="Actions\GUIActions\Wlb\ExportReportAction.cs" />
    <Compile Include="Actions\GUIActions\Wlb\WlbOptimizePoolAction.cs" />
    <Compile Include="Branding.cs" />
    <Compile Include="Commands\ActivateVBDCommand.cs" />
    <Compile Include="Commands\AddHostCommand.cs">
    </Compile>
    <Compile Include="Commands\AddHostToPoolCommand.cs">
    </Compile>
    <Compile Include="Commands\CancelHostConnectionCommand.cs" />
    <Compile Include="Commands\Controls\MultipleWarningDialog.cs">
      <SubType>Form</SubType>
    </Compile>
    <Compile Include="Commands\Controls\MultipleWarningDialog.Designer.cs">
      <DependentUpon>MultipleWarningDialog.cs</DependentUpon>
    </Compile>
    <Compile Include="Commands\CreateVIFCommand.cs" />
    <Compile Include="Commands\DeactivateVBDCommand.cs" />
    <Compile Include="Commands\DeleteVirtualDiskCommand.cs" />
    <Compile Include="Commands\DestroyBondCommand.cs" />
    <Compile Include="Commands\DetachVirtualDiskCommand.cs" />
    <Compile Include="Commands\MoveVirtualDiskCommand.cs" />
    <Compile Include="Commands\RescanPIFsCommand.cs" />
    <Compile Include="Commands\RollingUpgradeCommand.cs" />
    <Compile Include="Controls\Common\AutoHeightLabel.cs">
      <SubType>Component</SubType>
    </Compile>
    <Compile Include="Controls\Common\AutoHeightLabel.Designer.cs">
      <DependentUpon>AutoHeightLabel.cs</DependentUpon>
    </Compile>
    <Compile Include="Controls\Common\SearchTextBox.cs">
      <SubType>UserControl</SubType>
    </Compile>
    <Compile Include="Controls\Common\SearchTextBox.designer.cs">
      <DependentUpon>SearchTextBox.cs</DependentUpon>
    </Compile>
    <Compile Include="Controls\DateTimeMinutes15.cs">
      <SubType>Component</SubType>
    </Compile>
    <Compile Include="Controls\DateTimeMinutes15.Designer.cs">
      <DependentUpon>DateTimeMinutes15.cs</DependentUpon>
    </Compile>
    <Compile Include="Controls\SimpleProgressBar.cs">
      <SubType>Component</SubType>
    </Compile>
    <Compile Include="Controls\SimpleProgressBar.Designer.cs">
      <DependentUpon>SimpleProgressBar.cs</DependentUpon>
    </Compile>
    <Compile Include="Controls\Wlb\WeekView.cs">
      <SubType>UserControl</SubType>
    </Compile>
    <Compile Include="Controls\Wlb\WeekView.Designer.cs">
      <DependentUpon>WeekView.cs</DependentUpon>
    </Compile>
    <Compile Include="Controls\Wlb\WlbOptimizePool.cs">
      <SubType>UserControl</SubType>
    </Compile>
    <Compile Include="Controls\Wlb\WlbOptimizePool.Designer.cs">
      <DependentUpon>WlbOptimizePool.cs</DependentUpon>
    </Compile>
    <Compile Include="Controls\Wlb\WlbReportSubscriptionView.cs">
      <SubType>UserControl</SubType>
    </Compile>
    <Compile Include="Controls\Wlb\WlbReportSubscriptionView.Designer.cs">
      <DependentUpon>WlbReportSubscriptionView.cs</DependentUpon>
    </Compile>
    <Compile Include="Controls\Wlb\WlbReportView.cs">
      <SubType>UserControl</SubType>
    </Compile>
    <Compile Include="Controls\Wlb\WlbReportView.Designer.cs">
      <DependentUpon>WlbReportView.cs</DependentUpon>
    </Compile>
    <Compile Include="Core\HelpersGUI.cs" />
    <Compile Include="Diagnostics\Problems\VMProblem\AutoStartEnabled.cs" />
    <Compile Include="Dialogs\CommandErrorDialog.cs">
      <SubType>Form</SubType>
    </Compile>
    <Compile Include="Dialogs\CommandErrorDialog.Designer.cs">
      <DependentUpon>CommandErrorDialog.cs</DependentUpon>
    </Compile>
    <Compile Include="Commands\Controls\AddHostToSelectedPoolToolStripMenuItem.cs">
      <SubType>Component</SubType>
    </Compile>
    <Compile Include="Commands\AddNewHostToPoolCommand.cs">
    </Compile>
    <Compile Include="Commands\Controls\AddSelectedHostToPoolToolStripMenuItem.cs">
      <SubType>Component</SubType>
    </Compile>
    <Compile Include="Commands\AddVirtualDiskCommand.cs" />
    <Compile Include="Commands\AttachVirtualDiskCommand.cs" />
    <Compile Include="Commands\BackupHostCommand.cs">
    </Compile>
    <Compile Include="Commands\ChangeHostPasswordCommand.cs">
    </Compile>
    <Compile Include="Commands\CollapseChildTreeNodesCommand.cs" />
    <Compile Include="Commands\Controls\CommandConverter.cs" />
    <Compile Include="Commands\Controls\CommandEditor.cs" />
    <Compile Include="Commands\Controls\CommandEditorControl.cs">
      <SubType>UserControl</SubType>
    </Compile>
    <Compile Include="Commands\Controls\CommandEditorControl.Designer.cs">
      <DependentUpon>CommandEditorControl.cs</DependentUpon>
    </Compile>
    <Compile Include="IMainWindow.cs" />
    <Compile Include="Commands\Controls\VMLifeCycleToolStripMenuItem.cs">
      <SubType>Component</SubType>
    </Compile>
    <Compile Include="Commands\Controls\VMOperationToolStripMenuSubItem.cs">
      <SubType>Component</SubType>
    </Compile>
    <Compile Include="Commands\ConnectAllHostsCommand.cs">
    </Compile>
    <Compile Include="Commands\Controls\ContextMenuItemCollection.cs" />
    <Compile Include="Commands\Controls\ContextMenuBuilder.cs" />
    <Compile Include="Commands\Controls\WlbRecommendations.cs" />
    <Compile Include="Commands\ConvertVMToTemplateCommand.cs" />
    <Compile Include="Commands\CopyVMCommand.cs" />
    <Compile Include="Commands\NewTemplateFromSnapshotCommand.cs" />
    <Compile Include="Commands\CrossConnectionCommand.cs" />
    <Compile Include="Commands\DeleteTagCommand.cs" />
    <Compile Include="Commands\DeleteVMsAndTemplatesCommand.cs" />
    <Compile Include="Commands\DeleteFolderCommand.cs" />
    <Compile Include="Commands\DeletePoolCommand.cs">
    </Compile>
    <Compile Include="Commands\DeleteSnapshotCommand.cs" />
    <Compile Include="Commands\DeleteTemplateCommand.cs" />
    <Compile Include="Commands\DeleteVMCommand.cs" />
    <Compile Include="Commands\DestroySRCommand.cs" />
    <Compile Include="Commands\DetachSRCommand.cs" />
    <Compile Include="Commands\DisconnectAllHostsCommand.cs">
    </Compile>
    <Compile Include="Commands\DisconnectCommand.cs" />
    <Compile Include="Commands\DisconnectHostCommand.cs">
    </Compile>
    <Compile Include="Commands\DisconnectHostsAndPoolsCommand.cs" />
    <Compile Include="Commands\DisconnectPoolCommand.cs">
    </Compile>
    <Compile Include="Commands\CopyTemplateCommand.cs" />
    <Compile Include="Commands\DragDropCommand.cs" />
    <Compile Include="Commands\DragDropAddHostToPoolCommand.cs" />
    <Compile Include="Commands\DragDropMigrateVMCommand.cs" />
    <Compile Include="Commands\DragDropRemoveHostFromPoolCommand.cs" />
    <Compile Include="Commands\DragDropTagCommand.cs" />
    <Compile Include="Commands\DragDropIntoFolderCommand.cs" />
    <Compile Include="Commands\EditTagsCommand.cs" />
    <Compile Include="Commands\ExpandTreeNodesCommand.cs" />
    <Compile Include="Commands\ExportSnapshotAsTemplateCommand.cs" />
    <Compile Include="Commands\ExportTemplateCommand.cs" />
    <Compile Include="Commands\ExportVMCommand.cs" />
    <Compile Include="Commands\ForceVMRebootCommand.cs" />
    <Compile Include="Commands\ForceVMShutDownCommand.cs" />
    <Compile Include="Commands\ForgetSavedPasswordCommand.cs">
    </Compile>
    <Compile Include="Commands\ForgetSRCommand.cs" />
    <Compile Include="Commands\HACommand.cs">
    </Compile>
    <Compile Include="Commands\HostMaintenanceModeCommand.cs">
    </Compile>
    <Compile Include="Commands\HostReconnectAsCommand.cs">
    </Compile>
    <Compile Include="Commands\ImportSearchCommand.cs">
    </Compile>
    <Compile Include="Commands\InstallNewUpdateCommand.cs" />
    <Compile Include="Commands\InstallToolsCommand.cs" />
    <Compile Include="Commands\InstantVMFromTemplateCommand.cs" />
    <Compile Include="Commands\Controls\MigrateVMToolStripMenuItem.cs">
      <SubType>Component</SubType>
    </Compile>
    <Compile Include="Commands\MoveVMCommand.cs" />
    <Compile Include="Commands\NewFolderCommand.cs" />
    <Compile Include="Commands\NewPoolCommand.cs">
    </Compile>
    <Compile Include="Commands\NewSRCommand.cs" />
    <Compile Include="Commands\NewVMCommand.cs">
    </Compile>
    <Compile Include="Commands\NewVMFromSnapshotCommand.cs" />
    <Compile Include="Commands\NewVMFromTemplateCommand.cs" />
    <Compile Include="Commands\PoolReconnectAsCommand.cs">
    </Compile>
    <Compile Include="Commands\PowerOnHostCommand.cs">
    </Compile>
    <Compile Include="Commands\PropertiesCommands.cs">
    </Compile>
    <Compile Include="Commands\PutFolderIntoRenameModeCommand.cs" />
    <Compile Include="Commands\PutTagIntoRenameModeCommand.cs" />
    <Compile Include="Commands\ReattachSRCommand.cs" />
    <Compile Include="Commands\RebootCommand.cs" />
    <Compile Include="Commands\RebootHostCommand.cs">
    </Compile>
    <Compile Include="Commands\RebootVMCommand.cs" />
    <Compile Include="Commands\ReconnectHostCommand.cs">
    </Compile>
    <Compile Include="Commands\RemoveFromFolderCommand.cs" />
    <Compile Include="Commands\RemoveHostCommand.cs">
    </Compile>
    <Compile Include="Commands\RemoveHostCrashDumpsCommand.cs">
    </Compile>
    <Compile Include="Commands\RemoveHostFromPoolCommand.cs">
    </Compile>
    <Compile Include="Commands\RenameFolderCommand.cs" />
    <Compile Include="Commands\RenameTagCommand.cs" />
    <Compile Include="Commands\RepairSRCommand.cs" />
    <Compile Include="Commands\RestoreHostFromBackupCommand.cs">
    </Compile>
    <Compile Include="Commands\Controls\ResumeVMOnHostToolStripMenuItem.cs">
      <SubType>Component</SubType>
    </Compile>
    <Compile Include="Commands\ResumeVMCommand.cs" />
    <Compile Include="Commands\RevertToSnapshotCommand.cs" />
    <Compile Include="Commands\SaveSessionCommand.cs" />
    <Compile Include="Commands\SelectedItem.cs" />
    <Compile Include="Commands\SelectedItemCollection.cs" />
    <Compile Include="Commands\SelectionBroadcaster.cs" />
    <Compile Include="Commands\SetAsDefaultSRCommand.cs" />
    <Compile Include="Commands\ShutDownCommand.cs">
    </Compile>
    <Compile Include="Commands\ShutDownHostCommand.cs">
    </Compile>
    <Compile Include="Commands\ShutDownVMCommand.cs">
    </Compile>
    <Compile Include="Commands\StartVMCommand.cs">
    </Compile>
    <Compile Include="Commands\Controls\StartVMOnHostToolStripMenuItem.cs">
      <SubType>Component</SubType>
    </Compile>
    <Compile Include="Commands\UntagCommand.cs" />
    <Compile Include="Commands\VMLifeCycleCommand.cs" />
    <Compile Include="Commands\VMOperationCommand.cs" />
    <Compile Include="Commands\VMOperationHostCommand.cs" />
    <Compile Include="Commands\Controls\VMOperationToolStripMenuItem.cs">
      <SubType>Component</SubType>
    </Compile>
    <Compile Include="Commands\SuspendVMCommand.cs" />
    <Compile Include="Commands\TakeSnapshotCommand.cs" />
    <Compile Include="Commands\ViewWorkloadReportsCommand.cs">
    </Compile>
    <Compile Include="Commands\VirtualDiskCommand.cs" />
    <Compile Include="Commands\VMOperationHomeServerCommand.cs" />
    <Compile Include="Commands\VMOperationWlbOptimalServerCommand.cs" />
    <Compile Include="Commands\VMOperationWlbHostCommand.cs" />
    <Compile Include="Commands\VMRecoveryModeCommand.cs" />
    <Compile Include="Controls\Ballooning\HostMemoryControls.cs">
      <SubType>UserControl</SubType>
    </Compile>
    <Compile Include="Controls\Ballooning\HostMemoryControls.Designer.cs">
      <DependentUpon>HostMemoryControls.cs</DependentUpon>
    </Compile>
    <Compile Include="Controls\Ballooning\HostMemoryRow.cs">
      <SubType>UserControl</SubType>
    </Compile>
    <Compile Include="Controls\Ballooning\HostMemoryRow.Designer.cs">
      <DependentUpon>HostMemoryRow.cs</DependentUpon>
    </Compile>
    <Compile Include="Controls\Ballooning\HostShinyBar.cs">
      <SubType>UserControl</SubType>
    </Compile>
    <Compile Include="Controls\Ballooning\HostShinyBar.Designer.cs">
      <DependentUpon>HostShinyBar.cs</DependentUpon>
    </Compile>
    <Compile Include="Controls\Ballooning\ShinyBar.cs">
      <SubType>UserControl</SubType>
    </Compile>
    <Compile Include="Controls\Ballooning\ShinyBar.Designer.cs">
      <DependentUpon>ShinyBar.cs</DependentUpon>
    </Compile>
    <Compile Include="Controls\Ballooning\VMMemoryControlsAdvanced.cs">
      <SubType>UserControl</SubType>
    </Compile>
    <Compile Include="Controls\Ballooning\VMMemoryControlsAdvanced.Designer.cs">
      <DependentUpon>VMMemoryControlsAdvanced.cs</DependentUpon>
    </Compile>
    <Compile Include="Controls\Ballooning\VMMemoryControlsBase.cs">
      <SubType>UserControl</SubType>
    </Compile>
    <Compile Include="Controls\Ballooning\VMMemoryControlsBasic.cs">
      <SubType>UserControl</SubType>
    </Compile>
    <Compile Include="Controls\Ballooning\VMMemoryControlsBasic.Designer.cs">
      <DependentUpon>VMMemoryControlsBasic.cs</DependentUpon>
    </Compile>
    <Compile Include="Controls\Ballooning\VMMemoryControlsEdit.cs">
      <SubType>UserControl</SubType>
    </Compile>
    <Compile Include="Controls\Ballooning\VMMemoryControlsNoEdit.cs">
      <SubType>UserControl</SubType>
    </Compile>
    <Compile Include="Controls\Ballooning\VMMemoryControlsNoEdit.Designer.cs">
      <DependentUpon>VMMemoryControlsNoEdit.cs</DependentUpon>
    </Compile>
    <Compile Include="Controls\Ballooning\VMMemoryRow.cs">
      <SubType>UserControl</SubType>
    </Compile>
    <Compile Include="Controls\Ballooning\VMMemoryRow.Designer.cs">
      <DependentUpon>VMMemoryRow.cs</DependentUpon>
    </Compile>
    <Compile Include="Controls\Ballooning\VMShinyBar.cs">
      <SubType>UserControl</SubType>
    </Compile>
    <Compile Include="Controls\Ballooning\VMShinyBar.Designer.cs">
      <DependentUpon>VMShinyBar.cs</DependentUpon>
    </Compile>
    <Compile Include="Controls\DataGridViewEx\DataGridViewExImageCell.cs" />
    <Compile Include="Controls\DataGridViewEx\DataGridViewExRow.cs" />
    <Compile Include="Controls\DataGridViewEx\FolderCell.cs" />
    <Compile Include="Controls\DataGridViewEx\KeyValuePairCell.cs" />
    <Compile Include="Controls\DropDownButton.cs">
      <SubType>Component</SubType>
    </Compile>
    <Compile Include="Controls\DropDownButton.Designer.cs">
      <DependentUpon>DropDownButton.cs</DependentUpon>
    </Compile>
    <Compile Include="Controls\MultipleDvdIsoList.cs">
      <SubType>UserControl</SubType>
    </Compile>
    <Compile Include="Controls\MultipleDvdIsoList.Designer.cs">
      <DependentUpon>MultipleDvdIsoList.cs</DependentUpon>
    </Compile>
    <Compile Include="Controls\TreeViews\VirtualTreeNode.PersistenceInfo.cs">
    </Compile>
    <Compile Include="Controls\TreeViews\MultiSelectTreeNode.cs" />
    <Compile Include="Controls\TreeViews\MultiSelectTreeNodeCollection.cs" />
    <Compile Include="Controls\TreeViews\MultiSelectTreeSelectedNodeCollection.cs">
      <SubType>Component</SubType>
    </Compile>
    <Compile Include="Controls\TreeViews\MultiSelectTreeView.cs">
      <SubType>Component</SubType>
    </Compile>
    <Compile Include="Controls\NetworkingTab\NetworkList.cs">
      <SubType>UserControl</SubType>
    </Compile>
    <Compile Include="Controls\NetworkingTab\NetworkList.Designer.cs">
      <DependentUpon>NetworkList.cs</DependentUpon>
    </Compile>
    <Compile Include="Controls\PanelNoFocusScroll.cs">
      <SubType>Component</SubType>
    </Compile>
    <Compile Include="Controls\PanelWithBorder.cs">
      <SubType>Component</SubType>
    </Compile>
    <Compile Include="Controls\PDSection.cs">
      <SubType>UserControl</SubType>
    </Compile>
    <Compile Include="Controls\PDSection.Designer.cs">
      <DependentUpon>PDSection.cs</DependentUpon>
    </Compile>
    <Compile Include="Controls\AD\LoggedInLabel.cs">
      <SubType>UserControl</SubType>
    </Compile>
    <Compile Include="Controls\AD\LoggedInLabel.Designer.cs">
      <DependentUpon>LoggedInLabel.cs</DependentUpon>
    </Compile>
    <Compile Include="Controls\TransparentPanel.cs">
      <SubType>Component</SubType>
    </Compile>
    <Compile Include="Controls\TreeViews\MultiSelectTreeViewEventArgs.cs" />
    <Compile Include="Controls\TreeViews\VirtualTreeNode.cs" />
    <Compile Include="Controls\TreeViews\VirtualTreeNodeCollection.cs">
      <SubType>Component</SubType>
    </Compile>
    <Compile Include="Controls\TreeViews\VirtualTreeSelectedNodeCollection.cs">
      <SubType>Code</SubType>
    </Compile>
    <Compile Include="Controls\TreeViews\VirtualTreeView.cs">
      <SubType>Component</SubType>
    </Compile>
    <Compile Include="Controls\Wlb\WlbOptModeScheduler.cs">
      <SubType>UserControl</SubType>
    </Compile>
    <Compile Include="Controls\Wlb\WlbOptModeScheduler.Designer.cs">
      <DependentUpon>WlbOptModeScheduler.cs</DependentUpon>
    </Compile>
    <Compile Include="Core\WebBrowser2.cs">
      <SubType>Component</SubType>
    </Compile>
    <Compile Include="Core\Win32Window.cs" />
    <Compile Include="Dialogs\DateFilterDialog.cs">
      <SubType>Form</SubType>
    </Compile>
    <Compile Include="Dialogs\DateFilterDialog.Designer.cs">
      <DependentUpon>DateFilterDialog.cs</DependentUpon>
    </Compile>
    <Compile Include="Dialogs\ExitMaintenanceModeDialog.cs">
      <SubType>Form</SubType>
    </Compile>
    <Compile Include="Dialogs\ExitMaintenanceModeDialog.Designer.cs">
      <DependentUpon>ExitMaintenanceModeDialog.cs</DependentUpon>
    </Compile>
    <Compile Include="Dialogs\MoveVirtualDiskDialog.cs">
      <SubType>Form</SubType>
    </Compile>
    <Compile Include="Dialogs\MoveVirtualDiskDialog.designer.cs">
      <DependentUpon>MoveVirtualDiskDialog.cs</DependentUpon>
    </Compile>
    <Compile Include="Dialogs\NewPoolDialog.cs">
      <SubType>Form</SubType>
    </Compile>
    <Compile Include="Dialogs\NewPoolDialog.Designer.cs">
      <DependentUpon>NewPoolDialog.cs</DependentUpon>
    </Compile>
    <Compile Include="Dialogs\VIFDialog.cs">
      <SubType>Form</SubType>
    </Compile>
    <Compile Include="Dialogs\VIFDialog.Designer.cs">
      <DependentUpon>VIFDialog.cs</DependentUpon>
    </Compile>
    <Compile Include="Dialogs\VMDialogs\MoveVMDialog.cs">
      <SubType>Form</SubType>
    </Compile>
    <Compile Include="Dialogs\VMDialogs\MoveVMDialog.Designer.cs">
      <DependentUpon>MoveVMDialog.cs</DependentUpon>
    </Compile>
    <Compile Include="Dialogs\ScheduledSnapshots\ScheduledSnapshotsDialog.cs">
      <SubType>Form</SubType>
    </Compile>
    <Compile Include="Dialogs\ScheduledSnapshots\ScheduledSnapshotsDialog.Designer.cs">
      <DependentUpon>ScheduledSnapshotsDialog.cs</DependentUpon>
    </Compile>
    <Compile Include="Dialogs\Wlb\ConfirmDeconfigureWLBDialog.cs">
      <SubType>Form</SubType>
    </Compile>
    <Compile Include="Dialogs\Wlb\DisableWLBDialog.cs">
      <SubType>Form</SubType>
    </Compile>
    <Compile Include="Dialogs\Wlb\WlbConfigurationDialog.cs">
      <SubType>Form</SubType>
    </Compile>
    <Compile Include="Dialogs\Wlb\WlbConfigurationDialog.Designer.cs">
      <DependentUpon>WlbConfigurationDialog.cs</DependentUpon>
    </Compile>
    <Compile Include="Dialogs\Wlb\WlbCredentialsDialog.cs">
      <SubType>Form</SubType>
    </Compile>
    <Compile Include="Dialogs\Wlb\WlbCredentialsDialog.Designer.cs">
      <DependentUpon>WlbCredentialsDialog.cs</DependentUpon>
    </Compile>
    <Compile Include="Dialogs\Wlb\WlbDeleteReportSubscriptionDialog.cs">
      <SubType>Form</SubType>
    </Compile>
    <Compile Include="Dialogs\Wlb\WlbReportCustomFilter.cs">
      <SubType>Form</SubType>
    </Compile>
    <Compile Include="Dialogs\Wlb\WlbReportCustomFilter.designer.cs">
      <DependentUpon>WlbReportCustomFilter.cs</DependentUpon>
    </Compile>
    <Compile Include="Dialogs\Wlb\WlbReportSubscriptionDialog.cs">
      <SubType>Form</SubType>
    </Compile>
    <Compile Include="Dialogs\Wlb\WlbReportSubscriptionDialog.designer.cs">
      <DependentUpon>WlbReportSubscriptionDialog.cs</DependentUpon>
    </Compile>
    <Compile Include="Wizards\CrossPoolMigrateWizard\Filters\WlbEnabledFilter.cs" />
    <Compile Include="Wizards\ExportWizard\ApplianceChecks\ApplianceExistsCheck.cs" />
    <Compile Include="Wizards\GenericPages\NoTargetServerPoolItem.cs" />
    <Compile Include="Wizards\CrossPoolMigrateWizard\Filters\CrossPoolMigrateCanMigrateFilter.cs" />
    <Compile Include="Wizards\CrossPoolMigrateWizard\CrossPoolMigrateDestinationPage.cs">
      <SubType>UserControl</SubType>
    </Compile>
    <Compile Include="Wizards\CrossPoolMigrateWizard\CrossPoolMigrateFinishPage.cs">
      <SubType>UserControl</SubType>
    </Compile>
    <Compile Include="Wizards\CrossPoolMigrateWizard\CrossPoolMigrateFinishPage.Designer.cs">
      <DependentUpon>CrossPoolMigrateFinishPage.cs</DependentUpon>
    </Compile>
    <Compile Include="Wizards\CrossPoolMigrateWizard\CrossPoolMigrateNetworkingPage.cs">
      <SubType>UserControl</SubType>
    </Compile>
    <Compile Include="Wizards\CrossPoolMigrateWizard\CrossPoolMigrateStoragePage.cs">
      <SubType>UserControl</SubType>
    </Compile>
    <Compile Include="Wizards\CrossPoolMigrateWizard\CrossPoolMigrateWizard.cs">
      <SubType>Form</SubType>
    </Compile>
    <Compile Include="Wizards\CrossPoolMigrateWizard\CrossPoolMigrateWizard.Designer.cs">
      <DependentUpon>CrossPoolMigrateWizard.cs</DependentUpon>
    </Compile>
    <Compile Include="Wizards\CrossPoolMigrateWizard\CrossPoolMigrationNetworkResource.cs" />
    <Compile Include="Wizards\CrossPoolMigrateWizard\CrossPoolMigrationStorageResource.cs" />
    <Compile Include="Wizards\CrossPoolMigrateWizard\Filters\ResidentHostIsSameAsSelectionFilter.cs" />
    <Compile Include="Wizards\DRWizards\DRFailoverWizard.cs">
      <SubType>Form</SubType>
    </Compile>
    <Compile Include="Wizards\DRWizards\DRFailoverWizard.Designer.cs">
      <DependentUpon>DRFailoverWizard.cs</DependentUpon>
    </Compile>
    <Compile Include="Wizards\DRWizards\DRFailoverWizardAppliancesPage.cs">
      <SubType>UserControl</SubType>
    </Compile>
    <Compile Include="Wizards\DRWizards\DRFailoverWizardAppliancesPage.Designer.cs">
      <DependentUpon>DRFailoverWizardAppliancesPage.cs</DependentUpon>
    </Compile>
    <Compile Include="Wizards\DRWizards\DRFailoverWizardFirstPage.cs">
      <SubType>UserControl</SubType>
    </Compile>
    <Compile Include="Wizards\DRWizards\DRFailoverWizardFirstPage.Designer.cs">
      <DependentUpon>DRFailoverWizardFirstPage.cs</DependentUpon>
    </Compile>
    <Compile Include="Wizards\DRWizards\DRFailoverWizardPrecheckPage.cs">
      <SubType>UserControl</SubType>
    </Compile>
    <Compile Include="Wizards\DRWizards\DRFailoverWizardPrecheckPage.Designer.cs">
      <DependentUpon>DRFailoverWizardPrecheckPage.cs</DependentUpon>
    </Compile>
    <Compile Include="Wizards\DRWizards\DRFailoverWizardRecoverPage.cs">
      <SubType>UserControl</SubType>
    </Compile>
    <Compile Include="Wizards\DRWizards\DRFailoverWizardRecoverPage.Designer.cs">
      <DependentUpon>DRFailoverWizardRecoverPage.cs</DependentUpon>
    </Compile>
    <Compile Include="Wizards\DRWizards\DRFailoverWizardReportPage.cs">
      <SubType>UserControl</SubType>
    </Compile>
    <Compile Include="Wizards\DRWizards\DRFailoverWizardReportPage.Designer.cs">
      <DependentUpon>DRFailoverWizardReportPage.cs</DependentUpon>
    </Compile>
    <Compile Include="Wizards\DRWizards\DRFailoverWizardStoragePage.cs">
      <SubType>UserControl</SubType>
    </Compile>
    <Compile Include="Wizards\DRWizards\DRFailoverWizardStoragePage.Designer.cs">
      <DependentUpon>DRFailoverWizardStoragePage.cs</DependentUpon>
    </Compile>
    <Compile Include="Controls\SrPicker.cs">
      <SubType>UserControl</SubType>
    </Compile>
    <Compile Include="Controls\SrPicker.Designer.cs">
      <DependentUpon>SrPicker.cs</DependentUpon>
    </Compile>
    <Compile Include="Wizards\DRWizards\DRFailoverWizardWelcomePage.cs">
      <SubType>UserControl</SubType>
    </Compile>
    <Compile Include="Wizards\DRWizards\DRFailoverWizardWelcomePage.Designer.cs">
      <DependentUpon>DRFailoverWizardWelcomePage.cs</DependentUpon>
    </Compile>
    <Compile Include="Controls\DataGridViewEnableableComboBoxCell.cs" />
    <Compile Include="Wizards\GenericPages\DelayLoadingOptionComboBoxItem.cs" />
    <Compile Include="Wizards\GenericPages\LunPerVdiMappingPage.cs">
      <SubType>UserControl</SubType>
    </Compile>
    <Compile Include="Wizards\GenericPages\LunPerVdiMappingPage.Designer.cs">
      <DependentUpon>LunPerVdiMappingPage.cs</DependentUpon>
    </Compile>
    <Compile Include="Wizards\GenericPages\NetworkResource.cs" />
    <Compile Include="Wizards\GenericPages\NewVMGroupVMsPage.cs">
      <SubType>UserControl</SubType>
    </Compile>
    <Compile Include="Wizards\GenericPages\NewVMGroupVMsPageBase.cs">
      <SubType>UserControl</SubType>
    </Compile>
    <Compile Include="Wizards\GenericPages\NewVMGroupVMsPageBase.Designer.cs">
      <DependentUpon>NewVMGroupVMsPageBase.cs</DependentUpon>
    </Compile>
    <Compile Include="Wizards\GenericPages\ReasoningFilter.cs" />
    <Compile Include="Wizards\GenericPages\StorageResource.cs" />
    <Compile Include="Wizards\GenericPages\VMMappingSummary.cs" />
    <Compile Include="Wizards\ImportWizard\LunPerVdiImportPage.cs">
      <SubType>UserControl</SubType>
    </Compile>
    <Compile Include="Wizards\ImportWizard\OvfNetworkResource.cs" />
    <Compile Include="Wizards\ImportWizard\OVFStorageResource.cs" />
    <Compile Include="Wizards\HAWizard_Pages\HAFinishPage.cs">
      <SubType>UserControl</SubType>
    </Compile>
    <Compile Include="Wizards\HAWizard_Pages\HAFinishPage.Designer.cs">
      <DependentUpon>HAFinishPage.cs</DependentUpon>
    </Compile>
    <Compile Include="Wizards\ImportWizard\GlobalSelectHost.cs">
      <SubType>UserControl</SubType>
    </Compile>
    <Compile Include="Wizards\ImportWizard\GlobalSelectHost.Designer.cs">
      <DependentUpon>GlobalSelectHost.cs</DependentUpon>
    </Compile>
    <Compile Include="Wizards\ImportWizard\ImportSelectHostPage.cs">
      <SubType>UserControl</SubType>
    </Compile>
    <Compile Include="Wizards\ImportWizard\ImportSelectNetworkPage.cs">
      <SubType>UserControl</SubType>
    </Compile>
    <Compile Include="Wizards\ImportWizard\ImportSelectStoragePage.cs">
      <SubType>UserControl</SubType>
    </Compile>
    <Compile Include="Wizards\ImportWizard\NetworkPickerPage.cs">
      <SubType>UserControl</SubType>
    </Compile>
    <Compile Include="Wizards\ImportWizard\NetworkPickerPage.Designer.cs">
      <DependentUpon>NetworkPickerPage.cs</DependentUpon>
    </Compile>
    <Compile Include="Wizards\ImportWizard\StoragePickerPage.cs">
      <SubType>UserControl</SubType>
    </Compile>
    <Compile Include="Wizards\ImportWizard\StoragePickerPage.Designer.cs">
      <DependentUpon>StoragePickerPage.cs</DependentUpon>
    </Compile>
    <Compile Include="Wizards\ImportWizard\ImportFinishPage.cs">
      <SubType>UserControl</SubType>
    </Compile>
    <Compile Include="Wizards\ImportWizard\ImportFinishPage.Designer.cs">
      <DependentUpon>ImportFinishPage.cs</DependentUpon>
    </Compile>
    <Compile Include="Wizards\ImportWizard\ImportSourcePage.cs">
      <SubType>UserControl</SubType>
    </Compile>
    <Compile Include="Wizards\ImportWizard\ImportSourcePage.Designer.cs">
      <DependentUpon>ImportSourcePage.cs</DependentUpon>
    </Compile>
    <Compile Include="Wizards\NewNetworkWizard_Pages\NetWChinDetails.cs">
      <SubType>UserControl</SubType>
    </Compile>
    <Compile Include="Wizards\NewNetworkWizard_Pages\NetWChinDetails.Designer.cs">
      <DependentUpon>NetWChinDetails.cs</DependentUpon>
    </Compile>
    <Compile Include="Wizards\NewPolicyWizard\DaysWeekCheckboxes.cs">
      <SubType>UserControl</SubType>
    </Compile>
    <Compile Include="Wizards\NewPolicyWizard\DaysWeekCheckboxes.Designer.cs">
      <DependentUpon>DaysWeekCheckboxes.cs</DependentUpon>
    </Compile>
    <Compile Include="Wizards\NewPolicyWizard\LocalServerTime.cs">
      <SubType>UserControl</SubType>
    </Compile>
    <Compile Include="Wizards\NewPolicyWizard\LocalServerTime.Designer.cs">
      <DependentUpon>LocalServerTime.cs</DependentUpon>
    </Compile>
    <Compile Include="Wizards\NewPolicyWizard\NewPolicyFinishPage.cs">
      <SubType>UserControl</SubType>
    </Compile>
    <Compile Include="Wizards\NewPolicyWizard\NewPolicyFinishPage.Designer.cs">
      <DependentUpon>NewPolicyFinishPage.cs</DependentUpon>
    </Compile>
    <Compile Include="Wizards\NewPolicyWizard\NewPolicyWizard.cs">
      <SubType>Form</SubType>
    </Compile>
    <Compile Include="Wizards\NewPolicyWizard\NewPolicyWizard.Designer.cs">
      <DependentUpon>NewPolicyWizard.cs</DependentUpon>
    </Compile>
    <Compile Include="Wizards\NewPolicyWizard\NewPolicyPolicyNamePage.cs">
      <SubType>UserControl</SubType>
    </Compile>
    <Compile Include="Wizards\NewPolicyWizard\NewPolicyPolicyNamePage.Designer.cs">
      <DependentUpon>NewPolicyPolicyNamePage.cs</DependentUpon>
    </Compile>
    <Compile Include="Wizards\NewPolicyWizard\NewPolicySnapshotFrequencyPage.cs">
      <SubType>UserControl</SubType>
    </Compile>
    <Compile Include="Wizards\NewPolicyWizard\NewPolicySnapshotFrequencyPage.Designer.cs">
      <DependentUpon>NewPolicySnapshotFrequencyPage.cs</DependentUpon>
    </Compile>
    <Compile Include="Wizards\NewPolicyWizard\NewPolicySnapshotTypePage.cs">
      <SubType>UserControl</SubType>
    </Compile>
    <Compile Include="Wizards\NewPolicyWizard\NewPolicySnapshotTypePage.Designer.cs">
      <DependentUpon>NewPolicySnapshotTypePage.cs</DependentUpon>
    </Compile>
    <Compile Include="Wizards\NewSRWizard_Pages\ChooseSrTypePage.cs">
      <SubType>UserControl</SubType>
    </Compile>
    <Compile Include="Wizards\NewSRWizard_Pages\ChooseSrTypePage.Designer.cs">
      <DependentUpon>ChooseSrTypePage.cs</DependentUpon>
    </Compile>
    <Compile Include="Wizards\NewSRWizard_Pages\Frontends\LVMoHBASummary.cs">
      <SubType>UserControl</SubType>
    </Compile>
    <Compile Include="Wizards\NewSRWizard_Pages\Frontends\LVMoHBASummary.Designer.cs">
      <DependentUpon>LVMoHBASummary.cs</DependentUpon>
    </Compile>
    <Compile Include="Wizards\NewSRWizard_Pages\SrWizardType.cs" />
    <Compile Include="Wizards\NewSRWizard_Pages\Frontends\FilerDetails.cs">
      <SubType>UserControl</SubType>
    </Compile>
    <Compile Include="Wizards\NewSRWizard_Pages\Frontends\FilerDetails.Designer.cs">
      <DependentUpon>FilerDetails.cs</DependentUpon>
    </Compile>
    <Compile Include="Wizards\NewSRWizard_Pages\Frontends\CslgSettings.cs">
      <SubType>UserControl</SubType>
    </Compile>
    <Compile Include="Wizards\NewSRWizard_Pages\Frontends\CslgSettings.Designer.cs">
      <DependentUpon>CslgSettings.cs</DependentUpon>
    </Compile>
    <Compile Include="Wizards\NewSRWizard_Pages\Frontends\CslgLocation.cs">
      <SubType>UserControl</SubType>
    </Compile>
    <Compile Include="Wizards\NewSRWizard_Pages\Frontends\CslgLocation.Designer.cs">
      <DependentUpon>CslgLocation.cs</DependentUpon>
    </Compile>
    <Compile Include="Wizards\NewSRWizard_Pages\NewSrWizardNamePage.cs">
      <SubType>UserControl</SubType>
    </Compile>
    <Compile Include="Wizards\NewSRWizard_Pages\NewSrWizardNamePage.Designer.cs">
      <DependentUpon>NewSrWizardNamePage.cs</DependentUpon>
    </Compile>
    <Compile Include="Wizards\NewVMApplianceWizard\NewVMApplianceFinishPage.cs">
      <SubType>UserControl</SubType>
    </Compile>
    <Compile Include="Wizards\NewVMApplianceWizard\NewVMApplianceFinishPage.designer.cs">
      <DependentUpon>NewVMApplianceFinishPage.cs</DependentUpon>
    </Compile>
    <Compile Include="Wizards\NewVMApplianceWizard\NewVMApplianceNamePage.cs">
      <SubType>UserControl</SubType>
    </Compile>
    <Compile Include="Wizards\NewVMApplianceWizard\NewVMApplianceNamePage.designer.cs">
      <DependentUpon>NewVMApplianceNamePage.cs</DependentUpon>
    </Compile>
    <Compile Include="Wizards\NewVMApplianceWizard\NewVMApplianceVMOrderAndDelaysPage.cs">
      <SubType>UserControl</SubType>
    </Compile>
    <Compile Include="Wizards\NewVMApplianceWizard\NewVMApplianceVMOrderAndDelaysPage.designer.cs">
      <DependentUpon>NewVMApplianceVMOrderAndDelaysPage.cs</DependentUpon>
    </Compile>
    <Compile Include="Wizards\NewVMApplianceWizard\NewVMApplianceWizard.cs">
      <SubType>Form</SubType>
    </Compile>
    <Compile Include="Wizards\NewVMApplianceWizard\NewVMApplianceWizard.designer.cs">
      <DependentUpon>NewVMApplianceWizard.cs</DependentUpon>
    </Compile>
    <Compile Include="Wizards\NewVMWizard\LunPerVdiNewVMMappingPage.cs">
      <SubType>UserControl</SubType>
    </Compile>
    <Compile Include="Wizards\ImportWizard\ImportWizard.cs">
      <SubType>Form</SubType>
    </Compile>
    <Compile Include="Wizards\ImportWizard\ImportWizard.Designer.cs">
      <DependentUpon>ImportWizard.cs</DependentUpon>
    </Compile>
    <Compile Include="Wizards\ImportWizard\ImportEulaPage.cs">
      <SubType>UserControl</SubType>
    </Compile>
    <Compile Include="Wizards\ImportWizard\ImportEulaPage.Designer.cs">
      <DependentUpon>ImportEulaPage.cs</DependentUpon>
    </Compile>
    <Compile Include="Wizards\ImportWizard\ImportOptionsPage.cs">
      <SubType>UserControl</SubType>
    </Compile>
    <Compile Include="Wizards\ImportWizard\ImportOptionsPage.Designer.cs">
      <DependentUpon>ImportOptionsPage.cs</DependentUpon>
    </Compile>
    <Compile Include="Wizards\ImportWizard\ImportSecurityPage.cs">
      <SubType>UserControl</SubType>
    </Compile>
    <Compile Include="Wizards\ImportWizard\ImportSecurityPage.Designer.cs">
      <DependentUpon>ImportSecurityPage.cs</DependentUpon>
    </Compile>
    <Compile Include="Wizards\GenericPages\SelectMultipleVMDestinationPage.cs">
      <SubType>UserControl</SubType>
    </Compile>
    <Compile Include="Wizards\GenericPages\SelectMultipleVMDestinationPage.Designer.cs">
      <DependentUpon>SelectMultipleVMDestinationPage.cs</DependentUpon>
    </Compile>
    <Compile Include="Wizards\GenericPages\SelectMultipleVMNetworkPage.cs">
      <SubType>UserControl</SubType>
    </Compile>
    <Compile Include="Wizards\GenericPages\SelectMultipleVMNetworkPage.Designer.cs">
      <DependentUpon>SelectMultipleVMNetworkPage.cs</DependentUpon>
    </Compile>
    <Compile Include="Wizards\GenericPages\SelectVMStorageWithMultipleVirtualDisksPage.cs">
      <SubType>UserControl</SubType>
    </Compile>
    <Compile Include="Wizards\GenericPages\SelectVMStorageWithMultipleVirtualDisksPage.Designer.cs">
      <DependentUpon>SelectVMStorageWithMultipleVirtualDisksPage.cs</DependentUpon>
    </Compile>
    <Compile Include="Wizards\ImportWizard\ImageVMConfigPage.cs">
      <SubType>UserControl</SubType>
    </Compile>
    <Compile Include="Wizards\ImportWizard\ImageVMConfigPage.Designer.cs">
      <DependentUpon>ImageVMConfigPage.cs</DependentUpon>
    </Compile>
    <Compile Include="Wizards\GenericPages\TvmIpPage.cs">
      <SubType>UserControl</SubType>
    </Compile>
    <Compile Include="Wizards\GenericPages\TvmIpPage.Designer.cs">
      <DependentUpon>TvmIpPage.cs</DependentUpon>
    </Compile>
    <Compile Include="Wizards\PatchingWizard\PatchingWizardModeGuidanceBuilder.cs" />
    <Compile Include="Wizards\RollingUpgradeWizard\RollingUpgradeReadyToUpgradePage.cs">
      <SubType>UserControl</SubType>
    </Compile>
    <Compile Include="Wizards\RollingUpgradeWizard\RollingUpgradeReadyToUpgradePage.Designer.cs">
      <DependentUpon>RollingUpgradeReadyToUpgradePage.cs</DependentUpon>
    </Compile>
    <Compile Include="Wizards\RollingUpgradeWizard\RollingUpgradeWizard_UpgradeMode.cs">
      <SubType>UserControl</SubType>
    </Compile>
    <Compile Include="Wizards\RollingUpgradeWizard\RollingUpgradeWizard_UpgradeMode.Designer.cs">
      <DependentUpon>RollingUpgradeWizard_UpgradeMode.cs</DependentUpon>
    </Compile>
    <Compile Include="Wizards\RollingUpgradeWizard\PlanActions\UpgradeHostPlanAction.cs" />
    <Compile Include="Wizards\RollingUpgradeWizard\PlanActions\UpgradeManualHostPlanAction.cs" />
    <Compile Include="Wizards\ExportWizard\ExportAppliancePage.cs">
      <SubType>UserControl</SubType>
    </Compile>
    <Compile Include="Wizards\ExportWizard\ExportAppliancePage.Designer.cs">
      <DependentUpon>ExportAppliancePage.cs</DependentUpon>
    </Compile>
    <Compile Include="Wizards\ExportWizard\ExportEulaPage.cs">
      <SubType>UserControl</SubType>
    </Compile>
    <Compile Include="Wizards\ExportWizard\ExportEulaPage.Designer.cs">
      <DependentUpon>ExportEulaPage.cs</DependentUpon>
    </Compile>
    <Compile Include="Wizards\ExportWizard\ExportOptionsPage.cs">
      <SubType>UserControl</SubType>
    </Compile>
    <Compile Include="Wizards\ExportWizard\ExportOptionsPage.Designer.cs">
      <DependentUpon>ExportOptionsPage.cs</DependentUpon>
    </Compile>
    <Compile Include="Wizards\ExportWizard\ExportSelectVMsPage.cs">
      <SubType>UserControl</SubType>
    </Compile>
    <Compile Include="Wizards\ExportWizard\ExportSelectVMsPage.Designer.cs">
      <DependentUpon>ExportSelectVMsPage.cs</DependentUpon>
    </Compile>
    <Compile Include="Wizards\ExportWizard\ExportApplianceWizard.cs">
      <SubType>Form</SubType>
    </Compile>
    <Compile Include="Wizards\ExportWizard\ExportApplianceWizard.Designer.cs">
      <DependentUpon>ExportApplianceWizard.cs</DependentUpon>
    </Compile>
    <Compile Include="Wizards\ExportWizard\ExportFinishPage.cs">
      <SubType>UserControl</SubType>
    </Compile>
    <Compile Include="Wizards\ExportWizard\ExportFinishPage.Designer.cs">
      <DependentUpon>ExportFinishPage.cs</DependentUpon>
    </Compile>
    <Compile Include="Plugins\Placeholders.cs" />
    <Compile Include="Diagnostics\Problems\HostProblem\HostProblem.cs" />
    <Compile Include="Diagnostics\Problems\HostProblem\WrongServerVersion.cs" />
    <Compile Include="Diagnostics\Problems\PoolProblem\PoolProblem.cs" />
    <Compile Include="Diagnostics\Problems\SRProblem\SRProblem.cs" />
    <Compile Include="Diagnostics\Problems\VMProblem\VMProblem.cs" />
    <Compile Include="Dialogs\AssignLicenseDialog.cs">
      <SubType>Form</SubType>
    </Compile>
    <Compile Include="Dialogs\AssignLicenseDialog.Designer.cs">
      <DependentUpon>AssignLicenseDialog.cs</DependentUpon>
    </Compile>
    <Compile Include="Dialogs\BallooningDialog.cs">
      <SubType>Form</SubType>
    </Compile>
    <Compile Include="Dialogs\BallooningDialog.Designer.cs">
      <DependentUpon>BallooningDialog.cs</DependentUpon>
    </Compile>
    <Compile Include="Dialogs\BallooningDialogAdvanced.cs">
      <SubType>Form</SubType>
    </Compile>
    <Compile Include="Dialogs\BallooningDialogAdvanced.Designer.cs">
      <DependentUpon>BallooningDialogAdvanced.cs</DependentUpon>
    </Compile>
    <Compile Include="Dialogs\BallooningDialogBase.cs">
      <SubType>Form</SubType>
    </Compile>
    <Compile Include="Dialogs\ReconnectAsDialog.cs">
      <SubType>Form</SubType>
    </Compile>
    <Compile Include="Dialogs\ReconnectAsDialog.Designer.cs">
      <DependentUpon>ReconnectAsDialog.cs</DependentUpon>
    </Compile>
    <Compile Include="Dialogs\VMDialogs\SelectVMsToSuspendDialog.cs">
      <SubType>Form</SubType>
    </Compile>
    <Compile Include="Dialogs\VMDialogs\SelectVMsToSuspendDialog.Designer.cs">
      <DependentUpon>SelectVMsToSuspendDialog.cs</DependentUpon>
    </Compile>
    <Compile Include="Dialogs\Wlb\WlbEditScheduledTask.cs">
      <SubType>Form</SubType>
    </Compile>
    <Compile Include="Dialogs\Wlb\WlbEditScheduledTask.Designer.cs">
      <DependentUpon>WlbEditScheduledTask.cs</DependentUpon>
    </Compile>
    <Compile Include="GroupingTag.cs" />
    <Compile Include="Plugins\Features\MenuItemFeatureCommand.cs" />
    <Compile Include="Plugins\Features\ParentMenuItemFeatureCommand.cs" />
    <Compile Include="MainWindowTreeBuilder.cs" />
    <Compile Include="Commands\Controls\CommandToolStripButton.cs">
      <SubType>Component</SubType>
    </Compile>
    <Compile Include="Commands\Controls\CommandToolStripMenuItem.cs">
      <SubType>Component</SubType>
    </Compile>
    <Compile Include="Commands\SelectionManager.cs" />
    <Compile Include="Commands\Command.cs">
    </Compile>
    <Compile Include="Network\AddServerTask.cs" />
    <Compile Include="Plugins\UI\TabPageCredentialsDialog.cs">
      <SubType>Form</SubType>
    </Compile>
    <Compile Include="Plugins\UI\TabPageCredentialsDialog.Designer.cs">
      <DependentUpon>TabPageCredentialsDialog.cs</DependentUpon>
    </Compile>
    <Compile Include="SettingsPanels\HostPowerONPages\PoolPowerONEditPage.cs">
      <SubType>UserControl</SubType>
    </Compile>
    <Compile Include="SettingsPanels\HostPowerONPages\HostPowerONEditPage.cs">
      <SubType>UserControl</SubType>
    </Compile>
    <Compile Include="SettingsPanels\HostPowerONPages\HostPowerONEditPage.Designer.cs">
      <DependentUpon>HostPowerONEditPage.cs</DependentUpon>
    </Compile>
    <Compile Include="SettingsPanels\Wlb\WlbHostExclusionPage.cs">
      <SubType>UserControl</SubType>
    </Compile>
    <Compile Include="SettingsPanels\Wlb\WlbHostExclusionPage.Designer.cs">
      <DependentUpon>WlbHostExclusionPage.cs</DependentUpon>
    </Compile>
    <Compile Include="TabPages\AdPage.cs">
      <SubType>UserControl</SubType>
    </Compile>
    <Compile Include="TabPages\AdPage.Designer.cs">
      <DependentUpon>AdPage.cs</DependentUpon>
    </Compile>
    <Compile Include="TabPages\BallooningPage.cs">
      <SubType>UserControl</SubType>
    </Compile>
    <Compile Include="TabPages\BallooningPage.Designer.cs">
      <DependentUpon>BallooningPage.cs</DependentUpon>
    </Compile>
    <Compile Include="TabPages\GeneralTabPage.cs">
      <SubType>UserControl</SubType>
    </Compile>
    <Compile Include="TabPages\GeneralTabPage.Designer.cs">
      <DependentUpon>GeneralTabPage.cs</DependentUpon>
    </Compile>
    <Compile Include="TabPages\WlbPage.cs">
      <SubType>UserControl</SubType>
    </Compile>
    <Compile Include="TabPages\WlbPage.Designer.cs">
      <DependentUpon>WlbPage.cs</DependentUpon>
    </Compile>
    <Compile Include="TestResources\TestResource.cs" />
    <Compile Include="TestResources\XenSearchQueryTest.cs" />
    <Compile Include="UpdateManager.cs" />
    <Compile Include="UpdateManager.DelayCalculator.cs">
      <SubType>Code</SubType>
    </Compile>
    <Compile Include="Wizards\RollingUpgradeWizard\RollingUpgradeWizard_SelectInstallMethod.cs">
      <SubType>UserControl</SubType>
    </Compile>
    <Compile Include="Wizards\RollingUpgradeWizard\RollingUpgradeWizard_SelectInstallMethod.Designer.cs">
      <DependentUpon>RollingUpgradeWizard_SelectInstallMethod.cs</DependentUpon>
    </Compile>
    <Compile Include="Wizards\RollingUpgradeWizard\RollingUpgradeWizard.cs">
      <SubType>Form</SubType>
    </Compile>
    <Compile Include="Wizards\RollingUpgradeWizard\RollingUpgradeWizard.Designer.cs">
      <DependentUpon>RollingUpgradeWizard.cs</DependentUpon>
    </Compile>
    <Compile Include="Wizards\RollingUpgradeWizard\RollingUpgradeWizard_FirstPage.cs">
      <SubType>UserControl</SubType>
    </Compile>
    <Compile Include="Wizards\RollingUpgradeWizard\RollingUpgradeWizard_FirstPage.Designer.cs">
      <DependentUpon>RollingUpgradeWizard_FirstPage.cs</DependentUpon>
    </Compile>
    <Compile Include="Wizards\RollingUpgradeWizard\RollingUpgradeWizardPrecheckPage.cs">
      <SubType>UserControl</SubType>
    </Compile>
    <Compile Include="Wizards\RollingUpgradeWizard\RollingUpgradeWizardPrecheckPage.Designer.cs">
      <DependentUpon>RollingUpgradeWizardPrecheckPage.cs</DependentUpon>
    </Compile>
    <Compile Include="Wizards\RollingUpgradeWizard\RollingUpgradeWizardSelectPool.cs">
      <SubType>UserControl</SubType>
    </Compile>
    <Compile Include="Wizards\RollingUpgradeWizard\RollingUpgradeWizardSelectPool.Designer.cs">
      <DependentUpon>RollingUpgradeWizardSelectPool.cs</DependentUpon>
    </Compile>
    <Compile Include="Wizards\GenericPages\RBACWarningPage.cs">
      <SubType>UserControl</SubType>
    </Compile>
    <Compile Include="Wizards\GenericPages\RBACWarningPage.Designer.cs">
      <DependentUpon>RBACWarningPage.cs</DependentUpon>
    </Compile>
    <Compile Include="Controls\ConnectionWrapperWithMoreStuff.cs" />
    <Compile Include="Wizards\NewVMWizard\Page_CopyBiosStrings.cs">
      <SubType>UserControl</SubType>
    </Compile>
    <Compile Include="Wizards\NewVMWizard\Page_CopyBiosStrings.Designer.cs">
      <DependentUpon>Page_CopyBiosStrings.cs</DependentUpon>
    </Compile>
    <Compile Include="Wizards\PatchingWizard\PatchingWizard_FirstPage.cs">
      <SubType>UserControl</SubType>
    </Compile>
    <Compile Include="Wizards\PatchingWizard\PatchingWizard_FirstPage.Designer.cs">
      <DependentUpon>PatchingWizard_FirstPage.cs</DependentUpon>
    </Compile>
    <Compile Include="Wizards\PatchingWizard\PlanActions\ApplyPatchPlanAction.cs" />
    <Compile Include="Wizards\PatchingWizard\PlanActions\BringBabiesBackAction.cs" />
    <Compile Include="Wizards\PatchingWizard\PatchingWizard.cs">
      <SubType>Form</SubType>
    </Compile>
    <Compile Include="Wizards\PatchingWizard\PatchingWizard.Designer.cs">
      <DependentUpon>PatchingWizard.cs</DependentUpon>
    </Compile>
    <Compile Include="Wizards\PatchingWizard\PatchingWizard_ModePage.cs">
      <SubType>UserControl</SubType>
    </Compile>
    <Compile Include="Wizards\PatchingWizard\PatchingWizard_ModePage.Designer.cs">
      <DependentUpon>PatchingWizard_ModePage.cs</DependentUpon>
    </Compile>
    <Compile Include="Wizards\PatchingWizard\PatchingWizard_PatchingPage.cs">
      <SubType>UserControl</SubType>
    </Compile>
    <Compile Include="Wizards\PatchingWizard\PatchingWizard_PatchingPage.designer.cs">
      <DependentUpon>PatchingWizard_PatchingPage.cs</DependentUpon>
    </Compile>
    <Compile Include="Wizards\PatchingWizard\PatchingWizard_PrecheckPage.cs">
      <SubType>UserControl</SubType>
    </Compile>
    <Compile Include="Wizards\PatchingWizard\PatchingWizard_PrecheckPage.Designer.cs">
      <DependentUpon>PatchingWizard_PrecheckPage.cs</DependentUpon>
    </Compile>
    <Compile Include="Wizards\PatchingWizard\PatchingWizard_SelectPatchPage.cs">
      <SubType>UserControl</SubType>
    </Compile>
    <Compile Include="Wizards\PatchingWizard\PatchingWizard_SelectPatchPage.Designer.cs">
      <DependentUpon>PatchingWizard_SelectPatchPage.cs</DependentUpon>
    </Compile>
    <Compile Include="Wizards\PatchingWizard\PatchingWizard_SelectServers.cs">
      <SubType>UserControl</SubType>
    </Compile>
    <Compile Include="Wizards\PatchingWizard\PatchingWizard_SelectServers.Designer.cs">
      <DependentUpon>PatchingWizard_SelectServers.cs</DependentUpon>
    </Compile>
    <Compile Include="Wizards\PatchingWizard\PlanActions\EvacuateHostPlanAction.cs" />
    <Compile Include="Wizards\PatchingWizard\PlanActions\PlanAction.cs" />
    <Compile Include="Wizards\PatchingWizard\PlanActions\PlanActionWithSession.cs" />
    <Compile Include="Wizards\PatchingWizard\PlanActions\RebootPlanAction.cs" />
    <Compile Include="Wizards\PatchingWizard\PlanActions\RebootVMsPlanAction.cs" />
    <Compile Include="Wizards\PatchingWizard\PlanActions\RestartAgentPlanAction.cs" />
    <Compile Include="Wizards\PatchingWizard\PlanActions\UnwindProblemsAction.cs" />
    <Compile Include="Wizards\PatchingWizard\PlanActions\VMsPlanAction.cs" />
    <Compile Include="Wlb\WlbPoolConfiguration.cs" />
    <Compile Include="Wlb\WlbReportInfo.cs" />
    <Compile Include="Wlb\WlbReportSubscription.cs" />
    <Compile Include="Wlb\WlbReports\WorkloadReports.cs">
      <SubType>Form</SubType>
    </Compile>
    <Compile Include="Wlb\WlbReports\WorkloadReports.Designer.cs">
      <DependentUpon>WorkloadReports.cs</DependentUpon>
    </Compile>
    <Compile Include="Wlb\WlbScheduledTask.cs" />
    <Compile Include="XenSearch\Columns.cs">
      <SubType>Code</SubType>
    </Compile>
    <Compile Include="XenSearch\CustomFieldWrapper.cs" />
    <Compile Include="XenSearch\TreeSearch.cs" />
    <Content Include="Help\XenCenter.zh-CN.chm">
      <CopyToOutputDirectory>Always</CopyToOutputDirectory>
    </Content>
    <None Include="Images\attach_virtualstorage_32.png" />
    <None Include="Images\backup_restore_32.png" />
    <None Include="Images\copy_16.png" />
    <None Include="Images\edit_16.png" />
    <None Include="Images\usb_16.png" />
    <None Include="Images\descending_triangle.png" />
    <None Include="Images\ascending_triangle.png" />
    <None Include="Images\contracted_triangle.png" />
    <None Include="Images\expanded_triangle.png" />
    <None Include="..\Branding\Images\about_box_graphic_423x79.png">
      <Link>Images\about_box_graphic_423x79.png</Link>
    </None>
    <None Include="Images\000_ToolBar_USB_Icon_up.png" />
    <None Include="Images\000_SwitcherBackground.png" />
    <None Include="Images\000_ToolBar_Pref_Icon_dis.png" />
    <None Include="Images\000_ToolBar_Pref_Icon_ovr.png" />
    <None Include="Images\000_ToolBar_Pref_Icon_up.png" />
    <None Include="Images\000_ToolBar_USB_Icon_dis.png" />
    <None Include="Images\000_ToolBar_USB_Icon_ovr.png" />
    <None Include="Images\000_SliderTexture.png" />
    <None Include="Images\000_BackupMetadata_h32bit_16.png" />
    <None Include="Images\000_BackupMetadata_h32bit_32.png" />
    <None Include="Images\000_VMSession_h32bit_16.png" />
    <None Include="Images\000_VMSnapshotDiskMemory_h32bit_16.png" />
    <None Include="Images\000_VMSnapshotDiskMemory_h32bit_32.png" />
    <None Include="Images\000_VMSnapShotDiskOnly_h32bit_16.png" />
    <None Include="Images\000_VMSnapShotDiskOnly_h32bit_32.png" />
    <None Include="Images\075_TickRound_h32bit_16.png" />
    <None Include="Images\075_WarningRound_h32bit_16.png" />
    <None Include="Images\000_date_h32bit_16.png" />
    <None Include="Images\000_Email_h32bit_16.png" />
    <None Include="Images\000_VM_h32bit_16.png" />
    <None Include="Images\000_TreeConnected_h32bit_16.png" />
    <None Include="Images\000_AddApplicationServer_h32bit_16.png" />
    <None Include="Images\000_AddApplicationServer_h32bit_24.png" />
    <None Include="Images\000_ServerErrorFile_h32bit_16.png" />
    <None Include="Images\000_HostUnpatched_h32bit_16.png" />
    <None Include="Images\000_ServerHome_h32bit_16.png" />
    <None Include="Images\000_Patch_h32bit_16.png" />
    <None Include="Images\000_ExcludeHost_h32bit_16.png" />
    <None Include="Images\000_ServerDisconnected_h32bit_16.png" />
    <None Include="Images\000_HAServer_h32bit_32.png" />
    <None Include="Images\000_Pool_h32bit_16.png" />
    <None Include="Images\000_PoolConnected_h32bit_16.png" />
    <None Include="Images\000_PoolNew_h32bit_16.png" />
    <None Include="Images\000_PoolNew_h32bit_24.png" />
    <None Include="Images\000_CreateVM_h32bit_32.png" />
    <None Include="Images\000_HighlightVM_h32bit_24.png" />
    <None Include="Images\000_Network_h32bit_16.png" />
    <None Include="Images\000_NewStorage_h32bit_24.png" />
    <None Include="Images\000_NewStorage_h32bit_16.png" />
    <None Include="Images\000_NewStorage_h32bit_32.png" />
    <None Include="Images\000_CreateVirtualStorage_h32bit_32.png" />
    <None Include="Images\000_Fields_h32bit_16.png" />
    <None Include="Images\000_GetMemoryInfo_h32bit_16.png" />
    <None Include="Images\000_defaultSpyglass_h32bit_16.png" />
    <None Include="Images\000_Search_h32bit_16.png" />
    <None Include="Images\000_DeleteAllMessages_h32bit_16.png" />
    <None Include="Images\000_DeleteMessage_h32bit_16.png" />
    <None Include="Images\000_ExportMessages_h32bit_16.png" />
    <None Include="Images\000_GetServerReport_h32bit_16.png" />
    <None Include="Images\000_Optimize_h32bit_16.png" />
    <None Include="Images\000_host_0_star.png" />
    <None Include="Images\000_host_1_star.png" />
    <None Include="Images\000_host_2_star.png" />
    <None Include="Images\000_host_3_star.png" />
    <None Include="Images\000_host_4_star.png" />
    <None Include="Images\000_host_5_star.png" />
    <None Include="Images\000_host_6_star.png" />
    <None Include="Images\000_host_7_star.png" />
    <None Include="Images\000_host_8_star.png" />
    <None Include="Images\000_host_9_star.png" />
    <None Include="Images\000_host_10_star.png" />
    <None Include="Images\000_Module_h32bit_16.png" />
    <None Include="Images\000_Paused_h32bit_24.png" />
    <None Include="Images\000_Resumed_h32bit_24.png" />
    <None Include="Images\000_paused_h32bit_16.png" />
    <None Include="Images\000_Resumed_h32bit_16.png" />
    <None Include="Images\000_PiiCustomised_h32bit_16.png" />
    <None Include="Images\000_PiiMaybe_h32bit_16.png" />
    <None Include="Images\000_PiiNo_h32bit_16.png" />
    <None Include="Images\000_PiiYes_h32bit_16.png" />
    <None Include="Images\000_GetServerReport_h32bit_32.png" />
    <None Include="Images\000_Info3_h32bit_16.png" />
    <None Include="Images\000_error_h32bit_16.png" />
    <None Include="Images\000_Alert2_h32bit_16.png" />
    <None Include="Images\000_Folder_open_h32bit_16.png" />
    <None Include="Images\000_HelpIM_h32bit_16.png" />
    <None Include="Images\000_HelpIM_h32bit_32.png" />
    <None Include="Images\000_Abort_h32bit_16.png" />
    <None Include="Images\000_NewNetwork_h32bit_32.png" />
    <None Include="Images\000_HighLightVM_h32bit_32.png" />
    <None Include="Images\000_ImportVM_h32bit_32.png" />
    <None Include="Images\000_GetMemoryInfo_h32bit_32.png" />
    <None Include="Images\000_EnablePowerControl_h32bit_16.png" />
    <None Include="Images\000_CPU_h32bit_16.png" />
    <None Include="Images\000_CreateVM_h32bit_24.png" />
    <None Include="Images\000_Failback_h32bit_32.png" />
    <None Include="Images\000_Failover_h32bit_32.png" />
    <None Include="Images\000_ExportVirtualAppliance_h32bit_16.png" />
    <None Include="Images\000_ExportVirtualAppliance_h32bit_32.png" />
    <None Include="Images\000_DeleteVirtualAppliance_h32bit_16.png" />
    <None Include="Images\000_DisasterRecovery_h32bit_32.png" />
    <None Include="Images\000_error_h32bit_32.png" />
    <None Include="Images\000_AddIPAddress_h32bit_16.png" />
    <None Include="Images\000_ConfigureIPAddresses_h32bit_16.png" />
    <Content Include="HomePage\css\ie.css" />
    <Content Include="HomePage\css\print.css" />
    <Content Include="HomePage\css\screen.css" />
    <Content Include="HomePage\css\theme.css" />
    <Content Include="HomePage\index.html" />
    <Content Include="HomePage\media\grid.png" />
    <Content Include="HomePage\media\icons\cx-cloudServerGraphic.png" />
    <Content Include="HomePage\media\icons\cx-icon-addServer.png" />
    <Content Include="HomePage\media\icons\cx-icon-generic-doc.png" />
    <Content Include="HomePage\media\icons\cx-icon-purchaseSupport.png" />
    <Content Include="HomePage\media\icons\cx-icon-regServPool.png" />
    <Content Include="HomePage\media\icons\cx-icon-tryVirtualization.png" />
    <Content Include="HomePage\media\logos\cx-logo-citrixXenServer.png" />
    <Content Include="Images\000_AddSite_h32bit_16.png" />
    <Content Include="Images\000_FilterDates_h32bit_16.png" />
    <Content Include="Images\000_FilterServer_h32bit_16.png" />
    <None Include="Images\000_ImportVirtualAppliance_h32bit_16.png" />
    <None Include="Images\000_ImportVirtualAppliance_h32bit_32.png" />
    <None Include="Images\000_NewVirtualAppliance_h32bit_16.png" />
    <None Include="Images\000_NewVirtualAppliance_h32bit_32.png" />
    <None Include="..\Branding\Images\000_ManagementInterface_h32bit_16.png">
      <Link>Images\000_ManagementInterface_h32bit_16.png</Link>
    </None>
    <Content Include="Images\000_FilterSeverity_h32bit_16.png" />
    <None Include="Images\000_MigrateStoppedVM_h32bit_16.png" />
    <None Include="Images\000_MigrateSuspendedVM_h32bit_16.png" />
    <Content Include="Images\000_MigrateVM_h32bit_16.png" />
    <Content Include="Images\000_MigrateVM_h32bit_32.png" />
    <Content Include="Images\000_Patch_h32bit_32.png" />
    <None Include="Images\000_ScheduledVMsnapshotDiskMemory_h32bit_16.png" />
    <None Include="Images\000_ScheduledVMSnapshotDiskMemory_h32bit_32.png" />
    <None Include="Images\000_ScheduledVMsnapshotDiskOnly_h32bit_16.png" />
    <None Include="Images\000_ScheduledVMsnapshotDiskOnly_h32bit_32.png" />
    <None Include="Images\000_RebootVM_h32bit_16.png" />
    <None Include="Images\000_RemoveIPAddress_h32bit_16.png" />
    <None Include="Images\000_RemoveSite_h32bit_16.png" />
    <Content Include="Images\000_ServerInProgress_h32bit_16.png" />
    <None Include="Images\000_ServerMaintenance_h32bit_16.png" />
    <None Include="Images\000_ServerMaintenance_h32bit_32.png" />
    <None Include="Images\000_Server_h32bit_16.png" />
    <None Include="Images\000_ServerUp_h32bit_16.png" />
    <None Include="Images\000_VM_h32bit_24.png" />
    <None Include="Images\000_StartVM_h32bit_16.png" />
    <None Include="Images\000_VMDisabled_h32bit_16.png" />
    <None Include="Images\000_VMStarting_h32bit_16.png" />
    <None Include="Images\000_VMStartingDisabled_h32bit_16.png" />
    <None Include="Images\000_StoppedVM_h32bit_16.png" />
    <None Include="Images\000_VMStoppedDisabled_h32bit_16.png" />
    <None Include="Images\000_SuspendVM_h32bit_16.png" />
    <None Include="Images\000_VMPausedDisabled_h32bit_16.png" />
    <None Include="Images\000_ViewModeList_h32bit_16.png" />
    <None Include="Images\000_ViewModeTree_h32bit_16.png" />
    <None Include="Images\000_VMTemplate_h32bit_16.png" />
    <None Include="Images\000_TemplateDisabled_h32bit_16.png" />
    <None Include="Images\000_UserTemplate_h32bit_16.png" />
    <None Include="Images\000_Storage_h32bit_16.png" />
    <None Include="Images\000_StorageDisabled_h32bit_16.png" />
    <None Include="Images\000_StorageBroken_h32bit_16.png" />
    <None Include="Images\000_StorageDefault_h32bit_16.png" />
    <None Include="Images\000_VirtualStorage_h32bit_16.png" />
    <None Include="Images\002_Configure_h32bit_16.png" />
    <None Include="Images\000_ServerWlb_h32bit_16.png" />
    <None Include="Images\001_Tools_h32bit_16.png" />
    <None Include="Images\001_PerformanceGraph_h32bit_16.png" />
    <None Include="Images\000_weighting_h32bit_16.png" />
    <None Include="Images\000_Tag_h32bit_16.png" />
    <None Include="Images\001_Back_h32bit_24.png" />
    <None Include="Images\001_Forward_h32bit_24.png" />
    <None Include="Images\001_Reboot_h32bit_24.png" />
    <None Include="Images\001_PowerOn_h32bit_24.png" />
    <None Include="Images\001_ForceReboot_h32bit_24.png" />
    <None Include="Images\001_ForceShutDown_h32bit_24.png" />
    <None Include="Images\001_ShutDown_h32bit_24.png" />
    <None Include="Images\001_Reboot_h32bit_16.png" />
    <None Include="Images\001_PowerOn_h32bit_16.png" />
    <None Include="Images\001_ForceReboot_h32bit_16.png" />
    <None Include="Images\001_ForceShutDown_h32bit_16.png" />
    <None Include="Images\001_ShutDown_h32bit_16.png" />
    <None Include="Images\001_LifeCycle_h32bit_24.png" />
    <None Include="Images\000_UserAndGroup_h32bit_32.png" />
    <None Include="Images\000_User_h32bit_16.png" />
    <None Include="Images\ajax-loader.gif" />
    <None Include="Images\000_Tick_h32bit_16.png" />
    <None Include="Images\001_CreateVM_h32bit_16.png" />
    <None Include="Images\000_Tick_h32bit_24.png" />
    <None Include="..\Branding\Images\000_XenCenterAlerts_h32bit_24.png">
      <Link>Images\000_XenCenterAlerts_h32bit_24.png</Link>
    </None>
    <None Include="Images\000_WarningAlert_h32bit_32.png" />
    <None Include="Images\112_LeftArrowLong_Blue_24x24_72.png" />
    <None Include="Images\WLB.png" />
    <None Include="..\Branding\Images\XS.png">
      <Link>Images\XS.png</Link>
    </None>
    <None Include="Images\112_RightArrowLong_Blue_24x24_72.png" />
    <None Include="Images\000_VirtualAppliance_h32bit_16.png" />
    <None Include="Images\000_UpgradePool_h32bit_32.png" />
    <None Include="Images\001_Pin_h32bit_16.png" />
    <None Include="Images\001_WindowView_h32bit_16.png" />
    <None Include="Images\000_TestFailover_h32bit_32.png" />
    <None Include="Images\015_Download_h32bit_32.png" />
    <Content Include="Images\000_Severity5_h32bit_16.png" />
    <None Include="Images\alert1_16.png" />
    <None Include="Images\alert2_16.png" />
    <None Include="Images\alert3_16.png" />
    <None Include="Images\alert4_16.png" />
    <None Include="Images\alert5_16.png" />
    <None Include="Images\alert6_16.png" />
    <Content Include="..\Branding\Images\alerts_32.png">
      <Link>Images\alerts_32.png</Link>
    </Content>
    <Content Include="Images\000_Sites_h32bit_16.png" />
    <Content Include="Images\asterisk.png" />
    <Content Include="Images\attach_24.png" />
    <None Include="Images\cancelled_action_16.png" />
    <Content Include="Images\centos_16x.png" />
    <Content Include="Images\change_password_16.png" />
    <Content Include="Images\change_password_32.png" />
    <Content Include="Images\clonevm_16.png" />
    <None Include="Images\close_16.png" />
    <Content Include="Images\commands_16.png" />
    <Content Include="Images\console_16.png" />
    <None Include="Images\coreos-globe-icon.png" />
    <None Include="Images\coreos-16.png" />
    <Content Include="Images\cross.png" />
    <None Include="Images\DateTime16.png" />
    <None Include="Images\sl_connecting_16.png" />
    <None Include="Images\gripper.png" />
    <None Include="Images\sl_add_storage_system_small_16.png" />
    <None Include="Images\detach_24.png" />
    <None Include="Images\DC_16.png" />
    <Content Include="Images\export_32.png" />
    <Content Include="Images\help_16_hover.png" />
    <Content Include="Images\help_24.png" />
    <Content Include="Images\help_24_hover.png" />
    <Content Include="Images\help_32_hover.png" />
    <Content Include="Images\homepage_bullet.png" />
    <Content Include="Images\import_32.png" />
    <None Include="Images\infra_view_16.png" />
    <None Include="Images\infra_view_24.png" />
    <None Include="Images\infra_view_16_textured.png" />
    <Content Include="..\Branding\Images\Logo.png">
      <Link>Images\Logo.png</Link>
    </Content>
    <None Include="Images\more_16.png" />
    <None Include="Images\notif_alerts_16.png" />
    <None Include="Images\notif_events_16.png" />
    <None Include="Images\notif_events_errors_16.png" />
    <None Include="Images\notif_none_16.png" />
    <None Include="Images\notif_none_24.png" />
    <None Include="Images\notif_updates_16.png" />
    <None Include="Images\objects_16.png" />
    <None Include="Images\objects_24.png" />
    <None Include="Images\org_view_16.png" />
    <None Include="Images\org_view_24.png" />
    <None Include="Images\pool_up_16.png" />
    <None Include="Images\pool_up_32.png" />
    <None Include="Images\objects_16_textured.png" />
    <None Include="Images\PausedDC_16.png" />
    <None Include="Images\padlock.png" />
    <None Include="Images\neokylin_16x.png" />
    <None Include="Images\asianux_16x.png" />
    <None Include="Images\turbo_16x.png" />
    <None Include="Images\linx_16x.png" />
    <None Include="Images\yinhekylin_16x.png" />
    <Content Include="Images\Refresh16.png" />
    <None Include="Images\saved_searches_16.png" />
    <None Include="Images\server_up_16.png" />
    <None Include="Images\saved_searches_24.png" />
    <None Include="Images\RunningDC_16.png" />
    <Content Include="Images\scilinux_16x.png" />
    <Content Include="Images\sl_luns_16.png" />
    <Content Include="Images\debian_16x.png" />
    <None Include="Images\desktop.jpg" />
    <None Include="Images\folder_separator.png" />
    <None Include="Images\folder_grey.png" />
    <None Include="Images\graphline.png" />
    <None Include="Images\grapharea.png" />
    <None Include="Images\grab.png" />
    <Content Include="Images\ha_16.png" />
    <None Include="Images\lifecycle_pressed.png" />
    <None Include="Images\lifecycle_hot.png" />
    <None Include="Images\licensekey_32.png" />
    <None Include="Images\log_destination_16.png" />
    <None Include="Images\memory_dynmin_slider.png" />
    <None Include="Images\memory_dynmax_slider.png" />
    <None Include="Images\memory_dynmin_slider_light.png" />
    <None Include="Images\memory_dynmax_slider_dark.png" />
    <None Include="Images\memory_dynmax_slider_light.png" />
    <None Include="Images\memory_dynmin_slider_dark.png" />
    <None Include="Images\memory_dynmin_slider_small.png" />
    <None Include="Images\memory_dynmax_slider_small.png" />
    <None Include="Images\memory_dynmin_slider_noedit.png" />
    <None Include="Images\memory_dynmax_slider_noedit.png" />
    <None Include="Images\memory_dynmin_slider_noedit_small.png" />
    <None Include="Images\memory_dynmax_slider_noedit_small.png" />
    <Content Include="Images\minus.png" />
    <None Include="Images\paste_16.png" />
    <Content Include="Images\oracle_16x.png" />
    <None Include="Images\PDChevronUp.png" />
    <None Include="Images\PDChevronDown.png" />
    <None Include="Images\PDChevronLeft.png" />
    <None Include="Images\PDChevronRight.png" />
    <Content Include="Images\PDChevronDownOver.png" />
    <Content Include="Images\PDChevronUpOver.png" />
    <Content Include="Images\redhat_16x.png" />
    <Content Include="Images\sl_16.png" />
    <None Include="Images\sl_add_storage_system_32.png" />
    <None Include="Images\sl_add_storage_system_16.png" />
    <Content Include="Images\sl_connected_16.png" />
    <Content Include="Images\sl_disconnected_16.png" />
    <None Include="Images\sl_pool_16.png" />
    <None Include="Images\sl_pools_16.png" />
    <None Include="Images\sl_system_16.png" />
    <None Include="Images\sl_lun_16.png" />
    <Content Include="Images\spacer1x1.gif">
      <CopyToOutputDirectory>Always</CopyToOutputDirectory>
    </Content>
    <None Include="Images\SpinningFrame0.png" />
    <None Include="Images\SpinningFrame1.png" />
    <None Include="Images\SpinningFrame2.png" />
    <None Include="Images\SpinningFrame3.png" />
    <None Include="Images\SpinningFrame4.png" />
    <None Include="Images\SpinningFrame5.png" />
    <None Include="Images\SpinningFrame6.png" />
    <None Include="Images\SpinningFrame7.png" />
    <None Include="Images\StoppedDC_16.png" />
    <Content Include="Images\subscribe.png" />
    <Content Include="Images\suse_16x.png" />
    <Content Include="Images\tempAdd.png" />
    <None Include="Images\tempCancel.png" />
    <None Include="Images\tempNotif16.png" />
    <None Include="Images\tempNotif24.png" />
    <None Include="Images\tempObj16.png" />
    <None Include="Images\tempObj24.png" />
    <None Include="Images\tempSearch16.png" />
    <None Include="Images\tempSearch24.png" />
    <None Include="Images\tempInfra16.png" />
    <None Include="Images\tempInfra24.png" />
    <None Include="Images\tempTags24.png" />
    <None Include="Images\tempTags16.png" />
    <None Include="Images\tempUpdates.png" />
    <None Include="Images\tempErrorEvents.png" />
    <None Include="Images\tempNotif16Errors.png" />
    <None Include="Images\tempHalfUpgradedPool.png" />
    <None Include="Images\tempSeverityUnknown.png" />
    <Content Include="Images\tools_notinstalled_16x.png" />
    <Content Include="Images\tools_outofdate_16x.png" />
    <Content Include="Images\tools_uptodate_16x.png" />
    <None Include="Images\tree_plus.png" />
    <None Include="Images\tree_minus.png" />
    <Content Include="Images\tshadowdown.png" />
    <Content Include="Images\tshadowdownleft.png" />
    <Content Include="Images\tshadowdownright.png" />
    <Content Include="Images\tshadowright.png" />
    <Content Include="Images\tshadowtopright.png" />
    <Content Include="Images\ubuntu_16x.png" />
    <Content Include="..\Branding\Images\upsell_16.png">
      <CopyToOutputDirectory>Always</CopyToOutputDirectory>
      <Link>Images\upsell_16.png</Link>
    </Content>
    <Content Include="Images\usagebar_0.png">
      <CopyToOutputDirectory>Always</CopyToOutputDirectory>
    </Content>
    <Content Include="Images\usagebar_1.png">
      <CopyToOutputDirectory>Always</CopyToOutputDirectory>
    </Content>
    <Content Include="Images\usagebar_10.png">
      <CopyToOutputDirectory>Always</CopyToOutputDirectory>
    </Content>
    <Content Include="Images\usagebar_2.png">
      <CopyToOutputDirectory>Always</CopyToOutputDirectory>
    </Content>
    <Content Include="Images\usagebar_3.png">
      <CopyToOutputDirectory>Always</CopyToOutputDirectory>
    </Content>
    <Content Include="Images\usagebar_4.png">
      <CopyToOutputDirectory>Always</CopyToOutputDirectory>
    </Content>
    <Content Include="Images\usagebar_5.png">
      <CopyToOutputDirectory>Always</CopyToOutputDirectory>
    </Content>
    <Content Include="Images\usagebar_6.png">
      <CopyToOutputDirectory>Always</CopyToOutputDirectory>
    </Content>
    <Content Include="Images\usagebar_7.png">
      <CopyToOutputDirectory>Always</CopyToOutputDirectory>
    </Content>
    <Content Include="Images\usagebar_8.png">
      <CopyToOutputDirectory>Always</CopyToOutputDirectory>
    </Content>
    <Content Include="Images\usagebar_9.png">
      <CopyToOutputDirectory>Always</CopyToOutputDirectory>
    </Content>
    <None Include="Images\virtualstorage_snapshot_16.png" />
    <None Include="Images\vmBackgroundCurrent.png" />
    <None Include="Images\vmBackground.png" />
    <None Include="Images\vnc_local_cursor.png" />
    <None Include="Images\windows_h32bit_16.png" />
    <EmbeddedResource Include="Commands\Controls\CommandEditorControl.ja.resx">
      <DependentUpon>CommandEditorControl.cs</DependentUpon>
    </EmbeddedResource>
    <EmbeddedResource Include="Commands\Controls\CommandEditorControl.zh-CN.resx">
      <DependentUpon>CommandEditorControl.cs</DependentUpon>
    </EmbeddedResource>
    <EmbeddedResource Include="Commands\Controls\MultipleWarningDialog.ja.resx">
      <DependentUpon>MultipleWarningDialog.cs</DependentUpon>
    </EmbeddedResource>
    <EmbeddedResource Include="Commands\Controls\MultipleWarningDialog.resx">
      <DependentUpon>MultipleWarningDialog.cs</DependentUpon>
    </EmbeddedResource>
    <EmbeddedResource Include="Commands\Controls\MultipleWarningDialog.zh-CN.resx">
      <DependentUpon>MultipleWarningDialog.cs</DependentUpon>
    </EmbeddedResource>
    <EmbeddedResource Include="Controls\AD\LoggedInLabel.ja.resx">
      <DependentUpon>LoggedInLabel.cs</DependentUpon>
    </EmbeddedResource>
    <EmbeddedResource Include="Controls\AD\LoggedInLabel.zh-CN.resx">
      <DependentUpon>LoggedInLabel.cs</DependentUpon>
    </EmbeddedResource>
    <EmbeddedResource Include="Controls\AffinityPicker.ja.resx">
      <DependentUpon>AffinityPicker.cs</DependentUpon>
    </EmbeddedResource>
    <EmbeddedResource Include="Controls\AffinityPicker.zh-CN.resx">
      <DependentUpon>AffinityPicker.cs</DependentUpon>
    </EmbeddedResource>
    <EmbeddedResource Include="Controls\Ballooning\HostMemoryControls.ja.resx">
      <DependentUpon>HostMemoryControls.cs</DependentUpon>
    </EmbeddedResource>
    <EmbeddedResource Include="Controls\Ballooning\HostMemoryControls.zh-CN.resx">
      <DependentUpon>HostMemoryControls.cs</DependentUpon>
    </EmbeddedResource>
    <EmbeddedResource Include="Controls\Ballooning\HostMemoryRow.ja.resx">
      <DependentUpon>HostMemoryRow.cs</DependentUpon>
    </EmbeddedResource>
    <EmbeddedResource Include="Controls\Ballooning\HostMemoryRow.zh-CN.resx">
      <DependentUpon>HostMemoryRow.cs</DependentUpon>
    </EmbeddedResource>
    <EmbeddedResource Include="Controls\Ballooning\HostShinyBar.ja.resx">
      <DependentUpon>HostShinyBar.cs</DependentUpon>
    </EmbeddedResource>
    <EmbeddedResource Include="Controls\Ballooning\HostShinyBar.zh-CN.resx">
      <DependentUpon>HostShinyBar.cs</DependentUpon>
    </EmbeddedResource>
    <EmbeddedResource Include="Controls\Ballooning\MemoryRowLabel.ja.resx">
      <DependentUpon>MemoryRowLabel.cs</DependentUpon>
    </EmbeddedResource>
    <EmbeddedResource Include="Controls\Ballooning\MemoryRowLabel.zh-CN.resx">
      <DependentUpon>MemoryRowLabel.cs</DependentUpon>
    </EmbeddedResource>
    <EmbeddedResource Include="Controls\Ballooning\MemorySpinner.ja.resx">
      <DependentUpon>MemorySpinner.cs</DependentUpon>
    </EmbeddedResource>
    <EmbeddedResource Include="Controls\Ballooning\MemorySpinner.zh-CN.resx">
      <DependentUpon>MemorySpinner.cs</DependentUpon>
    </EmbeddedResource>
    <EmbeddedResource Include="Controls\Ballooning\ShinyBar.ja.resx">
      <DependentUpon>ShinyBar.cs</DependentUpon>
    </EmbeddedResource>
    <EmbeddedResource Include="Controls\Ballooning\ShinyBar.zh-CN.resx">
      <DependentUpon>ShinyBar.cs</DependentUpon>
    </EmbeddedResource>
    <EmbeddedResource Include="Controls\Ballooning\VMMemoryControlsAdvanced.ja.resx">
      <DependentUpon>VMMemoryControlsAdvanced.cs</DependentUpon>
    </EmbeddedResource>
    <EmbeddedResource Include="Controls\Ballooning\VMMemoryControlsAdvanced.zh-CN.resx">
      <DependentUpon>VMMemoryControlsAdvanced.cs</DependentUpon>
    </EmbeddedResource>
    <EmbeddedResource Include="Controls\Ballooning\VMMemoryControlsBasic.ja.resx">
      <DependentUpon>VMMemoryControlsBasic.cs</DependentUpon>
    </EmbeddedResource>
    <EmbeddedResource Include="Controls\Ballooning\VMMemoryControlsBasic.zh-CN.resx">
      <DependentUpon>VMMemoryControlsBasic.cs</DependentUpon>
    </EmbeddedResource>
    <EmbeddedResource Include="Controls\Ballooning\VMMemoryControlsNoEdit.ja.resx">
      <DependentUpon>VMMemoryControlsNoEdit.cs</DependentUpon>
    </EmbeddedResource>
    <EmbeddedResource Include="Controls\Ballooning\VMMemoryControlsNoEdit.zh-CN.resx">
      <DependentUpon>VMMemoryControlsNoEdit.cs</DependentUpon>
    </EmbeddedResource>
    <EmbeddedResource Include="Controls\Ballooning\VMMemoryRow.ja.resx">
      <DependentUpon>VMMemoryRow.cs</DependentUpon>
    </EmbeddedResource>
    <EmbeddedResource Include="Controls\Ballooning\VMMemoryRow.zh-CN.resx">
      <DependentUpon>VMMemoryRow.cs</DependentUpon>
    </EmbeddedResource>
    <EmbeddedResource Include="Controls\Ballooning\VMShinyBar.ja.resx">
      <DependentUpon>VMShinyBar.cs</DependentUpon>
    </EmbeddedResource>
    <EmbeddedResource Include="Controls\Ballooning\VMShinyBar.zh-CN.resx">
      <DependentUpon>VMShinyBar.cs</DependentUpon>
    </EmbeddedResource>
    <EmbeddedResource Include="Controls\BondDetails.ja.resx">
      <DependentUpon>BondDetails.cs</DependentUpon>
    </EmbeddedResource>
    <EmbeddedResource Include="Controls\BondDetails.zh-CN.resx">
      <DependentUpon>BondDetails.cs</DependentUpon>
    </EmbeddedResource>
    <EmbeddedResource Include="Controls\ChevronButton.ja.resx">
      <DependentUpon>ChevronButton.cs</DependentUpon>
    </EmbeddedResource>
    <EmbeddedResource Include="Controls\ChevronButton.zh-CN.resx">
      <DependentUpon>ChevronButton.cs</DependentUpon>
    </EmbeddedResource>
    <EmbeddedResource Include="Controls\ColorsHelper.ja.resx">
      <DependentUpon>ColorsHelper.cs</DependentUpon>
    </EmbeddedResource>
    <EmbeddedResource Include="Controls\ColorsHelper.zh-CN.resx">
      <DependentUpon>ColorsHelper.cs</DependentUpon>
    </EmbeddedResource>
    <EmbeddedResource Include="Controls\ComboBoxes\LongStringComboBox.ja.resx">
      <DependentUpon>LongStringComboBox.cs</DependentUpon>
    </EmbeddedResource>
    <EmbeddedResource Include="Controls\ComboBoxes\LongStringComboBox.resx">
      <DependentUpon>LongStringComboBox.cs</DependentUpon>
    </EmbeddedResource>
    <EmbeddedResource Include="Controls\ComboBoxes\LongStringComboBox.zh-CN.resx">
      <DependentUpon>LongStringComboBox.cs</DependentUpon>
    </EmbeddedResource>
    <EmbeddedResource Include="Controls\Common\SearchTextBox.ja.resx">
      <DependentUpon>SearchTextBox.cs</DependentUpon>
    </EmbeddedResource>
    <EmbeddedResource Include="Controls\Common\SearchTextBox.resx">
      <DependentUpon>SearchTextBox.cs</DependentUpon>
    </EmbeddedResource>
    <EmbeddedResource Include="Controls\Common\SearchTextBox.zh-CN.resx">
      <DependentUpon>SearchTextBox.cs</DependentUpon>
    </EmbeddedResource>
    <EmbeddedResource Include="Controls\ConsolePanel.ja.resx">
      <DependentUpon>ConsolePanel.cs</DependentUpon>
    </EmbeddedResource>
    <EmbeddedResource Include="Controls\ConsolePanel.zh-CN.resx">
      <DependentUpon>ConsolePanel.cs</DependentUpon>
    </EmbeddedResource>
    <EmbeddedResource Include="Controls\ConsoleTab\ConnectionBar.ja.resx">
      <DependentUpon>ConnectionBar.cs</DependentUpon>
    </EmbeddedResource>
    <EmbeddedResource Include="Controls\ConsoleTab\ConnectionBar.resx">
      <DependentUpon>ConnectionBar.cs</DependentUpon>
    </EmbeddedResource>
    <EmbeddedResource Include="Controls\ConsoleTab\ConnectionBar.zh-CN.resx">
      <DependentUpon>ConnectionBar.cs</DependentUpon>
    </EmbeddedResource>
    <EmbeddedResource Include="Controls\ConsoleTab\FullScreenForm.ja.resx">
      <DependentUpon>FullScreenForm.cs</DependentUpon>
    </EmbeddedResource>
    <EmbeddedResource Include="Controls\ConsoleTab\FullScreenForm.resx">
      <DependentUpon>FullScreenForm.cs</DependentUpon>
    </EmbeddedResource>
    <EmbeddedResource Include="Controls\ConsoleTab\FullScreenForm.zh-CN.resx">
      <DependentUpon>FullScreenForm.cs</DependentUpon>
    </EmbeddedResource>
    <EmbeddedResource Include="Controls\ConsoleTab\FullScreenHint.ja.resx">
      <DependentUpon>FullScreenHint.cs</DependentUpon>
    </EmbeddedResource>
    <EmbeddedResource Include="Controls\ConsoleTab\FullScreenHint.resx">
      <DependentUpon>FullScreenHint.cs</DependentUpon>
    </EmbeddedResource>
    <EmbeddedResource Include="Controls\ConsoleTab\FullScreenHint.zh-CN.resx">
      <DependentUpon>FullScreenHint.cs</DependentUpon>
    </EmbeddedResource>
    <EmbeddedResource Include="Controls\SnapshotTreeView.ja.resx">
      <DependentUpon>SnapshotTreeView.cs</DependentUpon>
    </EmbeddedResource>
    <EmbeddedResource Include="Controls\SnapshotTreeView.resx">
      <DependentUpon>SnapshotTreeView.cs</DependentUpon>
      <SubType>Designer</SubType>
    </EmbeddedResource>
    <EmbeddedResource Include="Controls\SnapshotTreeView.zh-CN.resx">
      <DependentUpon>SnapshotTreeView.cs</DependentUpon>
    </EmbeddedResource>
    <EmbeddedResource Include="Controls\CustomDataGraph\DataEventList.ja.resx">
      <DependentUpon>DataEventList.cs</DependentUpon>
    </EmbeddedResource>
    <EmbeddedResource Include="Controls\CustomDataGraph\DataEventList.zh-CN.resx">
      <DependentUpon>DataEventList.cs</DependentUpon>
    </EmbeddedResource>
    <EmbeddedResource Include="Controls\CustomDataGraph\DataKey.ja.resx">
      <DependentUpon>DataKey.cs</DependentUpon>
    </EmbeddedResource>
    <EmbeddedResource Include="Controls\CustomDataGraph\DataKey.zh-CN.resx">
      <DependentUpon>DataKey.cs</DependentUpon>
    </EmbeddedResource>
    <EmbeddedResource Include="Controls\CustomDataGraph\DataPlot.ja.resx">
      <DependentUpon>DataPlot.cs</DependentUpon>
    </EmbeddedResource>
    <EmbeddedResource Include="Controls\CustomDataGraph\DataPlot.zh-CN.resx">
      <DependentUpon>DataPlot.cs</DependentUpon>
    </EmbeddedResource>
    <EmbeddedResource Include="Controls\CustomDataGraph\DataPlotNav.ja.resx">
      <DependentUpon>DataPlotNav.cs</DependentUpon>
    </EmbeddedResource>
    <EmbeddedResource Include="Controls\CustomDataGraph\DataPlotNav.zh-CN.resx">
      <DependentUpon>DataPlotNav.cs</DependentUpon>
    </EmbeddedResource>
    <EmbeddedResource Include="Controls\DeprecationBanner.ja.resx">
      <DependentUpon>DeprecationBanner.cs</DependentUpon>
    </EmbeddedResource>
    <EmbeddedResource Include="Controls\DeprecationBanner.resx">
      <DependentUpon>DeprecationBanner.cs</DependentUpon>
    </EmbeddedResource>
    <EmbeddedResource Include="Controls\DeprecationBanner.zh-CN.resx">
      <DependentUpon>DeprecationBanner.cs</DependentUpon>
    </EmbeddedResource>
    <EmbeddedResource Include="Controls\GPU\GpuConfiguration.ja.resx">
      <DependentUpon>GpuConfiguration.cs</DependentUpon>
    </EmbeddedResource>
    <EmbeddedResource Include="Controls\GPU\GpuConfiguration.resx">
      <DependentUpon>GpuConfiguration.cs</DependentUpon>
    </EmbeddedResource>
    <EmbeddedResource Include="Controls\GPU\GpuConfiguration.zh-CN.resx">
      <DependentUpon>GpuConfiguration.cs</DependentUpon>
    </EmbeddedResource>
    <EmbeddedResource Include="Controls\GPU\GpuPlacementPolicyPanel.ja.resx">
      <DependentUpon>GpuPlacementPolicyPanel.cs</DependentUpon>
    </EmbeddedResource>
    <EmbeddedResource Include="Controls\GPU\GpuPlacementPolicyPanel.resx">
      <DependentUpon>GpuPlacementPolicyPanel.cs</DependentUpon>
    </EmbeddedResource>
    <EmbeddedResource Include="Controls\GPU\GpuPlacementPolicyPanel.zh-CN.resx">
      <DependentUpon>GpuPlacementPolicyPanel.cs</DependentUpon>
    </EmbeddedResource>
    <EmbeddedResource Include="Controls\GPU\GpuRow.ja.resx">
      <DependentUpon>GpuRow.cs</DependentUpon>
    </EmbeddedResource>
    <EmbeddedResource Include="Controls\GPU\GpuRow.resx">
      <DependentUpon>GpuRow.cs</DependentUpon>
      <SubType>Designer</SubType>
    </EmbeddedResource>
    <EmbeddedResource Include="Controls\GPU\GpuRow.zh-CN.resx">
      <DependentUpon>GpuRow.cs</DependentUpon>
    </EmbeddedResource>
    <EmbeddedResource Include="Controls\GPU\GpuShinyBar.ja.resx">
      <DependentUpon>GpuShinyBar.cs</DependentUpon>
    </EmbeddedResource>
    <EmbeddedResource Include="Controls\GPU\GpuShinyBar.resx">
      <DependentUpon>GpuShinyBar.cs</DependentUpon>
    </EmbeddedResource>
    <EmbeddedResource Include="Controls\GPU\GpuShinyBar.zh-CN.resx">
      <DependentUpon>GpuShinyBar.cs</DependentUpon>
    </EmbeddedResource>
    <EmbeddedResource Include="Controls\LunPerVdiPicker.ja.resx">
      <DependentUpon>LunPerVdiPicker.cs</DependentUpon>
    </EmbeddedResource>
    <EmbeddedResource Include="Controls\LunPerVdiPicker.resx">
      <DependentUpon>LunPerVdiPicker.cs</DependentUpon>
    </EmbeddedResource>
    <EmbeddedResource Include="Controls\LunPerVdiPicker.zh-CN.resx">
      <DependentUpon>LunPerVdiPicker.cs</DependentUpon>
    </EmbeddedResource>
    <EmbeddedResource Include="Controls\MainWindowControls\NavigationPane.ja.resx">
      <DependentUpon>NavigationPane.cs</DependentUpon>
    </EmbeddedResource>
    <EmbeddedResource Include="Controls\MainWindowControls\NavigationPane.resx">
      <DependentUpon>NavigationPane.cs</DependentUpon>
    </EmbeddedResource>
    <EmbeddedResource Include="Controls\MainWindowControls\NavigationPane.zh-CN.resx">
      <DependentUpon>NavigationPane.cs</DependentUpon>
    </EmbeddedResource>
    <EmbeddedResource Include="Controls\MainWindowControls\NavigationView.ja.resx">
      <DependentUpon>NavigationView.cs</DependentUpon>
    </EmbeddedResource>
    <EmbeddedResource Include="Controls\MainWindowControls\NavigationView.resx">
      <DependentUpon>NavigationView.cs</DependentUpon>
    </EmbeddedResource>
    <EmbeddedResource Include="Controls\MainWindowControls\NavigationView.zh-CN.resx">
      <DependentUpon>NavigationView.cs</DependentUpon>
    </EmbeddedResource>
    <EmbeddedResource Include="Controls\SummaryPanel\SummaryPanel.ja.resx">
      <DependentUpon>SummaryPanel.cs</DependentUpon>
    </EmbeddedResource>
    <EmbeddedResource Include="Controls\SummaryPanel\SummaryPanel.resx">
      <DependentUpon>SummaryPanel.cs</DependentUpon>
    </EmbeddedResource>
    <EmbeddedResource Include="Controls\SummaryPanel\SummaryPanel.zh-CN.resx">
      <DependentUpon>SummaryPanel.cs</DependentUpon>
    </EmbeddedResource>
    <EmbeddedResource Include="Controls\XenSearch\FolderNavigator.ja.resx">
      <DependentUpon>FolderNavigator.cs</DependentUpon>
    </EmbeddedResource>
    <EmbeddedResource Include="Controls\XenSearch\FolderNavigator.resx">
      <DependentUpon>FolderNavigator.cs</DependentUpon>
    </EmbeddedResource>
    <EmbeddedResource Include="Controls\XenSearch\FolderNavigator.zh-CN.resx">
      <DependentUpon>FolderNavigator.cs</DependentUpon>
    </EmbeddedResource>
    <EmbeddedResource Include="Controls\XenSearch\GroupingControl.ja.resx">
      <DependentUpon>GroupingControl.cs</DependentUpon>
    </EmbeddedResource>
    <EmbeddedResource Include="Controls\XenSearch\GroupingControl.resx">
      <DependentUpon>GroupingControl.cs</DependentUpon>
    </EmbeddedResource>
    <EmbeddedResource Include="Controls\XenSearch\GroupingControl.zh-CN.resx">
      <DependentUpon>GroupingControl.cs</DependentUpon>
    </EmbeddedResource>
    <EmbeddedResource Include="Controls\XenSearch\QueryElement.ja.resx">
      <DependentUpon>QueryElement.cs</DependentUpon>
    </EmbeddedResource>
    <EmbeddedResource Include="Controls\XenSearch\QueryElement.resx">
      <DependentUpon>QueryElement.cs</DependentUpon>
    </EmbeddedResource>
    <EmbeddedResource Include="Controls\XenSearch\QueryElement.zh-CN.resx">
      <DependentUpon>QueryElement.cs</DependentUpon>
    </EmbeddedResource>
    <EmbeddedResource Include="Controls\XenSearch\Searcher.ja.resx">
      <DependentUpon>Searcher.cs</DependentUpon>
    </EmbeddedResource>
    <EmbeddedResource Include="Controls\XenSearch\Searcher.resx">
      <DependentUpon>Searcher.cs</DependentUpon>
      <SubType>Designer</SubType>
    </EmbeddedResource>
    <EmbeddedResource Include="Controls\XenSearch\Searcher.zh-CN.resx">
      <DependentUpon>Searcher.cs</DependentUpon>
    </EmbeddedResource>
    <EmbeddedResource Include="Controls\XenSearch\SearchFor.ja.resx">
      <DependentUpon>SearchFor.cs</DependentUpon>
    </EmbeddedResource>
    <EmbeddedResource Include="Controls\XenSearch\SearchFor.resx">
      <DependentUpon>SearchFor.cs</DependentUpon>
    </EmbeddedResource>
    <EmbeddedResource Include="Controls\XenSearch\SearchFor.zh-CN.resx">
      <DependentUpon>SearchFor.cs</DependentUpon>
    </EmbeddedResource>
    <EmbeddedResource Include="Controls\XenSearch\SearchForCustom.ja.resx">
      <DependentUpon>SearchForCustom.cs</DependentUpon>
    </EmbeddedResource>
    <EmbeddedResource Include="Controls\XenSearch\SearchForCustom.resx">
      <DependentUpon>SearchForCustom.cs</DependentUpon>
    </EmbeddedResource>
    <EmbeddedResource Include="Controls\XenSearch\SearchForCustom.zh-CN.resx">
      <DependentUpon>SearchForCustom.cs</DependentUpon>
    </EmbeddedResource>
    <EmbeddedResource Include="Controls\XenSearch\SearchOutput.ja.resx">
      <DependentUpon>SearchOutput.cs</DependentUpon>
    </EmbeddedResource>
    <EmbeddedResource Include="Controls\XenSearch\SearchOutput.resx">
      <DependentUpon>SearchOutput.cs</DependentUpon>
    </EmbeddedResource>
    <EmbeddedResource Include="Controls\XenSearch\SearchOutput.zh-CN.resx">
      <DependentUpon>SearchOutput.cs</DependentUpon>
    </EmbeddedResource>
    <EmbeddedResource Include="Dialogs\ConnectionRefusedDialog.ja.resx">
      <DependentUpon>ConnectionRefusedDialog.cs</DependentUpon>
    </EmbeddedResource>
    <EmbeddedResource Include="Dialogs\ConnectionRefusedDialog.resx">
      <DependentUpon>ConnectionRefusedDialog.cs</DependentUpon>
      <SubType>Designer</SubType>
    </EmbeddedResource>
    <EmbeddedResource Include="Dialogs\ConnectionRefusedDialog.zh-CN.resx">
      <DependentUpon>ConnectionRefusedDialog.cs</DependentUpon>
    </EmbeddedResource>
    <EmbeddedResource Include="Dialogs\GraphDetailsDialog.ja.resx">
      <DependentUpon>GraphDetailsDialog.cs</DependentUpon>
    </EmbeddedResource>
    <EmbeddedResource Include="Dialogs\GraphDetailsDialog.resx">
      <DependentUpon>GraphDetailsDialog.cs</DependentUpon>
    </EmbeddedResource>
    <EmbeddedResource Include="Controls\CustomDataGraph\GraphList.ja.resx">
      <DependentUpon>GraphList.cs</DependentUpon>
    </EmbeddedResource>
    <EmbeddedResource Include="Controls\CustomDataGraph\GraphList.zh-CN.resx">
      <DependentUpon>GraphList.cs</DependentUpon>
    </EmbeddedResource>
    <EmbeddedResource Include="Controls\CustomGridView\GridView.ja.resx">
      <DependentUpon>GridView.cs</DependentUpon>
    </EmbeddedResource>
    <EmbeddedResource Include="Controls\CustomGridView\GridView.zh-CN.resx">
      <DependentUpon>GridView.cs</DependentUpon>
    </EmbeddedResource>
    <EmbeddedResource Include="Controls\CustomListPanel\CustomListPanel.ja.resx">
      <DependentUpon>CustomListPanel.cs</DependentUpon>
    </EmbeddedResource>
    <EmbeddedResource Include="Controls\CustomListPanel\CustomListPanel.zh-CN.resx">
      <DependentUpon>CustomListPanel.cs</DependentUpon>
    </EmbeddedResource>
    <EmbeddedResource Include="Controls\CustomTreeView.ja.resx">
      <DependentUpon>CustomTreeView.cs</DependentUpon>
    </EmbeddedResource>
    <EmbeddedResource Include="Controls\CustomTreeView.zh-CN.resx">
      <DependentUpon>CustomTreeView.cs</DependentUpon>
    </EmbeddedResource>
    <EmbeddedResource Include="Controls\DropDownButton.ja.resx">
      <DependentUpon>DropDownButton.cs</DependentUpon>
    </EmbeddedResource>
    <EmbeddedResource Include="Controls\DropDownButton.zh-CN.resx">
      <DependentUpon>DropDownButton.cs</DependentUpon>
    </EmbeddedResource>
    <EmbeddedResource Include="Controls\HaNtolIndicator.zh-CN.resx">
      <DependentUpon>HaNtolIndicator.cs</DependentUpon>
    </EmbeddedResource>
    <EmbeddedResource Include="Controls\HaNtolIndicatorSimple.ja.resx">
      <DependentUpon>HaNtolIndicatorSimple.cs</DependentUpon>
    </EmbeddedResource>
    <EmbeddedResource Include="Controls\HaNtolIndicatorSimple.resx">
      <DependentUpon>HaNtolIndicatorSimple.cs</DependentUpon>
      <SubType>Designer</SubType>
    </EmbeddedResource>
    <EmbeddedResource Include="Controls\HaNtolIndicator.ja.resx">
      <DependentUpon>HaNtolIndicator.cs</DependentUpon>
    </EmbeddedResource>
    <EmbeddedResource Include="Controls\HaNtolIndicatorSimple.zh-CN.resx">
      <DependentUpon>HaNtolIndicatorSimple.cs</DependentUpon>
    </EmbeddedResource>
    <EmbeddedResource Include="Controls\HelpButton.ja.resx">
      <DependentUpon>HelpButton.cs</DependentUpon>
    </EmbeddedResource>
    <EmbeddedResource Include="Controls\HelpButton.zh-CN.resx">
      <DependentUpon>HelpButton.cs</DependentUpon>
    </EmbeddedResource>
    <EmbeddedResource Include="Controls\MultipleDvdIsoList.ja.resx">
      <DependentUpon>MultipleDvdIsoList.cs</DependentUpon>
    </EmbeddedResource>
    <EmbeddedResource Include="Controls\MultipleDvdIsoList.zh-CN.resx">
      <DependentUpon>MultipleDvdIsoList.cs</DependentUpon>
    </EmbeddedResource>
    <EmbeddedResource Include="Controls\NetworkingTab\NetworkList.ja.resx">
      <DependentUpon>NetworkList.cs</DependentUpon>
    </EmbeddedResource>
    <EmbeddedResource Include="Controls\NetworkingTab\NetworkList.zh-CN.resx">
      <DependentUpon>NetworkList.cs</DependentUpon>
    </EmbeddedResource>
    <EmbeddedResource Include="Controls\PDSection.ja.resx">
      <DependentUpon>PDSection.cs</DependentUpon>
    </EmbeddedResource>
    <EmbeddedResource Include="Controls\PDSection.zh-CN.resx">
      <DependentUpon>PDSection.cs</DependentUpon>
    </EmbeddedResource>
    <EmbeddedResource Include="Controls\PoolHostPicker.ja.resx">
      <DependentUpon>PoolHostPicker.cs</DependentUpon>
    </EmbeddedResource>
    <EmbeddedResource Include="Controls\PoolHostPicker.zh-CN.resx">
      <DependentUpon>PoolHostPicker.cs</DependentUpon>
    </EmbeddedResource>
    <EmbeddedResource Include="Controls\ShadowPanel.ja.resx">
      <DependentUpon>ShadowPanel.cs</DependentUpon>
    </EmbeddedResource>
    <EmbeddedResource Include="Controls\ShadowPanel.zh-CN.resx">
      <DependentUpon>ShadowPanel.cs</DependentUpon>
    </EmbeddedResource>
    <EmbeddedResource Include="Controls\SrPicker.zh-CN.resx">
      <DependentUpon>SrPicker.cs</DependentUpon>
    </EmbeddedResource>
    <EmbeddedResource Include="Controls\ToolTipContainer.ja.resx">
      <DependentUpon>ToolTipContainer.cs</DependentUpon>
    </EmbeddedResource>
    <EmbeddedResource Include="Controls\ToolTipContainer.zh-CN.resx">
      <DependentUpon>ToolTipContainer.cs</DependentUpon>
    </EmbeddedResource>
    <EmbeddedResource Include="Controls\TransparentTrackBar.ja.resx">
      <DependentUpon>TransparentTrackBar.cs</DependentUpon>
    </EmbeddedResource>
    <EmbeddedResource Include="Controls\TransparentTrackBar.zh-CN.resx">
      <DependentUpon>TransparentTrackBar.cs</DependentUpon>
    </EmbeddedResource>
    <EmbeddedResource Include="Controls\TreeViews\FlickerFreeTreeView.ja.resx">
      <DependentUpon>FlickerFreeTreeView.cs</DependentUpon>
    </EmbeddedResource>
    <EmbeddedResource Include="Controls\UpsellPage.ja.resx">
      <DependentUpon>UpsellPage.cs</DependentUpon>
    </EmbeddedResource>
    <EmbeddedResource Include="Controls\UpsellPage.zh-CN.resx">
      <DependentUpon>UpsellPage.cs</DependentUpon>
    </EmbeddedResource>
    <EmbeddedResource Include="Controls\Wlb\WeekView.ja.resx">
      <DependentUpon>WeekView.cs</DependentUpon>
    </EmbeddedResource>
    <EmbeddedResource Include="Controls\Wlb\WeekView.resx">
      <DependentUpon>WeekView.cs</DependentUpon>
    </EmbeddedResource>
    <EmbeddedResource Include="Controls\Wlb\WeekView.zh-CN.resx">
      <DependentUpon>WeekView.cs</DependentUpon>
    </EmbeddedResource>
    <EmbeddedResource Include="Controls\Wlb\WlbOptimizePool.ja.resx">
      <DependentUpon>WlbOptimizePool.cs</DependentUpon>
    </EmbeddedResource>
    <EmbeddedResource Include="Controls\Wlb\WlbOptimizePool.resx">
      <DependentUpon>WlbOptimizePool.cs</DependentUpon>
    </EmbeddedResource>
    <EmbeddedResource Include="Controls\Wlb\WlbOptimizePool.zh-CN.resx">
      <DependentUpon>WlbOptimizePool.cs</DependentUpon>
    </EmbeddedResource>
    <EmbeddedResource Include="Controls\Wlb\WlbOptModeScheduler.ja.resx">
      <DependentUpon>WlbOptModeScheduler.cs</DependentUpon>
    </EmbeddedResource>
    <EmbeddedResource Include="Controls\Wlb\WlbOptModeScheduler.zh-CN.resx">
      <DependentUpon>WlbOptModeScheduler.cs</DependentUpon>
    </EmbeddedResource>
    <EmbeddedResource Include="Controls\Wlb\WlbReportSubscriptionView.ja.resx">
      <DependentUpon>WlbReportSubscriptionView.cs</DependentUpon>
    </EmbeddedResource>
    <EmbeddedResource Include="Controls\Wlb\WlbReportSubscriptionView.resx">
      <DependentUpon>WlbReportSubscriptionView.cs</DependentUpon>
    </EmbeddedResource>
    <EmbeddedResource Include="Controls\Wlb\WlbReportSubscriptionView.zh-CN.resx">
      <DependentUpon>WlbReportSubscriptionView.cs</DependentUpon>
    </EmbeddedResource>
    <EmbeddedResource Include="Controls\Wlb\WlbReportView.ja.resx">
      <DependentUpon>WlbReportView.cs</DependentUpon>
    </EmbeddedResource>
    <EmbeddedResource Include="Controls\Wlb\WlbReportView.resx">
      <DependentUpon>WlbReportView.cs</DependentUpon>
    </EmbeddedResource>
    <EmbeddedResource Include="Controls\Wlb\WlbReportView.zh-CN.resx">
      <DependentUpon>WlbReportView.cs</DependentUpon>
    </EmbeddedResource>
    <EmbeddedResource Include="Controls\XenTabControl.ja.resx">
      <DependentUpon>XenTabControl.cs</DependentUpon>
    </EmbeddedResource>
    <EmbeddedResource Include="Controls\XenTabControl.zh-CN.resx">
      <DependentUpon>XenTabControl.cs</DependentUpon>
    </EmbeddedResource>
    <EmbeddedResource Include="Controls\XenTabPage.ja.resx">
      <DependentUpon>XenTabPage.cs</DependentUpon>
    </EmbeddedResource>
    <EmbeddedResource Include="Controls\XenTabPage.zh-CN.resx">
      <DependentUpon>XenTabPage.cs</DependentUpon>
    </EmbeddedResource>
    <EmbeddedResource Include="Dialogs\AboutDialog.ja.resx">
      <DependentUpon>AboutDialog.cs</DependentUpon>
    </EmbeddedResource>
    <EmbeddedResource Include="Dialogs\AboutDialog.zh-CN.resx">
      <DependentUpon>AboutDialog.cs</DependentUpon>
    </EmbeddedResource>
    <EmbeddedResource Include="Dialogs\ActionProgressDialog.ja.resx">
      <DependentUpon>ActionProgressDialog.cs</DependentUpon>
    </EmbeddedResource>
    <EmbeddedResource Include="Dialogs\ActionProgressDialog.zh-CN.resx">
      <DependentUpon>ActionProgressDialog.cs</DependentUpon>
    </EmbeddedResource>
    <EmbeddedResource Include="Dialogs\AddServerDialog.ja.resx">
      <DependentUpon>AddServerDialog.cs</DependentUpon>
    </EmbeddedResource>
    <EmbeddedResource Include="Dialogs\AddServerDialog.zh-CN.resx">
      <DependentUpon>AddServerDialog.cs</DependentUpon>
    </EmbeddedResource>
    <EmbeddedResource Include="Dialogs\AdPasswordPrompt.ja.resx">
      <DependentUpon>AdPasswordPrompt.cs</DependentUpon>
    </EmbeddedResource>
    <EmbeddedResource Include="Dialogs\AdPasswordPrompt.zh-CN.resx">
      <DependentUpon>AdPasswordPrompt.cs</DependentUpon>
    </EmbeddedResource>
    <EmbeddedResource Include="TabPages\AlertSummaryPage.ja.resx">
      <DependentUpon>AlertSummaryPage.cs</DependentUpon>
    </EmbeddedResource>
    <EmbeddedResource Include="TabPages\AlertSummaryPage.zh-CN.resx">
      <DependentUpon>AlertSummaryPage.cs</DependentUpon>
    </EmbeddedResource>
    <EmbeddedResource Include="Dialogs\AllowUpdatesDialog.ja.resx">
      <DependentUpon>AllowUpdatesDialog.cs</DependentUpon>
    </EmbeddedResource>
    <EmbeddedResource Include="Dialogs\AllowUpdatesDialog.zh-CN.resx">
      <DependentUpon>AllowUpdatesDialog.cs</DependentUpon>
    </EmbeddedResource>
    <EmbeddedResource Include="Dialogs\AssignLicenseDialog.ja.resx">
      <DependentUpon>AssignLicenseDialog.cs</DependentUpon>
    </EmbeddedResource>
    <EmbeddedResource Include="Dialogs\AssignLicenseDialog.zh-CN.resx">
      <DependentUpon>AssignLicenseDialog.cs</DependentUpon>
    </EmbeddedResource>
    <EmbeddedResource Include="Dialogs\AttachDiskDialog.ja.resx">
      <DependentUpon>AttachDiskDialog.cs</DependentUpon>
    </EmbeddedResource>
    <EmbeddedResource Include="Dialogs\AttachDiskDialog.zh-CN.resx">
      <DependentUpon>AttachDiskDialog.cs</DependentUpon>
    </EmbeddedResource>
    <EmbeddedResource Include="Dialogs\BallooningDialog.ja.resx">
      <DependentUpon>BallooningDialog.cs</DependentUpon>
    </EmbeddedResource>
    <EmbeddedResource Include="Dialogs\BallooningDialog.zh-CN.resx">
      <DependentUpon>BallooningDialog.cs</DependentUpon>
    </EmbeddedResource>
    <EmbeddedResource Include="Dialogs\BallooningDialogAdvanced.ja.resx">
      <DependentUpon>BallooningDialogAdvanced.cs</DependentUpon>
    </EmbeddedResource>
    <EmbeddedResource Include="Dialogs\BallooningDialogAdvanced.zh-CN.resx">
      <DependentUpon>BallooningDialogAdvanced.cs</DependentUpon>
    </EmbeddedResource>
    <EmbeddedResource Include="Dialogs\BondProperties.ja.resx">
      <DependentUpon>BondProperties.cs</DependentUpon>
    </EmbeddedResource>
    <EmbeddedResource Include="Dialogs\BondProperties.zh-CN.resx">
      <DependentUpon>BondProperties.cs</DependentUpon>
    </EmbeddedResource>
    <EmbeddedResource Include="Dialogs\ChangeServerPasswordDialog.ja.resx">
      <DependentUpon>ChangeServerPasswordDialog.cs</DependentUpon>
    </EmbeddedResource>
    <EmbeddedResource Include="Dialogs\ChangeServerPasswordDialog.zh-CN.resx">
      <DependentUpon>ChangeServerPasswordDialog.cs</DependentUpon>
    </EmbeddedResource>
    <EmbeddedResource Include="Dialogs\CommandErrorDialog.ja.resx">
      <DependentUpon>CommandErrorDialog.cs</DependentUpon>
    </EmbeddedResource>
    <EmbeddedResource Include="Dialogs\CommandErrorDialog.zh-CN.resx">
      <DependentUpon>CommandErrorDialog.cs</DependentUpon>
    </EmbeddedResource>
    <EmbeddedResource Include="Dialogs\ConfirmVMDeleteDialog.ja.resx">
      <DependentUpon>ConfirmVMDeleteDialog.cs</DependentUpon>
    </EmbeddedResource>
    <EmbeddedResource Include="Dialogs\ConfirmVMDeleteDialog.zh-CN.resx">
      <DependentUpon>ConfirmVMDeleteDialog.cs</DependentUpon>
    </EmbeddedResource>
    <EmbeddedResource Include="Dialogs\ConnectingToServerDialog.ja.resx">
      <DependentUpon>ConnectingToServerDialog.cs</DependentUpon>
    </EmbeddedResource>
    <EmbeddedResource Include="Dialogs\ConnectingToServerDialog.zh-CN.resx">
      <DependentUpon>ConnectingToServerDialog.cs</DependentUpon>
    </EmbeddedResource>
    <EmbeddedResource Include="Dialogs\CopyVMDialog.ja.resx">
      <DependentUpon>CopyVMDialog.cs</DependentUpon>
    </EmbeddedResource>
    <EmbeddedResource Include="Dialogs\CopyVMDialog.zh-CN.resx">
      <DependentUpon>CopyVMDialog.cs</DependentUpon>
    </EmbeddedResource>
    <EmbeddedResource Include="Dialogs\CustomFieldsDialog.ja.resx">
      <DependentUpon>CustomFieldsDialog.cs</DependentUpon>
    </EmbeddedResource>
    <EmbeddedResource Include="Dialogs\CustomFieldsDialog.zh-CN.resx">
      <DependentUpon>CustomFieldsDialog.cs</DependentUpon>
    </EmbeddedResource>
    <EmbeddedResource Include="Dialogs\DateFilterDialog.ja.resx">
      <DependentUpon>DateFilterDialog.cs</DependentUpon>
    </EmbeddedResource>
    <EmbeddedResource Include="Dialogs\DateFilterDialog.zh-CN.resx">
      <DependentUpon>DateFilterDialog.cs</DependentUpon>
    </EmbeddedResource>
    <EmbeddedResource Include="Dialogs\DecompressApplianceDialog.ja.resx">
      <DependentUpon>DecompressApplianceDialog.cs</DependentUpon>
    </EmbeddedResource>
    <EmbeddedResource Include="Dialogs\DecompressApplianceDialog.resx">
      <DependentUpon>DecompressApplianceDialog.cs</DependentUpon>
    </EmbeddedResource>
    <EmbeddedResource Include="Dialogs\DecompressApplianceDialog.zh-CN.resx">
      <DependentUpon>DecompressApplianceDialog.cs</DependentUpon>
    </EmbeddedResource>
    <EmbeddedResource Include="Dialogs\DialogWithProgress.ja.resx">
      <DependentUpon>DialogWithProgress.cs</DependentUpon>
    </EmbeddedResource>
    <EmbeddedResource Include="Dialogs\DialogWithProgress.zh-CN.resx">
      <DependentUpon>DialogWithProgress.cs</DependentUpon>
    </EmbeddedResource>
    <EmbeddedResource Include="Dialogs\DownloadApplianceDialog.ja.resx">
      <DependentUpon>DownloadApplianceDialog.cs</DependentUpon>
    </EmbeddedResource>
    <EmbeddedResource Include="Dialogs\DownloadApplianceDialog.resx">
      <DependentUpon>DownloadApplianceDialog.cs</DependentUpon>
    </EmbeddedResource>
    <EmbeddedResource Include="Dialogs\DownloadApplianceDialog.zh-CN.resx">
      <DependentUpon>DownloadApplianceDialog.cs</DependentUpon>
    </EmbeddedResource>
    <EmbeddedResource Include="Dialogs\DRConfigureDialog.ja.resx">
      <DependentUpon>DRConfigureDialog.cs</DependentUpon>
    </EmbeddedResource>
    <EmbeddedResource Include="Dialogs\DRConfigureDialog.resx">
      <DependentUpon>DRConfigureDialog.cs</DependentUpon>
      <SubType>Designer</SubType>
    </EmbeddedResource>
    <EmbeddedResource Include="Dialogs\DRConfigureDialog.zh-CN.resx">
      <DependentUpon>DRConfigureDialog.cs</DependentUpon>
    </EmbeddedResource>
    <EmbeddedResource Include="Dialogs\DuplicateTemplateNameDialog.ja.resx">
      <DependentUpon>DuplicateTemplateNameDialog.cs</DependentUpon>
    </EmbeddedResource>
    <EmbeddedResource Include="Dialogs\DuplicateTemplateNameDialog.zh-CN.resx">
      <DependentUpon>DuplicateTemplateNameDialog.cs</DependentUpon>
    </EmbeddedResource>
    <EmbeddedResource Include="Dialogs\EditVmHaPrioritiesDialog.ja.resx">
      <DependentUpon>EditVmHaPrioritiesDialog.cs</DependentUpon>
    </EmbeddedResource>
    <EmbeddedResource Include="Dialogs\EditVmHaPrioritiesDialog.zh-CN.resx">
      <DependentUpon>EditVmHaPrioritiesDialog.cs</DependentUpon>
    </EmbeddedResource>
    <EmbeddedResource Include="Dialogs\EvacuateHostDialog.ja.resx">
      <DependentUpon>EvacuateHostDialog.cs</DependentUpon>
    </EmbeddedResource>
    <EmbeddedResource Include="Dialogs\EvacuateHostDialog.zh-CN.resx">
      <DependentUpon>EvacuateHostDialog.cs</DependentUpon>
    </EmbeddedResource>
    <EmbeddedResource Include="Dialogs\ExitMaintenanceModeDialog.ja.resx">
      <DependentUpon>ExitMaintenanceModeDialog.cs</DependentUpon>
    </EmbeddedResource>
    <EmbeddedResource Include="Dialogs\ExitMaintenanceModeDialog.resx">
      <DependentUpon>ExitMaintenanceModeDialog.cs</DependentUpon>
    </EmbeddedResource>
    <EmbeddedResource Include="Dialogs\ExitMaintenanceModeDialog.zh-CN.resx">
      <DependentUpon>ExitMaintenanceModeDialog.cs</DependentUpon>
    </EmbeddedResource>
    <EmbeddedResource Include="Dialogs\FolderChangeDialog.ja.resx">
      <DependentUpon>FolderChangeDialog.cs</DependentUpon>
    </EmbeddedResource>
    <EmbeddedResource Include="Dialogs\FolderChangeDialog.zh-CN.resx">
      <DependentUpon>FolderChangeDialog.cs</DependentUpon>
    </EmbeddedResource>
    <EmbeddedResource Include="Dialogs\GraphDetailsDialog.zh-CN.resx">
      <DependentUpon>GraphDetailsDialog.cs</DependentUpon>
    </EmbeddedResource>
    <EmbeddedResource Include="Dialogs\HostRequiresRebootDialog.ja.resx">
      <DependentUpon>HostRequiresRebootDialog.cs</DependentUpon>
    </EmbeddedResource>
    <EmbeddedResource Include="Dialogs\HostRequiresRebootDialog.zh-CN.resx">
      <DependentUpon>HostRequiresRebootDialog.cs</DependentUpon>
    </EmbeddedResource>
    <EmbeddedResource Include="Dialogs\InputPromptDialog.ja.resx">
      <DependentUpon>InputPromptDialog.cs</DependentUpon>
    </EmbeddedResource>
    <EmbeddedResource Include="Dialogs\InputPromptDialog.zh-CN.resx">
      <DependentUpon>InputPromptDialog.cs</DependentUpon>
    </EmbeddedResource>
    <EmbeddedResource Include="Dialogs\IscsiChoicesDialog.ja.resx">
      <DependentUpon>IscsiChoicesDialog.cs</DependentUpon>
    </EmbeddedResource>
    <EmbeddedResource Include="Dialogs\IscsiChoicesDialog.zh-CN.resx">
      <DependentUpon>IscsiChoicesDialog.cs</DependentUpon>
    </EmbeddedResource>
    <EmbeddedResource Include="Dialogs\IscsiDeviceConfigDialog.ja.resx">
      <DependentUpon>IscsiDeviceConfigDialog.cs</DependentUpon>
    </EmbeddedResource>
    <EmbeddedResource Include="Dialogs\IscsiDeviceConfigDialog.resx">
      <DependentUpon>IscsiDeviceConfigDialog.cs</DependentUpon>
    </EmbeddedResource>
    <EmbeddedResource Include="Dialogs\IscsiDeviceConfigDialog.zh-CN.resx">
      <DependentUpon>IscsiDeviceConfigDialog.cs</DependentUpon>
    </EmbeddedResource>
    <EmbeddedResource Include="Dialogs\LegalNoticesDialog.ja.resx">
      <DependentUpon>LegalNoticesDialog.cs</DependentUpon>
    </EmbeddedResource>
    <EmbeddedResource Include="Dialogs\LegalNoticesDialog.zh-CN.resx">
      <DependentUpon>LegalNoticesDialog.cs</DependentUpon>
    </EmbeddedResource>
    <EmbeddedResource Include="Dialogs\LicenseManager\LicenseManager.ja.resx">
      <DependentUpon>LicenseManager.cs</DependentUpon>
    </EmbeddedResource>
    <EmbeddedResource Include="Dialogs\LicenseManager\LicenseManager.resx">
      <DependentUpon>LicenseManager.cs</DependentUpon>
    </EmbeddedResource>
    <EmbeddedResource Include="Dialogs\LicenseManager\LicenseManager.zh-CN.resx">
      <DependentUpon>LicenseManager.cs</DependentUpon>
    </EmbeddedResource>
    <EmbeddedResource Include="Dialogs\LoadSessionDialog.ja.resx">
      <DependentUpon>LoadSessionDialog.cs</DependentUpon>
    </EmbeddedResource>
    <EmbeddedResource Include="Dialogs\LoadSessionDialog.zh-CN.resx">
      <DependentUpon>LoadSessionDialog.cs</DependentUpon>
    </EmbeddedResource>
    <EmbeddedResource Include="TabPages\ManageUpdatesPage.ja.resx">
      <DependentUpon>ManageUpdatesPage.cs</DependentUpon>
    </EmbeddedResource>
    <EmbeddedResource Include="TabPages\ManageUpdatesPage.resx">
      <DependentUpon>ManageUpdatesPage.cs</DependentUpon>
    </EmbeddedResource>
    <EmbeddedResource Include="TabPages\ManageUpdatesPage.zh-CN.resx">
      <DependentUpon>ManageUpdatesPage.cs</DependentUpon>
    </EmbeddedResource>
    <EmbeddedResource Include="Dialogs\MessageBoxTest.ja.resx">
      <DependentUpon>MessageBoxTest.cs</DependentUpon>
    </EmbeddedResource>
    <EmbeddedResource Include="Dialogs\MessageBoxTest.zh-CN.resx">
      <DependentUpon>MessageBoxTest.cs</DependentUpon>
    </EmbeddedResource>
    <EmbeddedResource Include="Dialogs\MoveVirtualDiskDialog.ja.resx">
      <DependentUpon>MoveVirtualDiskDialog.cs</DependentUpon>
    </EmbeddedResource>
    <EmbeddedResource Include="Dialogs\MoveVirtualDiskDialog.resx">
      <DependentUpon>MoveVirtualDiskDialog.cs</DependentUpon>
    </EmbeddedResource>
    <EmbeddedResource Include="Dialogs\MoveVirtualDiskDialog.zh-CN.resx">
      <DependentUpon>MoveVirtualDiskDialog.cs</DependentUpon>
    </EmbeddedResource>
    <EmbeddedResource Include="Dialogs\NameAndConnectionPrompt.ja.resx">
      <DependentUpon>NameAndConnectionPrompt.cs</DependentUpon>
    </EmbeddedResource>
    <EmbeddedResource Include="Dialogs\NameAndConnectionPrompt.zh-CN.resx">
      <DependentUpon>NameAndConnectionPrompt.cs</DependentUpon>
    </EmbeddedResource>
    <EmbeddedResource Include="Dialogs\NetworkingProperties.ja.resx">
      <DependentUpon>NetworkingProperties.cs</DependentUpon>
    </EmbeddedResource>
    <EmbeddedResource Include="Dialogs\NetworkingProperties.zh-CN.resx">
      <DependentUpon>NetworkingProperties.cs</DependentUpon>
    </EmbeddedResource>
    <EmbeddedResource Include="Dialogs\NetworkingPropertiesPage.ja.resx">
      <DependentUpon>NetworkingPropertiesPage.cs</DependentUpon>
    </EmbeddedResource>
    <EmbeddedResource Include="Dialogs\NetworkingPropertiesPage.zh-CN.resx">
      <DependentUpon>NetworkingPropertiesPage.cs</DependentUpon>
    </EmbeddedResource>
    <EmbeddedResource Include="Dialogs\Network\CertificateChangedDialog.ja.resx">
      <DependentUpon>CertificateChangedDialog.cs</DependentUpon>
    </EmbeddedResource>
    <EmbeddedResource Include="Dialogs\Network\CertificateChangedDialog.zh-CN.resx">
      <DependentUpon>CertificateChangedDialog.cs</DependentUpon>
    </EmbeddedResource>
    <EmbeddedResource Include="Dialogs\Network\UnknownCertificateDialog.ja.resx">
      <DependentUpon>UnknownCertificateDialog.cs</DependentUpon>
    </EmbeddedResource>
    <EmbeddedResource Include="Dialogs\Network\UnknownCertificateDialog.zh-CN.resx">
      <DependentUpon>UnknownCertificateDialog.cs</DependentUpon>
    </EmbeddedResource>
    <EmbeddedResource Include="Dialogs\NewCustomFieldDialog.ja.resx">
      <DependentUpon>NewCustomFieldDialog.cs</DependentUpon>
    </EmbeddedResource>
    <EmbeddedResource Include="Dialogs\NewCustomFieldDialog.zh-CN.resx">
      <DependentUpon>NewCustomFieldDialog.cs</DependentUpon>
    </EmbeddedResource>
    <EmbeddedResource Include="Dialogs\NewDiskDialog.ja.resx">
      <DependentUpon>NewDiskDialog.cs</DependentUpon>
    </EmbeddedResource>
    <EmbeddedResource Include="Dialogs\NewDiskDialog.zh-CN.resx">
      <DependentUpon>NewDiskDialog.cs</DependentUpon>
    </EmbeddedResource>
    <EmbeddedResource Include="Dialogs\NewPoolDialog.ja.resx">
      <DependentUpon>NewPoolDialog.cs</DependentUpon>
    </EmbeddedResource>
    <EmbeddedResource Include="Dialogs\NewPoolDialog.resx">
      <DependentUpon>NewPoolDialog.cs</DependentUpon>
    </EmbeddedResource>
    <EmbeddedResource Include="Dialogs\NewPoolDialog.zh-CN.resx">
      <DependentUpon>NewPoolDialog.cs</DependentUpon>
    </EmbeddedResource>
    <EmbeddedResource Include="Dialogs\NewTagDialog.ja.resx">
      <DependentUpon>NewTagDialog.cs</DependentUpon>
    </EmbeddedResource>
    <EmbeddedResource Include="Dialogs\NewTagDialog.zh-CN.resx">
      <DependentUpon>NewTagDialog.cs</DependentUpon>
    </EmbeddedResource>
    <EmbeddedResource Include="Dialogs\OptionsDialog.ja.resx">
      <DependentUpon>OptionsDialog.cs</DependentUpon>
    </EmbeddedResource>
    <EmbeddedResource Include="Dialogs\OptionsDialog.zh-CN.resx">
      <DependentUpon>OptionsDialog.cs</DependentUpon>
    </EmbeddedResource>
    <EmbeddedResource Include="Dialogs\OptionsPages\ConnectionOptionsPage.ja.resx">
      <DependentUpon>ConnectionOptionsPage.cs</DependentUpon>
    </EmbeddedResource>
    <EmbeddedResource Include="Dialogs\OptionsPages\ConnectionOptionsPage.zh-CN.resx">
      <DependentUpon>ConnectionOptionsPage.cs</DependentUpon>
    </EmbeddedResource>
    <EmbeddedResource Include="Dialogs\OptionsPages\ConsolesOptionsPage.ja.resx">
      <DependentUpon>ConsolesOptionsPage.cs</DependentUpon>
    </EmbeddedResource>
    <EmbeddedResource Include="Dialogs\OptionsPages\ConsolesOptionsPage.zh-CN.resx">
      <DependentUpon>ConsolesOptionsPage.cs</DependentUpon>
    </EmbeddedResource>
    <EmbeddedResource Include="Dialogs\OptionsPages\DisplayOptionsPage.ja.resx">
      <DependentUpon>DisplayOptionsPage.cs</DependentUpon>
    </EmbeddedResource>
    <EmbeddedResource Include="Dialogs\OptionsPages\DisplayOptionsPage.zh-CN.resx">
      <DependentUpon>DisplayOptionsPage.cs</DependentUpon>
    </EmbeddedResource>
    <EmbeddedResource Include="Dialogs\OptionsPages\PluginOptionsPage.ja.resx">
      <DependentUpon>PluginOptionsPage.cs</DependentUpon>
    </EmbeddedResource>
    <EmbeddedResource Include="Dialogs\OptionsPages\PluginOptionsPage.resx">
      <DependentUpon>PluginOptionsPage.cs</DependentUpon>
      <SubType>Designer</SubType>
    </EmbeddedResource>
    <EmbeddedResource Include="Dialogs\OptionsPages\PluginOptionsPage.zh-CN.resx">
      <DependentUpon>PluginOptionsPage.cs</DependentUpon>
    </EmbeddedResource>
    <EmbeddedResource Include="Dialogs\OptionsPages\SecurityOptionsPage.ja.resx">
      <DependentUpon>SecurityOptionsPage.cs</DependentUpon>
    </EmbeddedResource>
    <EmbeddedResource Include="Dialogs\OptionsPages\SecurityOptionsPage.zh-CN.resx">
      <DependentUpon>SecurityOptionsPage.cs</DependentUpon>
    </EmbeddedResource>
    <EmbeddedResource Include="Dialogs\OptionsPages\UpdatesOptionsPage.ja.resx">
      <DependentUpon>UpdatesOptionsPage.cs</DependentUpon>
    </EmbeddedResource>
    <EmbeddedResource Include="Dialogs\OptionsPages\UpdatesOptionsPage.zh-CN.resx">
      <DependentUpon>UpdatesOptionsPage.cs</DependentUpon>
    </EmbeddedResource>
    <EmbeddedResource Include="Dialogs\PasswordsRequestDialog.ja.resx">
      <DependentUpon>PasswordsRequestDialog.cs</DependentUpon>
    </EmbeddedResource>
    <EmbeddedResource Include="Dialogs\PasswordsRequestDialog.zh-CN.resx">
      <DependentUpon>PasswordsRequestDialog.cs</DependentUpon>
    </EmbeddedResource>
    <EmbeddedResource Include="Dialogs\PropertiesDialog.ja.resx">
      <DependentUpon>PropertiesDialog.cs</DependentUpon>
    </EmbeddedResource>
    <EmbeddedResource Include="Dialogs\PropertiesDialog.zh-CN.resx">
      <DependentUpon>PropertiesDialog.cs</DependentUpon>
    </EmbeddedResource>
    <EmbeddedResource Include="Dialogs\ReconnectAsDialog.ja.resx">
      <DependentUpon>ReconnectAsDialog.cs</DependentUpon>
    </EmbeddedResource>
    <EmbeddedResource Include="Dialogs\ReconnectAsDialog.zh-CN.resx">
      <DependentUpon>ReconnectAsDialog.cs</DependentUpon>
    </EmbeddedResource>
    <EmbeddedResource Include="Dialogs\RepairSRDialog.ja.resx">
      <DependentUpon>RepairSRDialog.cs</DependentUpon>
    </EmbeddedResource>
    <EmbeddedResource Include="Dialogs\RepairSRDialog.zh-CN.resx">
      <DependentUpon>RepairSRDialog.cs</DependentUpon>
    </EmbeddedResource>
    <EmbeddedResource Include="Dialogs\ResolvingSubjectsDialog.ja.resx">
      <DependentUpon>ResolvingSubjectsDialog.cs</DependentUpon>
    </EmbeddedResource>
    <EmbeddedResource Include="Dialogs\ResolvingSubjectsDialog.zh-CN.resx">
      <DependentUpon>ResolvingSubjectsDialog.cs</DependentUpon>
    </EmbeddedResource>
    <EmbeddedResource Include="Dialogs\RestoreSession\ChangeMasterPasswordDialog.ja.resx">
      <DependentUpon>ChangeMasterPasswordDialog.cs</DependentUpon>
    </EmbeddedResource>
    <EmbeddedResource Include="Dialogs\RestoreSession\ChangeMasterPasswordDialog.zh-CN.resx">
      <DependentUpon>ChangeMasterPasswordDialog.cs</DependentUpon>
    </EmbeddedResource>
    <EmbeddedResource Include="Dialogs\RestoreSession\EnterMasterPasswordDialog.ja.resx">
      <DependentUpon>EnterMasterPasswordDialog.cs</DependentUpon>
    </EmbeddedResource>
    <EmbeddedResource Include="Dialogs\RestoreSession\EnterMasterPasswordDialog.zh-CN.resx">
      <DependentUpon>EnterMasterPasswordDialog.cs</DependentUpon>
    </EmbeddedResource>
    <EmbeddedResource Include="Controls\Common\PasswordFailure.ja.resx">
      <DependentUpon>PasswordFailure.cs</DependentUpon>
    </EmbeddedResource>
    <EmbeddedResource Include="Controls\Common\PasswordFailure.zh-CN.resx">
      <DependentUpon>PasswordFailure.cs</DependentUpon>
    </EmbeddedResource>
    <EmbeddedResource Include="Dialogs\RestoreSession\SaveAndRestoreDialog.ja.resx">
      <DependentUpon>SaveAndRestoreDialog.cs</DependentUpon>
    </EmbeddedResource>
    <EmbeddedResource Include="Dialogs\RestoreSession\SaveAndRestoreDialog.zh-CN.resx">
      <DependentUpon>SaveAndRestoreDialog.cs</DependentUpon>
    </EmbeddedResource>
    <EmbeddedResource Include="Dialogs\RestoreSession\SetMasterPasswordDialog.ja.resx">
      <DependentUpon>SetMasterPasswordDialog.cs</DependentUpon>
    </EmbeddedResource>
    <EmbeddedResource Include="Dialogs\RestoreSession\SetMasterPasswordDialog.zh-CN.resx">
      <DependentUpon>SetMasterPasswordDialog.cs</DependentUpon>
    </EmbeddedResource>
    <EmbeddedResource Include="Dialogs\RevertDialog.ja.resx">
      <DependentUpon>RevertDialog.cs</DependentUpon>
    </EmbeddedResource>
    <EmbeddedResource Include="Dialogs\RevertDialog.zh-CN.resx">
      <DependentUpon>RevertDialog.cs</DependentUpon>
    </EmbeddedResource>
    <EmbeddedResource Include="Dialogs\RoleElevationDialog.ja.resx">
      <DependentUpon>RoleElevationDialog.cs</DependentUpon>
    </EmbeddedResource>
    <EmbeddedResource Include="Dialogs\RoleElevationDialog.zh-CN.resx">
      <DependentUpon>RoleElevationDialog.cs</DependentUpon>
    </EmbeddedResource>
    <EmbeddedResource Include="Dialogs\RoleSelectionDialog.ja.resx">
      <DependentUpon>RoleSelectionDialog.cs</DependentUpon>
    </EmbeddedResource>
    <EmbeddedResource Include="Dialogs\RoleSelectionDialog.zh-CN.resx">
      <DependentUpon>RoleSelectionDialog.cs</DependentUpon>
    </EmbeddedResource>
    <EmbeddedResource Include="Dialogs\ScreenShotDialog.ja.resx">
      <DependentUpon>ScreenShotDialog.cs</DependentUpon>
    </EmbeddedResource>
    <EmbeddedResource Include="Dialogs\ScreenShotDialog.zh-CN.resx">
      <DependentUpon>ScreenShotDialog.cs</DependentUpon>
    </EmbeddedResource>
    <EmbeddedResource Include="Dialogs\SelectHostDialog.ja.resx">
      <DependentUpon>SelectHostDialog.cs</DependentUpon>
    </EmbeddedResource>
    <EmbeddedResource Include="Dialogs\SelectHostDialog.zh-CN.resx">
      <DependentUpon>SelectHostDialog.cs</DependentUpon>
    </EmbeddedResource>
    <EmbeddedResource Include="Dialogs\ThreeButtonDialog.ja.resx">
      <DependentUpon>ThreeButtonDialog.cs</DependentUpon>
    </EmbeddedResource>
    <EmbeddedResource Include="Dialogs\ThreeButtonDialog.zh-CN.resx">
      <DependentUpon>ThreeButtonDialog.cs</DependentUpon>
    </EmbeddedResource>
    <EmbeddedResource Include="Dialogs\UpsellDialog.ja.resx">
      <DependentUpon>UpsellDialog.cs</DependentUpon>
    </EmbeddedResource>
    <EmbeddedResource Include="Dialogs\UpsellDialog.zh-CN.resx">
      <DependentUpon>UpsellDialog.cs</DependentUpon>
    </EmbeddedResource>
    <EmbeddedResource Include="Dialogs\UserDeviceDialog.ja.resx">
      <DependentUpon>UserDeviceDialog.cs</DependentUpon>
    </EmbeddedResource>
    <EmbeddedResource Include="Dialogs\UserDeviceDialog.zh-CN.resx">
      <DependentUpon>UserDeviceDialog.cs</DependentUpon>
    </EmbeddedResource>
    <EmbeddedResource Include="Dialogs\VerticallyTabbedDialog.ja.resx">
      <DependentUpon>VerticallyTabbedDialog.cs</DependentUpon>
    </EmbeddedResource>
    <EmbeddedResource Include="Dialogs\VerticallyTabbedDialog.zh-CN.resx">
      <DependentUpon>VerticallyTabbedDialog.cs</DependentUpon>
    </EmbeddedResource>
    <EmbeddedResource Include="Dialogs\VIFDialog.ja.resx">
      <DependentUpon>VIFDialog.cs</DependentUpon>
    </EmbeddedResource>
    <EmbeddedResource Include="Dialogs\VIFDialog.resx">
      <DependentUpon>VIFDialog.cs</DependentUpon>
    </EmbeddedResource>
    <EmbeddedResource Include="Dialogs\VIFDialog.zh-CN.resx">
      <DependentUpon>VIFDialog.cs</DependentUpon>
    </EmbeddedResource>
    <EmbeddedResource Include="Dialogs\VMAppliances\FateSharingVMsDialog.ja.resx">
      <DependentUpon>FateSharingVMsDialog.cs</DependentUpon>
    </EmbeddedResource>
    <EmbeddedResource Include="Dialogs\VMAppliances\FateSharingVMsDialog.resx">
      <DependentUpon>FateSharingVMsDialog.cs</DependentUpon>
      <SubType>Designer</SubType>
    </EmbeddedResource>
    <EmbeddedResource Include="Dialogs\VMAppliances\FateSharingVMsDialog.zh-CN.resx">
      <DependentUpon>FateSharingVMsDialog.cs</DependentUpon>
    </EmbeddedResource>
    <EmbeddedResource Include="Dialogs\VMAppliances\VMAppliancesDialog.ja.resx">
      <DependentUpon>VMAppliancesDialog.cs</DependentUpon>
    </EmbeddedResource>
    <EmbeddedResource Include="Dialogs\VMAppliances\VMAppliancesDialog.resx">
      <DependentUpon>VMAppliancesDialog.cs</DependentUpon>
      <SubType>Designer</SubType>
    </EmbeddedResource>
    <EmbeddedResource Include="Dialogs\VMAppliances\VMAppliancesDialog.zh-CN.resx">
      <DependentUpon>VMAppliancesDialog.cs</DependentUpon>
    </EmbeddedResource>
    <EmbeddedResource Include="Dialogs\VMDialogs\MoveVMDialog.ja.resx">
      <DependentUpon>MoveVMDialog.cs</DependentUpon>
    </EmbeddedResource>
    <EmbeddedResource Include="Dialogs\VMDialogs\MoveVMDialog.zh-CN.resx">
      <DependentUpon>MoveVMDialog.cs</DependentUpon>
    </EmbeddedResource>
    <EmbeddedResource Include="Dialogs\VMDialogs\SelectVMsToSuspendDialog.ja.resx">
      <DependentUpon>SelectVMsToSuspendDialog.cs</DependentUpon>
    </EmbeddedResource>
    <EmbeddedResource Include="Dialogs\VMDialogs\SelectVMsToSuspendDialog.zh-CN.resx">
      <DependentUpon>SelectVMsToSuspendDialog.cs</DependentUpon>
    </EmbeddedResource>
    <EmbeddedResource Include="Dialogs\ScheduledSnapshots\ScheduledSnapshotsDialog.ja.resx">
      <DependentUpon>ScheduledSnapshotsDialog.cs</DependentUpon>
    </EmbeddedResource>
    <EmbeddedResource Include="Dialogs\ScheduledSnapshots\ScheduledSnapshotsDialog.resx">
      <DependentUpon>ScheduledSnapshotsDialog.cs</DependentUpon>
      <SubType>Designer</SubType>
    </EmbeddedResource>
    <EmbeddedResource Include="Dialogs\ScheduledSnapshots\ScheduledSnapshotsDialog.zh-CN.resx">
      <DependentUpon>ScheduledSnapshotsDialog.cs</DependentUpon>
    </EmbeddedResource>
    <EmbeddedResource Include="Dialogs\VmSnapshotDialog.ja.resx">
      <DependentUpon>VmSnapshotDialog.cs</DependentUpon>
    </EmbeddedResource>
    <EmbeddedResource Include="Dialogs\VmSnapshotDialog.zh-CN.resx">
      <DependentUpon>VmSnapshotDialog.cs</DependentUpon>
    </EmbeddedResource>
    <EmbeddedResource Include="Dialogs\VNCPasswordDialog.ja.resx">
      <DependentUpon>VNCPasswordDialog.cs</DependentUpon>
    </EmbeddedResource>
    <EmbeddedResource Include="Dialogs\VNCPasswordDialog.zh-CN.resx">
      <DependentUpon>VNCPasswordDialog.cs</DependentUpon>
    </EmbeddedResource>
    <EmbeddedResource Include="Dialogs\WarningDialogs\CloseXenCenterWarningDialog.ja.resx">
      <DependentUpon>CloseXenCenterWarningDialog.cs</DependentUpon>
    </EmbeddedResource>
    <EmbeddedResource Include="Dialogs\WarningDialogs\CloseXenCenterWarningDialog.zh-CN.resx">
      <DependentUpon>CloseXenCenterWarningDialog.cs</DependentUpon>
    </EmbeddedResource>
    <EmbeddedResource Include="Dialogs\WarningDialogs\LVMoHBAWarningDialog.ja.resx">
      <DependentUpon>LVMoHBAWarningDialog.cs</DependentUpon>
    </EmbeddedResource>
    <EmbeddedResource Include="Dialogs\WarningDialogs\LVMoHBAWarningDialog.resx">
      <DependentUpon>LVMoHBAWarningDialog.cs</DependentUpon>
    </EmbeddedResource>
    <EmbeddedResource Include="Dialogs\WarningDialogs\InstallToolsWarningDialog.ja.resx">
      <DependentUpon>InstallToolsWarningDialog.cs</DependentUpon>
    </EmbeddedResource>
    <EmbeddedResource Include="Dialogs\WarningDialogs\InstallToolsWarningDialog.zh-CN.resx">
      <DependentUpon>InstallToolsWarningDialog.cs</DependentUpon>
    </EmbeddedResource>
    <EmbeddedResource Include="Dialogs\WarningDialogs\LicenseWarningDialog.ja.resx">
      <DependentUpon>LicenseWarningDialog.cs</DependentUpon>
    </EmbeddedResource>
    <EmbeddedResource Include="Dialogs\WarningDialogs\LicenseWarningDialog.zh-CN.resx">
      <DependentUpon>LicenseWarningDialog.cs</DependentUpon>
    </EmbeddedResource>
    <EmbeddedResource Include="Dialogs\WarningDialogs\LVMoHBAWarningDialog.zh-CN.resx">
      <DependentUpon>LVMoHBAWarningDialog.cs</DependentUpon>
    </EmbeddedResource>
    <EmbeddedResource Include="Dialogs\WarningDialogs\RemoveCrashDumpsWarningDialog.ja.resx">
      <DependentUpon>RemoveCrashDumpsWarningDialog.cs</DependentUpon>
    </EmbeddedResource>
    <EmbeddedResource Include="Dialogs\WarningDialogs\RemoveCrashDumpsWarningDialog.zh-CN.resx">
      <DependentUpon>RemoveCrashDumpsWarningDialog.cs</DependentUpon>
    </EmbeddedResource>
    <EmbeddedResource Include="Dialogs\WarningDialogs\VcpuWarningDialog.ja.resx">
      <DependentUpon>VcpuWarningDialog.cs</DependentUpon>
    </EmbeddedResource>
    <EmbeddedResource Include="Dialogs\WarningDialogs\VcpuWarningDialog.zh-CN.resx">
      <DependentUpon>VcpuWarningDialog.cs</DependentUpon>
    </EmbeddedResource>
    <EmbeddedResource Include="Dialogs\Wlb\ConfirmDeconfigureWLBDialog.ja.resx">
      <DependentUpon>ConfirmDeconfigureWLBDialog.cs</DependentUpon>
    </EmbeddedResource>
    <EmbeddedResource Include="Dialogs\Wlb\ConfirmDeconfigureWLBDialog.resx">
      <DependentUpon>ConfirmDeconfigureWLBDialog.cs</DependentUpon>
    </EmbeddedResource>
    <EmbeddedResource Include="Dialogs\Wlb\ConfirmDeconfigureWLBDialog.zh-CN.resx">
      <DependentUpon>ConfirmDeconfigureWLBDialog.cs</DependentUpon>
    </EmbeddedResource>
    <EmbeddedResource Include="Dialogs\Wlb\DisableWLBDialog.ja.resx">
      <DependentUpon>DisableWLBDialog.cs</DependentUpon>
    </EmbeddedResource>
    <EmbeddedResource Include="Dialogs\Wlb\DisableWLBDialog.resx">
      <DependentUpon>DisableWLBDialog.cs</DependentUpon>
    </EmbeddedResource>
    <EmbeddedResource Include="Dialogs\Wlb\DisableWLBDialog.zh-CN.resx">
      <DependentUpon>DisableWLBDialog.cs</DependentUpon>
    </EmbeddedResource>
    <EmbeddedResource Include="Dialogs\Wlb\WlbConfigurationDialog.ja.resx">
      <DependentUpon>WlbConfigurationDialog.cs</DependentUpon>
    </EmbeddedResource>
    <EmbeddedResource Include="Dialogs\Wlb\WlbConfigurationDialog.resx">
      <DependentUpon>WlbConfigurationDialog.cs</DependentUpon>
    </EmbeddedResource>
    <EmbeddedResource Include="Dialogs\Wlb\WlbConfigurationDialog.zh-CN.resx">
      <DependentUpon>WlbConfigurationDialog.cs</DependentUpon>
    </EmbeddedResource>
    <EmbeddedResource Include="Dialogs\Wlb\WlbCredentialsDialog.ja.resx">
      <DependentUpon>WlbCredentialsDialog.cs</DependentUpon>
    </EmbeddedResource>
    <EmbeddedResource Include="Dialogs\Wlb\WlbCredentialsDialog.resx">
      <DependentUpon>WlbCredentialsDialog.cs</DependentUpon>
    </EmbeddedResource>
    <EmbeddedResource Include="Dialogs\Wlb\WlbCredentialsDialog.zh-CN.resx">
      <DependentUpon>WlbCredentialsDialog.cs</DependentUpon>
    </EmbeddedResource>
    <EmbeddedResource Include="Dialogs\Wlb\WlbDeleteReportSubscriptionDialog.ja.resx">
      <DependentUpon>WlbDeleteReportSubscriptionDialog.cs</DependentUpon>
    </EmbeddedResource>
    <EmbeddedResource Include="Dialogs\Wlb\WlbDeleteReportSubscriptionDialog.resx">
      <DependentUpon>WlbDeleteReportSubscriptionDialog.cs</DependentUpon>
    </EmbeddedResource>
    <EmbeddedResource Include="Dialogs\Wlb\WlbDeleteReportSubscriptionDialog.zh-CN.resx">
      <DependentUpon>WlbDeleteReportSubscriptionDialog.cs</DependentUpon>
    </EmbeddedResource>
    <EmbeddedResource Include="Dialogs\Wlb\WlbEditScheduledTask.ja.resx">
      <DependentUpon>WlbEditScheduledTask.cs</DependentUpon>
    </EmbeddedResource>
    <EmbeddedResource Include="Dialogs\Wlb\WlbEditScheduledTask.zh-CN.resx">
      <DependentUpon>WlbEditScheduledTask.cs</DependentUpon>
    </EmbeddedResource>
    <EmbeddedResource Include="Dialogs\Wlb\WlbReportCustomFilter.ja.resx">
      <DependentUpon>WlbReportCustomFilter.cs</DependentUpon>
    </EmbeddedResource>
    <EmbeddedResource Include="Dialogs\Wlb\WlbReportCustomFilter.zh-CN.resx">
      <DependentUpon>WlbReportCustomFilter.cs</DependentUpon>
    </EmbeddedResource>
    <EmbeddedResource Include="Dialogs\Wlb\WlbReportSubscriptionDialog.ja.resx">
      <DependentUpon>WlbReportSubscriptionDialog.cs</DependentUpon>
    </EmbeddedResource>
    <EmbeddedResource Include="Dialogs\Wlb\WlbReportSubscriptionDialog.resx">
      <DependentUpon>WlbReportSubscriptionDialog.cs</DependentUpon>
    </EmbeddedResource>
    <EmbeddedResource Include="Dialogs\Wlb\WlbReportSubscriptionDialog.zh-CN.resx">
      <DependentUpon>WlbReportSubscriptionDialog.cs</DependentUpon>
    </EmbeddedResource>
    <EmbeddedResource Include="Dialogs\XenDialogBase.ja.resx">
      <DependentUpon>XenDialogBase.cs</DependentUpon>
    </EmbeddedResource>
    <EmbeddedResource Include="Dialogs\XenDialogBase.zh-CN.resx">
      <DependentUpon>XenDialogBase.cs</DependentUpon>
    </EmbeddedResource>
    <EmbeddedResource Include="ConsoleView\VNCTabView.ja.resx">
      <DependentUpon>VNCTabView.cs</DependentUpon>
    </EmbeddedResource>
    <EmbeddedResource Include="ConsoleView\VNCTabView.zh-CN.resx">
      <DependentUpon>VNCTabView.cs</DependentUpon>
    </EmbeddedResource>
    <EmbeddedResource Include="ConsoleView\VNCView.ja.resx">
      <DependentUpon>VNCView.cs</DependentUpon>
    </EmbeddedResource>
    <EmbeddedResource Include="ConsoleView\VNCView.zh-CN.resx">
      <DependentUpon>VNCView.cs</DependentUpon>
    </EmbeddedResource>
    <EmbeddedResource Include="ConsoleView\XSVNCScreen.ja.resx">
      <DependentUpon>XSVNCScreen.cs</DependentUpon>
    </EmbeddedResource>
    <EmbeddedResource Include="ConsoleView\XSVNCScreen.zh-CN.resx">
      <DependentUpon>XSVNCScreen.cs</DependentUpon>
    </EmbeddedResource>
    <EmbeddedResource Include="MainWindow.ja.resx">
      <DependentUpon>MainWindow.cs</DependentUpon>
      <SubType>Designer</SubType>
    </EmbeddedResource>
    <EmbeddedResource Include="MainWindow.zh-CN.resx">
      <DependentUpon>MainWindow.cs</DependentUpon>
      <SubType>Designer</SubType>
    </EmbeddedResource>
    <EmbeddedResource Include="Plugins\UI\TabPageCredentialsDialog.ja.resx">
      <DependentUpon>TabPageCredentialsDialog.cs</DependentUpon>
    </EmbeddedResource>
    <EmbeddedResource Include="Plugins\UI\TabPageCredentialsDialog.zh-CN.resx">
      <DependentUpon>TabPageCredentialsDialog.cs</DependentUpon>
    </EmbeddedResource>
    <EmbeddedResource Include="Properties\Resources.ja.resx">
      <SubType>Designer</SubType>
    </EmbeddedResource>
    <EmbeddedResource Include="Properties\Resources.zh-CN.resx">
      <SubType>Designer</SubType>
    </EmbeddedResource>
    <EmbeddedResource Include="SettingsPanels\BootOptionsEditPage.zh-CN.resx">
      <DependentUpon>BootOptionsEditPage.cs</DependentUpon>
    </EmbeddedResource>
    <EmbeddedResource Include="SettingsPanels\CPUMemoryEditPage.ja.resx">
      <DependentUpon>CPUMemoryEditPage.cs</DependentUpon>
      <SubType>Designer</SubType>
    </EmbeddedResource>
    <EmbeddedResource Include="SettingsPanels\CPUMemoryEditPage.zh-CN.resx">
      <DependentUpon>CPUMemoryEditPage.cs</DependentUpon>
      <SubType>Designer</SubType>
    </EmbeddedResource>
    <EmbeddedResource Include="SettingsPanels\CustomFieldsDisplayPage.ja.resx">
      <DependentUpon>CustomFieldsDisplayPage.cs</DependentUpon>
    </EmbeddedResource>
    <EmbeddedResource Include="SettingsPanels\CustomFieldsDisplayPage.zh-CN.resx">
      <DependentUpon>CustomFieldsDisplayPage.cs</DependentUpon>
    </EmbeddedResource>
    <EmbeddedResource Include="SettingsPanels\EditNetworkPage.ja.resx">
      <DependentUpon>EditNetworkPage.cs</DependentUpon>
    </EmbeddedResource>
    <EmbeddedResource Include="SettingsPanels\EditNetworkPage.zh-CN.resx">
      <DependentUpon>EditNetworkPage.cs</DependentUpon>
    </EmbeddedResource>
    <EmbeddedResource Include="SettingsPanels\GeneralEditPage.ja.resx">
      <DependentUpon>GeneralEditPage.cs</DependentUpon>
    </EmbeddedResource>
    <EmbeddedResource Include="SettingsPanels\GeneralEditPage.zh-CN.resx">
      <DependentUpon>GeneralEditPage.cs</DependentUpon>
    </EmbeddedResource>
    <EmbeddedResource Include="SettingsPanels\GpuEditPage.ja.resx">
      <DependentUpon>GpuEditPage.cs</DependentUpon>
    </EmbeddedResource>
    <EmbeddedResource Include="SettingsPanels\GpuEditPage.resx">
      <DependentUpon>GpuEditPage.cs</DependentUpon>
    </EmbeddedResource>
    <EmbeddedResource Include="SettingsPanels\GpuEditPage.zh-CN.resx">
      <DependentUpon>GpuEditPage.cs</DependentUpon>
    </EmbeddedResource>
    <EmbeddedResource Include="SettingsPanels\HomeServerEditPage.ja.resx">
      <DependentUpon>HomeServerEditPage.cs</DependentUpon>
    </EmbeddedResource>
    <EmbeddedResource Include="SettingsPanels\HomeServerEditPage.zh-CN.resx">
      <DependentUpon>HomeServerEditPage.cs</DependentUpon>
    </EmbeddedResource>
    <EmbeddedResource Include="SettingsPanels\HostMultipathPage.ja.resx">
      <DependentUpon>HostMultipathPage.cs</DependentUpon>
    </EmbeddedResource>
    <EmbeddedResource Include="SettingsPanels\HostMultipathPage.zh-CN.resx">
      <DependentUpon>HostMultipathPage.cs</DependentUpon>
    </EmbeddedResource>
    <EmbeddedResource Include="SettingsPanels\HostPowerONPages\HostPowerONEditPage.ja.resx">
      <DependentUpon>HostPowerONEditPage.cs</DependentUpon>
    </EmbeddedResource>
    <EmbeddedResource Include="SettingsPanels\HostPowerONPages\HostPowerONEditPage.zh-CN.resx">
      <DependentUpon>HostPowerONEditPage.cs</DependentUpon>
    </EmbeddedResource>
    <EmbeddedResource Include="SettingsPanels\HostPowerONPages\PoolPowerONEditPage.ja.resx">
      <DependentUpon>PoolPowerONEditPage.cs</DependentUpon>
    </EmbeddedResource>
    <EmbeddedResource Include="SettingsPanels\HostPowerONPages\PoolPowerONEditPage.zh-CN.resx">
      <DependentUpon>PoolPowerONEditPage.cs</DependentUpon>
    </EmbeddedResource>
    <EmbeddedResource Include="SettingsPanels\LogDestinationEditPage.ja.resx">
      <DependentUpon>LogDestinationEditPage.cs</DependentUpon>
    </EmbeddedResource>
    <EmbeddedResource Include="SettingsPanels\LogDestinationEditPage.zh-CN.resx">
      <DependentUpon>LogDestinationEditPage.cs</DependentUpon>
    </EmbeddedResource>
    <EmbeddedResource Include="SettingsPanels\PerfmonAlertEditPage.ja.resx">
      <DependentUpon>PerfmonAlertEditPage.cs</DependentUpon>
    </EmbeddedResource>
    <EmbeddedResource Include="SettingsPanels\PerfmonAlertEditPage.zh-CN.resx">
      <DependentUpon>PerfmonAlertEditPage.cs</DependentUpon>
    </EmbeddedResource>
    <EmbeddedResource Include="SettingsPanels\PerfmonAlertOptionsPage.ja.resx">
      <DependentUpon>PerfmonAlertOptionsPage.cs</DependentUpon>
    </EmbeddedResource>
    <EmbeddedResource Include="SettingsPanels\BootOptionsEditPage.ja.resx">
      <DependentUpon>BootOptionsEditPage.cs</DependentUpon>
    </EmbeddedResource>
    <EmbeddedResource Include="SettingsPanels\PerfmonAlertOptionsPage.zh-CN.resx">
      <DependentUpon>PerfmonAlertOptionsPage.cs</DependentUpon>
    </EmbeddedResource>
    <EmbeddedResource Include="SettingsPanels\PoolGpuEditPage.ja.resx">
      <DependentUpon>PoolGpuEditPage.cs</DependentUpon>
    </EmbeddedResource>
    <EmbeddedResource Include="SettingsPanels\PoolGpuEditPage.resx">
      <DependentUpon>PoolGpuEditPage.cs</DependentUpon>
    </EmbeddedResource>
    <EmbeddedResource Include="SettingsPanels\PoolGpuEditPage.zh-CN.resx">
      <DependentUpon>PoolGpuEditPage.cs</DependentUpon>
    </EmbeddedResource>
    <EmbeddedResource Include="SettingsPanels\VBDEditPage.ja.resx">
      <DependentUpon>VBDEditPage.cs</DependentUpon>
    </EmbeddedResource>
    <EmbeddedResource Include="SettingsPanels\VBDEditPage.zh-CN.resx">
      <DependentUpon>VBDEditPage.cs</DependentUpon>
    </EmbeddedResource>
    <EmbeddedResource Include="SettingsPanels\VDISizeLocationPage.ja.resx">
      <DependentUpon>VDISizeLocationPage.cs</DependentUpon>
      <SubType>Designer</SubType>
    </EmbeddedResource>
    <EmbeddedResource Include="SettingsPanels\VDISizeLocationPage.zh-CN.resx">
      <DependentUpon>VDISizeLocationPage.cs</DependentUpon>
      <SubType>Designer</SubType>
    </EmbeddedResource>
    <EmbeddedResource Include="SettingsPanels\VMAdvancedEditPage.ja.resx">
      <DependentUpon>VMAdvancedEditPage.cs</DependentUpon>
    </EmbeddedResource>
    <EmbeddedResource Include="SettingsPanels\VMAdvancedEditPage.zh-CN.resx">
      <DependentUpon>VMAdvancedEditPage.cs</DependentUpon>
    </EmbeddedResource>
    <EmbeddedResource Include="SettingsPanels\VMHAEditPage.ja.resx">
      <DependentUpon>VMHAEditPage.cs</DependentUpon>
    </EmbeddedResource>
    <EmbeddedResource Include="SettingsPanels\VMHAEditPage.zh-CN.resx">
      <DependentUpon>VMHAEditPage.cs</DependentUpon>
    </EmbeddedResource>
    <EmbeddedResource Include="SettingsPanels\Wlb\WlbAdvancedSettingsPage.ja.resx">
      <DependentUpon>WlbAdvancedSettingsPage.cs</DependentUpon>
    </EmbeddedResource>
    <EmbeddedResource Include="SettingsPanels\Wlb\WlbAdvancedSettingsPage.zh-CN.resx">
      <DependentUpon>WlbAdvancedSettingsPage.cs</DependentUpon>
    </EmbeddedResource>
    <EmbeddedResource Include="SettingsPanels\Wlb\WlbAutomationPage.ja.resx">
      <DependentUpon>WlbAutomationPage.cs</DependentUpon>
    </EmbeddedResource>
    <EmbeddedResource Include="SettingsPanels\Wlb\WlbAutomationPage.zh-CN.resx">
      <DependentUpon>WlbAutomationPage.cs</DependentUpon>
    </EmbeddedResource>
    <EmbeddedResource Include="SettingsPanels\Wlb\WlbHostExclusionPage.ja.resx">
      <DependentUpon>WlbHostExclusionPage.cs</DependentUpon>
    </EmbeddedResource>
    <EmbeddedResource Include="SettingsPanels\Wlb\WlbHostExclusionPage.zh-CN.resx">
      <DependentUpon>WlbHostExclusionPage.cs</DependentUpon>
    </EmbeddedResource>
    <EmbeddedResource Include="SettingsPanels\Wlb\WlbMetricWeightingPage.ja.resx">
      <DependentUpon>WlbMetricWeightingPage.cs</DependentUpon>
    </EmbeddedResource>
    <EmbeddedResource Include="SettingsPanels\Wlb\WlbMetricWeightingPage.zh-CN.resx">
      <DependentUpon>WlbMetricWeightingPage.cs</DependentUpon>
    </EmbeddedResource>
    <EmbeddedResource Include="SettingsPanels\Wlb\WlbOptimizationModePage.ja.resx">
      <DependentUpon>WlbOptimizationModePage.cs</DependentUpon>
    </EmbeddedResource>
    <EmbeddedResource Include="SettingsPanels\Wlb\WlbOptimizationModePage.zh-CN.resx">
      <DependentUpon>WlbOptimizationModePage.cs</DependentUpon>
    </EmbeddedResource>
    <EmbeddedResource Include="SettingsPanels\Wlb\WlbThresholdsPage.ja.resx">
      <DependentUpon>WlbThresholdsPage.cs</DependentUpon>
    </EmbeddedResource>
    <EmbeddedResource Include="SettingsPanels\Wlb\WlbThresholdsPage.zh-CN.resx">
      <DependentUpon>WlbThresholdsPage.cs</DependentUpon>
    </EmbeddedResource>
    <EmbeddedResource Include="TabPages\AdPage.ja.resx">
      <DependentUpon>AdPage.cs</DependentUpon>
    </EmbeddedResource>
    <EmbeddedResource Include="TabPages\AdPage.zh-CN.resx">
      <DependentUpon>AdPage.cs</DependentUpon>
    </EmbeddedResource>
    <EmbeddedResource Include="TabPages\BallooningPage.ja.resx">
      <DependentUpon>BallooningPage.cs</DependentUpon>
    </EmbeddedResource>
    <EmbeddedResource Include="TabPages\BallooningPage.zh-CN.resx">
      <DependentUpon>BallooningPage.cs</DependentUpon>
    </EmbeddedResource>
    <EmbeddedResource Include="TabPages\BaseTabPage.ja.resx">
      <DependentUpon>BaseTabPage.cs</DependentUpon>
      <SubType>Designer</SubType>
    </EmbeddedResource>
    <EmbeddedResource Include="TabPages\BaseTabPage.zh-CN.resx">
      <DependentUpon>BaseTabPage.cs</DependentUpon>
    </EmbeddedResource>
    <EmbeddedResource Include="TabPages\GeneralTabPage.ja.resx">
      <DependentUpon>GeneralTabPage.cs</DependentUpon>
      <SubType>Designer</SubType>
    </EmbeddedResource>
    <EmbeddedResource Include="TabPages\GeneralTabPage.zh-CN.resx">
      <DependentUpon>GeneralTabPage.cs</DependentUpon>
      <SubType>Designer</SubType>
    </EmbeddedResource>
    <EmbeddedResource Include="TabPages\GpuPage.ja.resx">
      <DependentUpon>GpuPage.cs</DependentUpon>
    </EmbeddedResource>
    <EmbeddedResource Include="TabPages\GpuPage.resx">
      <DependentUpon>GpuPage.cs</DependentUpon>
    </EmbeddedResource>
    <EmbeddedResource Include="TabPages\GpuPage.zh-CN.resx">
      <DependentUpon>GpuPage.cs</DependentUpon>
    </EmbeddedResource>
    <EmbeddedResource Include="TabPages\HAPage.ja.resx">
      <DependentUpon>HAPage.cs</DependentUpon>
      <SubType>Designer</SubType>
    </EmbeddedResource>
    <EmbeddedResource Include="TabPages\HAPage.zh-CN.resx">
      <DependentUpon>HAPage.cs</DependentUpon>
    </EmbeddedResource>
    <EmbeddedResource Include="TabPages\HistoryPage.ja.resx">
      <DependentUpon>HistoryPage.cs</DependentUpon>
    </EmbeddedResource>
    <EmbeddedResource Include="TabPages\HistoryPage.zh-CN.resx">
      <DependentUpon>HistoryPage.cs</DependentUpon>
    </EmbeddedResource>
    <EmbeddedResource Include="TabPages\NetworkPage.ja.resx">
      <DependentUpon>NetworkPage.cs</DependentUpon>
    </EmbeddedResource>
    <EmbeddedResource Include="TabPages\NetworkPage.zh-CN.resx">
      <DependentUpon>NetworkPage.cs</DependentUpon>
    </EmbeddedResource>
    <EmbeddedResource Include="TabPages\NICPage.ja.resx">
      <DependentUpon>NICPage.cs</DependentUpon>
    </EmbeddedResource>
    <EmbeddedResource Include="TabPages\NICPage.zh-CN.resx">
      <DependentUpon>NICPage.cs</DependentUpon>
    </EmbeddedResource>
    <EmbeddedResource Include="TabPages\DockerProcessPage.ja.resx">
      <DependentUpon>DockerProcessPage.cs</DependentUpon>
    </EmbeddedResource>
    <EmbeddedResource Include="TabPages\DockerProcessPage.zh-CN.resx">
      <DependentUpon>DockerProcessPage.cs</DependentUpon>
    </EmbeddedResource>
    <EmbeddedResource Include="TabPages\PerformancePage.ja.resx">
      <DependentUpon>PerformancePage.cs</DependentUpon>
    </EmbeddedResource>
    <EmbeddedResource Include="TabPages\PerformancePage.zh-CN.resx">
      <DependentUpon>PerformancePage.cs</DependentUpon>
    </EmbeddedResource>
    <EmbeddedResource Include="TabPages\PhysicalStoragePage.ja.resx">
      <DependentUpon>PhysicalStoragePage.cs</DependentUpon>
    </EmbeddedResource>
    <EmbeddedResource Include="TabPages\PhysicalStoragePage.zh-CN.resx">
      <DependentUpon>PhysicalStoragePage.cs</DependentUpon>
    </EmbeddedResource>
    <EmbeddedResource Include="TabPages\SearchPage.ja.resx">
      <DependentUpon>SearchPage.cs</DependentUpon>
    </EmbeddedResource>
    <EmbeddedResource Include="TabPages\SearchPage.zh-CN.resx">
      <DependentUpon>SearchPage.cs</DependentUpon>
    </EmbeddedResource>
    <EmbeddedResource Include="TabPages\SnapshotsPage.ja.resx">
      <DependentUpon>SnapshotsPage.cs</DependentUpon>
    </EmbeddedResource>
    <EmbeddedResource Include="TabPages\SnapshotsPage.zh-CN.resx">
      <DependentUpon>SnapshotsPage.cs</DependentUpon>
    </EmbeddedResource>
    <EmbeddedResource Include="TabPages\SrStoragePage.ja.resx">
      <DependentUpon>SrStoragePage.cs</DependentUpon>
    </EmbeddedResource>
    <EmbeddedResource Include="TabPages\SrStoragePage.zh-CN.resx">
      <DependentUpon>SrStoragePage.cs</DependentUpon>
    </EmbeddedResource>
    <EmbeddedResource Include="TabPages\UpsellTabPage.ja.resx">
      <DependentUpon>UpsellTabPage.cs</DependentUpon>
    </EmbeddedResource>
    <EmbeddedResource Include="TabPages\UpsellTabPage.zh-CN.resx">
      <DependentUpon>UpsellTabPage.cs</DependentUpon>
    </EmbeddedResource>
    <EmbeddedResource Include="TabPages\VMStoragePage.ja.resx">
      <DependentUpon>VMStoragePage.cs</DependentUpon>
    </EmbeddedResource>
    <EmbeddedResource Include="TabPages\VMStoragePage.zh-CN.resx">
      <DependentUpon>VMStoragePage.cs</DependentUpon>
    </EmbeddedResource>
    <EmbeddedResource Include="TabPages\WlbPage.ja.resx">
      <DependentUpon>WlbPage.cs</DependentUpon>
    </EmbeddedResource>
    <EmbeddedResource Include="TabPages\WlbPage.zh-CN.resx">
      <DependentUpon>WlbPage.cs</DependentUpon>
    </EmbeddedResource>
    <EmbeddedResource Include="TestResources\api-version.xml">
      <CopyToOutputDirectory>PreserveNewest</CopyToOutputDirectory>
    </EmbeddedResource>
    <EmbeddedResource Include="Wizards\BallooningWizard.ja.resx">
      <DependentUpon>BallooningWizard.cs</DependentUpon>
    </EmbeddedResource>
    <EmbeddedResource Include="Wizards\BallooningWizard.zh-CN.resx">
      <DependentUpon>BallooningWizard.cs</DependentUpon>
    </EmbeddedResource>
    <EmbeddedResource Include="Wizards\BallooningWizard_Pages\ChooseVMs.ja.resx">
      <DependentUpon>ChooseVMs.cs</DependentUpon>
    </EmbeddedResource>
    <EmbeddedResource Include="Wizards\BallooningWizard_Pages\ChooseVMs.zh-CN.resx">
      <DependentUpon>ChooseVMs.cs</DependentUpon>
    </EmbeddedResource>
    <EmbeddedResource Include="Wizards\BallooningWizard_Pages\MemorySettings.ja.resx">
      <DependentUpon>MemorySettings.cs</DependentUpon>
    </EmbeddedResource>
    <EmbeddedResource Include="Wizards\BallooningWizard_Pages\MemorySettings.zh-CN.resx">
      <DependentUpon>MemorySettings.cs</DependentUpon>
    </EmbeddedResource>
    <EmbeddedResource Include="Wizards\BugToolWizardFiles\BugToolPageDestination.ja.resx">
      <DependentUpon>BugToolPageDestination.cs</DependentUpon>
    </EmbeddedResource>
    <EmbeddedResource Include="Wizards\BugToolWizardFiles\BugToolPageDestination.zh-CN.resx">
      <DependentUpon>BugToolPageDestination.cs</DependentUpon>
    </EmbeddedResource>
    <EmbeddedResource Include="Wizards\BugToolWizardFiles\BugToolPageRetrieveData.ja.resx">
      <DependentUpon>BugToolPageRetrieveData.cs</DependentUpon>
    </EmbeddedResource>
    <EmbeddedResource Include="Wizards\BugToolWizardFiles\BugToolPageRetrieveData.zh-CN.resx">
      <DependentUpon>BugToolPageRetrieveData.cs</DependentUpon>
    </EmbeddedResource>
    <EmbeddedResource Include="Wizards\BugToolWizardFiles\BugToolPageSelectCapabilities.ja.resx">
      <DependentUpon>BugToolPageSelectCapabilities.cs</DependentUpon>
    </EmbeddedResource>
    <EmbeddedResource Include="Wizards\BugToolWizardFiles\BugToolPageSelectCapabilities.zh-CN.resx">
      <DependentUpon>BugToolPageSelectCapabilities.cs</DependentUpon>
    </EmbeddedResource>
    <EmbeddedResource Include="Wizards\BugToolWizardFiles\BugToolWizard.ja.resx">
      <DependentUpon>BugToolWizard.cs</DependentUpon>
    </EmbeddedResource>
    <EmbeddedResource Include="Wizards\BugToolWizardFiles\BugToolWizard.zh-CN.resx">
      <DependentUpon>BugToolWizard.cs</DependentUpon>
    </EmbeddedResource>
    <EmbeddedResource Include="Wizards\CrossPoolMigrateWizard\CrossPoolMigrateFinishPage.ja.resx">
      <DependentUpon>CrossPoolMigrateFinishPage.cs</DependentUpon>
    </EmbeddedResource>
    <EmbeddedResource Include="Wizards\CrossPoolMigrateWizard\CrossPoolMigrateFinishPage.resx">
      <DependentUpon>CrossPoolMigrateFinishPage.cs</DependentUpon>
    </EmbeddedResource>
    <EmbeddedResource Include="Wizards\CrossPoolMigrateWizard\CrossPoolMigrateFinishPage.zh-CN.resx">
      <DependentUpon>CrossPoolMigrateFinishPage.cs</DependentUpon>
    </EmbeddedResource>
    <EmbeddedResource Include="Wizards\CrossPoolMigrateWizard\CrossPoolMigrateWizard.ja.resx">
      <DependentUpon>CrossPoolMigrateWizard.cs</DependentUpon>
    </EmbeddedResource>
    <EmbeddedResource Include="Wizards\CrossPoolMigrateWizard\CrossPoolMigrateWizard.resx">
      <DependentUpon>CrossPoolMigrateWizard.cs</DependentUpon>
    </EmbeddedResource>
    <EmbeddedResource Include="Wizards\CrossPoolMigrateWizard\CrossPoolMigrateWizard.zh-CN.resx">
      <DependentUpon>CrossPoolMigrateWizard.cs</DependentUpon>
    </EmbeddedResource>
    <EmbeddedResource Include="Wizards\DRWizards\DRFailoverWizard.ja.resx">
      <DependentUpon>DRFailoverWizard.cs</DependentUpon>
    </EmbeddedResource>
    <EmbeddedResource Include="Wizards\DRWizards\DRFailoverWizard.resx">
      <DependentUpon>DRFailoverWizard.cs</DependentUpon>
      <SubType>Designer</SubType>
    </EmbeddedResource>
    <EmbeddedResource Include="Wizards\DRWizards\DRFailoverWizard.zh-CN.resx">
      <DependentUpon>DRFailoverWizard.cs</DependentUpon>
    </EmbeddedResource>
    <EmbeddedResource Include="Wizards\DRWizards\DRFailoverWizardAppliancesPage.ja.resx">
      <DependentUpon>DRFailoverWizardAppliancesPage.cs</DependentUpon>
    </EmbeddedResource>
    <EmbeddedResource Include="Wizards\DRWizards\DRFailoverWizardAppliancesPage.resx">
      <DependentUpon>DRFailoverWizardAppliancesPage.cs</DependentUpon>
    </EmbeddedResource>
    <EmbeddedResource Include="Wizards\DRWizards\DRFailoverWizardAppliancesPage.zh-CN.resx">
      <DependentUpon>DRFailoverWizardAppliancesPage.cs</DependentUpon>
    </EmbeddedResource>
    <EmbeddedResource Include="Wizards\DRWizards\DRFailoverWizardFirstPage.ja.resx">
      <DependentUpon>DRFailoverWizardFirstPage.cs</DependentUpon>
    </EmbeddedResource>
    <EmbeddedResource Include="Wizards\DRWizards\DRFailoverWizardFirstPage.resx">
      <DependentUpon>DRFailoverWizardFirstPage.cs</DependentUpon>
    </EmbeddedResource>
    <EmbeddedResource Include="Wizards\DRWizards\DRFailoverWizardFirstPage.zh-CN.resx">
      <DependentUpon>DRFailoverWizardFirstPage.cs</DependentUpon>
    </EmbeddedResource>
    <EmbeddedResource Include="Wizards\DRWizards\DRFailoverWizardPrecheckPage.ja.resx">
      <DependentUpon>DRFailoverWizardPrecheckPage.cs</DependentUpon>
    </EmbeddedResource>
    <EmbeddedResource Include="Wizards\DRWizards\DRFailoverWizardPrecheckPage.resx">
      <DependentUpon>DRFailoverWizardPrecheckPage.cs</DependentUpon>
    </EmbeddedResource>
    <EmbeddedResource Include="Wizards\DRWizards\DRFailoverWizardPrecheckPage.zh-CN.resx">
      <DependentUpon>DRFailoverWizardPrecheckPage.cs</DependentUpon>
    </EmbeddedResource>
    <EmbeddedResource Include="Wizards\DRWizards\DRFailoverWizardRecoverPage.ja.resx">
      <DependentUpon>DRFailoverWizardRecoverPage.cs</DependentUpon>
    </EmbeddedResource>
    <EmbeddedResource Include="Wizards\DRWizards\DRFailoverWizardRecoverPage.resx">
      <DependentUpon>DRFailoverWizardRecoverPage.cs</DependentUpon>
    </EmbeddedResource>
    <EmbeddedResource Include="Wizards\DRWizards\DRFailoverWizardRecoverPage.zh-CN.resx">
      <DependentUpon>DRFailoverWizardRecoverPage.cs</DependentUpon>
    </EmbeddedResource>
    <EmbeddedResource Include="Wizards\DRWizards\DRFailoverWizardReportPage.ja.resx">
      <DependentUpon>DRFailoverWizardReportPage.cs</DependentUpon>
    </EmbeddedResource>
    <EmbeddedResource Include="Wizards\DRWizards\DRFailoverWizardReportPage.resx">
      <DependentUpon>DRFailoverWizardReportPage.cs</DependentUpon>
    </EmbeddedResource>
    <EmbeddedResource Include="Wizards\DRWizards\DRFailoverWizardReportPage.zh-CN.resx">
      <DependentUpon>DRFailoverWizardReportPage.cs</DependentUpon>
    </EmbeddedResource>
    <EmbeddedResource Include="Wizards\DRWizards\DRFailoverWizardStoragePage.ja.resx">
      <DependentUpon>DRFailoverWizardStoragePage.cs</DependentUpon>
    </EmbeddedResource>
    <EmbeddedResource Include="Wizards\DRWizards\DRFailoverWizardStoragePage.resx">
      <DependentUpon>DRFailoverWizardStoragePage.cs</DependentUpon>
    </EmbeddedResource>
    <EmbeddedResource Include="Wizards\DRWizards\DRFailoverWizardStoragePage.zh-CN.resx">
      <DependentUpon>DRFailoverWizardStoragePage.cs</DependentUpon>
    </EmbeddedResource>
    <EmbeddedResource Include="Wizards\DRWizards\DRFailoverWizardWelcomePage.ja.resx">
      <DependentUpon>DRFailoverWizardWelcomePage.cs</DependentUpon>
    </EmbeddedResource>
    <EmbeddedResource Include="Wizards\DRWizards\DRFailoverWizardWelcomePage.resx">
      <DependentUpon>DRFailoverWizardWelcomePage.cs</DependentUpon>
    </EmbeddedResource>
    <EmbeddedResource Include="Wizards\DRWizards\DRFailoverWizardWelcomePage.zh-CN.resx">
      <DependentUpon>DRFailoverWizardWelcomePage.cs</DependentUpon>
    </EmbeddedResource>
    <EmbeddedResource Include="Wizards\ExportWizard\ExportAppliancePage.zh-CN.resx">
      <DependentUpon>ExportAppliancePage.cs</DependentUpon>
    </EmbeddedResource>
    <EmbeddedResource Include="Wizards\ExportWizard\ExportApplianceWizard.zh-CN.resx">
      <DependentUpon>ExportApplianceWizard.cs</DependentUpon>
    </EmbeddedResource>
    <EmbeddedResource Include="Wizards\ExportWizard\ExportEulaPage.zh-CN.resx">
      <DependentUpon>ExportEulaPage.cs</DependentUpon>
    </EmbeddedResource>
    <EmbeddedResource Include="Wizards\ExportWizard\ExportFinishPage.zh-CN.resx">
      <DependentUpon>ExportFinishPage.cs</DependentUpon>
    </EmbeddedResource>
    <EmbeddedResource Include="Wizards\ExportWizard\ExportOptionsPage.zh-CN.resx">
      <DependentUpon>ExportOptionsPage.cs</DependentUpon>
    </EmbeddedResource>
    <EmbeddedResource Include="Wizards\ExportWizard\ExportSelectVMsPage.zh-CN.resx">
      <DependentUpon>ExportSelectVMsPage.cs</DependentUpon>
    </EmbeddedResource>
    <EmbeddedResource Include="Wizards\BugToolWizardFiles\GenericSelectHostsPage.ja.resx">
      <DependentUpon>GenericSelectHostsPage.cs</DependentUpon>
    </EmbeddedResource>
    <EmbeddedResource Include="Wizards\BugToolWizardFiles\GenericSelectHostsPage.zh-CN.resx">
      <DependentUpon>GenericSelectHostsPage.cs</DependentUpon>
    </EmbeddedResource>
    <EmbeddedResource Include="Wizards\GenericPages\LunPerVdiMappingPage.ja.resx">
      <DependentUpon>LunPerVdiMappingPage.cs</DependentUpon>
    </EmbeddedResource>
    <EmbeddedResource Include="Wizards\GenericPages\LunPerVdiMappingPage.resx">
      <DependentUpon>LunPerVdiMappingPage.cs</DependentUpon>
    </EmbeddedResource>
    <EmbeddedResource Include="Wizards\GenericPages\LunPerVdiMappingPage.zh-CN.resx">
      <DependentUpon>LunPerVdiMappingPage.cs</DependentUpon>
    </EmbeddedResource>
    <EmbeddedResource Include="Wizards\GenericPages\NewVMGroupVMsPageBase.ja.resx">
      <DependentUpon>NewVMGroupVMsPageBase.cs</DependentUpon>
    </EmbeddedResource>
    <EmbeddedResource Include="Wizards\GenericPages\NewVMGroupVMsPageBase.resx">
      <DependentUpon>NewVMGroupVMsPageBase.cs</DependentUpon>
    </EmbeddedResource>
    <EmbeddedResource Include="Wizards\GenericPages\NewVMGroupVMsPageBase.zh-CN.resx">
      <DependentUpon>NewVMGroupVMsPageBase.cs</DependentUpon>
    </EmbeddedResource>
    <EmbeddedResource Include="Wizards\GenericPages\RBACWarningPage.ja.resx">
      <DependentUpon>RBACWarningPage.cs</DependentUpon>
    </EmbeddedResource>
    <EmbeddedResource Include="Wizards\GenericPages\RBACWarningPage.zh-CN.resx">
      <DependentUpon>RBACWarningPage.cs</DependentUpon>
    </EmbeddedResource>
    <EmbeddedResource Include="Wizards\GenericPages\TvmIpPage.zh-CN.resx">
      <DependentUpon>TvmIpPage.cs</DependentUpon>
    </EmbeddedResource>
    <EmbeddedResource Include="Wizards\HAWizard.ja.resx">
      <DependentUpon>HAWizard.cs</DependentUpon>
    </EmbeddedResource>
    <EmbeddedResource Include="Wizards\HAWizard.zh-CN.resx">
      <DependentUpon>HAWizard.cs</DependentUpon>
    </EmbeddedResource>
    <EmbeddedResource Include="Wizards\HAWizard_Pages\AssignPriorities.ja.resx">
      <DependentUpon>AssignPriorities.cs</DependentUpon>
    </EmbeddedResource>
    <EmbeddedResource Include="Wizards\HAWizard_Pages\AssignPriorities.zh-CN.resx">
      <DependentUpon>AssignPriorities.cs</DependentUpon>
    </EmbeddedResource>
    <EmbeddedResource Include="Wizards\HAWizard_Pages\ChooseSR.ja.resx">
      <DependentUpon>ChooseSR.cs</DependentUpon>
    </EmbeddedResource>
    <EmbeddedResource Include="Wizards\HAWizard_Pages\ChooseSR.zh-CN.resx">
      <DependentUpon>ChooseSR.cs</DependentUpon>
    </EmbeddedResource>
    <EmbeddedResource Include="Wizards\HAWizard_Pages\HAFinishPage.ja.resx">
      <DependentUpon>HAFinishPage.cs</DependentUpon>
    </EmbeddedResource>
    <EmbeddedResource Include="Wizards\HAWizard_Pages\HAFinishPage.resx">
      <DependentUpon>HAFinishPage.cs</DependentUpon>
    </EmbeddedResource>
    <EmbeddedResource Include="Wizards\HAWizard_Pages\HAFinishPage.zh-CN.resx">
      <DependentUpon>HAFinishPage.cs</DependentUpon>
    </EmbeddedResource>
    <EmbeddedResource Include="Wizards\HAWizard_Pages\Intro.ja.resx">
      <DependentUpon>Intro.cs</DependentUpon>
    </EmbeddedResource>
    <EmbeddedResource Include="Controls\SrPicker.ja.resx">
      <DependentUpon>SrPicker.cs</DependentUpon>
    </EmbeddedResource>
    <EmbeddedResource Include="Controls\SrPicker.resx">
      <DependentUpon>SrPicker.cs</DependentUpon>
      <SubType>Designer</SubType>
    </EmbeddedResource>
    <EmbeddedResource Include="Wizards\HAWizard_Pages\Intro.zh-CN.resx">
      <DependentUpon>Intro.cs</DependentUpon>
    </EmbeddedResource>
    <EmbeddedResource Include="Wizards\ImportWizard\GlobalSelectHost.ja.resx">
      <DependentUpon>GlobalSelectHost.cs</DependentUpon>
    </EmbeddedResource>
    <EmbeddedResource Include="Wizards\ImportWizard\GlobalSelectHost.resx">
      <DependentUpon>GlobalSelectHost.cs</DependentUpon>
    </EmbeddedResource>
    <EmbeddedResource Include="Wizards\ImportWizard\GlobalSelectHost.zh-CN.resx">
      <DependentUpon>GlobalSelectHost.cs</DependentUpon>
    </EmbeddedResource>
    <EmbeddedResource Include="Wizards\ImportWizard\NetworkPickerPage.ja.resx">
      <DependentUpon>NetworkPickerPage.cs</DependentUpon>
    </EmbeddedResource>
    <EmbeddedResource Include="Wizards\ImportWizard\NetworkPickerPage.resx">
      <DependentUpon>NetworkPickerPage.cs</DependentUpon>
    </EmbeddedResource>
    <EmbeddedResource Include="Wizards\ImportWizard\NetworkPickerPage.zh-CN.resx">
      <DependentUpon>NetworkPickerPage.cs</DependentUpon>
    </EmbeddedResource>
    <EmbeddedResource Include="Wizards\ImportWizard\StoragePickerPage.ja.resx">
      <DependentUpon>StoragePickerPage.cs</DependentUpon>
    </EmbeddedResource>
    <EmbeddedResource Include="Wizards\ImportWizard\StoragePickerPage.resx">
      <DependentUpon>StoragePickerPage.cs</DependentUpon>
    </EmbeddedResource>
    <EmbeddedResource Include="Wizards\ImportWizard\StoragePickerPage.zh-CN.resx">
      <DependentUpon>StoragePickerPage.cs</DependentUpon>
    </EmbeddedResource>
    <EmbeddedResource Include="Wizards\ImportWizard\ImageVMConfigPage.zh-CN.resx">
      <DependentUpon>ImageVMConfigPage.cs</DependentUpon>
    </EmbeddedResource>
    <EmbeddedResource Include="Wizards\ImportWizard\ImportEulaPage.zh-CN.resx">
      <DependentUpon>ImportEulaPage.cs</DependentUpon>
    </EmbeddedResource>
    <EmbeddedResource Include="Wizards\ImportWizard\ImportFinishPage.ja.resx">
      <DependentUpon>ImportFinishPage.cs</DependentUpon>
    </EmbeddedResource>
    <EmbeddedResource Include="Wizards\ImportWizard\ImportFinishPage.resx">
      <DependentUpon>ImportFinishPage.cs</DependentUpon>
    </EmbeddedResource>
    <EmbeddedResource Include="Wizards\ImportWizard\ImportFinishPage.zh-CN.resx">
      <DependentUpon>ImportFinishPage.cs</DependentUpon>
    </EmbeddedResource>
    <EmbeddedResource Include="Wizards\ImportWizard\ImportOptionsPage.zh-CN.resx">
      <DependentUpon>ImportOptionsPage.cs</DependentUpon>
    </EmbeddedResource>
    <EmbeddedResource Include="Wizards\ImportWizard\ImportSecurityPage.zh-CN.resx">
      <DependentUpon>ImportSecurityPage.cs</DependentUpon>
    </EmbeddedResource>
    <EmbeddedResource Include="Wizards\GenericPages\SelectMultipleVMDestinationPage.zh-CN.resx">
      <DependentUpon>SelectMultipleVMDestinationPage.cs</DependentUpon>
    </EmbeddedResource>
    <EmbeddedResource Include="Wizards\GenericPages\SelectMultipleVMNetworkPage.zh-CN.resx">
      <DependentUpon>SelectMultipleVMNetworkPage.cs</DependentUpon>
    </EmbeddedResource>
    <EmbeddedResource Include="Wizards\GenericPages\SelectVMStorageWithMultipleVirtualDisksPage.zh-CN.resx">
      <DependentUpon>SelectVMStorageWithMultipleVirtualDisksPage.cs</DependentUpon>
    </EmbeddedResource>
    <EmbeddedResource Include="Wizards\ImportWizard\ImportSourcePage.zh-CN.resx">
      <DependentUpon>ImportSourcePage.cs</DependentUpon>
    </EmbeddedResource>
    <EmbeddedResource Include="Wizards\ImportWizard\ImportWizard.zh-CN.resx">
      <DependentUpon>ImportWizard.cs</DependentUpon>
    </EmbeddedResource>
    <EmbeddedResource Include="Wizards\NewNetworkWizard.ja.resx">
      <DependentUpon>NewNetworkWizard.cs</DependentUpon>
    </EmbeddedResource>
    <EmbeddedResource Include="Wizards\NewNetworkWizard.zh-CN.resx">
      <DependentUpon>NewNetworkWizard.cs</DependentUpon>
    </EmbeddedResource>
    <EmbeddedResource Include="Wizards\NewNetworkWizard_Pages\NetWBondDetails.ja.resx">
      <DependentUpon>NetWBondDetails.cs</DependentUpon>
    </EmbeddedResource>
    <EmbeddedResource Include="Wizards\NewNetworkWizard_Pages\NetWBondDetails.zh-CN.resx">
      <DependentUpon>NetWBondDetails.cs</DependentUpon>
    </EmbeddedResource>
    <EmbeddedResource Include="Wizards\NewNetworkWizard_Pages\NetWChinDetails.ja.resx">
      <DependentUpon>NetWChinDetails.cs</DependentUpon>
    </EmbeddedResource>
    <EmbeddedResource Include="Wizards\NewNetworkWizard_Pages\NetWChinDetails.resx">
      <DependentUpon>NetWChinDetails.cs</DependentUpon>
    </EmbeddedResource>
    <EmbeddedResource Include="Wizards\NewNetworkWizard_Pages\NetWChinDetails.zh-CN.resx">
      <DependentUpon>NetWChinDetails.cs</DependentUpon>
    </EmbeddedResource>
    <EmbeddedResource Include="Wizards\NewNetworkWizard_Pages\NetWDetails.ja.resx">
      <DependentUpon>NetWDetails.cs</DependentUpon>
    </EmbeddedResource>
    <EmbeddedResource Include="Wizards\NewNetworkWizard_Pages\NetWDetails.zh-CN.resx">
      <DependentUpon>NetWDetails.cs</DependentUpon>
    </EmbeddedResource>
    <EmbeddedResource Include="Wizards\NewNetworkWizard_Pages\NetWName.ja.resx">
      <DependentUpon>NetWName.cs</DependentUpon>
    </EmbeddedResource>
    <EmbeddedResource Include="Wizards\NewNetworkWizard_Pages\NetWName.zh-CN.resx">
      <DependentUpon>NetWName.cs</DependentUpon>
    </EmbeddedResource>
    <EmbeddedResource Include="Wizards\NewNetworkWizard_Pages\NetWTypeSelect.ja.resx">
      <DependentUpon>NetWTypeSelect.cs</DependentUpon>
    </EmbeddedResource>
    <EmbeddedResource Include="Wizards\NewNetworkWizard_Pages\NetWTypeSelect.zh-CN.resx">
      <DependentUpon>NetWTypeSelect.cs</DependentUpon>
    </EmbeddedResource>
    <EmbeddedResource Include="Wizards\NewPolicyWizard\DaysWeekCheckboxes.ja.resx">
      <DependentUpon>DaysWeekCheckboxes.cs</DependentUpon>
    </EmbeddedResource>
    <EmbeddedResource Include="Wizards\NewPolicyWizard\DaysWeekCheckboxes.resx">
      <DependentUpon>DaysWeekCheckboxes.cs</DependentUpon>
    </EmbeddedResource>
    <EmbeddedResource Include="Wizards\NewPolicyWizard\DaysWeekCheckboxes.zh-CN.resx">
      <DependentUpon>DaysWeekCheckboxes.cs</DependentUpon>
    </EmbeddedResource>
    <EmbeddedResource Include="Wizards\NewPolicyWizard\LocalServerTime.ja.resx">
      <DependentUpon>LocalServerTime.cs</DependentUpon>
    </EmbeddedResource>
    <EmbeddedResource Include="Wizards\NewPolicyWizard\LocalServerTime.resx">
      <DependentUpon>LocalServerTime.cs</DependentUpon>
    </EmbeddedResource>
    <EmbeddedResource Include="Wizards\NewPolicyWizard\LocalServerTime.zh-CN.resx">
      <DependentUpon>LocalServerTime.cs</DependentUpon>
    </EmbeddedResource>
    <EmbeddedResource Include="Wizards\NewPolicyWizard\NewPolicyFinishPage.ja.resx">
      <DependentUpon>NewPolicyFinishPage.cs</DependentUpon>
    </EmbeddedResource>
    <EmbeddedResource Include="Wizards\NewPolicyWizard\NewPolicyFinishPage.resx">
      <DependentUpon>NewPolicyFinishPage.cs</DependentUpon>
    </EmbeddedResource>
    <EmbeddedResource Include="Wizards\NewPolicyWizard\NewPolicyFinishPage.zh-CN.resx">
      <DependentUpon>NewPolicyFinishPage.cs</DependentUpon>
    </EmbeddedResource>
    <EmbeddedResource Include="Wizards\NewPolicyWizard\NewPolicyPolicyNamePage.ja.resx">
      <DependentUpon>NewPolicyPolicyNamePage.cs</DependentUpon>
    </EmbeddedResource>
    <EmbeddedResource Include="Wizards\NewPolicyWizard\NewPolicyPolicyNamePage.zh-CN.resx">
      <DependentUpon>NewPolicyPolicyNamePage.cs</DependentUpon>
    </EmbeddedResource>
    <EmbeddedResource Include="Wizards\NewPolicyWizard\NewPolicySnapshotFrequencyPage.ja.resx">
      <DependentUpon>NewPolicySnapshotFrequencyPage.cs</DependentUpon>
    </EmbeddedResource>
    <EmbeddedResource Include="Wizards\NewPolicyWizard\NewPolicySnapshotFrequencyPage.zh-CN.resx">
      <DependentUpon>NewPolicySnapshotFrequencyPage.cs</DependentUpon>
    </EmbeddedResource>
    <EmbeddedResource Include="Wizards\NewPolicyWizard\NewPolicySnapshotTypePage.ja.resx">
      <DependentUpon>NewPolicySnapshotTypePage.cs</DependentUpon>
    </EmbeddedResource>
    <EmbeddedResource Include="Wizards\NewPolicyWizard\NewPolicySnapshotTypePage.zh-CN.resx">
      <DependentUpon>NewPolicySnapshotTypePage.cs</DependentUpon>
    </EmbeddedResource>
    <EmbeddedResource Include="Wizards\NewPolicyWizard\NewPolicyWizard.ja.resx">
      <DependentUpon>NewPolicyWizard.cs</DependentUpon>
    </EmbeddedResource>
    <EmbeddedResource Include="Wizards\NewPolicyWizard\NewPolicyWizard.resx">
      <DependentUpon>NewPolicyWizard.cs</DependentUpon>
      <SubType>Designer</SubType>
    </EmbeddedResource>
    <EmbeddedResource Include="Wizards\NewPolicyWizard\NewPolicyPolicyNamePage.resx">
      <DependentUpon>NewPolicyPolicyNamePage.cs</DependentUpon>
    </EmbeddedResource>
    <EmbeddedResource Include="Wizards\NewPolicyWizard\NewPolicySnapshotFrequencyPage.resx">
      <DependentUpon>NewPolicySnapshotFrequencyPage.cs</DependentUpon>
    </EmbeddedResource>
    <EmbeddedResource Include="Wizards\NewPolicyWizard\NewPolicySnapshotTypePage.resx">
      <DependentUpon>NewPolicySnapshotTypePage.cs</DependentUpon>
    </EmbeddedResource>
    <EmbeddedResource Include="Wizards\NewPolicyWizard\NewPolicyWizard.zh-CN.resx">
      <DependentUpon>NewPolicyWizard.cs</DependentUpon>
    </EmbeddedResource>
    <EmbeddedResource Include="Wizards\NewSRWizard.ja.resx">
      <DependentUpon>NewSRWizard.cs</DependentUpon>
    </EmbeddedResource>
    <EmbeddedResource Include="Wizards\NewSRWizard.zh-CN.resx">
      <DependentUpon>NewSRWizard.cs</DependentUpon>
    </EmbeddedResource>
    <EmbeddedResource Include="Wizards\NewSRWizard_Pages\ChooseSrTypePage.ja.resx">
      <DependentUpon>ChooseSrTypePage.cs</DependentUpon>
    </EmbeddedResource>
    <EmbeddedResource Include="Wizards\NewSRWizard_Pages\ChooseSrTypePage.resx">
      <DependentUpon>ChooseSrTypePage.cs</DependentUpon>
    </EmbeddedResource>
    <EmbeddedResource Include="Wizards\NewSRWizard_Pages\ChooseSrTypePage.zh-CN.resx">
      <DependentUpon>ChooseSrTypePage.cs</DependentUpon>
    </EmbeddedResource>
    <EmbeddedResource Include="Wizards\NewSRWizard_Pages\Frontends\CIFS_ISO.ja.resx">
      <DependentUpon>CIFS_ISO.cs</DependentUpon>
    </EmbeddedResource>
    <EmbeddedResource Include="Wizards\NewSRWizard_Pages\Frontends\CIFS_ISO.zh-CN.resx">
      <DependentUpon>CIFS_ISO.cs</DependentUpon>
    </EmbeddedResource>
    <EmbeddedResource Include="Wizards\NewSRWizard_Pages\Frontends\FilerDetails.ja.resx">
      <DependentUpon>FilerDetails.cs</DependentUpon>
    </EmbeddedResource>
    <EmbeddedResource Include="Wizards\NewSRWizard_Pages\Frontends\FilerDetails.resx">
      <DependentUpon>FilerDetails.cs</DependentUpon>
    </EmbeddedResource>
    <EmbeddedResource Include="Wizards\NewSRWizard_Pages\Frontends\FilerDetails.zh-CN.resx">
      <DependentUpon>FilerDetails.cs</DependentUpon>
    </EmbeddedResource>
    <EmbeddedResource Include="Wizards\NewSRWizard_Pages\Frontends\CslgSettings.ja.resx">
      <DependentUpon>CslgSettings.cs</DependentUpon>
    </EmbeddedResource>
    <EmbeddedResource Include="Wizards\NewSRWizard_Pages\Frontends\CslgSettings.resx">
      <DependentUpon>CslgSettings.cs</DependentUpon>
      <SubType>Designer</SubType>
    </EmbeddedResource>
    <EmbeddedResource Include="Wizards\NewSRWizard_Pages\Frontends\CslgSettings.zh-CN.resx">
      <DependentUpon>CslgSettings.cs</DependentUpon>
    </EmbeddedResource>
    <EmbeddedResource Include="Wizards\NewSRWizard_Pages\Frontends\CSLG.ja.resx">
      <DependentUpon>CSLG.cs</DependentUpon>
      <SubType>Designer</SubType>
    </EmbeddedResource>
    <EmbeddedResource Include="Wizards\NewSRWizard_Pages\Frontends\CSLG.zh-CN.resx">
      <DependentUpon>CSLG.cs</DependentUpon>
      <SubType>Designer</SubType>
    </EmbeddedResource>
    <EmbeddedResource Include="Wizards\NewSRWizard_Pages\Frontends\EqualLogic.ja.resx">
      <DependentUpon>EqualLogic.cs</DependentUpon>
    </EmbeddedResource>
    <EmbeddedResource Include="Wizards\NewSRWizard_Pages\Frontends\EqualLogic.zh-CN.resx">
      <DependentUpon>EqualLogic.cs</DependentUpon>
    </EmbeddedResource>
    <EmbeddedResource Include="Wizards\NewSRWizard_Pages\Frontends\LVMoHBA.ja.resx">
      <DependentUpon>LVMoHBA.cs</DependentUpon>
    </EmbeddedResource>
    <EmbeddedResource Include="Wizards\NewSRWizard_Pages\Frontends\LVMoHBA.zh-CN.resx">
      <DependentUpon>LVMoHBA.cs</DependentUpon>
    </EmbeddedResource>
    <EmbeddedResource Include="Wizards\NewSRWizard_Pages\Frontends\LVMoHBASummary.ja.resx">
      <DependentUpon>LVMoHBASummary.cs</DependentUpon>
    </EmbeddedResource>
    <EmbeddedResource Include="Wizards\NewSRWizard_Pages\Frontends\LVMoHBASummary.resx">
      <DependentUpon>LVMoHBASummary.cs</DependentUpon>
    </EmbeddedResource>
    <EmbeddedResource Include="Wizards\NewSRWizard_Pages\Frontends\LVMoHBASummary.zh-CN.resx">
      <DependentUpon>LVMoHBASummary.cs</DependentUpon>
    </EmbeddedResource>
    <EmbeddedResource Include="Wizards\NewSRWizard_Pages\Frontends\LVMoISCSI.ja.resx">
      <DependentUpon>LVMoISCSI.cs</DependentUpon>
    </EmbeddedResource>
    <EmbeddedResource Include="Wizards\NewSRWizard_Pages\Frontends\LVMoISCSI.zh-CN.resx">
      <DependentUpon>LVMoISCSI.cs</DependentUpon>
    </EmbeddedResource>
    <EmbeddedResource Include="Wizards\NewSRWizard_Pages\Frontends\NetApp.ja.resx">
      <DependentUpon>NetApp.cs</DependentUpon>
    </EmbeddedResource>
    <EmbeddedResource Include="Wizards\NewSRWizard_Pages\Frontends\NetApp.zh-CN.resx">
      <DependentUpon>NetApp.cs</DependentUpon>
    </EmbeddedResource>
    <EmbeddedResource Include="Wizards\NewSRWizard_Pages\Frontends\NFS_ISO.ja.resx">
      <DependentUpon>NFS_ISO.cs</DependentUpon>
    </EmbeddedResource>
    <EmbeddedResource Include="Wizards\NewSRWizard_Pages\Frontends\NFS_ISO.zh-CN.resx">
      <DependentUpon>NFS_ISO.cs</DependentUpon>
    </EmbeddedResource>
    <EmbeddedResource Include="Wizards\NewSRWizard_Pages\Frontends\CslgLocation.ja.resx">
      <DependentUpon>CslgLocation.cs</DependentUpon>
    </EmbeddedResource>
    <EmbeddedResource Include="Wizards\NewSRWizard_Pages\Frontends\CslgLocation.resx">
      <DependentUpon>CslgLocation.cs</DependentUpon>
      <SubType>Designer</SubType>
    </EmbeddedResource>
    <EmbeddedResource Include="Wizards\NewSRWizard_Pages\Frontends\CslgLocation.zh-CN.resx">
      <DependentUpon>CslgLocation.cs</DependentUpon>
    </EmbeddedResource>
    <EmbeddedResource Include="Wizards\NewSRWizard_Pages\Frontends\VHDoNFS.ja.resx">
      <DependentUpon>VHDoNFS.cs</DependentUpon>
    </EmbeddedResource>
    <EmbeddedResource Include="Wizards\NewSRWizard_Pages\Frontends\VHDoNFS.zh-CN.resx">
      <DependentUpon>VHDoNFS.cs</DependentUpon>
    </EmbeddedResource>
    <EmbeddedResource Include="Wizards\NewSRWizard_Pages\NewSrWizardNamePage.ja.resx">
      <DependentUpon>NewSrWizardNamePage.cs</DependentUpon>
    </EmbeddedResource>
    <EmbeddedResource Include="Wizards\NewSRWizard_Pages\NewSrWizardNamePage.resx">
      <DependentUpon>NewSrWizardNamePage.cs</DependentUpon>
    </EmbeddedResource>
    <EmbeddedResource Include="Wizards\NewSRWizard_Pages\NewSrWizardNamePage.zh-CN.resx">
      <DependentUpon>NewSrWizardNamePage.cs</DependentUpon>
    </EmbeddedResource>
    <EmbeddedResource Include="Wizards\NewVMApplianceWizard\NewVMApplianceFinishPage.ja.resx">
      <DependentUpon>NewVMApplianceFinishPage.cs</DependentUpon>
    </EmbeddedResource>
    <EmbeddedResource Include="Wizards\NewVMApplianceWizard\NewVMApplianceFinishPage.resx">
      <DependentUpon>NewVMApplianceFinishPage.cs</DependentUpon>
    </EmbeddedResource>
    <EmbeddedResource Include="Wizards\NewVMApplianceWizard\NewVMApplianceFinishPage.zh-CN.resx">
      <DependentUpon>NewVMApplianceFinishPage.cs</DependentUpon>
    </EmbeddedResource>
    <EmbeddedResource Include="Wizards\NewVMApplianceWizard\NewVMApplianceNamePage.ja.resx">
      <DependentUpon>NewVMApplianceNamePage.cs</DependentUpon>
    </EmbeddedResource>
    <EmbeddedResource Include="Wizards\NewVMApplianceWizard\NewVMApplianceNamePage.resx">
      <DependentUpon>NewVMApplianceNamePage.cs</DependentUpon>
      <SubType>Designer</SubType>
    </EmbeddedResource>
    <EmbeddedResource Include="Wizards\NewVMApplianceWizard\NewVMApplianceNamePage.zh-CN.resx">
      <DependentUpon>NewVMApplianceNamePage.cs</DependentUpon>
    </EmbeddedResource>
    <EmbeddedResource Include="Wizards\NewVMApplianceWizard\NewVMApplianceVMOrderAndDelaysPage.ja.resx">
      <DependentUpon>NewVMApplianceVMOrderAndDelaysPage.cs</DependentUpon>
    </EmbeddedResource>
    <EmbeddedResource Include="Wizards\NewVMApplianceWizard\NewVMApplianceVMOrderAndDelaysPage.resx">
      <DependentUpon>NewVMApplianceVMOrderAndDelaysPage.cs</DependentUpon>
    </EmbeddedResource>
    <EmbeddedResource Include="Wizards\NewVMApplianceWizard\NewVMApplianceVMOrderAndDelaysPage.zh-CN.resx">
      <DependentUpon>NewVMApplianceVMOrderAndDelaysPage.cs</DependentUpon>
    </EmbeddedResource>
    <EmbeddedResource Include="Wizards\NewVMApplianceWizard\NewVMApplianceWizard.ja.resx">
      <DependentUpon>NewVMApplianceWizard.cs</DependentUpon>
    </EmbeddedResource>
    <EmbeddedResource Include="Wizards\NewVMApplianceWizard\NewVMApplianceWizard.resx">
      <DependentUpon>NewVMApplianceWizard.cs</DependentUpon>
    </EmbeddedResource>
    <EmbeddedResource Include="Wizards\NewVMApplianceWizard\NewVMApplianceWizard.zh-CN.resx">
      <DependentUpon>NewVMApplianceWizard.cs</DependentUpon>
    </EmbeddedResource>
    <EmbeddedResource Include="Wizards\NewVMWizard\NewVMWizard.ja.resx">
      <DependentUpon>NewVMWizard.cs</DependentUpon>
    </EmbeddedResource>
    <EmbeddedResource Include="Wizards\NewVMWizard\NewVMWizard.zh-CN.resx">
      <DependentUpon>NewVMWizard.cs</DependentUpon>
    </EmbeddedResource>
    <EmbeddedResource Include="Wizards\NewVMWizard\Page_CopyBiosStrings.ja.resx">
      <DependentUpon>Page_CopyBiosStrings.cs</DependentUpon>
    </EmbeddedResource>
    <EmbeddedResource Include="Wizards\NewVMWizard\Page_CopyBiosStrings.zh-CN.resx">
      <DependentUpon>Page_CopyBiosStrings.cs</DependentUpon>
    </EmbeddedResource>
    <EmbeddedResource Include="Wizards\NewVMWizard\Page_CpuMem.ja.resx">
      <DependentUpon>Page_CpuMem.cs</DependentUpon>
    </EmbeddedResource>
    <EmbeddedResource Include="Wizards\NewVMWizard\Page_CpuMem.zh-CN.resx">
      <DependentUpon>Page_CpuMem.cs</DependentUpon>
    </EmbeddedResource>
    <EmbeddedResource Include="Wizards\NewVMWizard\Page_Finish.ja.resx">
      <DependentUpon>Page_Finish.cs</DependentUpon>
    </EmbeddedResource>
    <EmbeddedResource Include="Wizards\NewVMWizard\Page_Finish.zh-CN.resx">
      <DependentUpon>Page_Finish.cs</DependentUpon>
    </EmbeddedResource>
    <EmbeddedResource Include="Wizards\NewVMWizard\Page_HomeServer.ja.resx">
      <DependentUpon>Page_HomeServer.cs</DependentUpon>
    </EmbeddedResource>
    <EmbeddedResource Include="Wizards\NewVMWizard\Page_HomeServer.zh-CN.resx">
      <DependentUpon>Page_HomeServer.cs</DependentUpon>
    </EmbeddedResource>
    <EmbeddedResource Include="Wizards\NewVMWizard\Page_InstallationMedia.ja.resx">
      <DependentUpon>Page_InstallationMedia.cs</DependentUpon>
    </EmbeddedResource>
    <EmbeddedResource Include="Wizards\NewVMWizard\Page_InstallationMedia.zh-CN.resx">
      <DependentUpon>Page_InstallationMedia.cs</DependentUpon>
    </EmbeddedResource>
    <EmbeddedResource Include="Wizards\NewVMWizard\Page_Name.ja.resx">
      <DependentUpon>Page_Name.cs</DependentUpon>
    </EmbeddedResource>
    <EmbeddedResource Include="Wizards\NewVMWizard\Page_Name.zh-CN.resx">
      <DependentUpon>Page_Name.cs</DependentUpon>
    </EmbeddedResource>
    <EmbeddedResource Include="Wizards\NewVMWizard\Page_Networking.ja.resx">
      <DependentUpon>Page_Networking.cs</DependentUpon>
    </EmbeddedResource>
    <EmbeddedResource Include="Wizards\NewVMWizard\Page_Networking.zh-CN.resx">
      <DependentUpon>Page_Networking.cs</DependentUpon>
    </EmbeddedResource>
    <EmbeddedResource Include="Wizards\NewVMWizard\Page_Storage.ja.resx">
      <DependentUpon>Page_Storage.cs</DependentUpon>
    </EmbeddedResource>
    <EmbeddedResource Include="Wizards\NewVMWizard\Page_Storage.zh-CN.resx">
      <DependentUpon>Page_Storage.cs</DependentUpon>
    </EmbeddedResource>
    <EmbeddedResource Include="Wizards\NewVMWizard\Page_Template.ja.resx">
      <DependentUpon>Page_Template.cs</DependentUpon>
    </EmbeddedResource>
    <EmbeddedResource Include="Wizards\ExportWizard\ExportAppliancePage.ja.resx">
      <DependentUpon>ExportAppliancePage.cs</DependentUpon>
    </EmbeddedResource>
    <EmbeddedResource Include="Wizards\ExportWizard\ExportAppliancePage.resx">
      <DependentUpon>ExportAppliancePage.cs</DependentUpon>
    </EmbeddedResource>
    <EmbeddedResource Include="Wizards\ExportWizard\ExportEulaPage.ja.resx">
      <DependentUpon>ExportEulaPage.cs</DependentUpon>
    </EmbeddedResource>
    <EmbeddedResource Include="Wizards\ExportWizard\ExportEulaPage.resx">
      <DependentUpon>ExportEulaPage.cs</DependentUpon>
    </EmbeddedResource>
    <EmbeddedResource Include="Wizards\ExportWizard\ExportOptionsPage.ja.resx">
      <DependentUpon>ExportOptionsPage.cs</DependentUpon>
    </EmbeddedResource>
    <EmbeddedResource Include="Wizards\ExportWizard\ExportOptionsPage.resx">
      <DependentUpon>ExportOptionsPage.cs</DependentUpon>
    </EmbeddedResource>
    <EmbeddedResource Include="Wizards\ExportWizard\ExportSelectVMsPage.ja.resx">
      <DependentUpon>ExportSelectVMsPage.cs</DependentUpon>
    </EmbeddedResource>
    <EmbeddedResource Include="Wizards\ExportWizard\ExportSelectVMsPage.resx">
      <DependentUpon>ExportSelectVMsPage.cs</DependentUpon>
    </EmbeddedResource>
    <EmbeddedResource Include="Wizards\ExportWizard\ExportApplianceWizard.ja.resx">
      <DependentUpon>ExportApplianceWizard.cs</DependentUpon>
    </EmbeddedResource>
    <EmbeddedResource Include="Wizards\ExportWizard\ExportApplianceWizard.resx">
      <DependentUpon>ExportApplianceWizard.cs</DependentUpon>
    </EmbeddedResource>
    <EmbeddedResource Include="Wizards\ExportWizard\ExportFinishPage.ja.resx">
      <DependentUpon>ExportFinishPage.cs</DependentUpon>
    </EmbeddedResource>
    <EmbeddedResource Include="Wizards\ExportWizard\ExportFinishPage.resx">
      <DependentUpon>ExportFinishPage.cs</DependentUpon>
    </EmbeddedResource>
    <EmbeddedResource Include="Wizards\ImportWizard\ImportSourcePage.ja.resx">
      <DependentUpon>ImportSourcePage.cs</DependentUpon>
    </EmbeddedResource>
    <EmbeddedResource Include="Wizards\ImportWizard\ImportSourcePage.resx">
      <DependentUpon>ImportSourcePage.cs</DependentUpon>
    </EmbeddedResource>
    <EmbeddedResource Include="Wizards\ImportWizard\ImportWizard.ja.resx">
      <DependentUpon>ImportWizard.cs</DependentUpon>
    </EmbeddedResource>
    <EmbeddedResource Include="Wizards\ImportWizard\ImportWizard.resx">
      <DependentUpon>ImportWizard.cs</DependentUpon>
    </EmbeddedResource>
    <EmbeddedResource Include="Wizards\ImportWizard\ImportEulaPage.ja.resx">
      <DependentUpon>ImportEulaPage.cs</DependentUpon>
    </EmbeddedResource>
    <EmbeddedResource Include="Wizards\ImportWizard\ImportEulaPage.resx">
      <DependentUpon>ImportEulaPage.cs</DependentUpon>
    </EmbeddedResource>
    <EmbeddedResource Include="Wizards\ImportWizard\ImportOptionsPage.ja.resx">
      <DependentUpon>ImportOptionsPage.cs</DependentUpon>
    </EmbeddedResource>
    <EmbeddedResource Include="Wizards\ImportWizard\ImportOptionsPage.resx">
      <DependentUpon>ImportOptionsPage.cs</DependentUpon>
    </EmbeddedResource>
    <EmbeddedResource Include="Wizards\ImportWizard\ImportSecurityPage.ja.resx">
      <DependentUpon>ImportSecurityPage.cs</DependentUpon>
    </EmbeddedResource>
    <EmbeddedResource Include="Wizards\ImportWizard\ImportSecurityPage.resx">
      <DependentUpon>ImportSecurityPage.cs</DependentUpon>
    </EmbeddedResource>
    <EmbeddedResource Include="Wizards\GenericPages\SelectMultipleVMDestinationPage.ja.resx">
      <DependentUpon>SelectMultipleVMDestinationPage.cs</DependentUpon>
    </EmbeddedResource>
    <EmbeddedResource Include="Wizards\GenericPages\SelectMultipleVMDestinationPage.resx">
      <DependentUpon>SelectMultipleVMDestinationPage.cs</DependentUpon>
    </EmbeddedResource>
    <EmbeddedResource Include="Wizards\GenericPages\SelectMultipleVMNetworkPage.ja.resx">
      <DependentUpon>SelectMultipleVMNetworkPage.cs</DependentUpon>
    </EmbeddedResource>
    <EmbeddedResource Include="Wizards\GenericPages\SelectMultipleVMNetworkPage.resx">
      <DependentUpon>SelectMultipleVMNetworkPage.cs</DependentUpon>
    </EmbeddedResource>
    <EmbeddedResource Include="Wizards\GenericPages\SelectVMStorageWithMultipleVirtualDisksPage.ja.resx">
      <DependentUpon>SelectVMStorageWithMultipleVirtualDisksPage.cs</DependentUpon>
    </EmbeddedResource>
    <EmbeddedResource Include="Wizards\GenericPages\SelectVMStorageWithMultipleVirtualDisksPage.resx">
      <DependentUpon>SelectVMStorageWithMultipleVirtualDisksPage.cs</DependentUpon>
    </EmbeddedResource>
    <EmbeddedResource Include="Wizards\ImportWizard\ImageVMConfigPage.ja.resx">
      <DependentUpon>ImageVMConfigPage.cs</DependentUpon>
    </EmbeddedResource>
    <EmbeddedResource Include="Wizards\ImportWizard\ImageVMConfigPage.resx">
      <DependentUpon>ImageVMConfigPage.cs</DependentUpon>
    </EmbeddedResource>
    <EmbeddedResource Include="Wizards\GenericPages\TvmIpPage.ja.resx">
      <DependentUpon>TvmIpPage.cs</DependentUpon>
    </EmbeddedResource>
    <EmbeddedResource Include="Wizards\GenericPages\TvmIpPage.resx">
      <DependentUpon>TvmIpPage.cs</DependentUpon>
      <SubType>Designer</SubType>
    </EmbeddedResource>
    <EmbeddedResource Include="Wizards\NewVMWizard\Page_Template.zh-CN.resx">
      <DependentUpon>Page_Template.cs</DependentUpon>
    </EmbeddedResource>
    <EmbeddedResource Include="Wizards\PatchingWizard\PatchingWizard.ja.resx">
      <DependentUpon>PatchingWizard.cs</DependentUpon>
    </EmbeddedResource>
    <EmbeddedResource Include="Wizards\PatchingWizard\PatchingWizard.zh-CN.resx">
      <DependentUpon>PatchingWizard.cs</DependentUpon>
    </EmbeddedResource>
    <EmbeddedResource Include="Wizards\PatchingWizard\PatchingWizard_FirstPage.ja.resx">
      <DependentUpon>PatchingWizard_FirstPage.cs</DependentUpon>
    </EmbeddedResource>
    <EmbeddedResource Include="Wizards\PatchingWizard\PatchingWizard_FirstPage.zh-CN.resx">
      <DependentUpon>PatchingWizard_FirstPage.cs</DependentUpon>
    </EmbeddedResource>
    <EmbeddedResource Include="Wizards\PatchingWizard\PatchingWizard_ModePage.ja.resx">
      <DependentUpon>PatchingWizard_ModePage.cs</DependentUpon>
    </EmbeddedResource>
    <EmbeddedResource Include="Wizards\PatchingWizard\PatchingWizard_ModePage.zh-CN.resx">
      <DependentUpon>PatchingWizard_ModePage.cs</DependentUpon>
    </EmbeddedResource>
    <EmbeddedResource Include="Wizards\PatchingWizard\PatchingWizard_PatchingPage.ja.resx">
      <DependentUpon>PatchingWizard_PatchingPage.cs</DependentUpon>
    </EmbeddedResource>
    <EmbeddedResource Include="Wizards\PatchingWizard\PatchingWizard_PatchingPage.zh-CN.resx">
      <DependentUpon>PatchingWizard_PatchingPage.cs</DependentUpon>
    </EmbeddedResource>
    <EmbeddedResource Include="Wizards\PatchingWizard\PatchingWizard_PrecheckPage.ja.resx">
      <DependentUpon>PatchingWizard_PrecheckPage.cs</DependentUpon>
    </EmbeddedResource>
    <EmbeddedResource Include="Wizards\PatchingWizard\PatchingWizard_PrecheckPage.zh-CN.resx">
      <DependentUpon>PatchingWizard_PrecheckPage.cs</DependentUpon>
    </EmbeddedResource>
    <EmbeddedResource Include="Wizards\PatchingWizard\PatchingWizard_SelectPatchPage.ja.resx">
      <DependentUpon>PatchingWizard_SelectPatchPage.cs</DependentUpon>
    </EmbeddedResource>
    <EmbeddedResource Include="Wizards\PatchingWizard\PatchingWizard_SelectPatchPage.zh-CN.resx">
      <DependentUpon>PatchingWizard_SelectPatchPage.cs</DependentUpon>
    </EmbeddedResource>
    <EmbeddedResource Include="Wizards\PatchingWizard\PatchingWizard_SelectServers.ja.resx">
      <DependentUpon>PatchingWizard_SelectServers.cs</DependentUpon>
    </EmbeddedResource>
    <EmbeddedResource Include="Wizards\PatchingWizard\PatchingWizard_SelectServers.zh-CN.resx">
      <DependentUpon>PatchingWizard_SelectServers.cs</DependentUpon>
    </EmbeddedResource>
    <EmbeddedResource Include="Wizards\RollingUpgradeWizard\RollingUpgradeReadyToUpgradePage.ja.resx">
      <DependentUpon>RollingUpgradeReadyToUpgradePage.cs</DependentUpon>
    </EmbeddedResource>
    <EmbeddedResource Include="Wizards\RollingUpgradeWizard\RollingUpgradeReadyToUpgradePage.resx">
      <DependentUpon>RollingUpgradeReadyToUpgradePage.cs</DependentUpon>
    </EmbeddedResource>
    <EmbeddedResource Include="Wizards\RollingUpgradeWizard\RollingUpgradeReadyToUpgradePage.zh-CN.resx">
      <DependentUpon>RollingUpgradeReadyToUpgradePage.cs</DependentUpon>
    </EmbeddedResource>
    <EmbeddedResource Include="Wizards\RollingUpgradeWizard\RollingUpgradeWizard.ja.resx">
      <DependentUpon>RollingUpgradeWizard.cs</DependentUpon>
    </EmbeddedResource>
    <EmbeddedResource Include="Wizards\RollingUpgradeWizard\RollingUpgradeWizard.zh-CN.resx">
      <DependentUpon>RollingUpgradeWizard.cs</DependentUpon>
    </EmbeddedResource>
    <EmbeddedResource Include="Wizards\RollingUpgradeWizard\RollingUpgradeWizardSelectPool.ja.resx">
      <DependentUpon>RollingUpgradeWizardSelectPool.cs</DependentUpon>
    </EmbeddedResource>
    <EmbeddedResource Include="Wizards\RollingUpgradeWizard\RollingUpgradeWizardSelectPool.zh-CN.resx">
      <DependentUpon>RollingUpgradeWizardSelectPool.cs</DependentUpon>
    </EmbeddedResource>
    <EmbeddedResource Include="Wizards\RollingUpgradeWizard\RollingUpgradeWizard_FirstPage.ja.resx">
      <DependentUpon>RollingUpgradeWizard_FirstPage.cs</DependentUpon>
    </EmbeddedResource>
    <EmbeddedResource Include="Wizards\RollingUpgradeWizard\RollingUpgradeWizard_FirstPage.zh-CN.resx">
      <DependentUpon>RollingUpgradeWizard_FirstPage.cs</DependentUpon>
    </EmbeddedResource>
    <EmbeddedResource Include="Wizards\RollingUpgradeWizard\RollingUpgradeWizard_SelectInstallMethod.ja.resx">
      <DependentUpon>RollingUpgradeWizard_SelectInstallMethod.cs</DependentUpon>
    </EmbeddedResource>
    <EmbeddedResource Include="Wizards\RollingUpgradeWizard\RollingUpgradeWizard_SelectInstallMethod.zh-CN.resx">
      <DependentUpon>RollingUpgradeWizard_SelectInstallMethod.cs</DependentUpon>
    </EmbeddedResource>
    <EmbeddedResource Include="Wizards\RollingUpgradeWizard\RollingUpgradeWizard_UpgradeMode.ja.resx">
      <DependentUpon>RollingUpgradeWizard_UpgradeMode.cs</DependentUpon>
    </EmbeddedResource>
    <EmbeddedResource Include="Wizards\RollingUpgradeWizard\RollingUpgradeWizard_UpgradeMode.resx">
      <DependentUpon>RollingUpgradeWizard_UpgradeMode.cs</DependentUpon>
      <SubType>Designer</SubType>
    </EmbeddedResource>
    <EmbeddedResource Include="Wizards\RollingUpgradeWizard\RollingUpgradeWizard_SelectInstallMethod.resx">
      <DependentUpon>RollingUpgradeWizard_SelectInstallMethod.cs</DependentUpon>
      <SubType>Designer</SubType>
    </EmbeddedResource>
    <EmbeddedResource Include="Wizards\RollingUpgradeWizard\RollingUpgradeWizard.resx">
      <DependentUpon>RollingUpgradeWizard.cs</DependentUpon>
    </EmbeddedResource>
    <EmbeddedResource Include="Wizards\RollingUpgradeWizard\RollingUpgradeWizardSelectPool.resx">
      <DependentUpon>RollingUpgradeWizardSelectPool.cs</DependentUpon>
    </EmbeddedResource>
    <EmbeddedResource Include="Wizards\RollingUpgradeWizard\RollingUpgradeWizard_FirstPage.resx">
      <DependentUpon>RollingUpgradeWizard_FirstPage.cs</DependentUpon>
      <SubType>Designer</SubType>
    </EmbeddedResource>
    <EmbeddedResource Include="Wizards\RollingUpgradeWizard\RollingUpgradeWizard_UpgradeMode.zh-CN.resx">
      <DependentUpon>RollingUpgradeWizard_UpgradeMode.cs</DependentUpon>
    </EmbeddedResource>
    <EmbeddedResource Include="Wizards\WizardProgress.ja.resx">
      <DependentUpon>WizardProgress.cs</DependentUpon>
    </EmbeddedResource>
    <EmbeddedResource Include="Wizards\WizardProgress.zh-CN.resx">
      <DependentUpon>WizardProgress.cs</DependentUpon>
    </EmbeddedResource>
    <EmbeddedResource Include="Wizards\XenWizardBase.ja.resx">
      <DependentUpon>XenWizardBase.cs</DependentUpon>
    </EmbeddedResource>
    <EmbeddedResource Include="Wizards\XenWizardBase.zh-CN.resx">
      <DependentUpon>XenWizardBase.cs</DependentUpon>
    </EmbeddedResource>
    <EmbeddedResource Include="Wlb\WlbReports\WorkloadReports.ja.resx">
      <DependentUpon>WorkloadReports.cs</DependentUpon>
    </EmbeddedResource>
    <EmbeddedResource Include="Wlb\WlbReports\WorkloadReports.resx">
      <DependentUpon>WorkloadReports.cs</DependentUpon>
    </EmbeddedResource>
    <EmbeddedResource Include="Wlb\WlbReports\WorkloadReports.zh-CN.resx">
      <DependentUpon>WorkloadReports.cs</DependentUpon>
    </EmbeddedResource>
    <None Include="Images\VMTemplate_h32bit_32.png" />
    <Content Include="TestResources\credits.xml">
      <CopyToOutputDirectory>PreserveNewest</CopyToOutputDirectory>
    </Content>
    <Content Include="TestResources\console.png">
      <CopyToOutputDirectory>PreserveNewest</CopyToOutputDirectory>
    </Content>
    <Content Include="TestResources\interesting-development.xml">
      <CopyToOutputDirectory>PreserveNewest</CopyToOutputDirectory>
    </Content>
    <Content Include="TestResources\interesting-production.xml">
      <CopyToOutputDirectory>PreserveNewest</CopyToOutputDirectory>
    </Content>
    <Content Include="TestResources\interesting-xenapp.xml">
      <CopyToOutputDirectory>PreserveNewest</CopyToOutputDirectory>
    </Content>
    <None Include="..\Branding\Images\wizard_background.png">
      <Link>Images\wizard_background.png</Link>
    </None>
    <None Include="TestResources\vmexport.bin">
      <CopyToOutputDirectory>PreserveNewest</CopyToOutputDirectory>
    </None>
  </ItemGroup>
  <ItemGroup>
    <ProjectReference Include="..\XenCenterLib\XenCenterLib.csproj">
      <Project>{9861DFA1-B41F-432D-A43F-226257DEBBB9}</Project>
      <Name>XenCenterLib</Name>
    </ProjectReference>
    <ProjectReference Include="..\XenCenterVNC\XenCenterVNC.csproj">
      <Project>{BD345C89-E8F4-4767-9BE0-1F0EAB7FA927}</Project>
      <Name>XenCenterVNC</Name>
    </ProjectReference>
    <ProjectReference Include="..\XenModel\XenModel.csproj">
      <Project>{B306FC59-4441-4A5F-9F54-D3F68D4EE38D}</Project>
      <Name>XenModel</Name>
    </ProjectReference>
    <ProjectReference Include="..\XenOvfApi\XenOvfApi.csproj">
      <Project>{2D78AC6C-B867-484A-A447-3C6FC8B8EAF7}</Project>
      <Name>XenOvfApi</Name>
    </ProjectReference>
    <ProjectReference Include="..\XenOvfTransport\XenOvfTransport.csproj">
      <Project>{9F7E6285-5CBF-41B4-8CB9-AB06DFF90DC0}</Project>
      <Name>XenOvfTransport</Name>
    </ProjectReference>
  </ItemGroup>
  <ItemGroup>
    <BootstrapperPackage Include="Microsoft.Net.Client.3.5">
      <Visible>False</Visible>
      <ProductName>.NET Framework Client Profile</ProductName>
      <Install>false</Install>
    </BootstrapperPackage>
    <BootstrapperPackage Include="Microsoft.Net.Framework.2.0">
      <Visible>False</Visible>
      <ProductName>.NET Framework 2.0 %28x86%29</ProductName>
      <Install>false</Install>
    </BootstrapperPackage>
    <BootstrapperPackage Include="Microsoft.Net.Framework.3.0">
      <Visible>False</Visible>
      <ProductName>.NET Framework 3.0 %28x86%29</ProductName>
      <Install>false</Install>
    </BootstrapperPackage>
    <BootstrapperPackage Include="Microsoft.Net.Framework.3.5">
      <Visible>False</Visible>
      <ProductName>.NET Framework 3.5</ProductName>
      <Install>false</Install>
    </BootstrapperPackage>
    <BootstrapperPackage Include="Microsoft.Net.Framework.3.5.SP1">
      <Visible>False</Visible>
      <ProductName>.NET Framework 3.5 SP1</ProductName>
      <Install>true</Install>
    </BootstrapperPackage>
    <BootstrapperPackage Include="Microsoft.Windows.Installer.3.1">
      <Visible>False</Visible>
      <ProductName>Windows Installer 3.1</ProductName>
      <Install>true</Install>
    </BootstrapperPackage>
  </ItemGroup>
  <Import Project="$(MSBuildBinPath)\Microsoft.CSharp.targets" />
  <!-- To modify your build process, add your task inside one of the targets below and uncomment it. 
       Other similar extension points exist, see Microsoft.Common.targets.
  <Target Name="BeforeBuild">
  </Target>
  <Target Name="AfterBuild">
  </Target>
  -->
  <PropertyGroup>
    <PostBuildEvent Condition=" '$(Configuration)' == 'Release' ">mt.exe -nologo -manifest "$(ProjectDir)$(ProjectName).manifest" -outputresource:"$(TargetDir)..\..\bin\$(Configuration)\$(TargetFileName)";#1</PostBuildEvent>
  </PropertyGroup>
  <PropertyGroup>
    <PostBuildEvent>copy "$(ProjectDir)\ReportViewer\resource_report.rdlc" "$(TargetDir)"

copy "$(ProjectDir)\..\packages\putty.exe" "$(TargetDir)"</PostBuildEvent>
  </PropertyGroup>
</Project><|MERGE_RESOLUTION|>--- conflicted
+++ resolved
@@ -1,7005 +1,7002 @@
-﻿<?xml version="1.0" encoding="utf-8"?>
-<Project DefaultTargets="Build" xmlns="http://schemas.microsoft.com/developer/msbuild/2003" ToolsVersion="4.0">
-  <PropertyGroup>
-    <Configuration Condition=" '$(Configuration)' == '' ">Debug</Configuration>
-    <Platform Condition=" '$(Platform)' == '' ">AnyCPU</Platform>
-    <ProductVersion>9.0.30729</ProductVersion>
-    <SchemaVersion>2.0</SchemaVersion>
-    <ProjectGuid>{70BDA4BC-F062-4302-8ACD-A15D8BF31D65}</ProjectGuid>
-    <OutputType>WinExe</OutputType>
-    <AppDesignerFolder>Properties</AppDesignerFolder>
-    <RootNamespace>XenAdmin</RootNamespace>
-    <AssemblyName>XenCenterMain</AssemblyName>
-    <ApplicationIcon>..\Branding\Images\AppIcon.ico</ApplicationIcon>
-    <SignManifests>false</SignManifests>
-    <ManifestCertificateThumbprint>4C1DD393E361B8BBCFA1E1D09539C446F88C0A11</ManifestCertificateThumbprint>
-    <ManifestTimestampUrl>http://timestamp.verisign.com/scripts/timestamp.dll</ManifestTimestampUrl>
-    <FileUpgradeFlags>
-    </FileUpgradeFlags>
-    <OldToolsVersion>3.5</OldToolsVersion>
-    <UpgradeBackupLocation>
-    </UpgradeBackupLocation>
-    <TargetFrameworkVersion>v4.6</TargetFrameworkVersion>
-    <PublishUrl>publish\</PublishUrl>
-    <Install>true</Install>
-    <InstallFrom>Disk</InstallFrom>
-    <UpdateEnabled>false</UpdateEnabled>
-    <UpdateMode>Foreground</UpdateMode>
-    <UpdateInterval>7</UpdateInterval>
-    <UpdateIntervalUnits>Days</UpdateIntervalUnits>
-    <UpdatePeriodically>false</UpdatePeriodically>
-    <UpdateRequired>false</UpdateRequired>
-    <MapFileExtensions>true</MapFileExtensions>
-    <ApplicationRevision>0</ApplicationRevision>
-    <ApplicationVersion>1.0.0.%2a</ApplicationVersion>
-    <IsWebBootstrapper>false</IsWebBootstrapper>
-    <UseApplicationTrust>false</UseApplicationTrust>
-    <BootstrapperEnabled>true</BootstrapperEnabled>
-    <TargetFrameworkProfile />
-  </PropertyGroup>
-  <PropertyGroup Condition=" '$(Configuration)|$(Platform)' == 'Debug|AnyCPU' ">
-    <DebugSymbols>true</DebugSymbols>
-    <DebugType>full</DebugType>
-    <Optimize>false</Optimize>
-    <OutputPath>bin\Debug\</OutputPath>
-    <DefineConstants>TRACE;DEBUG</DefineConstants>
-    <ErrorReport>prompt</ErrorReport>
-    <WarningLevel>4</WarningLevel>
-    <TreatWarningsAsErrors>true</TreatWarningsAsErrors>
-    <AllowUnsafeBlocks>true</AllowUnsafeBlocks>
-    <UseVSHostingProcess>true</UseVSHostingProcess>
-    <Prefer32Bit>false</Prefer32Bit>
-  </PropertyGroup>
-  <PropertyGroup Condition=" '$(Configuration)|$(Platform)' == 'Release|AnyCPU' ">
-    <DebugType>pdbonly</DebugType>
-    <Optimize>true</Optimize>
-    <OutputPath>bin\Release\</OutputPath>
-    <DefineConstants>TRACE</DefineConstants>
-    <ErrorReport>prompt</ErrorReport>
-    <WarningLevel>4</WarningLevel>
-    <AllowUnsafeBlocks>true</AllowUnsafeBlocks>
-    <TreatWarningsAsErrors>true</TreatWarningsAsErrors>
-    <Prefer32Bit>false</Prefer32Bit>
-  </PropertyGroup>
-  <PropertyGroup>
-    <ApplicationManifest>app.manifest</ApplicationManifest>
-  </PropertyGroup>
-  <ItemGroup>
-    <Reference Include="DiscUtils, Version=0.8.0.0, Culture=neutral, processorArchitecture=MSIL">
-      <SpecificVersion>False</SpecificVersion>
-      <HintPath>..\packages\DiscUtils.dll</HintPath>
-    </Reference>
-    <Reference Include="log4net, Version=1.2.10.0, Culture=neutral, PublicKeyToken=1b44e1d426115821, processorArchitecture=MSIL">
-      <SpecificVersion>False</SpecificVersion>
-      <HintPath>..\packages\log4net.dll</HintPath>
-    </Reference>
-    <Reference Include="Microsoft.ReportViewer.WinForms, Version=8.0.0.0, Culture=neutral, PublicKeyToken=b03f5f7f11d50a3a, processorArchitecture=MSIL">
-      <HintPath>ReportViewer\Microsoft.ReportViewer.WinForms.dll</HintPath>
-      <SpecificVersion>False</SpecificVersion>
-      <Private>True</Private>
-    </Reference>
-    <Reference Include="MSTSCLib, Version=1.0.0.0, Culture=neutral, processorArchitecture=MSIL">
-      <SpecificVersion>False</SpecificVersion>
-      <HintPath>RDP\MSTSCLib.dll</HintPath>
-    </Reference>
-    <Reference Include="System" />
-    <Reference Include="System.configuration" />
-    <Reference Include="System.Core">
-      <RequiredTargetFramework>3.5</RequiredTargetFramework>
-    </Reference>
-    <Reference Include="System.Data" />
-    <Reference Include="System.Design" />
-    <Reference Include="System.Drawing" />
-    <Reference Include="System.Management" />
-    <Reference Include="System.Security" />
-    <Reference Include="System.Web" />
-    <Reference Include="System.Web.Extensions" />
-    <Reference Include="System.Windows.Forms" />
-    <Reference Include="System.Xml" />
-  </ItemGroup>
-  <ItemGroup>
-    <Compile Include="Actions\GUIActions\ExportResourceReportAction.cs" />
-    <Compile Include="Actions\GUIActions\DeleteAllAlertsAction.cs" />
-    <Compile Include="Actions\GUIActions\ExternalPluginAction.cs" />
-    <Compile Include="Actions\GUIActions\RestoreDismissedUpdatesAction.cs" />
-    <Compile Include="Actions\GUIActions\MeddlingAction.cs" />
-    <Compile Include="Actions\GUIActions\IgnoreServerAction.cs" />
-    <Compile Include="Actions\GUIActions\IgnorePatchAction.cs" />
-    <Compile Include="Actions\GUIActions\SaveDataSourceStateAction.cs" />
-    <Compile Include="Actions\GUIActions\SearchAction.cs" />
-    <Compile Include="Alerts\NewVersionPriorityAlertComparer.cs" />
-    <Compile Include="Alerts\Types\AlarmMessageAlert.cs" />
-    <Compile Include="Alerts\Types\XenServerUpdateAlert.cs" />
-    <Compile Include="Alerts\Types\DuplicateIqnAlert.cs" />
-    <Compile Include="Alerts\Types\MissingIqnAlert.cs" />
-    <Compile Include="Alerts\Types\GuiOldAlert.cs" />
-    <Compile Include="Alerts\Types\MessageAlert.cs" />
-    <Compile Include="Alerts\Types\XenServerPatchAlert.cs" />
-    <Compile Include="Alerts\Types\XenServerVersionAlert.cs" />
-    <Compile Include="Commands\CallHomeCommand.cs" />
-    <Compile Include="Commands\ChangeControlDomainMemoryCommand.cs" />
-    <Compile Include="Commands\CrossPoolCopyVMCommand.cs" />
-    <Compile Include="Commands\CrossPoolMoveVMCommand.cs" />
-    <Compile Include="Commands\DisableChangedBlockTrackingCommand.cs" />
-    <Compile Include="Commands\DragDropCrossPoolMoveHaltedVMCommand.cs" />
-    <Compile Include="Commands\DisablePvsReadCachingCommand.cs" />
-    <Compile Include="Commands\EnablePvsReadCachingCommand.cs" />
-    <Compile Include="Commands\RestartDockerContainerCommand.cs" />
-    <Compile Include="Commands\ResumeDockerContainerCommand.cs" />
-    <Compile Include="Commands\PauseDockerContainerCommand.cs" />
-    <Compile Include="Commands\StopDockerContainerCommand.cs" />
-    <Compile Include="Commands\StartDockerContainerCommand.cs" />
-    <Compile Include="Commands\Controls\EditPropertiesToolStripMenuItem.cs">
-      <SubType>Component</SubType>
-    </Compile>
-    <Compile Include="Commands\CrossPoolMigrateToHomeCommand.cs" />
-    <Compile Include="Commands\TrimSRCommand.cs" />
-    <Compile Include="Commands\ExportResourceReportCommand.cs" />
-    <Compile Include="Controls\AffinityPicker.cs">
-      <SubType>UserControl</SubType>
-    </Compile>
-    <Compile Include="Controls\AffinityPicker.Designer.cs">
-      <DependentUpon>AffinityPicker.cs</DependentUpon>
-    </Compile>
-    <Compile Include="Controls\Ballooning\BallooningColors.cs" />
-    <Compile Include="Controls\Ballooning\MemorySpinner.cs">
-      <SubType>UserControl</SubType>
-    </Compile>
-    <Compile Include="Controls\Ballooning\MemorySpinner.Designer.cs">
-      <DependentUpon>MemorySpinner.cs</DependentUpon>
-    </Compile>
-    <Compile Include="Controls\Ballooning\MemoryRowLabel.cs">
-      <SubType>UserControl</SubType>
-    </Compile>
-    <Compile Include="Controls\Ballooning\MemoryRowLabel.Designer.cs">
-      <DependentUpon>MemoryRowLabel.cs</DependentUpon>
-    </Compile>
-    <Compile Include="Controls\ChevronButton.cs">
-      <SubType>UserControl</SubType>
-    </Compile>
-    <Compile Include="Controls\ChevronButton.Designer.cs">
-      <DependentUpon>ChevronButton.cs</DependentUpon>
-    </Compile>
-    <Compile Include="Controls\ComboBoxes\CPUTopologyComboBox.cs">
-      <SubType>Component</SubType>
-    </Compile>
-    <Compile Include="Controls\ConsolePanel.Designer.cs">
-      <DependentUpon>ConsolePanel.cs</DependentUpon>
-    </Compile>
-    <Compile Include="Controls\DataGridViewEx\CollapsingPoolHostRowSorter.cs" />
-    <Compile Include="Controls\DataGridViewEx\DataGridViewEx.cs">
-      <SubType>Component</SubType>
-    </Compile>
-    <Compile Include="Controls\DataGridViewEx\DataGridViewEx.Designer.cs">
-      <DependentUpon>DataGridViewEx.cs</DependentUpon>
-    </Compile>
-    <Compile Include="Controls\DataGridViewTextAndImageCell.cs" />
-    <Compile Include="Controls\FolderChangeDialogTreeView.cs">
-      <SubType>Component</SubType>
-    </Compile>
-    <Compile Include="Controls\ListViewEx.cs">
-      <SubType>Component</SubType>
-    </Compile>
-    <Compile Include="Controls\CustomGridView\GridTreeExpanderItem.cs" />
-    <Compile Include="Controls\PvsCacheStorageRow.cs">
-      <SubType>UserControl</SubType>
-    </Compile>
-    <Compile Include="Controls\PvsCacheStorageRow.Designer.cs">
-      <DependentUpon>PvsCacheStorageRow.cs</DependentUpon>
-    </Compile>
-    <Compile Include="Controls\NonReopeningContextMenuStrip.cs">
-      <SubType>Component</SubType>
-    </Compile>
-    <Compile Include="Controls\ColorsHelper.cs">
-      <SubType>Form</SubType>
-    </Compile>
-    <Compile Include="Controls\ColorsHelper.Designer.cs">
-      <DependentUpon>ColorsHelper.cs</DependentUpon>
-    </Compile>
-    <Compile Include="Controls\ShadowPanel.cs">
-      <SubType>Component</SubType>
-    </Compile>
-    <Compile Include="Controls\SpinnerIcon.cs">
-      <SubType>Component</SubType>
-    </Compile>
-    <Compile Include="Controls\SpinnerIcon.designer.cs">
-      <DependentUpon>SpinnerIcon.cs</DependentUpon>
-    </Compile>
-    <Compile Include="Controls\Tags\TagList.cs" />
-    <Compile Include="Controls\Tags\TagButton.cs">
-      <SubType>UserControl</SubType>
-    </Compile>
-    <Compile Include="Controls\Tags\TagsEditor.cs">
-      <SubType>UserControl</SubType>
-    </Compile>
-    <Compile Include="Controls\UpsellPage.cs">
-      <SubType>UserControl</SubType>
-    </Compile>
-    <Compile Include="Controls\UpsellPage.designer.cs">
-      <DependentUpon>UpsellPage.cs</DependentUpon>
-    </Compile>
-    <Compile Include="Core\HealthCheck.cs" />
-    <Compile Include="Core\HiddenFeatures.cs" />
-    <Compile Include="Core\Metadata.cs" />
-    <Compile Include="Diagnostics\Checks\AssertCanEvacuateCheck.cs" />
-    <Compile Include="Diagnostics\Checks\AssertCanEvacuateUpgradeCheck.cs" />
-    <Compile Include="Diagnostics\Checks\CfuAvailabilityCheck.cs" />
-    <Compile Include="Diagnostics\Checks\AutomatedUpdatesLicenseCheck.cs" />
-    <Compile Include="Diagnostics\Checks\DiskSpaceForBatchUpdatesCheck.cs" />
-    <Compile Include="Diagnostics\Checks\HostCheck.cs" />
-    <Compile Include="Diagnostics\Checks\RebootPendingOnMasterCheck.cs" />
-    <Compile Include="Diagnostics\Checks\HostNeedsRebootCheck.cs" />
-    <Compile Include="Diagnostics\Checks\SafeToUpgradeCheck.cs" />
-    <Compile Include="Diagnostics\Checks\HostHasUnsupportedStorageLinkSRCheck.cs" />
-    <Compile Include="Diagnostics\Checks\ServerSelectionCheck.cs" />
-    <Compile Include="Diagnostics\Checks\XenCenterVersionCheck.cs" />
-    <Compile Include="Diagnostics\Problems\HostProblem\LicenseRestrictionProblem.cs" />
-    <Compile Include="Diagnostics\Problems\PoolProblem\MasterIsPendingRestartProblems.cs" />
-    <Compile Include="Diagnostics\Problems\HostProblem\PrerequisiteUpdateMissing.cs" />
-    <Compile Include="Diagnostics\Problems\HostProblem\HostNeedsReboot.cs" />
-    <Compile Include="Diagnostics\Problems\HostProblem\HostNotSafeToUpgradeWarning.cs" />
-    <Compile Include="Diagnostics\Problems\HostProblem\HostOutOfSpaceProblem.cs" />
-    <Compile Include="Diagnostics\Problems\HostProblem\ConflictingUpdatePresent.cs" />
-    <Compile Include="Diagnostics\Problems\Information.cs" />
-    <Compile Include="Diagnostics\Problems\PoolProblem\CPUIncompatibilityProblem.cs" />
-    <Compile Include="Diagnostics\Problems\PoolProblem\NotLicensedForAutomatedUpdatesWarning.cs" />
-    <Compile Include="Diagnostics\Problems\PoolProblem\ServerSelectionProblem.cs" />
-    <Compile Include="Diagnostics\Problems\ProblemWithInformationUrl.cs" />
-    <Compile Include="Diagnostics\Problems\SRProblem\UnsupportedStorageLinkSrIsPresentProblem.cs" />
-    <Compile Include="Diagnostics\Problems\UtilityProblem\CfuNotAvailableProblem.cs" />
-    <Compile Include="Diagnostics\Problems\VMProblem\InvalidVCPUConfiguration.cs" />
-    <Compile Include="Dialogs\AttachUsbDialog.cs">
-      <SubType>Form</SubType>
-    </Compile>
-    <Compile Include="Dialogs\AttachUsbDialog.Designer.cs">
-      <DependentUpon>AttachUsbDialog.cs</DependentUpon>
-    </Compile>
-    <Compile Include="Diagnostics\Problems\XenCenterVersionProblem.cs" />
-    <Compile Include="Dialogs\EnablePvsReadCachingDialog.cs">
-      <SubType>Form</SubType>
-    </Compile>
-    <Compile Include="Dialogs\EnablePvsReadCachingDialog.Designer.cs">
-      <DependentUpon>EnablePvsReadCachingDialog.cs</DependentUpon>
-    </Compile>
-    <Compile Include="Dialogs\OptionsPages\ConfirmationOptionsPage.cs">
-      <SubType>UserControl</SubType>
-    </Compile>
-    <Compile Include="Dialogs\OptionsPages\ConfirmationOptionsPage.Designer.cs">
-      <DependentUpon>ConfirmationOptionsPage.cs</DependentUpon>
-    </Compile>
-    <Compile Include="Dialogs\PvsCacheConfigurationDialog.cs">
-      <SubType>Form</SubType>
-    </Compile>
-    <Compile Include="Dialogs\PvsCacheConfigurationDialog.Designer.cs">
-      <DependentUpon>PvsCacheConfigurationDialog.cs</DependentUpon>
-    </Compile>
-    <Compile Include="Dialogs\PvsPages\PvsCacheConfigurationPage.cs">
-      <SubType>UserControl</SubType>
-    </Compile>
-    <Compile Include="Dialogs\PvsPages\PvsCacheConfigurationPage.designer.cs">
-      <DependentUpon>PvsCacheConfigurationPage.cs</DependentUpon>
-    </Compile>
-    <Compile Include="Dialogs\PvsSiteDialog.cs">
-      <SubType>Form</SubType>
-    </Compile>
-    <Compile Include="Dialogs\PvsSiteDialog.Designer.cs">
-      <DependentUpon>PvsSiteDialog.cs</DependentUpon>
-    </Compile>
-    <Compile Include="Dialogs\ControlDomainMemoryDialog.cs">
-      <SubType>Form</SubType>
-    </Compile>
-    <Compile Include="Dialogs\ControlDomainMemoryDialog.Designer.cs">
-      <DependentUpon>ControlDomainMemoryDialog.cs</DependentUpon>
-    </Compile>
-    <Compile Include="Dialogs\HealthCheck\HealthCheckOverviewLauncher.cs" />
-    <Compile Include="Dialogs\ExportVMDialog.cs">
-    </Compile>
-    <Compile Include="Dialogs\HealthCheck\HealthCheckOverviewDialog.cs">
-      <SubType>Form</SubType>
-    </Compile>
-    <Compile Include="Dialogs\HealthCheck\HealthCheckOverviewDialog.Designer.cs">
-      <DependentUpon>HealthCheckOverviewDialog.cs</DependentUpon>
-    </Compile>
-    <Compile Include="Dialogs\HealthCheck\HealthCheckPolicyStatementDialog.cs">
-      <SubType>Form</SubType>
-    </Compile>
-    <Compile Include="Dialogs\HealthCheck\HealthCheckPolicyStatementDialog.Designer.cs">
-      <DependentUpon>HealthCheckPolicyStatementDialog.cs</DependentUpon>
-    </Compile>
-    <Compile Include="Dialogs\HealthCheck\HealthCheckSettingsDialog.cs">
-      <SubType>Form</SubType>
-    </Compile>
-    <Compile Include="Dialogs\HealthCheck\HealthCheckSettingsDialog.designer.cs">
-      <DependentUpon>HealthCheckSettingsDialog.cs</DependentUpon>
-    </Compile>
-    <Compile Include="Dialogs\OptionsPages\SaveAndRestoreOptionsPage.cs">
-      <SubType>UserControl</SubType>
-    </Compile>
-    <Compile Include="Dialogs\OptionsPages\SaveAndRestoreOptionsPage.Designer.cs">
-      <DependentUpon>SaveAndRestoreOptionsPage.cs</DependentUpon>
-    </Compile>
-    <Compile Include="Dialogs\ResolvingSubjectsDialog.cs">
-      <SubType>Form</SubType>
-    </Compile>
-    <Compile Include="Dialogs\ResolvingSubjectsDialog.Designer.cs">
-      <DependentUpon>ResolvingSubjectsDialog.cs</DependentUpon>
-    </Compile>
-    <Compile Include="Dialogs\RoleElevationDialog.cs">
-      <SubType>Form</SubType>
-    </Compile>
-    <Compile Include="Dialogs\RoleElevationDialog.Designer.cs">
-      <DependentUpon>RoleElevationDialog.cs</DependentUpon>
-    </Compile>
-    <Compile Include="Dialogs\RoleSelectionDialog.cs">
-      <SubType>Form</SubType>
-    </Compile>
-    <Compile Include="Dialogs\RoleSelectionDialog.Designer.cs">
-      <DependentUpon>RoleSelectionDialog.cs</DependentUpon>
-    </Compile>
-    <Compile Include="Dialogs\RevertDialog.cs">
-      <SubType>Form</SubType>
-    </Compile>
-    <Compile Include="Dialogs\RevertDialog.Designer.cs">
-      <DependentUpon>RevertDialog.cs</DependentUpon>
-    </Compile>
-    <Compile Include="Dialogs\ScreenShotDialog.cs">
-      <SubType>Form</SubType>
-    </Compile>
-    <Compile Include="Dialogs\ScreenShotDialog.Designer.cs">
-      <DependentUpon>ScreenShotDialog.cs</DependentUpon>
-    </Compile>
-    <Compile Include="Dialogs\UpsellDialog.cs">
-      <SubType>Form</SubType>
-    </Compile>
-    <Compile Include="Dialogs\UpsellDialog.designer.cs">
-      <DependentUpon>UpsellDialog.cs</DependentUpon>
-    </Compile>
-    <Compile Include="Dialogs\UsbUsageDialog.cs">
-      <SubType>Form</SubType>
-    </Compile>
-    <Compile Include="Dialogs\UsbUsageDialog.Designer.cs">
-      <DependentUpon>UsbUsageDialog.cs</DependentUpon>
-    </Compile>
-    <Compile Include="Properties\Resources.Designer.cs">
-      <AutoGen>True</AutoGen>
-      <DesignTime>True</DesignTime>
-      <DependentUpon>Resources.resx</DependentUpon>
-    </Compile>
-    <Compile Include="SettingsPanels\ClusteringEditPage.cs">
-      <SubType>UserControl</SubType>
-    </Compile>
-    <Compile Include="SettingsPanels\ClusteringEditPage.Designer.cs">
-      <DependentUpon>ClusteringEditPage.cs</DependentUpon>
-    </Compile>
-    <Compile Include="SettingsPanels\LivePatchingEditPage.cs">
-      <SubType>UserControl</SubType>
-    </Compile>
-    <Compile Include="SettingsPanels\LivePatchingEditPage.Designer.cs">
-      <DependentUpon>LivePatchingEditPage.cs</DependentUpon>
-    </Compile>
-    <Compile Include="SettingsPanels\NetworkOptionsEditPage.cs">
-      <SubType>UserControl</SubType>
-    </Compile>
-    <Compile Include="SettingsPanels\NetworkOptionsEditPage.Designer.cs">
-      <DependentUpon>NetworkOptionsEditPage.cs</DependentUpon>
-    </Compile>
-    <Compile Include="SettingsPanels\SecurityEditPage.cs">
-      <SubType>UserControl</SubType>
-    </Compile>
-    <Compile Include="SettingsPanels\SecurityEditPage.Designer.cs">
-      <DependentUpon>SecurityEditPage.cs</DependentUpon>
-    </Compile>
-    <Compile Include="SettingsPanels\USBEditPage.cs">
-      <SubType>UserControl</SubType>
-    </Compile>
-    <Compile Include="SettingsPanels\USBEditPage.Designer.cs">
-      <DependentUpon>USBEditPage.cs</DependentUpon>
-    </Compile>
-    <Compile Include="SettingsPanels\VMEnlightenmentEditPage.cs">
-      <SubType>UserControl</SubType>
-    </Compile>
-    <Compile Include="SettingsPanels\VMEnlightenmentEditPage.Designer.cs">
-      <DependentUpon>VMEnlightenmentEditPage.cs</DependentUpon>
-    </Compile>
-    <Compile Include="SettingsPanels\Wlb\WlbAdvancedSettingsPage.cs">
-      <SubType>UserControl</SubType>
-    </Compile>
-    <Compile Include="SettingsPanels\Wlb\WlbAdvancedSettingsPage.Designer.cs">
-      <DependentUpon>WlbAdvancedSettingsPage.cs</DependentUpon>
-    </Compile>
-    <Compile Include="SettingsPanels\Wlb\WlbAutomationPage.cs">
-      <SubType>UserControl</SubType>
-    </Compile>
-    <Compile Include="SettingsPanels\Wlb\WlbAutomationPage.Designer.cs">
-      <DependentUpon>WlbAutomationPage.cs</DependentUpon>
-    </Compile>
-    <Compile Include="SettingsPanels\Wlb\WlbMetricWeightingPage.cs">
-      <SubType>UserControl</SubType>
-    </Compile>
-    <Compile Include="SettingsPanels\Wlb\WlbMetricWeightingPage.Designer.cs">
-      <DependentUpon>WlbMetricWeightingPage.cs</DependentUpon>
-    </Compile>
-    <Compile Include="SettingsPanels\Wlb\WlbOptimizationModePage.cs">
-      <SubType>UserControl</SubType>
-    </Compile>
-    <Compile Include="SettingsPanels\Wlb\WlbOptimizationModePage.Designer.cs">
-      <DependentUpon>WlbOptimizationModePage.cs</DependentUpon>
-    </Compile>
-    <Compile Include="SettingsPanels\Wlb\WlbThresholdsPage.cs">
-      <SubType>UserControl</SubType>
-    </Compile>
-    <Compile Include="SettingsPanels\Wlb\WlbThresholdsPage.Designer.cs">
-      <DependentUpon>WlbThresholdsPage.cs</DependentUpon>
-    </Compile>
-    <Compile Include="Plugins\Features\ParentMenuItemFeature.cs" />
-    <Compile Include="SettingsUpdate.cs" />
-    <Compile Include="TabPages\BaseTabPage.cs">
-      <SubType>UserControl</SubType>
-    </Compile>
-    <Compile Include="TabPages\BaseTabPage.Designer.cs">
-      <DependentUpon>BaseTabPage.cs</DependentUpon>
-    </Compile>
-    <Compile Include="TabPages\DockerDetailsPage.cs">
-      <SubType>UserControl</SubType>
-    </Compile>
-    <Compile Include="TabPages\DockerDetailsPage.Designer.cs">
-      <DependentUpon>DockerDetailsPage.cs</DependentUpon>
-    </Compile>
-    <Compile Include="TabPages\HomePage.cs">
-      <SubType>UserControl</SubType>
-    </Compile>
-    <Compile Include="TabPages\HomePage.Designer.cs">
-      <DependentUpon>HomePage.cs</DependentUpon>
-    </Compile>
-    <Compile Include="TabPages\PvsPage.cs">
-      <SubType>UserControl</SubType>
-    </Compile>
-    <Compile Include="TabPages\PvsPage.Designer.cs">
-      <DependentUpon>PvsPage.cs</DependentUpon>
-    </Compile>
-    <Compile Include="TabPages\SnapshotsPage.cs">
-      <SubType>UserControl</SubType>
-    </Compile>
-    <Compile Include="TabPages\SnapshotsPage.designer.cs">
-      <DependentUpon>SnapshotsPage.cs</DependentUpon>
-    </Compile>
-    <Compile Include="TabPages\UpsellTabPage.cs">
-      <SubType>UserControl</SubType>
-    </Compile>
-    <Compile Include="TabPages\UpsellTabPage.designer.cs">
-      <DependentUpon>UpsellTabPage.cs</DependentUpon>
-    </Compile>
-    <Compile Include="Core\Clip.cs" />
-    <Compile Include="Controls\BootOrderListBox.cs">
-      <SubType>Component</SubType>
-    </Compile>
-    <Compile Include="Diagnostics\Problems\VMProblem\SuspendedVM.cs" />
-    <Compile Include="Diagnostics\Problems\VMProblem\ToolsCD.cs" />
-    <Compile Include="Dialogs\AdPasswordPrompt.cs">
-      <SubType>Form</SubType>
-    </Compile>
-    <Compile Include="Dialogs\AdPasswordPrompt.Designer.cs">
-      <DependentUpon>AdPasswordPrompt.cs</DependentUpon>
-    </Compile>
-    <Compile Include="Dialogs\NetworkingProperties.cs">
-      <SubType>Form</SubType>
-    </Compile>
-    <Compile Include="Dialogs\NetworkingProperties.Designer.cs">
-      <DependentUpon>NetworkingProperties.cs</DependentUpon>
-    </Compile>
-    <Compile Include="Dialogs\OptionsDialog.cs">
-      <SubType>Form</SubType>
-    </Compile>
-    <Compile Include="Dialogs\OptionsDialog.Designer.cs">
-      <DependentUpon>OptionsDialog.cs</DependentUpon>
-    </Compile>
-    <Compile Include="Dialogs\OptionsPages\ConnectionOptionsPage.cs">
-      <SubType>UserControl</SubType>
-    </Compile>
-    <Compile Include="Dialogs\OptionsPages\ConnectionOptionsPage.Designer.cs">
-      <DependentUpon>ConnectionOptionsPage.cs</DependentUpon>
-    </Compile>
-    <Compile Include="Dialogs\OptionsPages\ConsolesOptionsPage.cs">
-      <SubType>UserControl</SubType>
-    </Compile>
-    <Compile Include="Dialogs\OptionsPages\ConsolesOptionsPage.Designer.cs">
-      <DependentUpon>ConsolesOptionsPage.cs</DependentUpon>
-    </Compile>
-    <Compile Include="Dialogs\OptionsPages\DisplayOptionsPage.cs">
-      <SubType>UserControl</SubType>
-    </Compile>
-    <Compile Include="Dialogs\OptionsPages\DisplayOptionsPage.Designer.cs">
-      <DependentUpon>DisplayOptionsPage.cs</DependentUpon>
-    </Compile>
-    <Compile Include="Dialogs\OptionsPages\IOptionsPage.cs" />
-    <Compile Include="Dialogs\OptionsPages\SecurityOptionsPage.cs">
-      <SubType>UserControl</SubType>
-    </Compile>
-    <Compile Include="Dialogs\OptionsPages\SecurityOptionsPage.Designer.cs">
-      <DependentUpon>SecurityOptionsPage.cs</DependentUpon>
-    </Compile>
-    <Compile Include="Dialogs\OptionsPages\UpdatesOptionsPage.cs">
-      <SubType>UserControl</SubType>
-    </Compile>
-    <Compile Include="Dialogs\OptionsPages\UpdatesOptionsPage.Designer.cs">
-      <DependentUpon>UpdatesOptionsPage.cs</DependentUpon>
-    </Compile>
-    <Compile Include="Dialogs\PropertiesDialog.cs">
-      <SubType>Form</SubType>
-    </Compile>
-    <Compile Include="Dialogs\PropertiesDialog.Designer.cs">
-      <DependentUpon>PropertiesDialog.cs</DependentUpon>
-    </Compile>
-    <Compile Include="Dialogs\VerticallyTabbedDialog.cs">
-      <SubType>Form</SubType>
-    </Compile>
-    <Compile Include="Dialogs\VerticallyTabbedDialog.Designer.cs">
-      <DependentUpon>VerticallyTabbedDialog.cs</DependentUpon>
-    </Compile>
-    <Compile Include="Plugins\Cmd\PowerShellCmd.cs" />
-    <Compile Include="Plugins\Cmd\ShellCmd.cs" />
-    <Compile Include="Plugins\Cmd\XenServerPowerShellCmd.cs" />
-    <Compile Include="Plugins\Features\Feature.cs" />
-    <Compile Include="Plugins\Features\MenuItemFeature.cs" />
-    <Compile Include="Plugins\Features\TabPageFeature.cs" />
-    <Compile Include="SettingsPanels\PerfmonAlertOptionsPage.cs">
-      <SubType>UserControl</SubType>
-    </Compile>
-    <Compile Include="SettingsPanels\PerfmonAlertOptionsPage.Designer.cs">
-      <DependentUpon>PerfmonAlertOptionsPage.cs</DependentUpon>
-    </Compile>
-    <Compile Include="Controls\BlueBorderPanel.cs">
-      <SubType>UserControl</SubType>
-    </Compile>
-    <Compile Include="Controls\CustomDataGraph\ArchiveMaintainer.cs">
-    </Compile>
-    <Compile Include="Controls\CustomDataGraph\DataArchive.cs" />
-    <Compile Include="Controls\CustomDataGraph\GraphList.cs">
-      <SubType>UserControl</SubType>
-    </Compile>
-    <Compile Include="Controls\CustomDataGraph\GraphList.Designer.cs">
-      <DependentUpon>GraphList.cs</DependentUpon>
-    </Compile>
-    <Compile Include="Controls\CustomDataGraph\LineRenderer.cs" />
-    <Compile Include="Controls\CustomGridView\GridItem.cs" />
-    <Compile Include="Controls\DecentGroupBox.cs">
-      <SubType>Component</SubType>
-    </Compile>
-    <Compile Include="Controls\DoubleBufferedListView.cs">
-      <SubType>Component</SubType>
-    </Compile>
-    <Compile Include="Controls\DoubleBufferedPanel.cs">
-      <SubType>UserControl</SubType>
-    </Compile>
-    <Compile Include="Controls\DoubleBufferedPanel.Designer.cs">
-      <DependentUpon>DoubleBufferedPanel.cs</DependentUpon>
-    </Compile>
-    <Compile Include="Controls\GradientPanel\GradientPanel.cs">
-      <SubType>Component</SubType>
-    </Compile>
-    <Compile Include="Controls\HaNtolIndicator.cs">
-      <SubType>UserControl</SubType>
-    </Compile>
-    <Compile Include="Controls\HaNtolIndicator.Designer.cs">
-      <DependentUpon>HaNtolIndicator.cs</DependentUpon>
-    </Compile>
-    <Compile Include="Controls\ListViewColumnSorter.cs" />
-    <Compile Include="Controls\VerticalTabs.cs">
-      <SubType>Component</SubType>
-    </Compile>
-    <Compile Include="Core\FormFontFixer.cs" />
-    <Compile Include="Core\History.cs" />
-    <Compile Include="Core\Registry.cs" />
-    <Compile Include="Core\Updates.cs" />
-    <Compile Include="Diagnostics\Checks\HAOffCheck.cs" />
-    <Compile Include="Diagnostics\Problems\VMProblem\CannotMigrateVM.cs" />
-    <Compile Include="Diagnostics\Problems\PoolProblem\HAEnabledProblem.cs" />
-    <Compile Include="Dialogs\AllowUpdatesDialog.cs">
-      <SubType>Form</SubType>
-    </Compile>
-    <Compile Include="Dialogs\AllowUpdatesDialog.Designer.cs">
-      <DependentUpon>AllowUpdatesDialog.cs</DependentUpon>
-    </Compile>
-    <Compile Include="Dialogs\BondProperties.cs">
-      <SubType>Form</SubType>
-    </Compile>
-    <Compile Include="Dialogs\BondProperties.Designer.cs">
-      <DependentUpon>BondProperties.cs</DependentUpon>
-    </Compile>
-    <Compile Include="Dialogs\ConnectingToServerDialog.cs">
-      <SubType>Form</SubType>
-    </Compile>
-    <Compile Include="Dialogs\ConnectingToServerDialog.designer.cs">
-      <DependentUpon>ConnectingToServerDialog.cs</DependentUpon>
-    </Compile>
-    <Compile Include="Dialogs\MessageBoxTest.cs">
-      <SubType>Form</SubType>
-    </Compile>
-    <Compile Include="Dialogs\MessageBoxTest.Designer.cs">
-      <DependentUpon>MessageBoxTest.cs</DependentUpon>
-    </Compile>
-    <Compile Include="Dialogs\EditVmHaPrioritiesDialog.cs">
-      <SubType>Form</SubType>
-    </Compile>
-    <Compile Include="Dialogs\EditVmHaPrioritiesDialog.Designer.cs">
-      <DependentUpon>EditVmHaPrioritiesDialog.cs</DependentUpon>
-    </Compile>
-    <Compile Include="Dialogs\HostRequiresRebootDialog.cs">
-      <SubType>Form</SubType>
-    </Compile>
-    <Compile Include="Dialogs\HostRequiresRebootDialog.Designer.cs">
-      <DependentUpon>HostRequiresRebootDialog.cs</DependentUpon>
-    </Compile>
-    <Compile Include="Dialogs\NetworkingPropertiesPage.cs">
-      <SubType>UserControl</SubType>
-    </Compile>
-    <Compile Include="Dialogs\NetworkingPropertiesPage.Designer.cs">
-      <DependentUpon>NetworkingPropertiesPage.cs</DependentUpon>
-    </Compile>
-    <Compile Include="Dialogs\Network\CertificateChangedDialog.cs">
-      <SubType>Form</SubType>
-    </Compile>
-    <Compile Include="Dialogs\Network\CertificateChangedDialog.Designer.cs">
-      <DependentUpon>CertificateChangedDialog.cs</DependentUpon>
-    </Compile>
-    <Compile Include="Dialogs\Network\UnknownCertificateDialog.cs">
-      <SubType>Form</SubType>
-    </Compile>
-    <Compile Include="Dialogs\Network\UnknownCertificateDialog.Designer.cs">
-      <DependentUpon>UnknownCertificateDialog.cs</DependentUpon>
-    </Compile>
-    <Compile Include="Dialogs\PasswordsRequestDialog.cs">
-      <SubType>Form</SubType>
-    </Compile>
-    <Compile Include="Dialogs\PasswordsRequestDialog.Designer.cs">
-      <DependentUpon>PasswordsRequestDialog.cs</DependentUpon>
-    </Compile>
-    <Compile Include="Dialogs\VmSnapshotDialog.cs">
-      <SubType>Form</SubType>
-    </Compile>
-    <Compile Include="Dialogs\VmSnapshotDialog.Designer.cs">
-      <DependentUpon>VmSnapshotDialog.cs</DependentUpon>
-    </Compile>
-    <Compile Include="ConsoleView\VNCTabView.cs">
-      <SubType>UserControl</SubType>
-    </Compile>
-    <Compile Include="ConsoleView\VNCTabView.Designer.cs">
-      <DependentUpon>VNCTabView.cs</DependentUpon>
-    </Compile>
-    <Compile Include="ConsoleView\VNCView.cs">
-      <SubType>UserControl</SubType>
-    </Compile>
-    <Compile Include="ConsoleView\VNCView.Designer.cs">
-      <DependentUpon>VNCView.cs</DependentUpon>
-    </Compile>
-    <Compile Include="ConsoleView\XSVNCScreen.cs">
-      <SubType>UserControl</SubType>
-    </Compile>
-    <Compile Include="Images.cs" />
-    <Compile Include="Network\SSL.cs" />
-    <Compile Include="PasswordsRequest.cs" />
-    <Compile Include="Plugins\PluginDescriptor.cs" />
-    <Compile Include="Plugins\PluginManager.cs" />
-    <Compile Include="RDP\AxMSTSCLib.cs">
-      <SubType>Component</SubType>
-    </Compile>
-    <Compile Include="SettingsPanels\EditNetworkPage.cs">
-      <SubType>UserControl</SubType>
-    </Compile>
-    <Compile Include="SettingsPanels\EditNetworkPage.Designer.cs">
-      <DependentUpon>EditNetworkPage.cs</DependentUpon>
-    </Compile>
-    <Compile Include="SettingsPanels\VDISizeLocationPage.cs">
-      <SubType>UserControl</SubType>
-    </Compile>
-    <Compile Include="SettingsPanels\VDISizeLocationPage.Designer.cs">
-      <DependentUpon>VDISizeLocationPage.cs</DependentUpon>
-    </Compile>
-    <Compile Include="SettingsPanels\VBDEditPage.cs">
-      <SubType>UserControl</SubType>
-    </Compile>
-    <Compile Include="SettingsPanels\VBDEditPage.Designer.cs">
-      <DependentUpon>VBDEditPage.cs</DependentUpon>
-    </Compile>
-    <Compile Include="SettingsPanels\HostMultipathPage.cs">
-      <SubType>UserControl</SubType>
-    </Compile>
-    <Compile Include="SettingsPanels\HostMultipathPage.Designer.cs">
-      <DependentUpon>HostMultipathPage.cs</DependentUpon>
-    </Compile>
-    <Compile Include="TabPages\UsbPage.cs">
-      <SubType>UserControl</SubType>
-    </Compile>
-    <Compile Include="TabPages\UsbPage.Designer.cs">
-      <DependentUpon>UsbPage.cs</DependentUpon>
-    </Compile>
-    <Compile Include="Diagnostics\Problems\PoolProblem\PoolHasGFS2SRProblem.cs" />
-    <Compile Include="Wizards\BallooningWizard.cs">
-      <SubType>Form</SubType>
-    </Compile>
-    <Compile Include="Wizards\BallooningWizard.Designer.cs">
-      <DependentUpon>BallooningWizard.cs</DependentUpon>
-    </Compile>
-    <Compile Include="Wizards\BallooningWizard_Pages\ChooseVMs.cs">
-      <SubType>UserControl</SubType>
-    </Compile>
-    <Compile Include="Wizards\BallooningWizard_Pages\ChooseVMs.Designer.cs">
-      <DependentUpon>ChooseVMs.cs</DependentUpon>
-    </Compile>
-    <Compile Include="Wizards\BallooningWizard_Pages\MemorySettings.cs">
-      <SubType>UserControl</SubType>
-    </Compile>
-    <Compile Include="Wizards\BallooningWizard_Pages\MemorySettings.Designer.cs">
-      <DependentUpon>MemorySettings.cs</DependentUpon>
-    </Compile>
-    <Compile Include="Wizards\CrossPoolMigrateWizard\CrossPoolMigrateCopyModePage.cs">
-      <SubType>UserControl</SubType>
-    </Compile>
-    <Compile Include="Wizards\CrossPoolMigrateWizard\CrossPoolMigrateCopyModePage.Designer.cs">
-      <DependentUpon>CrossPoolMigrateCopyModePage.cs</DependentUpon>
-    </Compile>
-    <Compile Include="Wizards\CrossPoolMigrateWizard\CrossPoolMigrateTransferNetworkPage.cs">
-      <SubType>UserControl</SubType>
-    </Compile>
-    <Compile Include="Wizards\CrossPoolMigrateWizard\CrossPoolMigrateTransferNetworkPage.Designer.cs">
-      <DependentUpon>CrossPoolMigrateTransferNetworkPage.cs</DependentUpon>
-    </Compile>
-    <Compile Include="Wizards\CrossPoolMigrateWizard\IntraPoolCopyPage.cs">
-      <SubType>UserControl</SubType>
-    </Compile>
-    <Compile Include="Wizards\CrossPoolMigrateWizard\IntraPoolCopyPage.Designer.cs">
-      <DependentUpon>IntraPoolCopyPage.cs</DependentUpon>
-    </Compile>
-    <Compile Include="Wizards\ImportWizard\HardwareCompatibilityFilter.cs" />
-    <Compile Include="Wizards\NewSRWizard_Pages\ChooseSrProvisioningPage.cs">
-      <SubType>UserControl</SubType>
-    </Compile>
-    <Compile Include="Wizards\NewSRWizard_Pages\ChooseSrProvisioningPage.Designer.cs">
-      <DependentUpon>ChooseSrProvisioningPage.cs</DependentUpon>
-    </Compile>
-    <Compile Include="Wizards\NewNetworkWizard_Pages\NetWSriovDetails.cs">
-      <SubType>UserControl</SubType>
-    </Compile>
-    <Compile Include="Wizards\NewNetworkWizard_Pages\NetWSriovDetails.Designer.cs">
-      <DependentUpon>NetWSriovDetails.cs</DependentUpon>
-    </Compile>
-    <Compile Include="Wizards\NewSRWizard_Pages\Frontends\CIFSFrontend.cs">
-      <SubType>UserControl</SubType>
-    </Compile>
-    <Compile Include="Wizards\NewSRWizard_Pages\Frontends\CIFSFrontend.Designer.cs">
-      <DependentUpon>CIFSFrontend.cs</DependentUpon>
-    </Compile>
-    <Compile Include="Wizards\NewSRWizard_Pages\Frontends\CSLG.cs">
-      <SubType>UserControl</SubType>
-    </Compile>
-    <Compile Include="Wizards\NewSRWizard_Pages\Frontends\CSLG.Designer.cs">
-      <DependentUpon>CSLG.cs</DependentUpon>
-    </Compile>
-    <Compile Include="Wizards\NewSRWizard_Pages\Frontends\LVMoFCoE.cs">
-      <SubType>UserControl</SubType>
-    </Compile>
-    <Compile Include="Wizards\NewSRWizard_Pages\Frontends\LVMoFCoE.Designer.cs">
-      <DependentUpon>LVMoFCoE.cs</DependentUpon>
-    </Compile>
-    <Compile Include="Wizards\NewVMWizard\Page_CloudConfigParameters.cs">
-      <SubType>UserControl</SubType>
-    </Compile>
-    <Compile Include="Wizards\NewVMWizard\Page_CloudConfigParameters.Designer.cs">
-      <DependentUpon>Page_CloudConfigParameters.cs</DependentUpon>
-    </Compile>
-    <Compile Include="Wizards\NewVMWizard\NewVMWizard.cs">
-      <SubType>Form</SubType>
-    </Compile>
-    <Compile Include="Wizards\NewVMWizard\NewVMWizard.Designer.cs">
-      <DependentUpon>NewVMWizard.cs</DependentUpon>
-    </Compile>
-    <Compile Include="Wizards\NewVMWizard\Page_Template.cs">
-      <SubType>UserControl</SubType>
-    </Compile>
-    <Compile Include="Wizards\NewVMWizard\Page_Template.Designer.cs">
-      <DependentUpon>Page_Template.cs</DependentUpon>
-    </Compile>
-    <Compile Include="Wizards\NewVMWizard\Page_Name.cs">
-      <SubType>UserControl</SubType>
-    </Compile>
-    <Compile Include="Wizards\NewVMWizard\Page_Name.Designer.cs">
-      <DependentUpon>Page_Name.cs</DependentUpon>
-    </Compile>
-    <Compile Include="Wizards\NewVMWizard\Page_InstallationMedia.cs">
-      <SubType>UserControl</SubType>
-    </Compile>
-    <Compile Include="Wizards\NewVMWizard\Page_InstallationMedia.Designer.cs">
-      <DependentUpon>Page_InstallationMedia.cs</DependentUpon>
-    </Compile>
-    <Compile Include="Wizards\NewVMWizard\Page_HomeServer.cs">
-      <SubType>UserControl</SubType>
-    </Compile>
-    <Compile Include="Wizards\NewVMWizard\Page_HomeServer.Designer.cs">
-      <DependentUpon>Page_HomeServer.cs</DependentUpon>
-    </Compile>
-    <Compile Include="Wizards\NewVMWizard\Page_CpuMem.cs">
-      <SubType>UserControl</SubType>
-    </Compile>
-    <Compile Include="Wizards\NewVMWizard\Page_CpuMem.Designer.cs">
-      <DependentUpon>Page_CpuMem.cs</DependentUpon>
-    </Compile>
-    <Compile Include="Wizards\NewVMWizard\Page_Storage.cs">
-      <SubType>UserControl</SubType>
-    </Compile>
-    <Compile Include="Wizards\NewVMWizard\Page_Storage.Designer.cs">
-      <DependentUpon>Page_Storage.cs</DependentUpon>
-    </Compile>
-    <Compile Include="Wizards\NewVMWizard\Page_Networking.cs">
-      <SubType>UserControl</SubType>
-    </Compile>
-    <Compile Include="Wizards\NewVMWizard\Page_Networking.Designer.cs">
-      <DependentUpon>Page_Networking.cs</DependentUpon>
-    </Compile>
-    <Compile Include="Wizards\NewVMWizard\Page_Finish.cs">
-      <SubType>UserControl</SubType>
-    </Compile>
-    <Compile Include="Wizards\NewVMWizard\Page_Finish.Designer.cs">
-      <DependentUpon>Page_Finish.cs</DependentUpon>
-    </Compile>
-    <Compile Include="TabPages\PhysicalStoragePage.cs">
-      <SubType>UserControl</SubType>
-    </Compile>
-    <Compile Include="TabPages\PhysicalStoragePage.Designer.cs">
-      <DependentUpon>PhysicalStoragePage.cs</DependentUpon>
-    </Compile>
-    <Compile Include="Controls\VisualMenuItem.cs">
-      <SubType>Component</SubType>
-    </Compile>
-    <Compile Include="Controls\BondDetails.cs">
-      <SubType>UserControl</SubType>
-    </Compile>
-    <Compile Include="Controls\BondDetails.Designer.cs">
-      <DependentUpon>BondDetails.cs</DependentUpon>
-    </Compile>
-    <Compile Include="Wizards\NewNetworkWizard_Pages\NetWBondDetails.cs">
-      <SubType>UserControl</SubType>
-    </Compile>
-    <Compile Include="Wizards\NewNetworkWizard_Pages\NetWBondDetails.Designer.cs">
-      <DependentUpon>NetWBondDetails.cs</DependentUpon>
-    </Compile>
-    <Compile Include="Wizards\NewSRWizard_Pages\Frontends\CIFS_ISO.cs">
-      <SubType>UserControl</SubType>
-    </Compile>
-    <Compile Include="Wizards\NewSRWizard_Pages\Frontends\CIFS_ISO.Designer.cs">
-      <DependentUpon>CIFS_ISO.cs</DependentUpon>
-    </Compile>
-    <Compile Include="Wizards\NewSRWizard_Pages\Frontends\EqualLogic.cs">
-      <SubType>UserControl</SubType>
-    </Compile>
-    <Compile Include="Wizards\NewSRWizard_Pages\Frontends\EqualLogic.Designer.cs">
-      <DependentUpon>EqualLogic.cs</DependentUpon>
-    </Compile>
-    <Compile Include="Wizards\NewSRWizard_Pages\Frontends\LVMoISCSI.cs">
-      <SubType>UserControl</SubType>
-    </Compile>
-    <Compile Include="Wizards\NewSRWizard_Pages\Frontends\LVMoISCSI.Designer.cs">
-      <DependentUpon>LVMoISCSI.cs</DependentUpon>
-    </Compile>
-    <Compile Include="Wizards\NewSRWizard_Pages\Frontends\NetApp.cs">
-      <SubType>UserControl</SubType>
-    </Compile>
-    <Compile Include="Wizards\NewSRWizard_Pages\Frontends\NetApp.Designer.cs">
-      <DependentUpon>NetApp.cs</DependentUpon>
-    </Compile>
-    <Compile Include="Wizards\NewSRWizard_Pages\Frontends\NFS_ISO.cs">
-      <SubType>UserControl</SubType>
-    </Compile>
-    <Compile Include="Wizards\NewSRWizard_Pages\Frontends\NFS_ISO.Designer.cs">
-      <DependentUpon>NFS_ISO.cs</DependentUpon>
-    </Compile>
-    <Compile Include="Wizards\NewSRWizard_Pages\SrWizardHelpers.cs" />
-    <Compile Include="Wizards\NewSRWizard_Pages\Frontends\VHDoNFS.cs">
-      <SubType>UserControl</SubType>
-    </Compile>
-    <Compile Include="Wizards\NewSRWizard_Pages\Frontends\VHDoNFS.Designer.cs">
-      <DependentUpon>VHDoNFS.cs</DependentUpon>
-    </Compile>
-    <Compile Include="Wizards\HAWizard_Pages\ChooseSR.cs">
-      <SubType>UserControl</SubType>
-    </Compile>
-    <Compile Include="Wizards\HAWizard_Pages\ChooseSR.Designer.cs">
-      <DependentUpon>ChooseSR.cs</DependentUpon>
-    </Compile>
-    <Compile Include="Controls\CustomDataGraph\DataAxis.cs" />
-    <Compile Include="Controls\CustomDataGraph\DataEvent.cs" />
-    <Compile Include="Controls\CustomDataGraph\DataEventList.cs">
-      <SubType>Component</SubType>
-    </Compile>
-    <Compile Include="Controls\CustomDataGraph\DataEventList.designer.cs">
-      <DependentUpon>DataEventList.cs</DependentUpon>
-    </Compile>
-    <Compile Include="Controls\CustomDataGraph\DataGrid.cs" />
-    <Compile Include="Controls\CustomDataGraph\DataKey.cs">
-      <SubType>Component</SubType>
-    </Compile>
-    <Compile Include="Controls\CustomDataGraph\DataKey.Designer.cs">
-      <DependentUpon>DataKey.cs</DependentUpon>
-    </Compile>
-    <Compile Include="Controls\CustomDataGraph\DataPlot.cs">
-      <SubType>UserControl</SubType>
-    </Compile>
-    <Compile Include="Controls\CustomDataGraph\DataPlot.designer.cs">
-      <DependentUpon>DataPlot.cs</DependentUpon>
-    </Compile>
-    <Compile Include="Controls\CustomDataGraph\DataPlotNav.cs">
-      <SubType>UserControl</SubType>
-    </Compile>
-    <Compile Include="Controls\CustomDataGraph\DataPlotNav.designer.cs">
-      <DependentUpon>DataPlotNav.cs</DependentUpon>
-    </Compile>
-    <Compile Include="Controls\CustomDataGraph\DataPoint.cs" />
-    <Compile Include="Controls\CustomDataGraph\DataRange.cs" />
-    <Compile Include="Controls\CustomDataGraph\DataSet.cs" />
-    <Compile Include="Controls\CustomDataGraph\DataTimeRange.cs" />
-    <Compile Include="Controls\CustomDataGraph\LongPoint.cs" />
-    <Compile Include="Controls\CustomDataGraph\LongRectangle.cs" />
-    <Compile Include="Controls\CustomDataGraph\Palette.cs" />
-    <Compile Include="Controls\CustomDataGraph\Polygon.cs" />
-    <Compile Include="Controls\CustomGridView\GridEmptyItem.cs" />
-    <Compile Include="Controls\CustomGridView\GridHeaderArrayItem.cs" />
-    <Compile Include="Controls\CustomGridView\GridHeaderItem.cs" />
-    <Compile Include="Controls\CustomGridView\GridHeaderRow.cs" />
-    <Compile Include="Controls\CustomGridView\GridImageItem.cs" />
-    <Compile Include="Controls\CustomGridView\GridArrayItem.cs" />
-    <Compile Include="Controls\CustomGridView\GridStringItem.cs" />
-    <Compile Include="Controls\CustomGridView\GridRow.cs" />
-    <Compile Include="Controls\CustomGridView\GridView.cs">
-      <SubType>Component</SubType>
-    </Compile>
-    <Compile Include="Controls\CustomGridView\GridView.Designer.cs">
-      <DependentUpon>GridView.cs</DependentUpon>
-    </Compile>
-    <Compile Include="Dialogs\InputPromptDialog.cs">
-      <SubType>Form</SubType>
-    </Compile>
-    <Compile Include="Dialogs\InputPromptDialog.Designer.cs">
-      <DependentUpon>InputPromptDialog.cs</DependentUpon>
-    </Compile>
-    <Compile Include="TabPages\AlertSummaryPage.cs">
-      <SubType>UserControl</SubType>
-    </Compile>
-    <Compile Include="TabPages\AlertSummaryPage.Designer.cs">
-      <DependentUpon>AlertSummaryPage.cs</DependentUpon>
-    </Compile>
-    <Compile Include="TabPages\HAPage.cs">
-      <SubType>UserControl</SubType>
-    </Compile>
-    <Compile Include="TabPages\HAPage.Designer.cs">
-      <DependentUpon>HAPage.cs</DependentUpon>
-    </Compile>
-    <Compile Include="Alerts\Types\XenCenterUpdateAlert.cs" />
-    <Compile Include="Wizards\PatchingWizard\AutomatedUpdatesBasePage.cs">
-      <SubType>UserControl</SubType>
-    </Compile>
-    <Compile Include="Wizards\PatchingWizard\AutomatedUpdatesBasePage.designer.cs">
-      <DependentUpon>AutomatedUpdatesBasePage.cs</DependentUpon>
-    </Compile>
-    <Compile Include="Wizards\PatchingWizard\PatchingWizard_AutomatedUpdatesPage.cs">
-      <SubType>UserControl</SubType>
-    </Compile>
-    <Compile Include="Wizards\PatchingWizard\PatchingWizard_AutomatedUpdatesPage.designer.cs">
-      <DependentUpon>PatchingWizard_AutomatedUpdatesPage.cs</DependentUpon>
-    </Compile>
-    <Compile Include="Wizards\PatchingWizard\PatchingWizard_UploadPage.cs">
-      <SubType>UserControl</SubType>
-    </Compile>
-    <Compile Include="Wizards\PatchingWizard\PatchingWizard_UploadPage.Designer.cs">
-      <DependentUpon>PatchingWizard_UploadPage.cs</DependentUpon>
-    </Compile>
-    <Compile Include="Wizards\PatchingWizard\PlanActions\ApplyPoolUpdatePlanAction.cs" />
-    <Compile Include="Wizards\PatchingWizard\PlanActions\ApplyXenServerPatchPlanAction.cs" />
-    <Compile Include="Wizards\PatchingWizard\PlanActions\HostPlanAction.cs" />
-    <Compile Include="Wizards\PatchingWizard\PlanActions\PatchPrecheckOnHostPlanAction.cs" />
-    <Compile Include="Wizards\PatchingWizard\PlanActions\DownloadPatchPlanAction.cs" />
-    <Compile Include="Wizards\PatchingWizard\PlanActions\RestartHostPlanAction.cs" />
-    <Compile Include="Wizards\PatchingWizard\PlanActions\UploadPatchToMasterPlanAction.cs" />
-    <Compile Include="Wizards\PatchingWizard\PlanActions\PoolPatchMapping.cs" />
-    <Compile Include="Wizards\PatchingWizard\PlanActions\RemoveUpdateFilesFromMaster.cs" />
-    <Compile Include="Wizards\PatchingWizard\PlanActions\RemoveUpdateFile.cs" />
-    <Compile Include="Wizards\PatchingWizard\PlanActions\InstallSupplementalPackPlanAction.cs" />
-    <Compile Include="Wizards\PatchingWizard\UpdateProgressBackgroundWorker.cs">
-      <SubType>Component</SubType>
-    </Compile>
-    <Compile Include="Wizards\PatchingWizard\UpgradeProgressDescriptor.cs" />
-<<<<<<< HEAD
-    <Compile Include="Wizards\RollingUpgradeWizard\RollingUpgradeUpgradePage.cs">
-      <SubType>UserControl</SubType>
-    </Compile>
-    <Compile Include="Wizards\RollingUpgradeWizard\RollingUpgradeUpgradePage.Designer.cs">
-      <DependentUpon>RollingUpgradeUpgradePage.cs</DependentUpon>
-    </Compile>
-    <Compile Include="Wizards\UpdateUpgradeWizard.cs">
-      <SubType>Form</SubType>
-    </Compile>
-=======
-    <Compile Include="Diagnostics\Checks\PoolHasGFS2SR.cs" />
->>>>>>> 192f3867
-    <Compile Include="XenSearch\TreeNodeGroupAcceptor.cs">
-    </Compile>
-    <Compile Include="Dialogs\FolderChangeDialog.cs">
-      <SubType>Form</SubType>
-    </Compile>
-    <Compile Include="Dialogs\FolderChangeDialog.Designer.cs">
-      <DependentUpon>FolderChangeDialog.cs</DependentUpon>
-    </Compile>
-    <Compile Include="Controls\Folders\FolderEditor.cs">
-      <SubType>UserControl</SubType>
-    </Compile>
-    <Compile Include="Controls\Folders\FolderListItem.cs" />
-    <Compile Include="Dialogs\NewTagDialog.cs">
-      <SubType>Form</SubType>
-    </Compile>
-    <Compile Include="Dialogs\NewTagDialog.Designer.cs">
-      <DependentUpon>NewTagDialog.cs</DependentUpon>
-    </Compile>
-    <Compile Include="Dialogs\NameAndConnectionPrompt.cs">
-      <SubType>Form</SubType>
-    </Compile>
-    <Compile Include="Dialogs\NameAndConnectionPrompt.Designer.cs">
-      <DependentUpon>NameAndConnectionPrompt.cs</DependentUpon>
-    </Compile>
-    <Compile Include="Core\Drawing.cs" />
-    <Compile Include="Dialogs\AboutDialog.cs">
-      <SubType>Form</SubType>
-    </Compile>
-    <Compile Include="Dialogs\AboutDialog.Designer.cs">
-      <DependentUpon>AboutDialog.cs</DependentUpon>
-    </Compile>
-    <Compile Include="Dialogs\AddServerDialog.cs">
-      <SubType>Form</SubType>
-    </Compile>
-    <Compile Include="Dialogs\AddServerDialog.Designer.cs">
-      <DependentUpon>AddServerDialog.cs</DependentUpon>
-    </Compile>
-    <Compile Include="Dialogs\CustomFieldsDialog.cs">
-      <SubType>Form</SubType>
-    </Compile>
-    <Compile Include="Dialogs\CustomFieldsDialog.Designer.cs">
-      <DependentUpon>CustomFieldsDialog.cs</DependentUpon>
-    </Compile>
-    <Compile Include="Dialogs\NewCustomFieldDialog.cs">
-      <SubType>Form</SubType>
-    </Compile>
-    <Compile Include="Dialogs\NewCustomFieldDialog.Designer.cs">
-      <DependentUpon>NewCustomFieldDialog.cs</DependentUpon>
-    </Compile>
-    <Compile Include="Controls\Common\PasswordFailure.cs">
-      <SubType>UserControl</SubType>
-    </Compile>
-    <Compile Include="Controls\Common\PasswordFailure.Designer.cs">
-      <DependentUpon>PasswordFailure.cs</DependentUpon>
-    </Compile>
-    <Compile Include="Dialogs\RestoreSession\SetMasterPasswordDialog.cs">
-      <SubType>Form</SubType>
-    </Compile>
-    <Compile Include="Dialogs\RestoreSession\SetMasterPasswordDialog.Designer.cs">
-      <DependentUpon>SetMasterPasswordDialog.cs</DependentUpon>
-    </Compile>
-    <Compile Include="Dialogs\RestoreSession\EnterMasterPasswordDialog.cs">
-      <SubType>Form</SubType>
-    </Compile>
-    <Compile Include="Dialogs\RestoreSession\EnterMasterPasswordDialog.Designer.cs">
-      <DependentUpon>EnterMasterPasswordDialog.cs</DependentUpon>
-    </Compile>
-    <Compile Include="Dialogs\RestoreSession\SaveAndRestoreDialog.cs">
-      <SubType>Form</SubType>
-    </Compile>
-    <Compile Include="Dialogs\RestoreSession\SaveAndRestoreDialog.Designer.cs">
-      <DependentUpon>SaveAndRestoreDialog.cs</DependentUpon>
-    </Compile>
-    <Compile Include="Dialogs\RestoreSession\ChangeMasterPasswordDialog.cs">
-      <SubType>Form</SubType>
-    </Compile>
-    <Compile Include="Dialogs\RestoreSession\ChangeMasterPasswordDialog.Designer.cs">
-      <DependentUpon>ChangeMasterPasswordDialog.cs</DependentUpon>
-    </Compile>
-    <Compile Include="Dialogs\ThreeButtonDialog.cs">
-      <SubType>Form</SubType>
-    </Compile>
-    <Compile Include="Dialogs\ThreeButtonDialog.Designer.cs">
-      <DependentUpon>ThreeButtonDialog.cs</DependentUpon>
-    </Compile>
-    <Compile Include="Dialogs\LegalNoticesDialog.cs">
-      <SubType>Form</SubType>
-    </Compile>
-    <Compile Include="Dialogs\LegalNoticesDialog.Designer.cs">
-      <DependentUpon>LegalNoticesDialog.cs</DependentUpon>
-    </Compile>
-    <Compile Include="SettingsPanels\VMHAEditPage.cs">
-      <SubType>UserControl</SubType>
-    </Compile>
-    <Compile Include="SettingsPanels\VMHAEditPage.Designer.cs">
-      <DependentUpon>VMHAEditPage.cs</DependentUpon>
-    </Compile>
-    <Compile Include="TabPages\SearchPage.cs">
-      <SubType>UserControl</SubType>
-    </Compile>
-    <Compile Include="TabPages\SearchPage.Designer.cs">
-      <DependentUpon>SearchPage.cs</DependentUpon>
-    </Compile>
-    <Compile Include="SettingsPanels\CustomFieldsDisplayPage.cs">
-      <SubType>UserControl</SubType>
-    </Compile>
-    <Compile Include="SettingsPanels\CustomFieldsDisplayPage.designer.cs">
-      <DependentUpon>CustomFieldsDisplayPage.cs</DependentUpon>
-    </Compile>
-    <Compile Include="TabPages\PerformancePage.cs">
-      <SubType>UserControl</SubType>
-    </Compile>
-    <Compile Include="TabPages\PerformancePage.Designer.cs">
-      <DependentUpon>PerformancePage.cs</DependentUpon>
-    </Compile>
-    <Compile Include="SettingsPanels\PerfmonAlertEditPage.cs">
-      <SubType>UserControl</SubType>
-    </Compile>
-    <Compile Include="SettingsPanels\PerfmonAlertEditPage.Designer.cs">
-      <DependentUpon>PerfmonAlertEditPage.cs</DependentUpon>
-    </Compile>
-    <Compile Include="Dialogs\ChangeServerPasswordDialog.cs">
-      <SubType>Form</SubType>
-    </Compile>
-    <Compile Include="Dialogs\ChangeServerPasswordDialog.Designer.cs">
-      <DependentUpon>ChangeServerPasswordDialog.cs</DependentUpon>
-    </Compile>
-    <Compile Include="Controls\CustomListPanel\CustomListItem.cs" />
-    <Compile Include="Controls\CustomListPanel\CustomListPanel.cs">
-      <SubType>Component</SubType>
-    </Compile>
-    <Compile Include="Controls\CustomListPanel\CustomListPanel.Designer.cs">
-      <DependentUpon>CustomListPanel.cs</DependentUpon>
-    </Compile>
-    <Compile Include="Controls\CustomListPanel\CustomListRow.cs" />
-    <Compile Include="Controls\FlickerFreePanel.cs">
-      <SubType>Component</SubType>
-    </Compile>
-    <Compile Include="Controls\FlickerFreePanel.Designer.cs">
-      <DependentUpon>FlickerFreePanel.cs</DependentUpon>
-    </Compile>
-    <Compile Include="Controls\PoolHostPicker.cs">
-      <SubType>Component</SubType>
-    </Compile>
-    <Compile Include="Controls\PoolHostPicker.Designer.cs">
-      <DependentUpon>PoolHostPicker.cs</DependentUpon>
-    </Compile>
-    <Compile Include="Controls\SRListBox.cs">
-      <SubType>Component</SubType>
-    </Compile>
-    <Compile Include="Controls\CustomTreeNode.cs" />
-    <Compile Include="Controls\CustomTreeView.cs">
-      <SubType>Component</SubType>
-    </Compile>
-    <Compile Include="Controls\CustomTreeView.Designer.cs">
-      <DependentUpon>CustomTreeView.cs</DependentUpon>
-    </Compile>
-    <Compile Include="Controls\FlickerFreeListBox.cs">
-      <SubType>Component</SubType>
-    </Compile>
-    <Compile Include="Controls\TransparentTrackBar.cs">
-      <SubType>UserControl</SubType>
-    </Compile>
-    <Compile Include="Controls\TransparentTrackBar.Designer.cs">
-      <DependentUpon>TransparentTrackBar.cs</DependentUpon>
-    </Compile>
-    <Compile Include="Dialogs\AttachDiskDialog.cs">
-      <SubType>Form</SubType>
-    </Compile>
-    <Compile Include="Dialogs\AttachDiskDialog.Designer.cs">
-      <DependentUpon>AttachDiskDialog.cs</DependentUpon>
-    </Compile>
-    <Compile Include="Dialogs\CopyVMDialog.cs">
-      <SubType>Form</SubType>
-    </Compile>
-    <Compile Include="Dialogs\CopyVMDialog.Designer.cs">
-      <DependentUpon>CopyVMDialog.cs</DependentUpon>
-    </Compile>
-    <Compile Include="Dialogs\DialogWithProgress.cs">
-      <SubType>Form</SubType>
-    </Compile>
-    <Compile Include="Dialogs\DialogWithProgress.Designer.cs">
-      <DependentUpon>DialogWithProgress.cs</DependentUpon>
-    </Compile>
-    <Compile Include="Dialogs\IscsiChoicesDialog.cs">
-      <SubType>Form</SubType>
-    </Compile>
-    <Compile Include="Dialogs\IscsiChoicesDialog.Designer.cs">
-      <DependentUpon>IscsiChoicesDialog.cs</DependentUpon>
-    </Compile>
-    <Compile Include="Dialogs\ActionProgressDialog.cs">
-      <SubType>Form</SubType>
-    </Compile>
-    <Compile Include="Dialogs\ActionProgressDialog.Designer.cs">
-      <DependentUpon>ActionProgressDialog.cs</DependentUpon>
-    </Compile>
-    <Compile Include="Dialogs\NewDiskDialog.cs">
-      <SubType>Form</SubType>
-    </Compile>
-    <Compile Include="Dialogs\NewDiskDialog.Designer.cs">
-      <DependentUpon>NewDiskDialog.cs</DependentUpon>
-    </Compile>
-    <Compile Include="Dialogs\SelectHostDialog.cs">
-      <SubType>Form</SubType>
-    </Compile>
-    <Compile Include="Dialogs\SelectHostDialog.Designer.cs">
-      <DependentUpon>SelectHostDialog.cs</DependentUpon>
-    </Compile>
-    <Compile Include="Dialogs\UserDeviceDialog.cs">
-      <SubType>Form</SubType>
-    </Compile>
-    <Compile Include="Dialogs\UserDeviceDialog.Designer.cs">
-      <DependentUpon>UserDeviceDialog.cs</DependentUpon>
-    </Compile>
-    <Compile Include="Dialogs\WarningDialogs\CloseXenCenterWarningDialog.cs">
-      <SubType>Form</SubType>
-    </Compile>
-    <Compile Include="Dialogs\WarningDialogs\CloseXenCenterWarningDialog.Designer.cs">
-      <DependentUpon>CloseXenCenterWarningDialog.cs</DependentUpon>
-    </Compile>
-    <Compile Include="Dialogs\WarningDialogs\LicenseWarningDialog.cs">
-      <SubType>Form</SubType>
-    </Compile>
-    <Compile Include="Dialogs\WarningDialogs\LicenseWarningDialog.Designer.cs">
-      <DependentUpon>LicenseWarningDialog.cs</DependentUpon>
-    </Compile>
-    <Compile Include="Dialogs\WarningDialogs\RemoveCrashDumpsWarningDialog.cs">
-      <SubType>Form</SubType>
-    </Compile>
-    <Compile Include="Dialogs\WarningDialogs\RemoveCrashDumpsWarningDialog.Designer.cs">
-      <DependentUpon>RemoveCrashDumpsWarningDialog.cs</DependentUpon>
-    </Compile>
-    <Compile Include="TabPages\HistoryPage.cs">
-      <SubType>UserControl</SubType>
-    </Compile>
-    <Compile Include="TabPages\HistoryPage.Designer.cs">
-      <DependentUpon>HistoryPage.cs</DependentUpon>
-    </Compile>
-    <Compile Include="Controls\ComboBoxes\CDChanger.cs">
-      <SubType>Component</SubType>
-    </Compile>
-    <Compile Include="Controls\EmptyPanel.cs">
-      <SubType>Component</SubType>
-    </Compile>
-    <Compile Include="Controls\EmptyPanel.Designer.cs">
-      <DependentUpon>EmptyPanel.cs</DependentUpon>
-    </Compile>
-    <Compile Include="Controls\ToolTipContainer.cs">
-      <SubType>Component</SubType>
-    </Compile>
-    <Compile Include="Controls\ToolTipContainer.Designer.cs">
-      <DependentUpon>ToolTipContainer.cs</DependentUpon>
-    </Compile>
-    <Compile Include="Dialogs\ConfirmVMDeleteDialog.cs">
-      <SubType>Form</SubType>
-    </Compile>
-    <Compile Include="Dialogs\ConfirmVMDeleteDialog.Designer.cs">
-      <DependentUpon>ConfirmVMDeleteDialog.cs</DependentUpon>
-    </Compile>
-    <Compile Include="Controls\HelpButton.cs">
-      <SubType>Component</SubType>
-    </Compile>
-    <Compile Include="Controls\HelpButton.Designer.cs">
-      <DependentUpon>HelpButton.cs</DependentUpon>
-    </Compile>
-    <Compile Include="Controls\ComboBoxes\ISODropDownBox.cs">
-      <SubType>Component</SubType>
-    </Compile>
-    <Compile Include="Controls\MenuStripEx.cs">
-      <SubType>Component</SubType>
-    </Compile>
-    <Compile Include="Controls\NativeConstants.cs" />
-    <Compile Include="Controls\ToolStripEx.cs">
-      <SubType>Component</SubType>
-    </Compile>
-    <Compile Include="SettingsPanels\HomeServerEditPage.cs">
-      <SubType>UserControl</SubType>
-    </Compile>
-    <Compile Include="SettingsPanels\HomeServerEditPage.Designer.cs">
-      <DependentUpon>HomeServerEditPage.cs</DependentUpon>
-    </Compile>
-    <Compile Include="Dialogs\EvacuateHostDialog.cs">
-      <SubType>Form</SubType>
-    </Compile>
-    <Compile Include="Dialogs\EvacuateHostDialog.Designer.cs">
-      <DependentUpon>EvacuateHostDialog.cs</DependentUpon>
-    </Compile>
-    <Compile Include="Dialogs\WarningDialogs\VcpuWarningDialog.cs">
-      <SubType>Form</SubType>
-    </Compile>
-    <Compile Include="Dialogs\WarningDialogs\VcpuWarningDialog.Designer.cs">
-      <DependentUpon>VcpuWarningDialog.cs</DependentUpon>
-    </Compile>
-    <Compile Include="Dialogs\DuplicateTemplateNameDialog.cs">
-      <SubType>Form</SubType>
-    </Compile>
-    <Compile Include="Dialogs\DuplicateTemplateNameDialog.Designer.cs">
-      <DependentUpon>DuplicateTemplateNameDialog.cs</DependentUpon>
-    </Compile>
-    <Compile Include="Dialogs\WarningDialogs\InstallToolsWarningDialog.cs">
-      <SubType>Form</SubType>
-    </Compile>
-    <Compile Include="Dialogs\WarningDialogs\InstallToolsWarningDialog.Designer.cs">
-      <DependentUpon>InstallToolsWarningDialog.cs</DependentUpon>
-    </Compile>
-    <Compile Include="Dialogs\RepairSRDialog.cs">
-      <SubType>Form</SubType>
-    </Compile>
-    <Compile Include="Dialogs\RepairSRDialog.Designer.cs">
-      <DependentUpon>RepairSRDialog.cs</DependentUpon>
-    </Compile>
-    <Compile Include="Dialogs\XenDialogBase.cs">
-      <SubType>Form</SubType>
-    </Compile>
-    <Compile Include="Dialogs\XenDialogBase.designer.cs">
-      <DependentUpon>XenDialogBase.cs</DependentUpon>
-    </Compile>
-    <Compile Include="LicenseTimer.cs">
-      <SubType>Component</SubType>
-    </Compile>
-    <Compile Include="SettingsPanels\BootDevice.cs" />
-    <Compile Include="SettingsPanels\CPUMemoryEditPage.cs">
-      <SubType>UserControl</SubType>
-    </Compile>
-    <Compile Include="SettingsPanels\CPUMemoryEditPage.Designer.cs">
-      <DependentUpon>CPUMemoryEditPage.cs</DependentUpon>
-    </Compile>
-    <Compile Include="SettingsPanels\GeneralEditPage.cs">
-      <SubType>UserControl</SubType>
-    </Compile>
-    <Compile Include="SettingsPanels\GeneralEditPage.Designer.cs">
-      <DependentUpon>GeneralEditPage.cs</DependentUpon>
-    </Compile>
-    <Compile Include="SettingsPanels\IEditPage.cs" />
-    <Compile Include="SettingsPanels\LogDestinationEditPage.cs">
-      <SubType>UserControl</SubType>
-    </Compile>
-    <Compile Include="SettingsPanels\LogDestinationEditPage.Designer.cs">
-      <DependentUpon>LogDestinationEditPage.cs</DependentUpon>
-    </Compile>
-    <Compile Include="SettingsPanels\BootOptionsEditPage.cs">
-      <SubType>UserControl</SubType>
-    </Compile>
-    <Compile Include="SettingsPanels\BootOptionsEditPage.Designer.cs">
-      <DependentUpon>BootOptionsEditPage.cs</DependentUpon>
-    </Compile>
-    <Compile Include="SettingsPanels\VMAdvancedEditPage.cs">
-      <SubType>UserControl</SubType>
-    </Compile>
-    <Compile Include="SettingsPanels\VMAdvancedEditPage.Designer.cs">
-      <DependentUpon>VMAdvancedEditPage.cs</DependentUpon>
-    </Compile>
-    <Compile Include="Wizards\WizardProgressEventArgs.cs" />
-    <Compile Include="Wizards\BugToolWizardFiles\BugToolPageDestination.cs">
-      <SubType>UserControl</SubType>
-    </Compile>
-    <Compile Include="Wizards\BugToolWizardFiles\BugToolPageDestination.Designer.cs">
-      <DependentUpon>BugToolPageDestination.cs</DependentUpon>
-    </Compile>
-    <Compile Include="Wizards\BugToolWizardFiles\BugToolPageRetrieveData.cs">
-      <SubType>UserControl</SubType>
-    </Compile>
-    <Compile Include="Wizards\BugToolWizardFiles\BugToolPageRetrieveData.Designer.cs">
-      <DependentUpon>BugToolPageRetrieveData.cs</DependentUpon>
-    </Compile>
-    <Compile Include="Wizards\BugToolWizardFiles\BugToolPageSelectCapabilities.cs">
-      <SubType>UserControl</SubType>
-    </Compile>
-    <Compile Include="Wizards\BugToolWizardFiles\BugToolPageSelectCapabilities.Designer.cs">
-      <DependentUpon>BugToolPageSelectCapabilities.cs</DependentUpon>
-    </Compile>
-    <Compile Include="Wizards\HAWizard.cs">
-      <SubType>Form</SubType>
-    </Compile>
-    <Compile Include="Wizards\HAWizard.Designer.cs">
-      <DependentUpon>HAWizard.cs</DependentUpon>
-    </Compile>
-    <Compile Include="Diagnostics\Problems\SRProblem\BrokenSR.cs" />
-    <Compile Include="Diagnostics\Checks\Check.cs" />
-    <Compile Include="Diagnostics\Checks\HostLivenessCheck.cs" />
-    <Compile Include="Diagnostics\Checks\PatchPrecheckCheck.cs" />
-    <Compile Include="Diagnostics\Checks\PBDsPluggedCheck.cs" />
-    <Compile Include="Diagnostics\Problems\VMProblem\VMCannotSeeNetwork.cs" />
-    <Compile Include="Diagnostics\Problems\HostProblem\PatchAlreadyApplied.cs" />
-    <Compile Include="Diagnostics\Problems\VMProblem\PVDriversOutOfDate.cs" />
-    <Compile Include="Diagnostics\Problems\HostProblem\HostMaintenanceMode.cs" />
-    <Compile Include="Diagnostics\Problems\HostProblem\HostNotLive.cs" />
-    <Compile Include="Diagnostics\Problems\VMProblem\LocalCD.cs" />
-    <Compile Include="Diagnostics\Problems\VMProblem\LocalStorage.cs" />
-    <Compile Include="Diagnostics\Problems\PoolProblem\NoDefaultSR.cs" />
-    <Compile Include="Diagnostics\Problems\VMProblem\NoHosts.cs" />
-    <Compile Include="Diagnostics\Problems\VMProblem\NoPVDrivers.cs" />
-    <Compile Include="Diagnostics\Problems\HostProblem\NotEnoughMem.cs" />
-    <Compile Include="Diagnostics\Problems\SRProblem\NotEnoughSpaceToSuspend.cs" />
-    <Compile Include="Diagnostics\Problems\HostProblem\PrecheckFailed.cs" />
-    <Compile Include="Diagnostics\Problems\Problem.cs" />
-    <Compile Include="Wizards\BugToolWizardFiles\GenericSelectHostsPage.cs">
-      <SubType>UserControl</SubType>
-    </Compile>
-    <Compile Include="Wizards\BugToolWizardFiles\GenericSelectHostsPage.Designer.cs">
-      <DependentUpon>GenericSelectHostsPage.cs</DependentUpon>
-    </Compile>
-    <Compile Include="Wizards\BugToolWizardFiles\BugToolWizard.cs">
-      <SubType>Form</SubType>
-    </Compile>
-    <Compile Include="Wizards\BugToolWizardFiles\BugToolWizard.Designer.cs">
-      <DependentUpon>BugToolWizard.cs</DependentUpon>
-    </Compile>
-    <Compile Include="ConsoleView\VNCGraphicsClient.cs">
-      <SubType>UserControl</SubType>
-    </Compile>
-    <Compile Include="Help\HelpManager.cs" />
-    <Compile Include="Dialogs\LoadSessionDialog.cs">
-      <SubType>Form</SubType>
-    </Compile>
-    <Compile Include="Dialogs\LoadSessionDialog.Designer.cs">
-      <DependentUpon>LoadSessionDialog.cs</DependentUpon>
-    </Compile>
-    <Compile Include="Controls\TreeViews\FlickerFreeTreeView.cs">
-      <SubType>Component</SubType>
-    </Compile>
-    <Compile Include="Settings.cs" />
-    <Compile Include="TabPages\NICPage.cs">
-      <SubType>UserControl</SubType>
-    </Compile>
-    <Compile Include="TabPages\NICPage.Designer.cs">
-      <DependentUpon>NICPage.cs</DependentUpon>
-    </Compile>
-    <Compile Include="TabPages\DockerProcessPage.cs">
-      <SubType>UserControl</SubType>
-    </Compile>
-    <Compile Include="TabPages\DockerProcessPage.Designer.cs">
-      <DependentUpon>DockerProcessPage.cs</DependentUpon>
-    </Compile>
-    <Compile Include="TabPages\SrStoragePage.cs">
-      <SubType>UserControl</SubType>
-    </Compile>
-    <Compile Include="TabPages\SrStoragePage.Designer.cs">
-      <DependentUpon>SrStoragePage.cs</DependentUpon>
-    </Compile>
-    <Compile Include="TabPages\VMStoragePage.cs">
-      <SubType>UserControl</SubType>
-    </Compile>
-    <Compile Include="TabPages\VMStoragePage.Designer.cs">
-      <DependentUpon>VMStoragePage.cs</DependentUpon>
-    </Compile>
-    <Compile Include="TabPages\NetworkPage.cs">
-      <SubType>UserControl</SubType>
-    </Compile>
-    <Compile Include="TabPages\NetworkPage.Designer.cs">
-      <DependentUpon>NetworkPage.cs</DependentUpon>
-    </Compile>
-    <Compile Include="Controls\XenTabControl.cs">
-      <SubType>Component</SubType>
-    </Compile>
-    <Compile Include="Controls\XenTabControl.Designer.cs">
-      <DependentUpon>XenTabControl.cs</DependentUpon>
-    </Compile>
-    <Compile Include="Controls\XenTabPage.cs">
-      <SubType>UserControl</SubType>
-    </Compile>
-    <Compile Include="Controls\XenTabPage.Designer.cs">
-      <DependentUpon>XenTabPage.cs</DependentUpon>
-    </Compile>
-    <Compile Include="Dialogs\VNCPasswordDialog.cs">
-      <SubType>Form</SubType>
-    </Compile>
-    <Compile Include="Dialogs\VNCPasswordDialog.Designer.cs">
-      <DependentUpon>VNCPasswordDialog.cs</DependentUpon>
-    </Compile>
-    <Compile Include="Controls\ConsolePanel.cs">
-      <SubType>UserControl</SubType>
-    </Compile>
-    <Compile Include="Wizards\WizardProgress.cs">
-      <SubType>UserControl</SubType>
-    </Compile>
-    <Compile Include="Wizards\WizardProgress.Designer.cs">
-      <DependentUpon>WizardProgress.cs</DependentUpon>
-    </Compile>
-    <Compile Include="Wizards\HAWizard_Pages\AssignPriorities.cs">
-      <SubType>UserControl</SubType>
-    </Compile>
-    <Compile Include="Wizards\HAWizard_Pages\AssignPriorities.designer.cs">
-      <DependentUpon>AssignPriorities.cs</DependentUpon>
-    </Compile>
-    <Compile Include="Wizards\HAWizard_Pages\Intro.cs">
-      <SubType>UserControl</SubType>
-    </Compile>
-    <Compile Include="Wizards\HAWizard_Pages\Intro.Designer.cs">
-      <DependentUpon>Intro.cs</DependentUpon>
-    </Compile>
-    <Compile Include="Wizards\NewNetworkWizard.cs">
-      <SubType>Form</SubType>
-    </Compile>
-    <Compile Include="Wizards\NewNetworkWizard.Designer.cs">
-      <DependentUpon>NewNetworkWizard.cs</DependentUpon>
-    </Compile>
-    <Compile Include="Wizards\NewNetworkWizard_Pages\NetWDetails.cs">
-      <SubType>UserControl</SubType>
-    </Compile>
-    <Compile Include="Wizards\NewNetworkWizard_Pages\NetWDetails.Designer.cs">
-      <DependentUpon>NetWDetails.cs</DependentUpon>
-    </Compile>
-    <Compile Include="Wizards\NewNetworkWizard_Pages\NetWName.cs">
-      <SubType>UserControl</SubType>
-    </Compile>
-    <Compile Include="Wizards\NewNetworkWizard_Pages\NetWName.Designer.cs">
-      <DependentUpon>NetWName.cs</DependentUpon>
-    </Compile>
-    <Compile Include="Wizards\NewNetworkWizard_Pages\NetWTypeSelect.cs">
-      <SubType>UserControl</SubType>
-    </Compile>
-    <Compile Include="Wizards\NewNetworkWizard_Pages\NetWTypeSelect.Designer.cs">
-      <DependentUpon>NetWTypeSelect.cs</DependentUpon>
-    </Compile>
-    <Compile Include="Wizards\NewSRWizard.cs">
-      <SubType>Form</SubType>
-    </Compile>
-    <Compile Include="Wizards\NewSRWizard.Designer.cs">
-      <DependentUpon>NewSRWizard.cs</DependentUpon>
-    </Compile>
-    <Compile Include="Wizards\NewSRWizard_Pages\Frontends\LVMoHBA.cs">
-      <SubType>UserControl</SubType>
-    </Compile>
-    <Compile Include="Wizards\NewSRWizard_Pages\Frontends\LVMoHBA.designer.cs">
-      <DependentUpon>LVMoHBA.cs</DependentUpon>
-    </Compile>
-    <Compile Include="Wizards\XenWizardBase.cs">
-      <SubType>Form</SubType>
-    </Compile>
-    <Compile Include="Wizards\XenWizardBase.designer.cs">
-      <DependentUpon>XenWizardBase.cs</DependentUpon>
-    </Compile>
-    <Compile Include="MainWindow.cs">
-      <SubType>Form</SubType>
-    </Compile>
-    <Compile Include="MainWindow.Designer.cs">
-      <DependentUpon>MainWindow.cs</DependentUpon>
-    </Compile>
-    <Compile Include="Program.cs" />
-    <Compile Include="Properties\AssemblyInfo.cs" />
-    <EmbeddedResource Include="Controls\PvsCacheStorageRow.ja.resx">
-      <DependentUpon>PvsCacheStorageRow.cs</DependentUpon>
-    </EmbeddedResource>
-    <EmbeddedResource Include="Controls\PvsCacheStorageRow.resx">
-      <DependentUpon>PvsCacheStorageRow.cs</DependentUpon>
-      <SubType>Designer</SubType>
-    </EmbeddedResource>
-    <EmbeddedResource Include="Controls\PvsCacheStorageRow.zh-CN.resx">
-      <DependentUpon>PvsCacheStorageRow.cs</DependentUpon>
-    </EmbeddedResource>
-    <EmbeddedResource Include="Controls\XenSearch\QueryPanel.ja.resx">
-      <DependentUpon>QueryPanel.cs</DependentUpon>
-    </EmbeddedResource>
-    <EmbeddedResource Include="Controls\XenSearch\QueryPanel.resx">
-      <DependentUpon>QueryPanel.cs</DependentUpon>
-    </EmbeddedResource>
-    <EmbeddedResource Include="Controls\XenSearch\QueryPanel.zh-CN.resx">
-      <DependentUpon>QueryPanel.cs</DependentUpon>
-    </EmbeddedResource>
-    <EmbeddedResource Include="Dialogs\AttachUsbDialog.ja.resx">
-      <DependentUpon>AttachUsbDialog.cs</DependentUpon>
-    </EmbeddedResource>
-    <EmbeddedResource Include="Dialogs\AttachUsbDialog.resx">
-      <DependentUpon>AttachUsbDialog.cs</DependentUpon>
-    </EmbeddedResource>
-    <EmbeddedResource Include="Dialogs\AttachUsbDialog.zh-CN.resx">
-      <DependentUpon>AttachUsbDialog.cs</DependentUpon>
-    </EmbeddedResource>
-    <EmbeddedResource Include="Dialogs\EnablePvsReadCachingDialog.ja.resx">
-      <DependentUpon>EnablePvsReadCachingDialog.cs</DependentUpon>
-    </EmbeddedResource>
-    <EmbeddedResource Include="Dialogs\EnablePvsReadCachingDialog.resx">
-      <DependentUpon>EnablePvsReadCachingDialog.cs</DependentUpon>
-      <SubType>Designer</SubType>
-    </EmbeddedResource>
-    <EmbeddedResource Include="Dialogs\EnablePvsReadCachingDialog.zh-CN.resx">
-      <DependentUpon>EnablePvsReadCachingDialog.cs</DependentUpon>
-    </EmbeddedResource>
-    <EmbeddedResource Include="Dialogs\CommandErrorDialog.resx">
-      <SubType>Designer</SubType>
-      <DependentUpon>CommandErrorDialog.cs</DependentUpon>
-    </EmbeddedResource>
-    <EmbeddedResource Include="Commands\Controls\CommandEditorControl.resx">
-      <SubType>Designer</SubType>
-      <DependentUpon>CommandEditorControl.cs</DependentUpon>
-    </EmbeddedResource>
-    <EmbeddedResource Include="Controls\AD\LoggedInLabel.resx">
-      <SubType>Designer</SubType>
-      <DependentUpon>LoggedInLabel.cs</DependentUpon>
-    </EmbeddedResource>
-    <EmbeddedResource Include="Controls\AffinityPicker.resx">
-      <DependentUpon>AffinityPicker.cs</DependentUpon>
-      <SubType>Designer</SubType>
-    </EmbeddedResource>
-    <EmbeddedResource Include="Controls\Ballooning\HostMemoryControls.resx">
-      <SubType>Designer</SubType>
-      <DependentUpon>HostMemoryControls.cs</DependentUpon>
-    </EmbeddedResource>
-    <EmbeddedResource Include="Controls\Ballooning\HostMemoryRow.resx">
-      <SubType>Designer</SubType>
-      <DependentUpon>HostMemoryRow.cs</DependentUpon>
-    </EmbeddedResource>
-    <EmbeddedResource Include="Controls\Ballooning\HostShinyBar.resx">
-      <SubType>Designer</SubType>
-      <DependentUpon>HostShinyBar.cs</DependentUpon>
-    </EmbeddedResource>
-    <EmbeddedResource Include="Controls\Ballooning\MemorySpinner.resx">
-      <SubType>Designer</SubType>
-      <DependentUpon>MemorySpinner.cs</DependentUpon>
-    </EmbeddedResource>
-    <EmbeddedResource Include="Controls\Ballooning\MemoryRowLabel.resx">
-      <SubType>Designer</SubType>
-      <DependentUpon>MemoryRowLabel.cs</DependentUpon>
-    </EmbeddedResource>
-    <EmbeddedResource Include="Controls\Ballooning\ShinyBar.resx">
-      <SubType>Designer</SubType>
-      <DependentUpon>ShinyBar.cs</DependentUpon>
-    </EmbeddedResource>
-    <EmbeddedResource Include="Controls\Ballooning\VMMemoryControlsAdvanced.resx">
-      <SubType>Designer</SubType>
-      <DependentUpon>VMMemoryControlsAdvanced.cs</DependentUpon>
-    </EmbeddedResource>
-    <EmbeddedResource Include="Controls\Ballooning\VMMemoryControlsBasic.resx">
-      <DependentUpon>VMMemoryControlsBasic.cs</DependentUpon>
-      <SubType>Designer</SubType>
-    </EmbeddedResource>
-    <EmbeddedResource Include="Controls\Ballooning\VMMemoryControlsNoEdit.resx">
-      <SubType>Designer</SubType>
-      <DependentUpon>VMMemoryControlsNoEdit.cs</DependentUpon>
-    </EmbeddedResource>
-    <EmbeddedResource Include="Controls\Ballooning\VMMemoryRow.resx">
-      <SubType>Designer</SubType>
-      <DependentUpon>VMMemoryRow.cs</DependentUpon>
-    </EmbeddedResource>
-    <EmbeddedResource Include="Controls\Ballooning\VMShinyBar.resx">
-      <SubType>Designer</SubType>
-      <DependentUpon>VMShinyBar.cs</DependentUpon>
-    </EmbeddedResource>
-    <EmbeddedResource Include="Controls\ChevronButton.resx">
-      <SubType>Designer</SubType>
-      <DependentUpon>ChevronButton.cs</DependentUpon>
-    </EmbeddedResource>
-    <EmbeddedResource Include="Controls\ColorsHelper.resx">
-      <SubType>Designer</SubType>
-      <DependentUpon>ColorsHelper.cs</DependentUpon>
-    </EmbeddedResource>
-    <EmbeddedResource Include="Controls\DropDownButton.resx">
-      <SubType>Designer</SubType>
-      <DependentUpon>DropDownButton.cs</DependentUpon>
-    </EmbeddedResource>
-    <EmbeddedResource Include="Controls\MultipleDvdIsoList.resx">
-      <SubType>Designer</SubType>
-      <DependentUpon>MultipleDvdIsoList.cs</DependentUpon>
-    </EmbeddedResource>
-    <EmbeddedResource Include="Controls\NetworkingTab\NetworkList.resx">
-      <SubType>Designer</SubType>
-      <DependentUpon>NetworkList.cs</DependentUpon>
-    </EmbeddedResource>
-    <EmbeddedResource Include="Controls\PDSection.resx">
-      <DependentUpon>PDSection.cs</DependentUpon>
-      <SubType>Designer</SubType>
-    </EmbeddedResource>
-    <EmbeddedResource Include="Controls\TransparentTrackBar.resx">
-      <SubType>Designer</SubType>
-      <DependentUpon>TransparentTrackBar.cs</DependentUpon>
-    </EmbeddedResource>
-    <EmbeddedResource Include="Controls\ShadowPanel.resx">
-      <DependentUpon>ShadowPanel.cs</DependentUpon>
-      <SubType>Designer</SubType>
-    </EmbeddedResource>
-    <EmbeddedResource Include="Controls\UpsellPage.resx">
-      <DependentUpon>UpsellPage.cs</DependentUpon>
-      <SubType>Designer</SubType>
-    </EmbeddedResource>
-    <EmbeddedResource Include="Controls\Wlb\WlbOptModeScheduler.resx">
-      <SubType>Designer</SubType>
-      <DependentUpon>WlbOptModeScheduler.cs</DependentUpon>
-    </EmbeddedResource>
-    <EmbeddedResource Include="Dialogs\AssignLicenseDialog.resx">
-      <SubType>Designer</SubType>
-      <DependentUpon>AssignLicenseDialog.cs</DependentUpon>
-    </EmbeddedResource>
-    <EmbeddedResource Include="Dialogs\BallooningDialog.resx">
-      <SubType>Designer</SubType>
-      <DependentUpon>BallooningDialog.cs</DependentUpon>
-    </EmbeddedResource>
-    <EmbeddedResource Include="Dialogs\BallooningDialogAdvanced.resx">
-      <SubType>Designer</SubType>
-      <DependentUpon>BallooningDialogAdvanced.cs</DependentUpon>
-    </EmbeddedResource>
-    <EmbeddedResource Include="Dialogs\ControlDomainMemoryDialog.resx">
-      <DependentUpon>ControlDomainMemoryDialog.cs</DependentUpon>
-    </EmbeddedResource>
-    <EmbeddedResource Include="Dialogs\ControlDomainMemoryDialog.zh-CN.resx">
-      <DependentUpon>ControlDomainMemoryDialog.cs</DependentUpon>
-    </EmbeddedResource>
-    <EmbeddedResource Include="Dialogs\ControlDomainMemoryDialog.ja.resx">
-      <DependentUpon>ControlDomainMemoryDialog.cs</DependentUpon>
-    </EmbeddedResource>
-    <EmbeddedResource Include="Dialogs\DateFilterDialog.resx">
-      <SubType>Designer</SubType>
-      <DependentUpon>DateFilterDialog.cs</DependentUpon>
-    </EmbeddedResource>
-    <EmbeddedResource Include="Dialogs\AdPasswordPrompt.resx">
-      <SubType>Designer</SubType>
-      <DependentUpon>AdPasswordPrompt.cs</DependentUpon>
-    </EmbeddedResource>
-    <EmbeddedResource Include="Dialogs\OptionsPages\ConfirmationOptionsPage.ja.resx">
-      <DependentUpon>ConfirmationOptionsPage.cs</DependentUpon>
-    </EmbeddedResource>
-    <EmbeddedResource Include="Dialogs\OptionsPages\ConfirmationOptionsPage.resx">
-      <DependentUpon>ConfirmationOptionsPage.cs</DependentUpon>
-      <SubType>Designer</SubType>
-    </EmbeddedResource>
-    <EmbeddedResource Include="Dialogs\OptionsPages\ConfirmationOptionsPage.zh-CN.resx">
-      <DependentUpon>ConfirmationOptionsPage.cs</DependentUpon>
-    </EmbeddedResource>
-    <EmbeddedResource Include="Dialogs\PvsCacheConfigurationDialog.ja.resx">
-      <DependentUpon>PvsCacheConfigurationDialog.cs</DependentUpon>
-    </EmbeddedResource>
-    <EmbeddedResource Include="Dialogs\PvsCacheConfigurationDialog.resx">
-      <DependentUpon>PvsCacheConfigurationDialog.cs</DependentUpon>
-    </EmbeddedResource>
-    <EmbeddedResource Include="Dialogs\PvsCacheConfigurationDialog.zh-CN.resx">
-      <DependentUpon>PvsCacheConfigurationDialog.cs</DependentUpon>
-    </EmbeddedResource>
-    <EmbeddedResource Include="Dialogs\PvsPages\PvsCacheConfigurationPage.ja.resx">
-      <DependentUpon>PvsCacheConfigurationPage.cs</DependentUpon>
-    </EmbeddedResource>
-    <EmbeddedResource Include="Dialogs\PvsPages\PvsCacheConfigurationPage.resx">
-      <DependentUpon>PvsCacheConfigurationPage.cs</DependentUpon>
-    </EmbeddedResource>
-    <EmbeddedResource Include="Dialogs\PvsPages\PvsCacheConfigurationPage.zh-CN.resx">
-      <DependentUpon>PvsCacheConfigurationPage.cs</DependentUpon>
-    </EmbeddedResource>
-    <EmbeddedResource Include="Dialogs\PvsSiteDialog.ja.resx">
-      <DependentUpon>PvsSiteDialog.cs</DependentUpon>
-      <SubType>Designer</SubType>
-    </EmbeddedResource>
-    <EmbeddedResource Include="Dialogs\PvsSiteDialog.resx">
-      <DependentUpon>PvsSiteDialog.cs</DependentUpon>
-      <SubType>Designer</SubType>
-    </EmbeddedResource>
-    <EmbeddedResource Include="Dialogs\PvsSiteDialog.zh-CN.resx">
-      <DependentUpon>PvsSiteDialog.cs</DependentUpon>
-      <SubType>Designer</SubType>
-    </EmbeddedResource>
-    <EmbeddedResource Include="Dialogs\HealthCheck\HealthCheckOverviewDialog.ja.resx">
-      <DependentUpon>HealthCheckOverviewDialog.cs</DependentUpon>
-    </EmbeddedResource>
-    <EmbeddedResource Include="Dialogs\HealthCheck\HealthCheckOverviewDialog.resx">
-      <DependentUpon>HealthCheckOverviewDialog.cs</DependentUpon>
-    </EmbeddedResource>
-    <EmbeddedResource Include="Dialogs\HealthCheck\HealthCheckOverviewDialog.zh-CN.resx">
-      <DependentUpon>HealthCheckOverviewDialog.cs</DependentUpon>
-    </EmbeddedResource>
-    <EmbeddedResource Include="Dialogs\HealthCheck\HealthCheckPolicyStatementDialog.ja.resx">
-      <DependentUpon>HealthCheckPolicyStatementDialog.cs</DependentUpon>
-    </EmbeddedResource>
-    <EmbeddedResource Include="Dialogs\HealthCheck\HealthCheckPolicyStatementDialog.resx">
-      <DependentUpon>HealthCheckPolicyStatementDialog.cs</DependentUpon>
-    </EmbeddedResource>
-    <EmbeddedResource Include="Dialogs\HealthCheck\HealthCheckPolicyStatementDialog.zh-CN.resx">
-      <DependentUpon>HealthCheckPolicyStatementDialog.cs</DependentUpon>
-    </EmbeddedResource>
-    <EmbeddedResource Include="Dialogs\HealthCheck\HealthCheckSettingsDialog.ja.resx">
-      <DependentUpon>HealthCheckSettingsDialog.cs</DependentUpon>
-    </EmbeddedResource>
-    <EmbeddedResource Include="Dialogs\HealthCheck\HealthCheckSettingsDialog.resx">
-      <DependentUpon>HealthCheckSettingsDialog.cs</DependentUpon>
-    </EmbeddedResource>
-    <EmbeddedResource Include="Dialogs\HealthCheck\HealthCheckSettingsDialog.zh-CN.resx">
-      <DependentUpon>HealthCheckSettingsDialog.cs</DependentUpon>
-    </EmbeddedResource>
-    <EmbeddedResource Include="Dialogs\OptionsPages\SaveAndRestoreOptionsPage.ja.resx">
-      <DependentUpon>SaveAndRestoreOptionsPage.cs</DependentUpon>
-    </EmbeddedResource>
-    <EmbeddedResource Include="Dialogs\OptionsPages\SaveAndRestoreOptionsPage.resx">
-      <DependentUpon>SaveAndRestoreOptionsPage.cs</DependentUpon>
-    </EmbeddedResource>
-    <EmbeddedResource Include="Dialogs\OptionsPages\SaveAndRestoreOptionsPage.zh-CN.resx">
-      <DependentUpon>SaveAndRestoreOptionsPage.cs</DependentUpon>
-    </EmbeddedResource>
-    <EmbeddedResource Include="Dialogs\ReconnectAsDialog.resx">
-      <SubType>Designer</SubType>
-      <DependentUpon>ReconnectAsDialog.cs</DependentUpon>
-    </EmbeddedResource>
-    <EmbeddedResource Include="Dialogs\UsbUsageDialog.ja.resx">
-      <DependentUpon>UsbUsageDialog.cs</DependentUpon>
-    </EmbeddedResource>
-    <EmbeddedResource Include="Dialogs\UsbUsageDialog.resx">
-      <DependentUpon>UsbUsageDialog.cs</DependentUpon>
-    </EmbeddedResource>
-    <EmbeddedResource Include="Dialogs\UsbUsageDialog.zh-CN.resx">
-      <DependentUpon>UsbUsageDialog.cs</DependentUpon>
-    </EmbeddedResource>
-    <EmbeddedResource Include="Dialogs\VMDialogs\MoveVMDialog.resx">
-      <DependentUpon>MoveVMDialog.cs</DependentUpon>
-      <SubType>Designer</SubType>
-    </EmbeddedResource>
-    <EmbeddedResource Include="Dialogs\NetworkingProperties.resx">
-      <SubType>Designer</SubType>
-      <DependentUpon>NetworkingProperties.cs</DependentUpon>
-    </EmbeddedResource>
-    <EmbeddedResource Include="Dialogs\OptionsDialog.resx">
-      <SubType>Designer</SubType>
-      <DependentUpon>OptionsDialog.cs</DependentUpon>
-    </EmbeddedResource>
-    <EmbeddedResource Include="Dialogs\OptionsPages\ConnectionOptionsPage.resx">
-      <SubType>Designer</SubType>
-      <DependentUpon>ConnectionOptionsPage.cs</DependentUpon>
-    </EmbeddedResource>
-    <EmbeddedResource Include="Dialogs\OptionsPages\ConsolesOptionsPage.resx">
-      <SubType>Designer</SubType>
-      <DependentUpon>ConsolesOptionsPage.cs</DependentUpon>
-    </EmbeddedResource>
-    <EmbeddedResource Include="Dialogs\OptionsPages\DisplayOptionsPage.resx">
-      <SubType>Designer</SubType>
-      <DependentUpon>DisplayOptionsPage.cs</DependentUpon>
-    </EmbeddedResource>
-    <EmbeddedResource Include="Dialogs\OptionsPages\SecurityOptionsPage.resx">
-      <SubType>Designer</SubType>
-      <DependentUpon>SecurityOptionsPage.cs</DependentUpon>
-    </EmbeddedResource>
-    <EmbeddedResource Include="Dialogs\OptionsPages\UpdatesOptionsPage.resx">
-      <SubType>Designer</SubType>
-      <DependentUpon>UpdatesOptionsPage.cs</DependentUpon>
-    </EmbeddedResource>
-    <EmbeddedResource Include="Dialogs\PropertiesDialog.resx">
-      <SubType>Designer</SubType>
-      <DependentUpon>PropertiesDialog.cs</DependentUpon>
-    </EmbeddedResource>
-    <EmbeddedResource Include="Dialogs\RevertDialog.resx">
-      <SubType>Designer</SubType>
-      <DependentUpon>RevertDialog.cs</DependentUpon>
-    </EmbeddedResource>
-    <EmbeddedResource Include="Dialogs\ResolvingSubjectsDialog.resx">
-      <SubType>Designer</SubType>
-      <DependentUpon>ResolvingSubjectsDialog.cs</DependentUpon>
-    </EmbeddedResource>
-    <EmbeddedResource Include="Dialogs\RoleElevationDialog.resx">
-      <DependentUpon>RoleElevationDialog.cs</DependentUpon>
-      <SubType>Designer</SubType>
-    </EmbeddedResource>
-    <EmbeddedResource Include="Dialogs\RoleSelectionDialog.resx">
-      <SubType>Designer</SubType>
-      <DependentUpon>RoleSelectionDialog.cs</DependentUpon>
-    </EmbeddedResource>
-    <EmbeddedResource Include="Dialogs\ScreenShotDialog.resx">
-      <SubType>Designer</SubType>
-      <DependentUpon>ScreenShotDialog.cs</DependentUpon>
-    </EmbeddedResource>
-    <EmbeddedResource Include="Dialogs\UpsellDialog.resx">
-      <DependentUpon>UpsellDialog.cs</DependentUpon>
-      <SubType>Designer</SubType>
-    </EmbeddedResource>
-    <EmbeddedResource Include="Dialogs\VerticallyTabbedDialog.resx">
-      <DependentUpon>VerticallyTabbedDialog.cs</DependentUpon>
-      <SubType>Designer</SubType>
-    </EmbeddedResource>
-    <EmbeddedResource Include="Dialogs\VMDialogs\SelectVMsToSuspendDialog.resx">
-      <SubType>Designer</SubType>
-      <DependentUpon>SelectVMsToSuspendDialog.cs</DependentUpon>
-    </EmbeddedResource>
-    <EmbeddedResource Include="Dialogs\Wlb\WlbEditScheduledTask.resx">
-      <SubType>Designer</SubType>
-      <DependentUpon>WlbEditScheduledTask.cs</DependentUpon>
-    </EmbeddedResource>
-    <EmbeddedResource Include="Dialogs\Wlb\WlbReportCustomFilter.resx">
-      <DependentUpon>WlbReportCustomFilter.cs</DependentUpon>
-    </EmbeddedResource>
-    <EmbeddedResource Include="Plugins\UI\TabPageCredentialsDialog.resx">
-      <DependentUpon>TabPageCredentialsDialog.cs</DependentUpon>
-      <SubType>Designer</SubType>
-    </EmbeddedResource>
-    <EmbeddedResource Include="SettingsPanels\ClusteringEditPage.ja.resx">
-      <DependentUpon>ClusteringEditPage.cs</DependentUpon>
-    </EmbeddedResource>
-    <EmbeddedResource Include="SettingsPanels\ClusteringEditPage.resx">
-      <DependentUpon>ClusteringEditPage.cs</DependentUpon>
-    </EmbeddedResource>
-    <EmbeddedResource Include="SettingsPanels\ClusteringEditPage.zh-CN.resx">
-      <DependentUpon>ClusteringEditPage.cs</DependentUpon>
-    </EmbeddedResource>
-    <EmbeddedResource Include="SettingsPanels\HostPowerONPages\HostPowerONEditPage.resx">
-      <SubType>Designer</SubType>
-      <DependentUpon>HostPowerONEditPage.cs</DependentUpon>
-    </EmbeddedResource>
-    <EmbeddedResource Include="SettingsPanels\HostPowerONPages\PoolPowerONEditPage.resx">
-      <SubType>Designer</SubType>
-      <DependentUpon>PoolPowerONEditPage.cs</DependentUpon>
-    </EmbeddedResource>
-    <EmbeddedResource Include="SettingsPanels\PerfmonAlertOptionsPage.resx">
-      <SubType>Designer</SubType>
-      <DependentUpon>PerfmonAlertOptionsPage.cs</DependentUpon>
-    </EmbeddedResource>
-    <EmbeddedResource Include="Controls\HaNtolIndicator.resx">
-      <SubType>Designer</SubType>
-      <DependentUpon>HaNtolIndicator.cs</DependentUpon>
-    </EmbeddedResource>
-    <EmbeddedResource Include="Controls\CustomDataGraph\GraphList.resx">
-      <SubType>Designer</SubType>
-      <DependentUpon>GraphList.cs</DependentUpon>
-    </EmbeddedResource>
-    <EmbeddedResource Include="Dialogs\AllowUpdatesDialog.resx">
-      <SubType>Designer</SubType>
-      <DependentUpon>AllowUpdatesDialog.cs</DependentUpon>
-    </EmbeddedResource>
-    <EmbeddedResource Include="Dialogs\BondProperties.resx">
-      <DependentUpon>BondProperties.cs</DependentUpon>
-      <SubType>Designer</SubType>
-    </EmbeddedResource>
-    <EmbeddedResource Include="Dialogs\ConnectingToServerDialog.resx">
-      <DependentUpon>ConnectingToServerDialog.cs</DependentUpon>
-      <SubType>Designer</SubType>
-    </EmbeddedResource>
-    <EmbeddedResource Include="Dialogs\MessageBoxTest.resx">
-      <SubType>Designer</SubType>
-      <DependentUpon>MessageBoxTest.cs</DependentUpon>
-    </EmbeddedResource>
-    <EmbeddedResource Include="Dialogs\EditVmHaPrioritiesDialog.resx">
-      <SubType>Designer</SubType>
-      <DependentUpon>EditVmHaPrioritiesDialog.cs</DependentUpon>
-    </EmbeddedResource>
-    <EmbeddedResource Include="Dialogs\HostRequiresRebootDialog.resx">
-      <SubType>Designer</SubType>
-      <DependentUpon>HostRequiresRebootDialog.cs</DependentUpon>
-    </EmbeddedResource>
-    <EmbeddedResource Include="Dialogs\NetworkingPropertiesPage.resx">
-      <SubType>Designer</SubType>
-      <DependentUpon>NetworkingPropertiesPage.cs</DependentUpon>
-    </EmbeddedResource>
-    <EmbeddedResource Include="Dialogs\Network\CertificateChangedDialog.resx">
-      <SubType>Designer</SubType>
-      <DependentUpon>CertificateChangedDialog.cs</DependentUpon>
-    </EmbeddedResource>
-    <EmbeddedResource Include="Dialogs\Network\UnknownCertificateDialog.resx">
-      <SubType>Designer</SubType>
-      <DependentUpon>UnknownCertificateDialog.cs</DependentUpon>
-    </EmbeddedResource>
-    <EmbeddedResource Include="Dialogs\PasswordsRequestDialog.resx">
-      <SubType>Designer</SubType>
-      <DependentUpon>PasswordsRequestDialog.cs</DependentUpon>
-    </EmbeddedResource>
-    <EmbeddedResource Include="Dialogs\VmSnapshotDialog.resx">
-      <SubType>Designer</SubType>
-      <DependentUpon>VmSnapshotDialog.cs</DependentUpon>
-    </EmbeddedResource>
-    <EmbeddedResource Include="ConsoleView\VNCTabView.resx">
-      <DependentUpon>VNCTabView.cs</DependentUpon>
-      <SubType>Designer</SubType>
-    </EmbeddedResource>
-    <EmbeddedResource Include="ConsoleView\VNCView.resx">
-      <DependentUpon>VNCView.cs</DependentUpon>
-      <SubType>Designer</SubType>
-    </EmbeddedResource>
-    <EmbeddedResource Include="ConsoleView\XSVNCScreen.resx">
-      <DependentUpon>XSVNCScreen.cs</DependentUpon>
-      <SubType>Designer</SubType>
-    </EmbeddedResource>
-    <EmbeddedResource Include="SettingsPanels\EditNetworkPage.resx">
-      <DependentUpon>EditNetworkPage.cs</DependentUpon>
-      <SubType>Designer</SubType>
-    </EmbeddedResource>
-    <EmbeddedResource Include="SettingsPanels\LivePatchingEditPage.ja.resx">
-      <DependentUpon>LivePatchingEditPage.cs</DependentUpon>
-    </EmbeddedResource>
-    <EmbeddedResource Include="SettingsPanels\LivePatchingEditPage.resx">
-      <DependentUpon>LivePatchingEditPage.cs</DependentUpon>
-    </EmbeddedResource>
-    <EmbeddedResource Include="SettingsPanels\LivePatchingEditPage.zh-CN.resx">
-      <DependentUpon>LivePatchingEditPage.cs</DependentUpon>
-    </EmbeddedResource>
-    <EmbeddedResource Include="SettingsPanels\NetworkOptionsEditPage.ja.resx">
-      <DependentUpon>NetworkOptionsEditPage.cs</DependentUpon>
-    </EmbeddedResource>
-    <EmbeddedResource Include="SettingsPanels\NetworkOptionsEditPage.resx">
-      <DependentUpon>NetworkOptionsEditPage.cs</DependentUpon>
-    </EmbeddedResource>
-    <EmbeddedResource Include="SettingsPanels\NetworkOptionsEditPage.zh-CN.resx">
-      <DependentUpon>NetworkOptionsEditPage.cs</DependentUpon>
-    </EmbeddedResource>
-    <EmbeddedResource Include="SettingsPanels\SecurityEditPage.ja.resx">
-      <DependentUpon>SecurityEditPage.cs</DependentUpon>
-    </EmbeddedResource>
-    <EmbeddedResource Include="SettingsPanels\SecurityEditPage.resx">
-      <DependentUpon>SecurityEditPage.cs</DependentUpon>
-    </EmbeddedResource>
-    <EmbeddedResource Include="SettingsPanels\SecurityEditPage.zh-CN.resx">
-      <DependentUpon>SecurityEditPage.cs</DependentUpon>
-    </EmbeddedResource>
-    <EmbeddedResource Include="SettingsPanels\USBEditPage.ja.resx">
-      <DependentUpon>USBEditPage.cs</DependentUpon>
-    </EmbeddedResource>
-    <EmbeddedResource Include="SettingsPanels\USBEditPage.resx">
-      <DependentUpon>USBEditPage.cs</DependentUpon>
-    </EmbeddedResource>
-    <EmbeddedResource Include="SettingsPanels\USBEditPage.zh-CN.resx">
-      <DependentUpon>USBEditPage.cs</DependentUpon>
-    </EmbeddedResource>
-    <EmbeddedResource Include="SettingsPanels\VDISizeLocationPage.resx">
-      <DependentUpon>VDISizeLocationPage.cs</DependentUpon>
-      <SubType>Designer</SubType>
-    </EmbeddedResource>
-    <EmbeddedResource Include="SettingsPanels\VBDEditPage.resx">
-      <DependentUpon>VBDEditPage.cs</DependentUpon>
-      <SubType>Designer</SubType>
-    </EmbeddedResource>
-    <EmbeddedResource Include="SettingsPanels\HostMultipathPage.resx">
-      <SubType>Designer</SubType>
-      <DependentUpon>HostMultipathPage.cs</DependentUpon>
-    </EmbeddedResource>
-    <EmbeddedResource Include="SettingsPanels\VMEnlightenmentEditPage.ja.resx">
-      <DependentUpon>VMEnlightenmentEditPage.cs</DependentUpon>
-    </EmbeddedResource>
-    <EmbeddedResource Include="SettingsPanels\VMEnlightenmentEditPage.resx">
-      <DependentUpon>VMEnlightenmentEditPage.cs</DependentUpon>
-    </EmbeddedResource>
-    <EmbeddedResource Include="SettingsPanels\VMEnlightenmentEditPage.zh-CN.resx">
-      <DependentUpon>VMEnlightenmentEditPage.cs</DependentUpon>
-    </EmbeddedResource>
-    <EmbeddedResource Include="SettingsPanels\Wlb\WlbAdvancedSettingsPage.resx">
-      <SubType>Designer</SubType>
-      <DependentUpon>WlbAdvancedSettingsPage.cs</DependentUpon>
-    </EmbeddedResource>
-    <EmbeddedResource Include="SettingsPanels\Wlb\WlbAutomationPage.resx">
-      <SubType>Designer</SubType>
-      <DependentUpon>WlbAutomationPage.cs</DependentUpon>
-    </EmbeddedResource>
-    <EmbeddedResource Include="SettingsPanels\Wlb\WlbHostExclusionPage.resx">
-      <DependentUpon>WlbHostExclusionPage.cs</DependentUpon>
-      <SubType>Designer</SubType>
-    </EmbeddedResource>
-    <EmbeddedResource Include="SettingsPanels\Wlb\WlbMetricWeightingPage.resx">
-      <SubType>Designer</SubType>
-      <DependentUpon>WlbMetricWeightingPage.cs</DependentUpon>
-    </EmbeddedResource>
-    <EmbeddedResource Include="SettingsPanels\Wlb\WlbOptimizationModePage.resx">
-      <SubType>Designer</SubType>
-      <DependentUpon>WlbOptimizationModePage.cs</DependentUpon>
-    </EmbeddedResource>
-    <EmbeddedResource Include="SettingsPanels\Wlb\WlbThresholdsPage.resx">
-      <SubType>Designer</SubType>
-      <DependentUpon>WlbThresholdsPage.cs</DependentUpon>
-    </EmbeddedResource>
-    <EmbeddedResource Include="TabPages\AdPage.resx">
-      <DependentUpon>AdPage.cs</DependentUpon>
-      <SubType>Designer</SubType>
-    </EmbeddedResource>
-    <EmbeddedResource Include="TabPages\BallooningPage.resx">
-      <SubType>Designer</SubType>
-      <DependentUpon>BallooningPage.cs</DependentUpon>
-    </EmbeddedResource>
-    <EmbeddedResource Include="TabPages\BaseTabPage.resx">
-      <SubType>Designer</SubType>
-      <DependentUpon>BaseTabPage.cs</DependentUpon>
-    </EmbeddedResource>
-    <EmbeddedResource Include="TabPages\DockerDetailsPage.ja.resx">
-      <DependentUpon>DockerDetailsPage.cs</DependentUpon>
-      <SubType>Designer</SubType>
-    </EmbeddedResource>
-    <EmbeddedResource Include="TabPages\DockerDetailsPage.resx">
-      <DependentUpon>DockerDetailsPage.cs</DependentUpon>
-      <SubType>Designer</SubType>
-    </EmbeddedResource>
-    <EmbeddedResource Include="TabPages\DockerDetailsPage.zh-CN.resx">
-      <DependentUpon>DockerDetailsPage.cs</DependentUpon>
-    </EmbeddedResource>
-    <EmbeddedResource Include="TabPages\GeneralTabPage.resx">
-      <DependentUpon>GeneralTabPage.cs</DependentUpon>
-      <SubType>Designer</SubType>
-    </EmbeddedResource>
-    <EmbeddedResource Include="TabPages\HomePage.ja.resx">
-      <DependentUpon>HomePage.cs</DependentUpon>
-    </EmbeddedResource>
-    <EmbeddedResource Include="TabPages\HomePage.resx">
-      <DependentUpon>HomePage.cs</DependentUpon>
-      <SubType>Designer</SubType>
-    </EmbeddedResource>
-    <EmbeddedResource Include="TabPages\HomePage.zh-CN.resx">
-      <DependentUpon>HomePage.cs</DependentUpon>
-    </EmbeddedResource>
-    <EmbeddedResource Include="TabPages\PvsPage.ja.resx">
-      <DependentUpon>PvsPage.cs</DependentUpon>
-      <SubType>Designer</SubType>
-    </EmbeddedResource>
-    <EmbeddedResource Include="TabPages\PvsPage.resx">
-      <DependentUpon>PvsPage.cs</DependentUpon>
-      <SubType>Designer</SubType>
-    </EmbeddedResource>
-    <EmbeddedResource Include="TabPages\PvsPage.zh-CN.resx">
-      <DependentUpon>PvsPage.cs</DependentUpon>
-    </EmbeddedResource>
-    <EmbeddedResource Include="TabPages\UsbPage.ja.resx">
-      <DependentUpon>UsbPage.cs</DependentUpon>
-    </EmbeddedResource>
-    <EmbeddedResource Include="TabPages\UsbPage.resx">
-      <DependentUpon>UsbPage.cs</DependentUpon>
-    </EmbeddedResource>
-    <EmbeddedResource Include="TabPages\UsbPage.zh-CN.resx">
-      <DependentUpon>UsbPage.cs</DependentUpon>
-    </EmbeddedResource>
-    <EmbeddedResource Include="TabPages\WlbPage.resx">
-      <SubType>Designer</SubType>
-      <DependentUpon>WlbPage.cs</DependentUpon>
-    </EmbeddedResource>
-    <EmbeddedResource Include="TabPages\SnapshotsPage.resx">
-      <DependentUpon>SnapshotsPage.cs</DependentUpon>
-      <SubType>Designer</SubType>
-    </EmbeddedResource>
-    <EmbeddedResource Include="TabPages\UpsellTabPage.resx">
-      <DependentUpon>UpsellTabPage.cs</DependentUpon>
-      <SubType>Designer</SubType>
-    </EmbeddedResource>
-    <EmbeddedResource Include="TabPages\PhysicalStoragePage.resx">
-      <SubType>Designer</SubType>
-      <DependentUpon>PhysicalStoragePage.cs</DependentUpon>
-    </EmbeddedResource>
-    <EmbeddedResource Include="Wizards\BallooningWizard.resx">
-      <SubType>Designer</SubType>
-      <DependentUpon>BallooningWizard.cs</DependentUpon>
-    </EmbeddedResource>
-    <EmbeddedResource Include="Wizards\BallooningWizard_Pages\ChooseVMs.resx">
-      <SubType>Designer</SubType>
-      <DependentUpon>ChooseVMs.cs</DependentUpon>
-    </EmbeddedResource>
-    <EmbeddedResource Include="Wizards\BallooningWizard_Pages\MemorySettings.resx">
-      <SubType>Designer</SubType>
-      <DependentUpon>MemorySettings.cs</DependentUpon>
-    </EmbeddedResource>
-    <EmbeddedResource Include="Wizards\CrossPoolMigrateWizard\CrossPoolMigrateCopyModePage.ja.resx">
-      <DependentUpon>CrossPoolMigrateCopyModePage.cs</DependentUpon>
-    </EmbeddedResource>
-    <EmbeddedResource Include="Wizards\CrossPoolMigrateWizard\CrossPoolMigrateCopyModePage.resx">
-      <DependentUpon>CrossPoolMigrateCopyModePage.cs</DependentUpon>
-    </EmbeddedResource>
-    <EmbeddedResource Include="Wizards\CrossPoolMigrateWizard\CrossPoolMigrateCopyModePage.zh-CN.resx">
-      <DependentUpon>CrossPoolMigrateCopyModePage.cs</DependentUpon>
-    </EmbeddedResource>
-    <EmbeddedResource Include="Wizards\CrossPoolMigrateWizard\CrossPoolMigrateTransferNetworkPage.ja.resx">
-      <DependentUpon>CrossPoolMigrateTransferNetworkPage.cs</DependentUpon>
-    </EmbeddedResource>
-    <EmbeddedResource Include="Wizards\CrossPoolMigrateWizard\CrossPoolMigrateTransferNetworkPage.resx">
-      <DependentUpon>CrossPoolMigrateTransferNetworkPage.cs</DependentUpon>
-    </EmbeddedResource>
-    <EmbeddedResource Include="Wizards\CrossPoolMigrateWizard\CrossPoolMigrateTransferNetworkPage.zh-CN.resx">
-      <DependentUpon>CrossPoolMigrateTransferNetworkPage.cs</DependentUpon>
-    </EmbeddedResource>
-    <EmbeddedResource Include="Wizards\CrossPoolMigrateWizard\IntraPoolCopyPage.ja.resx">
-      <DependentUpon>IntraPoolCopyPage.cs</DependentUpon>
-    </EmbeddedResource>
-    <EmbeddedResource Include="Wizards\CrossPoolMigrateWizard\IntraPoolCopyPage.resx">
-      <DependentUpon>IntraPoolCopyPage.cs</DependentUpon>
-    </EmbeddedResource>
-    <EmbeddedResource Include="Wizards\CrossPoolMigrateWizard\IntraPoolCopyPage.zh-CN.resx">
-      <DependentUpon>IntraPoolCopyPage.cs</DependentUpon>
-    </EmbeddedResource>
-    <EmbeddedResource Include="Wizards\GenericPages\RBACWarningPage.resx">
-      <SubType>Designer</SubType>
-      <DependentUpon>RBACWarningPage.cs</DependentUpon>
-    </EmbeddedResource>
-    <EmbeddedResource Include="Wizards\NewSRWizard_Pages\ChooseSrProvisioningPage.ja.resx">
-      <DependentUpon>ChooseSrProvisioningPage.cs</DependentUpon>
-    </EmbeddedResource>
-    <EmbeddedResource Include="Wizards\NewSRWizard_Pages\ChooseSrProvisioningPage.resx">
-      <DependentUpon>ChooseSrProvisioningPage.cs</DependentUpon>
-    </EmbeddedResource>
-    <EmbeddedResource Include="Wizards\NewSRWizard_Pages\ChooseSrProvisioningPage.zh-CN.resx">
-      <DependentUpon>ChooseSrProvisioningPage.cs</DependentUpon>
-    </EmbeddedResource>
-    <EmbeddedResource Include="Wizards\NewNetworkWizard_Pages\NetWSriovDetails.ja.resx">
-      <DependentUpon>NetWSriovDetails.cs</DependentUpon>
-    </EmbeddedResource>
-    <EmbeddedResource Include="Wizards\NewNetworkWizard_Pages\NetWSriovDetails.resx">
-      <DependentUpon>NetWSriovDetails.cs</DependentUpon>
-    </EmbeddedResource>
-    <EmbeddedResource Include="Wizards\NewNetworkWizard_Pages\NetWSriovDetails.zh-CN.resx">
-      <DependentUpon>NetWSriovDetails.cs</DependentUpon>
-    </EmbeddedResource>
-    <EmbeddedResource Include="Wizards\NewSRWizard_Pages\Frontends\CIFSFrontend.ja.resx">
-      <DependentUpon>CIFSFrontend.cs</DependentUpon>
-    </EmbeddedResource>
-    <EmbeddedResource Include="Wizards\NewSRWizard_Pages\Frontends\CIFSFrontend.resx">
-      <DependentUpon>CIFSFrontend.cs</DependentUpon>
-      <SubType>Designer</SubType>
-    </EmbeddedResource>
-    <EmbeddedResource Include="Wizards\NewSRWizard_Pages\Frontends\CIFSFrontend.zh-CN.resx">
-      <DependentUpon>CIFSFrontend.cs</DependentUpon>
-    </EmbeddedResource>
-    <EmbeddedResource Include="Wizards\NewSRWizard_Pages\Frontends\LVMoFCoE.ja.resx">
-      <DependentUpon>LVMoFCoE.cs</DependentUpon>
-    </EmbeddedResource>
-    <EmbeddedResource Include="Wizards\NewSRWizard_Pages\Frontends\LVMoFCoE.resx">
-      <DependentUpon>LVMoFCoE.cs</DependentUpon>
-    </EmbeddedResource>
-    <EmbeddedResource Include="Wizards\NewSRWizard_Pages\Frontends\LVMoFCoE.zh-CN.resx">
-      <DependentUpon>LVMoFCoE.cs</DependentUpon>
-    </EmbeddedResource>
-    <EmbeddedResource Include="Wizards\NewVMWizard\Page_CloudConfigParameters.ja.resx">
-      <DependentUpon>Page_CloudConfigParameters.cs</DependentUpon>
-    </EmbeddedResource>
-    <EmbeddedResource Include="Wizards\NewVMWizard\Page_CloudConfigParameters.resx">
-      <DependentUpon>Page_CloudConfigParameters.cs</DependentUpon>
-      <SubType>Designer</SubType>
-    </EmbeddedResource>
-    <EmbeddedResource Include="Wizards\NewVMWizard\Page_CloudConfigParameters.zh-CN.resx">
-      <DependentUpon>Page_CloudConfigParameters.cs</DependentUpon>
-    </EmbeddedResource>
-    <EmbeddedResource Include="Wizards\NewVMWizard\NewVMWizard.resx">
-      <SubType>Designer</SubType>
-      <DependentUpon>NewVMWizard.cs</DependentUpon>
-    </EmbeddedResource>
-    <EmbeddedResource Include="Wizards\NewVMWizard\Page_CopyBiosStrings.resx">
-      <SubType>Designer</SubType>
-      <DependentUpon>Page_CopyBiosStrings.cs</DependentUpon>
-    </EmbeddedResource>
-    <EmbeddedResource Include="Wizards\NewVMWizard\Page_Template.resx">
-      <SubType>Designer</SubType>
-      <DependentUpon>Page_Template.cs</DependentUpon>
-    </EmbeddedResource>
-    <EmbeddedResource Include="Wizards\NewVMWizard\Page_Name.resx">
-      <SubType>Designer</SubType>
-      <DependentUpon>Page_Name.cs</DependentUpon>
-    </EmbeddedResource>
-    <EmbeddedResource Include="Wizards\NewVMWizard\Page_InstallationMedia.resx">
-      <SubType>Designer</SubType>
-      <DependentUpon>Page_InstallationMedia.cs</DependentUpon>
-    </EmbeddedResource>
-    <EmbeddedResource Include="Wizards\NewVMWizard\Page_HomeServer.resx">
-      <SubType>Designer</SubType>
-      <DependentUpon>Page_HomeServer.cs</DependentUpon>
-    </EmbeddedResource>
-    <EmbeddedResource Include="Wizards\NewVMWizard\Page_CpuMem.resx">
-      <SubType>Designer</SubType>
-      <DependentUpon>Page_CpuMem.cs</DependentUpon>
-    </EmbeddedResource>
-    <EmbeddedResource Include="Wizards\NewVMWizard\Page_Storage.resx">
-      <SubType>Designer</SubType>
-      <DependentUpon>Page_Storage.cs</DependentUpon>
-    </EmbeddedResource>
-    <EmbeddedResource Include="Wizards\NewVMWizard\Page_Networking.resx">
-      <SubType>Designer</SubType>
-      <DependentUpon>Page_Networking.cs</DependentUpon>
-    </EmbeddedResource>
-    <EmbeddedResource Include="Wizards\NewVMWizard\Page_Finish.resx">
-      <SubType>Designer</SubType>
-      <DependentUpon>Page_Finish.cs</DependentUpon>
-    </EmbeddedResource>
-    <EmbeddedResource Include="Wizards\HAWizard_Pages\ChooseSR.resx">
-      <SubType>Designer</SubType>
-      <DependentUpon>ChooseSR.cs</DependentUpon>
-    </EmbeddedResource>
-    <EmbeddedResource Include="Controls\BondDetails.resx">
-      <SubType>Designer</SubType>
-      <DependentUpon>BondDetails.cs</DependentUpon>
-    </EmbeddedResource>
-    <EmbeddedResource Include="Wizards\NewNetworkWizard_Pages\NetWBondDetails.resx">
-      <SubType>Designer</SubType>
-      <DependentUpon>NetWBondDetails.cs</DependentUpon>
-    </EmbeddedResource>
-    <EmbeddedResource Include="Wizards\NewSRWizard_Pages\Frontends\CIFS_ISO.resx">
-      <SubType>Designer</SubType>
-      <DependentUpon>CIFS_ISO.cs</DependentUpon>
-    </EmbeddedResource>
-    <EmbeddedResource Include="Wizards\NewSRWizard_Pages\Frontends\CSLG.resx">
-      <SubType>Designer</SubType>
-      <DependentUpon>CSLG.cs</DependentUpon>
-    </EmbeddedResource>
-    <EmbeddedResource Include="Wizards\NewSRWizard_Pages\Frontends\EqualLogic.resx">
-      <SubType>Designer</SubType>
-      <DependentUpon>EqualLogic.cs</DependentUpon>
-    </EmbeddedResource>
-    <EmbeddedResource Include="Wizards\NewSRWizard_Pages\Frontends\LVMoISCSI.resx">
-      <SubType>Designer</SubType>
-      <DependentUpon>LVMoISCSI.cs</DependentUpon>
-    </EmbeddedResource>
-    <EmbeddedResource Include="Wizards\NewSRWizard_Pages\Frontends\NetApp.resx">
-      <SubType>Designer</SubType>
-      <DependentUpon>NetApp.cs</DependentUpon>
-    </EmbeddedResource>
-    <EmbeddedResource Include="Wizards\NewSRWizard_Pages\Frontends\NFS_ISO.resx">
-      <SubType>Designer</SubType>
-      <DependentUpon>NFS_ISO.cs</DependentUpon>
-    </EmbeddedResource>
-    <EmbeddedResource Include="Wizards\NewSRWizard_Pages\Frontends\VHDoNFS.resx">
-      <SubType>Designer</SubType>
-      <DependentUpon>VHDoNFS.cs</DependentUpon>
-    </EmbeddedResource>
-    <EmbeddedResource Include="Controls\CustomDataGraph\DataEventList.resx">
-      <DependentUpon>DataEventList.cs</DependentUpon>
-      <SubType>Designer</SubType>
-    </EmbeddedResource>
-    <EmbeddedResource Include="Controls\CustomDataGraph\DataKey.resx">
-      <DependentUpon>DataKey.cs</DependentUpon>
-      <SubType>Designer</SubType>
-    </EmbeddedResource>
-    <EmbeddedResource Include="Controls\CustomDataGraph\DataPlot.resx">
-      <DependentUpon>DataPlot.cs</DependentUpon>
-      <SubType>Designer</SubType>
-    </EmbeddedResource>
-    <EmbeddedResource Include="Controls\CustomDataGraph\DataPlotNav.resx">
-      <DependentUpon>DataPlotNav.cs</DependentUpon>
-      <SubType>Designer</SubType>
-    </EmbeddedResource>
-    <EmbeddedResource Include="Controls\CustomGridView\GridView.resx">
-      <SubType>Designer</SubType>
-      <DependentUpon>GridView.cs</DependentUpon>
-    </EmbeddedResource>
-    <EmbeddedResource Include="Dialogs\InputPromptDialog.resx">
-      <DependentUpon>InputPromptDialog.cs</DependentUpon>
-      <SubType>Designer</SubType>
-    </EmbeddedResource>
-    <EmbeddedResource Include="TabPages\AlertSummaryPage.resx">
-      <DependentUpon>AlertSummaryPage.cs</DependentUpon>
-      <SubType>Designer</SubType>
-    </EmbeddedResource>
-    <EmbeddedResource Include="TabPages\HAPage.resx">
-      <DependentUpon>HAPage.cs</DependentUpon>
-      <SubType>Designer</SubType>
-    </EmbeddedResource>
-    <EmbeddedResource Include="Wizards\PatchingWizard\PatchingWizard.resx">
-      <SubType>Designer</SubType>
-      <DependentUpon>PatchingWizard.cs</DependentUpon>
-    </EmbeddedResource>
-    <EmbeddedResource Include="Wizards\PatchingWizard\PatchingWizard_FirstPage.resx">
-      <DependentUpon>PatchingWizard_FirstPage.cs</DependentUpon>
-      <SubType>Designer</SubType>
-    </EmbeddedResource>
-    <EmbeddedResource Include="Wizards\PatchingWizard\PatchingWizard_ModePage.resx">
-      <SubType>Designer</SubType>
-      <DependentUpon>PatchingWizard_ModePage.cs</DependentUpon>
-    </EmbeddedResource>
-    <EmbeddedResource Include="Wizards\PatchingWizard\AutomatedUpdatesBasePage.ja.resx">
-      <DependentUpon>AutomatedUpdatesBasePage.cs</DependentUpon>
-    </EmbeddedResource>
-    <EmbeddedResource Include="Wizards\PatchingWizard\AutomatedUpdatesBasePage.resx">
-      <DependentUpon>AutomatedUpdatesBasePage.cs</DependentUpon>
-      <SubType>Designer</SubType>
-    </EmbeddedResource>
-    <EmbeddedResource Include="Wizards\PatchingWizard\AutomatedUpdatesBasePage.zh-CN.resx">
-      <DependentUpon>AutomatedUpdatesBasePage.cs</DependentUpon>
-    </EmbeddedResource>
-    <EmbeddedResource Include="Wizards\PatchingWizard\PatchingWizard_PatchingPage.resx">
-      <SubType>Designer</SubType>
-      <DependentUpon>PatchingWizard_PatchingPage.cs</DependentUpon>
-    </EmbeddedResource>
-    <EmbeddedResource Include="Wizards\PatchingWizard\PatchingWizard_PrecheckPage.resx">
-      <SubType>Designer</SubType>
-      <DependentUpon>PatchingWizard_PrecheckPage.cs</DependentUpon>
-    </EmbeddedResource>
-    <EmbeddedResource Include="Wizards\PatchingWizard\PatchingWizard_SelectPatchPage.resx">
-      <SubType>Designer</SubType>
-      <DependentUpon>PatchingWizard_SelectPatchPage.cs</DependentUpon>
-    </EmbeddedResource>
-    <EmbeddedResource Include="Wizards\PatchingWizard\PatchingWizard_SelectServers.resx">
-      <SubType>Designer</SubType>
-      <DependentUpon>PatchingWizard_SelectServers.cs</DependentUpon>
-    </EmbeddedResource>
-    <EmbeddedResource Include="Dialogs\FolderChangeDialog.resx">
-      <SubType>Designer</SubType>
-      <DependentUpon>FolderChangeDialog.cs</DependentUpon>
-    </EmbeddedResource>
-    <EmbeddedResource Include="Dialogs\NewTagDialog.resx">
-      <SubType>Designer</SubType>
-      <DependentUpon>NewTagDialog.cs</DependentUpon>
-    </EmbeddedResource>
-    <EmbeddedResource Include="Dialogs\NameAndConnectionPrompt.resx">
-      <SubType>Designer</SubType>
-      <DependentUpon>NameAndConnectionPrompt.cs</DependentUpon>
-    </EmbeddedResource>
-    <EmbeddedResource Include="Dialogs\AboutDialog.resx">
-      <SubType>Designer</SubType>
-      <DependentUpon>AboutDialog.cs</DependentUpon>
-    </EmbeddedResource>
-    <EmbeddedResource Include="Dialogs\AddServerDialog.resx">
-      <SubType>Designer</SubType>
-      <DependentUpon>AddServerDialog.cs</DependentUpon>
-    </EmbeddedResource>
-    <EmbeddedResource Include="Dialogs\ChangeServerPasswordDialog.resx">
-      <DependentUpon>ChangeServerPasswordDialog.cs</DependentUpon>
-      <SubType>Designer</SubType>
-    </EmbeddedResource>
-    <EmbeddedResource Include="Controls\CustomListPanel\CustomListPanel.resx">
-      <DependentUpon>CustomListPanel.cs</DependentUpon>
-      <SubType>Designer</SubType>
-    </EmbeddedResource>
-    <EmbeddedResource Include="Controls\CustomTreeView.resx">
-      <SubType>Designer</SubType>
-      <DependentUpon>CustomTreeView.cs</DependentUpon>
-    </EmbeddedResource>
-    <EmbeddedResource Include="Controls\PoolHostPicker.resx">
-      <SubType>Designer</SubType>
-      <DependentUpon>PoolHostPicker.cs</DependentUpon>
-    </EmbeddedResource>
-    <EmbeddedResource Include="Dialogs\AttachDiskDialog.resx">
-      <DependentUpon>AttachDiskDialog.cs</DependentUpon>
-      <SubType>Designer</SubType>
-    </EmbeddedResource>
-    <EmbeddedResource Include="Dialogs\CustomFieldsDialog.resx">
-      <DependentUpon>CustomFieldsDialog.cs</DependentUpon>
-      <SubType>Designer</SubType>
-    </EmbeddedResource>
-    <EmbeddedResource Include="Dialogs\CopyVMDialog.resx">
-      <DependentUpon>CopyVMDialog.cs</DependentUpon>
-      <SubType>Designer</SubType>
-    </EmbeddedResource>
-    <EmbeddedResource Include="Dialogs\DialogWithProgress.resx">
-      <SubType>Designer</SubType>
-      <DependentUpon>DialogWithProgress.cs</DependentUpon>
-    </EmbeddedResource>
-    <EmbeddedResource Include="Dialogs\NewCustomFieldDialog.resx">
-      <DependentUpon>NewCustomFieldDialog.cs</DependentUpon>
-      <SubType>Designer</SubType>
-    </EmbeddedResource>
-    <EmbeddedResource Include="Dialogs\RestoreSession\EnterMasterPasswordDialog.resx">
-      <SubType>Designer</SubType>
-      <DependentUpon>EnterMasterPasswordDialog.cs</DependentUpon>
-    </EmbeddedResource>
-    <EmbeddedResource Include="Controls\Common\PasswordFailure.resx">
-      <SubType>Designer</SubType>
-      <DependentUpon>PasswordFailure.cs</DependentUpon>
-    </EmbeddedResource>
-    <EmbeddedResource Include="Dialogs\RestoreSession\SaveAndRestoreDialog.resx">
-      <SubType>Designer</SubType>
-      <DependentUpon>SaveAndRestoreDialog.cs</DependentUpon>
-    </EmbeddedResource>
-    <EmbeddedResource Include="Dialogs\RestoreSession\ChangeMasterPasswordDialog.resx">
-      <SubType>Designer</SubType>
-      <DependentUpon>ChangeMasterPasswordDialog.cs</DependentUpon>
-    </EmbeddedResource>
-    <EmbeddedResource Include="Dialogs\RestoreSession\SetMasterPasswordDialog.resx">
-      <SubType>Designer</SubType>
-      <DependentUpon>SetMasterPasswordDialog.cs</DependentUpon>
-    </EmbeddedResource>
-    <EmbeddedResource Include="Dialogs\ThreeButtonDialog.resx">
-      <DependentUpon>ThreeButtonDialog.cs</DependentUpon>
-      <SubType>Designer</SubType>
-    </EmbeddedResource>
-    <EmbeddedResource Include="Dialogs\IscsiChoicesDialog.resx">
-      <DependentUpon>IscsiChoicesDialog.cs</DependentUpon>
-      <SubType>Designer</SubType>
-    </EmbeddedResource>
-    <EmbeddedResource Include="Dialogs\ActionProgressDialog.resx">
-      <SubType>Designer</SubType>
-      <DependentUpon>ActionProgressDialog.cs</DependentUpon>
-    </EmbeddedResource>
-    <EmbeddedResource Include="Dialogs\LegalNoticesDialog.resx">
-      <SubType>Designer</SubType>
-      <DependentUpon>LegalNoticesDialog.cs</DependentUpon>
-    </EmbeddedResource>
-    <EmbeddedResource Include="Dialogs\NewDiskDialog.resx">
-      <SubType>Designer</SubType>
-      <DependentUpon>NewDiskDialog.cs</DependentUpon>
-    </EmbeddedResource>
-    <EmbeddedResource Include="Dialogs\SelectHostDialog.resx">
-      <SubType>Designer</SubType>
-      <DependentUpon>SelectHostDialog.cs</DependentUpon>
-    </EmbeddedResource>
-    <EmbeddedResource Include="Dialogs\UserDeviceDialog.resx">
-      <DependentUpon>UserDeviceDialog.cs</DependentUpon>
-      <SubType>Designer</SubType>
-    </EmbeddedResource>
-    <EmbeddedResource Include="Dialogs\WarningDialogs\CloseXenCenterWarningDialog.resx">
-      <SubType>Designer</SubType>
-      <DependentUpon>CloseXenCenterWarningDialog.cs</DependentUpon>
-    </EmbeddedResource>
-    <EmbeddedResource Include="Dialogs\WarningDialogs\LicenseWarningDialog.resx">
-      <DependentUpon>LicenseWarningDialog.cs</DependentUpon>
-      <SubType>Designer</SubType>
-    </EmbeddedResource>
-    <EmbeddedResource Include="Dialogs\WarningDialogs\RemoveCrashDumpsWarningDialog.resx">
-      <SubType>Designer</SubType>
-      <DependentUpon>RemoveCrashDumpsWarningDialog.cs</DependentUpon>
-    </EmbeddedResource>
-    <EmbeddedResource Include="TabPages\HistoryPage.resx">
-      <SubType>Designer</SubType>
-      <DependentUpon>HistoryPage.cs</DependentUpon>
-    </EmbeddedResource>
-    <EmbeddedResource Include="Controls\ToolTipContainer.resx">
-      <DependentUpon>ToolTipContainer.cs</DependentUpon>
-      <SubType>Designer</SubType>
-    </EmbeddedResource>
-    <EmbeddedResource Include="Dialogs\ConfirmVMDeleteDialog.resx">
-      <DependentUpon>ConfirmVMDeleteDialog.cs</DependentUpon>
-      <SubType>Designer</SubType>
-    </EmbeddedResource>
-    <EmbeddedResource Include="Controls\HelpButton.resx">
-      <SubType>Designer</SubType>
-      <DependentUpon>HelpButton.cs</DependentUpon>
-    </EmbeddedResource>
-    <EmbeddedResource Include="SettingsPanels\HomeServerEditPage.resx">
-      <DependentUpon>HomeServerEditPage.cs</DependentUpon>
-      <SubType>Designer</SubType>
-    </EmbeddedResource>
-    <EmbeddedResource Include="Dialogs\EvacuateHostDialog.resx">
-      <DependentUpon>EvacuateHostDialog.cs</DependentUpon>
-      <SubType>Designer</SubType>
-    </EmbeddedResource>
-    <EmbeddedResource Include="Dialogs\WarningDialogs\VcpuWarningDialog.resx">
-      <DependentUpon>VcpuWarningDialog.cs</DependentUpon>
-      <SubType>Designer</SubType>
-    </EmbeddedResource>
-    <EmbeddedResource Include="Dialogs\DuplicateTemplateNameDialog.resx">
-      <SubType>Designer</SubType>
-      <DependentUpon>DuplicateTemplateNameDialog.cs</DependentUpon>
-    </EmbeddedResource>
-    <EmbeddedResource Include="Dialogs\WarningDialogs\InstallToolsWarningDialog.resx">
-      <SubType>Designer</SubType>
-      <DependentUpon>InstallToolsWarningDialog.cs</DependentUpon>
-    </EmbeddedResource>
-    <EmbeddedResource Include="Dialogs\RepairSRDialog.resx">
-      <DependentUpon>RepairSRDialog.cs</DependentUpon>
-      <SubType>Designer</SubType>
-    </EmbeddedResource>
-    <EmbeddedResource Include="Dialogs\XenDialogBase.resx">
-      <DependentUpon>XenDialogBase.cs</DependentUpon>
-      <SubType>Designer</SubType>
-    </EmbeddedResource>
-    <EmbeddedResource Include="SettingsPanels\VMHAEditPage.resx">
-      <DependentUpon>VMHAEditPage.cs</DependentUpon>
-      <SubType>Designer</SubType>
-    </EmbeddedResource>
-    <EmbeddedResource Include="SettingsPanels\CPUMemoryEditPage.resx">
-      <DependentUpon>CPUMemoryEditPage.cs</DependentUpon>
-      <SubType>Designer</SubType>
-    </EmbeddedResource>
-    <EmbeddedResource Include="SettingsPanels\GeneralEditPage.resx">
-      <DependentUpon>GeneralEditPage.cs</DependentUpon>
-      <SubType>Designer</SubType>
-    </EmbeddedResource>
-    <EmbeddedResource Include="SettingsPanels\LogDestinationEditPage.resx">
-      <DependentUpon>LogDestinationEditPage.cs</DependentUpon>
-      <SubType>Designer</SubType>
-    </EmbeddedResource>
-    <EmbeddedResource Include="TabPages\SearchPage.resx">
-      <SubType>Designer</SubType>
-      <DependentUpon>SearchPage.cs</DependentUpon>
-    </EmbeddedResource>
-    <EmbeddedResource Include="TabPages\PerformancePage.resx">
-      <SubType>Designer</SubType>
-      <DependentUpon>PerformancePage.cs</DependentUpon>
-    </EmbeddedResource>
-    <EmbeddedResource Include="SettingsPanels\BootOptionsEditPage.resx">
-      <DependentUpon>BootOptionsEditPage.cs</DependentUpon>
-      <SubType>Designer</SubType>
-    </EmbeddedResource>
-    <EmbeddedResource Include="SettingsPanels\CustomFieldsDisplayPage.resx">
-      <DependentUpon>CustomFieldsDisplayPage.cs</DependentUpon>
-      <SubType>Designer</SubType>
-    </EmbeddedResource>
-    <EmbeddedResource Include="SettingsPanels\VMAdvancedEditPage.resx">
-      <SubType>Designer</SubType>
-      <DependentUpon>VMAdvancedEditPage.cs</DependentUpon>
-    </EmbeddedResource>
-    <EmbeddedResource Include="SettingsPanels\PerfmonAlertEditPage.resx">
-      <DependentUpon>PerfmonAlertEditPage.cs</DependentUpon>
-      <SubType>Designer</SubType>
-    </EmbeddedResource>
-    <EmbeddedResource Include="Wizards\BugToolWizardFiles\BugToolPageDestination.resx">
-      <SubType>Designer</SubType>
-      <DependentUpon>BugToolPageDestination.cs</DependentUpon>
-    </EmbeddedResource>
-    <EmbeddedResource Include="Wizards\BugToolWizardFiles\BugToolPageRetrieveData.resx">
-      <SubType>Designer</SubType>
-      <DependentUpon>BugToolPageRetrieveData.cs</DependentUpon>
-    </EmbeddedResource>
-    <EmbeddedResource Include="Wizards\BugToolWizardFiles\BugToolPageSelectCapabilities.resx">
-      <DependentUpon>BugToolPageSelectCapabilities.cs</DependentUpon>
-      <SubType>Designer</SubType>
-    </EmbeddedResource>
-    <EmbeddedResource Include="Wizards\HAWizard.resx">
-      <DependentUpon>HAWizard.cs</DependentUpon>
-      <SubType>Designer</SubType>
-    </EmbeddedResource>
-    <EmbeddedResource Include="Wizards\BugToolWizardFiles\GenericSelectHostsPage.resx">
-      <DependentUpon>GenericSelectHostsPage.cs</DependentUpon>
-      <SubType>Designer</SubType>
-    </EmbeddedResource>
-    <EmbeddedResource Include="Wizards\BugToolWizardFiles\BugToolWizard.resx">
-      <DependentUpon>BugToolWizard.cs</DependentUpon>
-      <SubType>Designer</SubType>
-    </EmbeddedResource>
-    <EmbeddedResource Include="Wizards\HAWizard_Pages\AssignPriorities.resx">
-      <DependentUpon>AssignPriorities.cs</DependentUpon>
-      <SubType>Designer</SubType>
-    </EmbeddedResource>
-    <EmbeddedResource Include="Wizards\HAWizard_Pages\Intro.resx">
-      <DependentUpon>Intro.cs</DependentUpon>
-      <SubType>Designer</SubType>
-    </EmbeddedResource>
-    <EmbeddedResource Include="Wizards\NewSRWizard_Pages\Frontends\LVMoHBA.resx">
-      <DependentUpon>LVMoHBA.cs</DependentUpon>
-      <SubType>Designer</SubType>
-    </EmbeddedResource>
-    <EmbeddedResource Include="Help\HelpManager.resx">
-      <DependentUpon>HelpManager.cs</DependentUpon>
-      <SubType>Designer</SubType>
-    </EmbeddedResource>
-    <EmbeddedResource Include="Dialogs\LoadSessionDialog.resx">
-      <SubType>Designer</SubType>
-      <DependentUpon>LoadSessionDialog.cs</DependentUpon>
-    </EmbeddedResource>
-    <EmbeddedResource Include="TabPages\NICPage.resx">
-      <DependentUpon>NICPage.cs</DependentUpon>
-      <SubType>Designer</SubType>
-    </EmbeddedResource>
-    <EmbeddedResource Include="TabPages\DockerProcessPage.resx">
-      <DependentUpon>DockerProcessPage.cs</DependentUpon>
-      <SubType>Designer</SubType>
-    </EmbeddedResource>
-    <EmbeddedResource Include="TabPages\SrStoragePage.resx">
-      <DependentUpon>SrStoragePage.cs</DependentUpon>
-      <SubType>Designer</SubType>
-    </EmbeddedResource>
-    <EmbeddedResource Include="TabPages\VMStoragePage.resx">
-      <DependentUpon>VMStoragePage.cs</DependentUpon>
-      <SubType>Designer</SubType>
-    </EmbeddedResource>
-    <EmbeddedResource Include="TabPages\NetworkPage.resx">
-      <DependentUpon>NetworkPage.cs</DependentUpon>
-      <SubType>Designer</SubType>
-    </EmbeddedResource>
-    <EmbeddedResource Include="Controls\XenTabControl.resx">
-      <SubType>Designer</SubType>
-      <DependentUpon>XenTabControl.cs</DependentUpon>
-    </EmbeddedResource>
-    <EmbeddedResource Include="Controls\XenTabPage.resx">
-      <SubType>Designer</SubType>
-      <DependentUpon>XenTabPage.cs</DependentUpon>
-    </EmbeddedResource>
-    <EmbeddedResource Include="Dialogs\VNCPasswordDialog.resx">
-      <DependentUpon>VNCPasswordDialog.cs</DependentUpon>
-      <SubType>Designer</SubType>
-    </EmbeddedResource>
-    <EmbeddedResource Include="Controls\ConsolePanel.resx">
-      <SubType>Designer</SubType>
-      <DependentUpon>ConsolePanel.cs</DependentUpon>
-    </EmbeddedResource>
-    <EmbeddedResource Include="Wizards\PatchingWizard\PatchingWizard_UploadPage.ja.resx">
-      <DependentUpon>PatchingWizard_UploadPage.cs</DependentUpon>
-    </EmbeddedResource>
-    <EmbeddedResource Include="Wizards\PatchingWizard\PatchingWizard_UploadPage.resx">
-      <DependentUpon>PatchingWizard_UploadPage.cs</DependentUpon>
-      <SubType>Designer</SubType>
-    </EmbeddedResource>
-    <EmbeddedResource Include="Wizards\PatchingWizard\PatchingWizard_UploadPage.zh-CN.resx">
-      <DependentUpon>PatchingWizard_UploadPage.cs</DependentUpon>
-    </EmbeddedResource>
-    <EmbeddedResource Include="Wizards\WizardProgress.resx">
-      <DependentUpon>WizardProgress.cs</DependentUpon>
-      <SubType>Designer</SubType>
-    </EmbeddedResource>
-    <EmbeddedResource Include="Wizards\NewNetworkWizard.resx">
-      <DependentUpon>NewNetworkWizard.cs</DependentUpon>
-      <SubType>Designer</SubType>
-    </EmbeddedResource>
-    <EmbeddedResource Include="Wizards\NewNetworkWizard_Pages\NetWDetails.resx">
-      <DependentUpon>NetWDetails.cs</DependentUpon>
-      <SubType>Designer</SubType>
-    </EmbeddedResource>
-    <EmbeddedResource Include="Wizards\NewNetworkWizard_Pages\NetWName.resx">
-      <DependentUpon>NetWName.cs</DependentUpon>
-      <SubType>Designer</SubType>
-    </EmbeddedResource>
-    <EmbeddedResource Include="Wizards\NewNetworkWizard_Pages\NetWTypeSelect.resx">
-      <DependentUpon>NetWTypeSelect.cs</DependentUpon>
-      <SubType>Designer</SubType>
-    </EmbeddedResource>
-    <EmbeddedResource Include="Wizards\NewSRWizard.resx">
-      <DependentUpon>NewSRWizard.cs</DependentUpon>
-      <SubType>Designer</SubType>
-    </EmbeddedResource>
-    <EmbeddedResource Include="MainWindow.resx">
-      <SubType>Designer</SubType>
-      <DependentUpon>MainWindow.cs</DependentUpon>
-    </EmbeddedResource>
-    <EmbeddedResource Include="Properties\licenses.licx" />
-    <EmbeddedResource Include="Properties\Resources.resx">
-      <Generator>ResXFileCodeGenerator</Generator>
-      <SubType>Designer</SubType>
-      <LastGenOutput>Resources.Designer.cs</LastGenOutput>
-    </EmbeddedResource>
-    <EmbeddedResource Include="Wizards\XenWizardBase.resx">
-      <DependentUpon>XenWizardBase.cs</DependentUpon>
-      <SubType>Designer</SubType>
-    </EmbeddedResource>
-    <None Include="app.config">
-      <SubType>Designer</SubType>
-    </None>
-    <None Include="app.manifest">
-      <SubType>Designer</SubType>
-    </None>
-    <None Include="HomePage.zh-CN.mht">
-      <CopyToOutputDirectory>Always</CopyToOutputDirectory>
-    </None>
-    <None Include="HomePage.ja.mht">
-      <CopyToOutputDirectory>Always</CopyToOutputDirectory>
-    </None>
-    <None Include="HomePage.mht">
-      <CopyToOutputDirectory>Always</CopyToOutputDirectory>
-    </None>
-    <None Include="Properties\Settings.settings">
-      <Generator>SettingsSingleFileGenerator</Generator>
-      <LastGenOutput>Settings.Designer.cs</LastGenOutput>
-    </None>
-    <Compile Include="Properties\Settings.Designer.cs">
-      <AutoGen>True</AutoGen>
-      <DependentUpon>Settings.settings</DependentUpon>
-      <DesignTimeSharedInput>True</DesignTimeSharedInput>
-    </Compile>
-  </ItemGroup>
-  <ItemGroup>
-    <Content Include="..\Branding\Images\AppIcon.ico" />
-    <Compile Include="Actions\GUIActions\MeddlingActionManager.cs" />
-    <Compile Include="Actions\GUIActions\MeddlingActionTaskSpecifications.cs" />
-    <Compile Include="Alerts\AlertExtensions.cs" />
-    <Compile Include="Alerts\Types\LicenseAlert.cs" />
-    <Compile Include="Alerts\Types\IqnAlert.cs" />
-    <Compile Include="Commands\ApplyLicenseEditionCommand.cs" />
-    <Compile Include="Commands\BaseVIFCommand.cs" />
-    <Compile Include="Commands\Controls\AssignVMGroupToolStripMenuItem.cs">
-      <SubType>Component</SubType>
-    </Compile>
-    <Compile Include="Commands\BugToolCommand.cs" />
-    <Compile Include="Commands\RestartToolstackCommand.cs" />
-    <Compile Include="Commands\CrossPoolMigrateCommand.cs" />
-    <Compile Include="Commands\DestroyHostCommand.cs" />
-    <Compile Include="Commands\MigrateVirtualDiskCommand.cs" />
-    <Compile Include="Commands\UpdateVIFCommand.cs" />
-    <Content Include="Help\XenCenter.chm">
-      <CopyToOutputDirectory>Always</CopyToOutputDirectory>
-    </Content>
-    <Content Include="Help\XenCenter.ja.chm">
-      <CopyToOutputDirectory>Always</CopyToOutputDirectory>
-    </Content>
-    <Compile Include="Actions\OVFActions\ApplianceAction.cs" />
-    <Compile Include="Actions\OVFActions\ExportApplianceAction.cs" />
-    <Compile Include="Actions\GUIActions\GeneralEditPageAction.cs" />
-    <Compile Include="Actions\GUIActions\SaveCustomFieldsAction.cs" />
-    <Compile Include="Actions\OVFActions\ImportApplianceAction.cs" />
-    <Compile Include="Actions\OVFActions\ImportImageAction.cs">
-      <SubType>Code</SubType>
-    </Compile>
-    <Compile Include="Commands\Controls\CommandButton.cs">
-      <SubType>Component</SubType>
-    </Compile>
-    <Compile Include="Commands\DisasterRecoveryCommand.cs" />
-    <Compile Include="Commands\DisconnectWlbServerCommand.cs" />
-    <Compile Include="Commands\ExportCommand.cs" />
-    <Compile Include="Commands\CreateVMFromTemplateCommand.cs" />
-    <Compile Include="Commands\DRConfigureCommand.cs" />
-    <Compile Include="Commands\DRDryrunCommand.cs" />
-    <Compile Include="Commands\DRFailbackCommand.cs" />
-    <Compile Include="Commands\DRFailoverCommand.cs" />
-    <Compile Include="Commands\HostPasswordCommand.cs" />
-    <Compile Include="Commands\ImportCommand.cs" />
-    <Compile Include="Commands\VappShutDownCommand.cs">
-      <SubType>Code</SubType>
-    </Compile>
-    <Compile Include="Commands\VappStartCommand.cs">
-      <SubType>Code</SubType>
-    </Compile>
-    <Compile Include="Commands\VMGroupCommand.cs" />
-    <Compile Include="Controls\CheckableDataGridView\CheckableDataGridView.cs">
-      <SubType>Component</SubType>
-    </Compile>
-    <Compile Include="Controls\CheckableDataGridView\CheckableDataGridViewController.cs" />
-    <Compile Include="Controls\CheckableDataGridView\CheckableDataGridViewRow.cs">
-    </Compile>
-    <Compile Include="Controls\CheckableDataGridView\ICheckableDataGridViewView.cs" />
-    <Compile Include="Controls\ChevronToggleButton.cs">
-      <SubType>UserControl</SubType>
-    </Compile>
-    <Compile Include="Controls\ComboBoxes\LongStringComboBox.Designer.cs">
-      <DependentUpon>LongStringComboBox.cs</DependentUpon>
-    </Compile>
-    <Compile Include="Controls\ComboBoxes\VgpuComboBox.cs">
-      <SubType>Component</SubType>
-    </Compile>
-    <Compile Include="Controls\ComboBoxes\NonSelectableComboBox.cs">
-      <SubType>Component</SubType>
-    </Compile>
-    <Compile Include="Controls\Common\AutoHeightRadioButton.cs">
-      <SubType>Component</SubType>
-    </Compile>
-    <Compile Include="Controls\Common\SmoothSplitContainer.cs">
-      <SubType>Component</SubType>
-    </Compile>
-    <Compile Include="Controls\ConsoleTab\ConnectionBar.cs">
-      <SubType>UserControl</SubType>
-    </Compile>
-    <Compile Include="Controls\ConsoleTab\ConnectionBar.designer.cs">
-      <DependentUpon>ConnectionBar.cs</DependentUpon>
-    </Compile>
-    <Compile Include="Controls\ConsoleTab\FullScreenForm.cs">
-      <SubType>Form</SubType>
-    </Compile>
-    <Compile Include="Controls\ConsoleTab\FullScreenForm.designer.cs">
-      <DependentUpon>FullScreenForm.cs</DependentUpon>
-    </Compile>
-    <Compile Include="Controls\ConsoleTab\FullScreenHint.cs">
-      <SubType>Form</SubType>
-    </Compile>
-    <Compile Include="Controls\ConsoleTab\FullScreenHint.Designer.cs">
-      <DependentUpon>FullScreenHint.cs</DependentUpon>
-    </Compile>
-    <Compile Include="Controls\GPU\GpuConfiguration.cs">
-      <SubType>Form</SubType>
-    </Compile>
-    <Compile Include="Controls\GPU\GpuConfiguration.Designer.cs">
-      <DependentUpon>GpuConfiguration.cs</DependentUpon>
-    </Compile>
-    <Compile Include="Controls\GPU\GpuPlacementPolicyPanel.cs">
-      <SubType>UserControl</SubType>
-    </Compile>
-    <Compile Include="Controls\GPU\GpuPlacementPolicyPanel.Designer.cs">
-      <DependentUpon>GpuPlacementPolicyPanel.cs</DependentUpon>
-    </Compile>
-    <Compile Include="Controls\GPU\GpuRow.cs">
-      <SubType>UserControl</SubType>
-    </Compile>
-    <Compile Include="Controls\GPU\GpuRow.Designer.cs">
-      <DependentUpon>GpuRow.cs</DependentUpon>
-    </Compile>
-    <Compile Include="Controls\GPU\GpuShinyBar.cs">
-      <SubType>UserControl</SubType>
-    </Compile>
-    <Compile Include="Controls\GPU\GpuShinyBar.Designer.cs">
-      <DependentUpon>GpuShinyBar.cs</DependentUpon>
-    </Compile>
-    <Compile Include="Controls\SnapshotTreeView.cs">
-      <SubType>Component</SubType>
-    </Compile>
-    <Compile Include="Controls\SnapshotTreeView.designer.cs">
-      <DependentUpon>SnapshotTreeView.cs</DependentUpon>
-    </Compile>
-    <Compile Include="Controls\DataGridViewDropDownSplitButtonCell.cs">
-    </Compile>
-    <Compile Include="Controls\CustomDataGraph\DrawSetArgs.cs" />
-    <Compile Include="Controls\CustomDataGraph\GraphHelpers.cs" />
-    <Compile Include="Controls\DataGridViewEx\CollapsingPoolHostDataGridViewRowDefaultSorter.cs" />
-    <Compile Include="Controls\DataGridViewEx\CollapsingPoolHostDataGridViewRowSorter.cs" />
-    <Compile Include="Controls\DataGridViewEx\CollapsingPoolHostDataGridViewRowStableSorter.cs" />
-    <Compile Include="Controls\DataGridViewEx\CollapsingPoolHostDataGridView.cs">
-      <SubType>Component</SubType>
-    </Compile>
-    <Compile Include="Controls\DataGridViewEx\CollapsingPoolHostDataGridView.Designer.cs">
-      <DependentUpon>CollapsingPoolHostDataGridView.cs</DependentUpon>
-    </Compile>
-    <Compile Include="Controls\DataGridViewEx\CollapsingPoolHostDataGridViewRow.cs" />
-    <Compile Include="Controls\DeprecationBanner.cs">
-      <SubType>UserControl</SubType>
-    </Compile>
-    <Compile Include="Controls\DeprecationBanner.Designer.cs">
-      <DependentUpon>DeprecationBanner.cs</DependentUpon>
-    </Compile>
-    <Compile Include="Controls\ComboBoxes\EnableableComboBox.cs">
-      <SubType>Component</SubType>
-    </Compile>
-    <Compile Include="Controls\FilterDatesToolStripDropDownButton.cs">
-      <SubType>Component</SubType>
-    </Compile>
-    <Compile Include="Controls\FilterLocationToolStripDropDownButton.cs">
-      <SubType>Component</SubType>
-    </Compile>
-    <Compile Include="Controls\FilterSeveritiesToolStripDropDownButton.cs">
-      <SubType>Component</SubType>
-    </Compile>
-    <Compile Include="Controls\FilterStatusToolStripDropDownButton.cs">
-      <SubType>Component</SubType>
-    </Compile>
-    <Compile Include="Controls\HaNtolControl.cs">
-      <SubType>UserControl</SubType>
-    </Compile>
-    <Compile Include="Controls\ComboBoxes\LongStringComboBox.cs">
-      <SubType>Component</SubType>
-    </Compile>
-    <Compile Include="Controls\LunPerVdiPicker.cs">
-      <SubType>UserControl</SubType>
-    </Compile>
-    <Compile Include="Controls\LunPerVdiPicker.Designer.cs">
-      <DependentUpon>LunPerVdiPicker.cs</DependentUpon>
-    </Compile>
-    <Compile Include="Controls\MainWindowControls\INavigationItem.cs" />
-    <Compile Include="Controls\MainWindowControls\NavigationButton.cs">
-      <SubType>Component</SubType>
-    </Compile>
-    <Compile Include="Controls\MainWindowControls\NavigationDropDownButton.cs">
-      <SubType>Component</SubType>
-    </Compile>
-    <Compile Include="Controls\MainWindowControls\NavigationPane.cs">
-      <SubType>UserControl</SubType>
-    </Compile>
-    <Compile Include="Controls\MainWindowControls\NavigationPane.Designer.cs">
-      <DependentUpon>NavigationPane.cs</DependentUpon>
-    </Compile>
-    <Compile Include="Controls\MainWindowControls\NavigationToolStrip.cs">
-      <SubType>Component</SubType>
-    </Compile>
-    <Compile Include="Controls\MainWindowControls\NavigationToolStripRenderer.cs" />
-    <Compile Include="Controls\MainWindowControls\NavigationView.cs">
-      <SubType>UserControl</SubType>
-    </Compile>
-    <Compile Include="Controls\MainWindowControls\NavigationView.Designer.cs">
-      <DependentUpon>NavigationView.cs</DependentUpon>
-    </Compile>
-    <Compile Include="Controls\MainWindowControls\NotificationsView.cs">
-      <SubType>Component</SubType>
-    </Compile>
-    <Compile Include="Controls\ComboBoxes\NetworkComboBox.cs">
-      <SubType>Component</SubType>
-    </Compile>
-    <Compile Include="Controls\ComboBoxes\NetworkComboBoxItem.cs" />
-    <Compile Include="Diagnostics\Problems\VMProblem\VmHasVgpu.cs" />
-    <Compile Include="OrganizationalView.cs" />
-    <Compile Include="Controls\SrPickerItem.cs" />
-    <Compile Include="Controls\SummaryPanel\ISummaryPanelView.cs" />
-    <Compile Include="Diagnostics\Checks\HostMaintenanceModeCheck.cs" />
-    <Compile Include="Diagnostics\Problems\PoolProblem\MissingMultipleFCSRsProblem.cs" />
-    <Compile Include="Diagnostics\Problems\WarningWithInformationUrl.cs" />
-    <Compile Include="Dialogs\ConnectionRefusedDialog.cs">
-      <SubType>Form</SubType>
-    </Compile>
-    <Compile Include="Dialogs\ConnectionRefusedDialog.Designer.cs">
-      <DependentUpon>ConnectionRefusedDialog.cs</DependentUpon>
-    </Compile>
-    <Compile Include="Dialogs\LicenseManager\LicenseCheckableDataGridView\ILicenseCheckableDataGridViewView.cs" />
-    <Compile Include="Dialogs\LicenseManager\LicenseCheckableDataGridView\LicenseCheckableDataGridView.cs">
-      <SubType>Component</SubType>
-    </Compile>
-    <Compile Include="Controls\SummaryPanel\SummaryPanel.cs">
-      <SubType>UserControl</SubType>
-    </Compile>
-    <Compile Include="Controls\SummaryPanel\SummaryPanel.Designer.cs">
-      <DependentUpon>SummaryPanel.cs</DependentUpon>
-    </Compile>
-    <Compile Include="Controls\SummaryPanel\SummaryPanelController.cs" />
-    <Compile Include="Controls\SummaryPanel\SummaryTextComponent.cs" />
-    <Compile Include="Controls\SummaryPanel\SummaryTextDecorator.cs" />
-    <Compile Include="Controls\XenSearch\DropDownComboButton.cs">
-      <SubType>Component</SubType>
-    </Compile>
-    <Compile Include="Controls\XenSearch\FolderNavigator.cs">
-      <SubType>UserControl</SubType>
-    </Compile>
-    <Compile Include="Controls\XenSearch\FolderNavigator.Designer.cs">
-      <DependentUpon>FolderNavigator.cs</DependentUpon>
-    </Compile>
-    <Compile Include="Controls\XenSearch\GroupingControl.cs">
-      <SubType>UserControl</SubType>
-    </Compile>
-    <Compile Include="Controls\XenSearch\GroupingControl.Designer.cs">
-      <DependentUpon>GroupingControl.cs</DependentUpon>
-    </Compile>
-    <Compile Include="Controls\XenSearch\QueryElement.cs">
-      <SubType>UserControl</SubType>
-    </Compile>
-    <Compile Include="Controls\XenSearch\QueryElement.Designer.cs">
-      <DependentUpon>QueryElement.cs</DependentUpon>
-    </Compile>
-    <Compile Include="Controls\XenSearch\QueryPanel.cs">
-      <SubType>Component</SubType>
-    </Compile>
-    <Compile Include="Controls\XenSearch\ResourceSelectButton.cs">
-      <SubType>Component</SubType>
-    </Compile>
-    <Compile Include="Controls\XenSearch\Searcher.cs">
-      <SubType>UserControl</SubType>
-    </Compile>
-    <Compile Include="Controls\XenSearch\Searcher.Designer.cs">
-      <DependentUpon>Searcher.cs</DependentUpon>
-    </Compile>
-    <Compile Include="Controls\XenSearch\SearchFor.cs">
-      <SubType>UserControl</SubType>
-    </Compile>
-    <Compile Include="Controls\XenSearch\SearchFor.Designer.cs">
-      <DependentUpon>SearchFor.cs</DependentUpon>
-    </Compile>
-    <Compile Include="Controls\XenSearch\SearchForCustom.cs">
-      <SubType>Form</SubType>
-    </Compile>
-    <Compile Include="Controls\XenSearch\SearchForCustom.Designer.cs">
-      <DependentUpon>SearchForCustom.cs</DependentUpon>
-    </Compile>
-    <Compile Include="Controls\XenSearch\SearchOutput.cs">
-      <SubType>UserControl</SubType>
-    </Compile>
-    <Compile Include="Controls\XenSearch\SearchOutput.Designer.cs">
-      <DependentUpon>SearchOutput.cs</DependentUpon>
-    </Compile>
-    <Compile Include="Core\CueBannersManager.cs" />
-    <Compile Include="Core\VMGroup.cs" />
-    <Compile Include="Controls\DataGridViewEx\PoolHostDataGridViewOneCheckbox.cs">
-      <SubType>Component</SubType>
-    </Compile>
-    <Compile Include="Controls\DataGridViewEx\PoolHostDataGridViewOneCheckbox.Designer.cs">
-      <DependentUpon>PoolHostDataGridViewOneCheckbox.cs</DependentUpon>
-    </Compile>
-    <Compile Include="Controls\DataGridViewEx\PoolHostDataGridViewOneCheckboxRow.cs" />
-    <Compile Include="Diagnostics\Hotfixing\Hotfix.cs" />
-    <Compile Include="Diagnostics\Hotfixing\MultipleHotfix.cs" />
-    <Compile Include="Diagnostics\Hotfixing\SingleHotfix.cs" />
-    <Compile Include="Diagnostics\Hotfixing\HotfixFactory.cs" />
-    <Compile Include="Dialogs\ConnectionLostDialogLauncher.cs" />
-    <Compile Include="Dialogs\GraphDetailsDialog.cs">
-      <SubType>Form</SubType>
-    </Compile>
-    <Compile Include="Dialogs\GraphDetailsDialog.Designer.cs">
-      <DependentUpon>GraphDetailsDialog.cs</DependentUpon>
-    </Compile>
-    <Compile Include="Controls\HaNtolIndicatorSimple.cs">
-      <SubType>UserControl</SubType>
-    </Compile>
-    <Compile Include="Controls\HaNtolIndicatorSimple.Designer.cs">
-      <DependentUpon>HaNtolIndicatorSimple.cs</DependentUpon>
-    </Compile>
-    <Compile Include="Controls\SectionHeaderLabel.cs">
-      <SubType>UserControl</SubType>
-    </Compile>
-    <Compile Include="Controls\SectionHeaderLabel.Designer.cs">
-      <DependentUpon>SectionHeaderLabel.cs</DependentUpon>
-    </Compile>
-    <Compile Include="Core\ExtensionMethods.cs" />
-    <Compile Include="Diagnostics\Checks\DR\AssertCanBeRecoveredCheck.cs" />
-    <Compile Include="Diagnostics\Checks\DR\DrHAEnabledCheck.cs" />
-    <Compile Include="Diagnostics\Checks\DR\ExistingVmApplianceCheck.cs" />
-    <Compile Include="Diagnostics\Checks\DR\RunningVmApplianceCheck.cs" />
-    <Compile Include="Diagnostics\Checks\DR\RunningVmCheck.cs" />
-    <Compile Include="Diagnostics\Checks\HostHasHotfixCheck.cs" />
-    <Compile Include="Diagnostics\Checks\PoolCheck.cs" />
-    <Compile Include="Diagnostics\Checks\DR\ExistingVmCheck.cs" />
-    <Compile Include="Diagnostics\Problems\HostProblem\HostDoesNotHaveHotfix.cs" />
-    <Compile Include="Diagnostics\Problems\PoolProblem\DrHAEnabledProblem.cs" />
-    <Compile Include="Diagnostics\Problems\PoolProblem\MissingSRWarning.cs" />
-    <Compile Include="Diagnostics\Problems\VmApplianceProblem\ExistingVmApplianceProblem.cs" />
-    <Compile Include="Diagnostics\Problems\PoolProblem\WLBEnabledProblem.cs" />
-    <Compile Include="Diagnostics\Problems\VmApplianceProblem\ExistingVmApplianceWarning.cs" />
-    <Compile Include="Diagnostics\Problems\VmApplianceProblem\RunningVmApplianceProblem.cs" />
-    <Compile Include="Diagnostics\Problems\VmApplianceProblem\VmApplianceProblem.cs" />
-    <Compile Include="Diagnostics\Problems\VMProblem\ExistingVmProblem.cs" />
-    <Compile Include="Diagnostics\Problems\PoolProblem\MissingSRProblem.cs" />
-    <Compile Include="Diagnostics\Problems\VMProblem\RunningVMProblem.cs" />
-    <Compile Include="Diagnostics\Problems\VMProblem\ExistingVmWarning.cs" />
-    <Compile Include="Diagnostics\Problems\Warning.cs" />
-    <Compile Include="Dialogs\DecompressApplianceDialog.cs">
-      <SubType>Form</SubType>
-    </Compile>
-    <Compile Include="Dialogs\DecompressApplianceDialog.Designer.cs">
-      <DependentUpon>DecompressApplianceDialog.cs</DependentUpon>
-    </Compile>
-    <Compile Include="Dialogs\DownloadApplianceDialog.cs">
-      <SubType>Form</SubType>
-    </Compile>
-    <Compile Include="Dialogs\DownloadApplianceDialog.Designer.cs">
-      <DependentUpon>DownloadApplianceDialog.cs</DependentUpon>
-    </Compile>
-    <Compile Include="Dialogs\DRConfigureDialog.cs">
-      <SubType>Form</SubType>
-    </Compile>
-    <Compile Include="Dialogs\DRConfigureDialog.Designer.cs">
-      <DependentUpon>DRConfigureDialog.cs</DependentUpon>
-    </Compile>
-    <Compile Include="Dialogs\IscsiDeviceConfigDialog.cs">
-      <SubType>Form</SubType>
-    </Compile>
-    <Compile Include="Dialogs\IscsiDeviceConfigDialog.Designer.cs">
-      <DependentUpon>IscsiDeviceConfigDialog.cs</DependentUpon>
-    </Compile>
-    <Compile Include="Dialogs\LicenseManager\ILicenseManagerView.cs" />
-    <Compile Include="Dialogs\LicenseManager\LicenseCheckableDataGridView\LicenseCheckableDataGridViewController.cs" />
-    <Compile Include="Dialogs\LicenseManager\LicenseDataGridViewRow.cs" />
-    <Compile Include="Dialogs\LicenseManager\LicenseManager.cs">
-      <SubType>Form</SubType>
-    </Compile>
-    <Compile Include="Dialogs\LicenseManager\LicenseManager.Designer.cs">
-      <DependentUpon>LicenseManager.cs</DependentUpon>
-    </Compile>
-    <Compile Include="Dialogs\LicenseManager\LicenseManagerController.cs" />
-    <Compile Include="Dialogs\LicenseManager\LicenseManagerLauncher.cs" />
-    <Compile Include="Dialogs\LicenseManager\LicenseRowComparers\ExpiryComparer.cs" />
-    <Compile Include="Dialogs\LicenseManager\LicenseRowComparers\NameColumnComparer.cs" />
-    <Compile Include="Dialogs\LicenseManager\LicenseRowComparers\ProductColumnComparer.cs" />
-    <Compile Include="Dialogs\LicenseManager\SelectionVerifiers\CanUseLicenseServerVerifier.cs" />
-    <Compile Include="Dialogs\LicenseManager\SelectionVerifiers\HaOnVerifier.cs" />
-    <Compile Include="Dialogs\LicenseManager\SelectionVerifiers\LicenseSelectionVerifier.cs" />
-    <Compile Include="Dialogs\LicenseManager\SelectionVerifiers\NotLiveVerifier.cs" />
-    <Compile Include="Dialogs\LicenseManager\SelectionVerifiers\OlderServerVerifier.cs" />
-    <Compile Include="Dialogs\LicenseManager\SelectionVerifiers\SelectionVerifierFactory.cs" />
-    <Compile Include="Dialogs\LicenseManager\SummaryPanelDecorators\LicenseManagerSummaryComponent.cs" />
-    <Compile Include="Dialogs\LicenseManager\LicenseStatus.cs" />
-    <Compile Include="Dialogs\LicenseManager\SummaryPanelDecorators\LicenseManagerSummaryDecorators.cs" />
-    <Compile Include="SettingsPanels\PoolGpuEditPage.cs">
-      <SubType>UserControl</SubType>
-    </Compile>
-    <Compile Include="SettingsPanels\PoolGpuEditPage.Designer.cs">
-      <DependentUpon>PoolGpuEditPage.cs</DependentUpon>
-    </Compile>
-    <Compile Include="TabPages\GpuPage.cs">
-      <SubType>UserControl</SubType>
-    </Compile>
-    <Compile Include="TabPages\GpuPage.Designer.cs">
-      <DependentUpon>GpuPage.cs</DependentUpon>
-    </Compile>
-    <Compile Include="TabPages\ManageUpdatesPage.cs">
-      <SubType>UserControl</SubType>
-    </Compile>
-    <Compile Include="TabPages\ManageUpdatesPage.Designer.cs">
-      <DependentUpon>ManageUpdatesPage.cs</DependentUpon>
-    </Compile>
-    <Compile Include="Dialogs\OptionsPages\PluginOptionsPage.cs">
-      <SubType>UserControl</SubType>
-    </Compile>
-    <Compile Include="Dialogs\OptionsPages\PluginOptionsPage.Designer.cs">
-      <DependentUpon>PluginOptionsPage.cs</DependentUpon>
-    </Compile>
-    <Compile Include="Dialogs\VMAppliances\FateSharingVMsDialog.cs">
-      <SubType>Form</SubType>
-    </Compile>
-    <Compile Include="Dialogs\VMAppliances\FateSharingVMsDialog.Designer.cs">
-      <DependentUpon>FateSharingVMsDialog.cs</DependentUpon>
-    </Compile>
-    <Compile Include="Dialogs\VMAppliances\VMAppliancesDialog.cs">
-      <SubType>Form</SubType>
-    </Compile>
-    <Compile Include="Dialogs\VMAppliances\VMAppliancesDialog.designer.cs">
-      <DependentUpon>VMAppliancesDialog.cs</DependentUpon>
-    </Compile>
-    <Compile Include="ConsoleView\IRemoteConsole.cs" />
-    <Compile Include="ConsoleView\ConsoleKeyHandler.cs" />
-    <Compile Include="Dialogs\WarningDialogs\LVMoHBAWarningDialog.cs">
-      <SubType>Form</SubType>
-    </Compile>
-    <Compile Include="Dialogs\WarningDialogs\LVMoHBAWarningDialog.designer.cs">
-      <DependentUpon>LVMoHBAWarningDialog.cs</DependentUpon>
-    </Compile>
-    <Compile Include="Network\XenConnectionUI.cs" />
-    <Compile Include="RDP\MsRdpClient9.cs">
-      <SubType>Component</SubType>
-    </Compile>
-    <Compile Include="RDP\MsRdpClient6.cs">
-      <SubType>Component</SubType>
-    </Compile>
-    <Compile Include="ConsoleView\RdpClient.cs">
-    </Compile>
-    <Compile Include="PowerManagment.cs" />
-    <Compile Include="ServerDBs\XenAdminSimulatorWebProxy.cs" />
-    <Compile Include="ServerDBs\XenAdminSimulatorWebStream.cs" />
-    <Compile Include="SettingsPanels\GpuEditPage.cs">
-      <SubType>UserControl</SubType>
-    </Compile>
-    <Compile Include="SettingsPanels\GpuEditPage.Designer.cs">
-      <DependentUpon>GpuEditPage.cs</DependentUpon>
-    </Compile>
-    <Compile Include="Core\ActionBaseExtensions.cs" />
-    <Compile Include="TabPages\GeneralTabLicenseStatusStringifier.cs" />
-    <Compile Include="Utils\TemporaryDisablerForControls.cs" />
-    <Compile Include="WinformsXenAdminConfigProvider.cs" />
-    <Compile Include="Actions\GUIActions\Wlb\ExportReportAction.cs" />
-    <Compile Include="Actions\GUIActions\Wlb\WlbOptimizePoolAction.cs" />
-    <Compile Include="Branding.cs" />
-    <Compile Include="Commands\ActivateVBDCommand.cs" />
-    <Compile Include="Commands\AddHostCommand.cs">
-    </Compile>
-    <Compile Include="Commands\AddHostToPoolCommand.cs">
-    </Compile>
-    <Compile Include="Commands\CancelHostConnectionCommand.cs" />
-    <Compile Include="Commands\Controls\MultipleWarningDialog.cs">
-      <SubType>Form</SubType>
-    </Compile>
-    <Compile Include="Commands\Controls\MultipleWarningDialog.Designer.cs">
-      <DependentUpon>MultipleWarningDialog.cs</DependentUpon>
-    </Compile>
-    <Compile Include="Commands\CreateVIFCommand.cs" />
-    <Compile Include="Commands\DeactivateVBDCommand.cs" />
-    <Compile Include="Commands\DeleteVirtualDiskCommand.cs" />
-    <Compile Include="Commands\DestroyBondCommand.cs" />
-    <Compile Include="Commands\DetachVirtualDiskCommand.cs" />
-    <Compile Include="Commands\MoveVirtualDiskCommand.cs" />
-    <Compile Include="Commands\RescanPIFsCommand.cs" />
-    <Compile Include="Commands\RollingUpgradeCommand.cs" />
-    <Compile Include="Controls\Common\AutoHeightLabel.cs">
-      <SubType>Component</SubType>
-    </Compile>
-    <Compile Include="Controls\Common\AutoHeightLabel.Designer.cs">
-      <DependentUpon>AutoHeightLabel.cs</DependentUpon>
-    </Compile>
-    <Compile Include="Controls\Common\SearchTextBox.cs">
-      <SubType>UserControl</SubType>
-    </Compile>
-    <Compile Include="Controls\Common\SearchTextBox.designer.cs">
-      <DependentUpon>SearchTextBox.cs</DependentUpon>
-    </Compile>
-    <Compile Include="Controls\DateTimeMinutes15.cs">
-      <SubType>Component</SubType>
-    </Compile>
-    <Compile Include="Controls\DateTimeMinutes15.Designer.cs">
-      <DependentUpon>DateTimeMinutes15.cs</DependentUpon>
-    </Compile>
-    <Compile Include="Controls\SimpleProgressBar.cs">
-      <SubType>Component</SubType>
-    </Compile>
-    <Compile Include="Controls\SimpleProgressBar.Designer.cs">
-      <DependentUpon>SimpleProgressBar.cs</DependentUpon>
-    </Compile>
-    <Compile Include="Controls\Wlb\WeekView.cs">
-      <SubType>UserControl</SubType>
-    </Compile>
-    <Compile Include="Controls\Wlb\WeekView.Designer.cs">
-      <DependentUpon>WeekView.cs</DependentUpon>
-    </Compile>
-    <Compile Include="Controls\Wlb\WlbOptimizePool.cs">
-      <SubType>UserControl</SubType>
-    </Compile>
-    <Compile Include="Controls\Wlb\WlbOptimizePool.Designer.cs">
-      <DependentUpon>WlbOptimizePool.cs</DependentUpon>
-    </Compile>
-    <Compile Include="Controls\Wlb\WlbReportSubscriptionView.cs">
-      <SubType>UserControl</SubType>
-    </Compile>
-    <Compile Include="Controls\Wlb\WlbReportSubscriptionView.Designer.cs">
-      <DependentUpon>WlbReportSubscriptionView.cs</DependentUpon>
-    </Compile>
-    <Compile Include="Controls\Wlb\WlbReportView.cs">
-      <SubType>UserControl</SubType>
-    </Compile>
-    <Compile Include="Controls\Wlb\WlbReportView.Designer.cs">
-      <DependentUpon>WlbReportView.cs</DependentUpon>
-    </Compile>
-    <Compile Include="Core\HelpersGUI.cs" />
-    <Compile Include="Diagnostics\Problems\VMProblem\AutoStartEnabled.cs" />
-    <Compile Include="Dialogs\CommandErrorDialog.cs">
-      <SubType>Form</SubType>
-    </Compile>
-    <Compile Include="Dialogs\CommandErrorDialog.Designer.cs">
-      <DependentUpon>CommandErrorDialog.cs</DependentUpon>
-    </Compile>
-    <Compile Include="Commands\Controls\AddHostToSelectedPoolToolStripMenuItem.cs">
-      <SubType>Component</SubType>
-    </Compile>
-    <Compile Include="Commands\AddNewHostToPoolCommand.cs">
-    </Compile>
-    <Compile Include="Commands\Controls\AddSelectedHostToPoolToolStripMenuItem.cs">
-      <SubType>Component</SubType>
-    </Compile>
-    <Compile Include="Commands\AddVirtualDiskCommand.cs" />
-    <Compile Include="Commands\AttachVirtualDiskCommand.cs" />
-    <Compile Include="Commands\BackupHostCommand.cs">
-    </Compile>
-    <Compile Include="Commands\ChangeHostPasswordCommand.cs">
-    </Compile>
-    <Compile Include="Commands\CollapseChildTreeNodesCommand.cs" />
-    <Compile Include="Commands\Controls\CommandConverter.cs" />
-    <Compile Include="Commands\Controls\CommandEditor.cs" />
-    <Compile Include="Commands\Controls\CommandEditorControl.cs">
-      <SubType>UserControl</SubType>
-    </Compile>
-    <Compile Include="Commands\Controls\CommandEditorControl.Designer.cs">
-      <DependentUpon>CommandEditorControl.cs</DependentUpon>
-    </Compile>
-    <Compile Include="IMainWindow.cs" />
-    <Compile Include="Commands\Controls\VMLifeCycleToolStripMenuItem.cs">
-      <SubType>Component</SubType>
-    </Compile>
-    <Compile Include="Commands\Controls\VMOperationToolStripMenuSubItem.cs">
-      <SubType>Component</SubType>
-    </Compile>
-    <Compile Include="Commands\ConnectAllHostsCommand.cs">
-    </Compile>
-    <Compile Include="Commands\Controls\ContextMenuItemCollection.cs" />
-    <Compile Include="Commands\Controls\ContextMenuBuilder.cs" />
-    <Compile Include="Commands\Controls\WlbRecommendations.cs" />
-    <Compile Include="Commands\ConvertVMToTemplateCommand.cs" />
-    <Compile Include="Commands\CopyVMCommand.cs" />
-    <Compile Include="Commands\NewTemplateFromSnapshotCommand.cs" />
-    <Compile Include="Commands\CrossConnectionCommand.cs" />
-    <Compile Include="Commands\DeleteTagCommand.cs" />
-    <Compile Include="Commands\DeleteVMsAndTemplatesCommand.cs" />
-    <Compile Include="Commands\DeleteFolderCommand.cs" />
-    <Compile Include="Commands\DeletePoolCommand.cs">
-    </Compile>
-    <Compile Include="Commands\DeleteSnapshotCommand.cs" />
-    <Compile Include="Commands\DeleteTemplateCommand.cs" />
-    <Compile Include="Commands\DeleteVMCommand.cs" />
-    <Compile Include="Commands\DestroySRCommand.cs" />
-    <Compile Include="Commands\DetachSRCommand.cs" />
-    <Compile Include="Commands\DisconnectAllHostsCommand.cs">
-    </Compile>
-    <Compile Include="Commands\DisconnectCommand.cs" />
-    <Compile Include="Commands\DisconnectHostCommand.cs">
-    </Compile>
-    <Compile Include="Commands\DisconnectHostsAndPoolsCommand.cs" />
-    <Compile Include="Commands\DisconnectPoolCommand.cs">
-    </Compile>
-    <Compile Include="Commands\CopyTemplateCommand.cs" />
-    <Compile Include="Commands\DragDropCommand.cs" />
-    <Compile Include="Commands\DragDropAddHostToPoolCommand.cs" />
-    <Compile Include="Commands\DragDropMigrateVMCommand.cs" />
-    <Compile Include="Commands\DragDropRemoveHostFromPoolCommand.cs" />
-    <Compile Include="Commands\DragDropTagCommand.cs" />
-    <Compile Include="Commands\DragDropIntoFolderCommand.cs" />
-    <Compile Include="Commands\EditTagsCommand.cs" />
-    <Compile Include="Commands\ExpandTreeNodesCommand.cs" />
-    <Compile Include="Commands\ExportSnapshotAsTemplateCommand.cs" />
-    <Compile Include="Commands\ExportTemplateCommand.cs" />
-    <Compile Include="Commands\ExportVMCommand.cs" />
-    <Compile Include="Commands\ForceVMRebootCommand.cs" />
-    <Compile Include="Commands\ForceVMShutDownCommand.cs" />
-    <Compile Include="Commands\ForgetSavedPasswordCommand.cs">
-    </Compile>
-    <Compile Include="Commands\ForgetSRCommand.cs" />
-    <Compile Include="Commands\HACommand.cs">
-    </Compile>
-    <Compile Include="Commands\HostMaintenanceModeCommand.cs">
-    </Compile>
-    <Compile Include="Commands\HostReconnectAsCommand.cs">
-    </Compile>
-    <Compile Include="Commands\ImportSearchCommand.cs">
-    </Compile>
-    <Compile Include="Commands\InstallNewUpdateCommand.cs" />
-    <Compile Include="Commands\InstallToolsCommand.cs" />
-    <Compile Include="Commands\InstantVMFromTemplateCommand.cs" />
-    <Compile Include="Commands\Controls\MigrateVMToolStripMenuItem.cs">
-      <SubType>Component</SubType>
-    </Compile>
-    <Compile Include="Commands\MoveVMCommand.cs" />
-    <Compile Include="Commands\NewFolderCommand.cs" />
-    <Compile Include="Commands\NewPoolCommand.cs">
-    </Compile>
-    <Compile Include="Commands\NewSRCommand.cs" />
-    <Compile Include="Commands\NewVMCommand.cs">
-    </Compile>
-    <Compile Include="Commands\NewVMFromSnapshotCommand.cs" />
-    <Compile Include="Commands\NewVMFromTemplateCommand.cs" />
-    <Compile Include="Commands\PoolReconnectAsCommand.cs">
-    </Compile>
-    <Compile Include="Commands\PowerOnHostCommand.cs">
-    </Compile>
-    <Compile Include="Commands\PropertiesCommands.cs">
-    </Compile>
-    <Compile Include="Commands\PutFolderIntoRenameModeCommand.cs" />
-    <Compile Include="Commands\PutTagIntoRenameModeCommand.cs" />
-    <Compile Include="Commands\ReattachSRCommand.cs" />
-    <Compile Include="Commands\RebootCommand.cs" />
-    <Compile Include="Commands\RebootHostCommand.cs">
-    </Compile>
-    <Compile Include="Commands\RebootVMCommand.cs" />
-    <Compile Include="Commands\ReconnectHostCommand.cs">
-    </Compile>
-    <Compile Include="Commands\RemoveFromFolderCommand.cs" />
-    <Compile Include="Commands\RemoveHostCommand.cs">
-    </Compile>
-    <Compile Include="Commands\RemoveHostCrashDumpsCommand.cs">
-    </Compile>
-    <Compile Include="Commands\RemoveHostFromPoolCommand.cs">
-    </Compile>
-    <Compile Include="Commands\RenameFolderCommand.cs" />
-    <Compile Include="Commands\RenameTagCommand.cs" />
-    <Compile Include="Commands\RepairSRCommand.cs" />
-    <Compile Include="Commands\RestoreHostFromBackupCommand.cs">
-    </Compile>
-    <Compile Include="Commands\Controls\ResumeVMOnHostToolStripMenuItem.cs">
-      <SubType>Component</SubType>
-    </Compile>
-    <Compile Include="Commands\ResumeVMCommand.cs" />
-    <Compile Include="Commands\RevertToSnapshotCommand.cs" />
-    <Compile Include="Commands\SaveSessionCommand.cs" />
-    <Compile Include="Commands\SelectedItem.cs" />
-    <Compile Include="Commands\SelectedItemCollection.cs" />
-    <Compile Include="Commands\SelectionBroadcaster.cs" />
-    <Compile Include="Commands\SetAsDefaultSRCommand.cs" />
-    <Compile Include="Commands\ShutDownCommand.cs">
-    </Compile>
-    <Compile Include="Commands\ShutDownHostCommand.cs">
-    </Compile>
-    <Compile Include="Commands\ShutDownVMCommand.cs">
-    </Compile>
-    <Compile Include="Commands\StartVMCommand.cs">
-    </Compile>
-    <Compile Include="Commands\Controls\StartVMOnHostToolStripMenuItem.cs">
-      <SubType>Component</SubType>
-    </Compile>
-    <Compile Include="Commands\UntagCommand.cs" />
-    <Compile Include="Commands\VMLifeCycleCommand.cs" />
-    <Compile Include="Commands\VMOperationCommand.cs" />
-    <Compile Include="Commands\VMOperationHostCommand.cs" />
-    <Compile Include="Commands\Controls\VMOperationToolStripMenuItem.cs">
-      <SubType>Component</SubType>
-    </Compile>
-    <Compile Include="Commands\SuspendVMCommand.cs" />
-    <Compile Include="Commands\TakeSnapshotCommand.cs" />
-    <Compile Include="Commands\ViewWorkloadReportsCommand.cs">
-    </Compile>
-    <Compile Include="Commands\VirtualDiskCommand.cs" />
-    <Compile Include="Commands\VMOperationHomeServerCommand.cs" />
-    <Compile Include="Commands\VMOperationWlbOptimalServerCommand.cs" />
-    <Compile Include="Commands\VMOperationWlbHostCommand.cs" />
-    <Compile Include="Commands\VMRecoveryModeCommand.cs" />
-    <Compile Include="Controls\Ballooning\HostMemoryControls.cs">
-      <SubType>UserControl</SubType>
-    </Compile>
-    <Compile Include="Controls\Ballooning\HostMemoryControls.Designer.cs">
-      <DependentUpon>HostMemoryControls.cs</DependentUpon>
-    </Compile>
-    <Compile Include="Controls\Ballooning\HostMemoryRow.cs">
-      <SubType>UserControl</SubType>
-    </Compile>
-    <Compile Include="Controls\Ballooning\HostMemoryRow.Designer.cs">
-      <DependentUpon>HostMemoryRow.cs</DependentUpon>
-    </Compile>
-    <Compile Include="Controls\Ballooning\HostShinyBar.cs">
-      <SubType>UserControl</SubType>
-    </Compile>
-    <Compile Include="Controls\Ballooning\HostShinyBar.Designer.cs">
-      <DependentUpon>HostShinyBar.cs</DependentUpon>
-    </Compile>
-    <Compile Include="Controls\Ballooning\ShinyBar.cs">
-      <SubType>UserControl</SubType>
-    </Compile>
-    <Compile Include="Controls\Ballooning\ShinyBar.Designer.cs">
-      <DependentUpon>ShinyBar.cs</DependentUpon>
-    </Compile>
-    <Compile Include="Controls\Ballooning\VMMemoryControlsAdvanced.cs">
-      <SubType>UserControl</SubType>
-    </Compile>
-    <Compile Include="Controls\Ballooning\VMMemoryControlsAdvanced.Designer.cs">
-      <DependentUpon>VMMemoryControlsAdvanced.cs</DependentUpon>
-    </Compile>
-    <Compile Include="Controls\Ballooning\VMMemoryControlsBase.cs">
-      <SubType>UserControl</SubType>
-    </Compile>
-    <Compile Include="Controls\Ballooning\VMMemoryControlsBasic.cs">
-      <SubType>UserControl</SubType>
-    </Compile>
-    <Compile Include="Controls\Ballooning\VMMemoryControlsBasic.Designer.cs">
-      <DependentUpon>VMMemoryControlsBasic.cs</DependentUpon>
-    </Compile>
-    <Compile Include="Controls\Ballooning\VMMemoryControlsEdit.cs">
-      <SubType>UserControl</SubType>
-    </Compile>
-    <Compile Include="Controls\Ballooning\VMMemoryControlsNoEdit.cs">
-      <SubType>UserControl</SubType>
-    </Compile>
-    <Compile Include="Controls\Ballooning\VMMemoryControlsNoEdit.Designer.cs">
-      <DependentUpon>VMMemoryControlsNoEdit.cs</DependentUpon>
-    </Compile>
-    <Compile Include="Controls\Ballooning\VMMemoryRow.cs">
-      <SubType>UserControl</SubType>
-    </Compile>
-    <Compile Include="Controls\Ballooning\VMMemoryRow.Designer.cs">
-      <DependentUpon>VMMemoryRow.cs</DependentUpon>
-    </Compile>
-    <Compile Include="Controls\Ballooning\VMShinyBar.cs">
-      <SubType>UserControl</SubType>
-    </Compile>
-    <Compile Include="Controls\Ballooning\VMShinyBar.Designer.cs">
-      <DependentUpon>VMShinyBar.cs</DependentUpon>
-    </Compile>
-    <Compile Include="Controls\DataGridViewEx\DataGridViewExImageCell.cs" />
-    <Compile Include="Controls\DataGridViewEx\DataGridViewExRow.cs" />
-    <Compile Include="Controls\DataGridViewEx\FolderCell.cs" />
-    <Compile Include="Controls\DataGridViewEx\KeyValuePairCell.cs" />
-    <Compile Include="Controls\DropDownButton.cs">
-      <SubType>Component</SubType>
-    </Compile>
-    <Compile Include="Controls\DropDownButton.Designer.cs">
-      <DependentUpon>DropDownButton.cs</DependentUpon>
-    </Compile>
-    <Compile Include="Controls\MultipleDvdIsoList.cs">
-      <SubType>UserControl</SubType>
-    </Compile>
-    <Compile Include="Controls\MultipleDvdIsoList.Designer.cs">
-      <DependentUpon>MultipleDvdIsoList.cs</DependentUpon>
-    </Compile>
-    <Compile Include="Controls\TreeViews\VirtualTreeNode.PersistenceInfo.cs">
-    </Compile>
-    <Compile Include="Controls\TreeViews\MultiSelectTreeNode.cs" />
-    <Compile Include="Controls\TreeViews\MultiSelectTreeNodeCollection.cs" />
-    <Compile Include="Controls\TreeViews\MultiSelectTreeSelectedNodeCollection.cs">
-      <SubType>Component</SubType>
-    </Compile>
-    <Compile Include="Controls\TreeViews\MultiSelectTreeView.cs">
-      <SubType>Component</SubType>
-    </Compile>
-    <Compile Include="Controls\NetworkingTab\NetworkList.cs">
-      <SubType>UserControl</SubType>
-    </Compile>
-    <Compile Include="Controls\NetworkingTab\NetworkList.Designer.cs">
-      <DependentUpon>NetworkList.cs</DependentUpon>
-    </Compile>
-    <Compile Include="Controls\PanelNoFocusScroll.cs">
-      <SubType>Component</SubType>
-    </Compile>
-    <Compile Include="Controls\PanelWithBorder.cs">
-      <SubType>Component</SubType>
-    </Compile>
-    <Compile Include="Controls\PDSection.cs">
-      <SubType>UserControl</SubType>
-    </Compile>
-    <Compile Include="Controls\PDSection.Designer.cs">
-      <DependentUpon>PDSection.cs</DependentUpon>
-    </Compile>
-    <Compile Include="Controls\AD\LoggedInLabel.cs">
-      <SubType>UserControl</SubType>
-    </Compile>
-    <Compile Include="Controls\AD\LoggedInLabel.Designer.cs">
-      <DependentUpon>LoggedInLabel.cs</DependentUpon>
-    </Compile>
-    <Compile Include="Controls\TransparentPanel.cs">
-      <SubType>Component</SubType>
-    </Compile>
-    <Compile Include="Controls\TreeViews\MultiSelectTreeViewEventArgs.cs" />
-    <Compile Include="Controls\TreeViews\VirtualTreeNode.cs" />
-    <Compile Include="Controls\TreeViews\VirtualTreeNodeCollection.cs">
-      <SubType>Component</SubType>
-    </Compile>
-    <Compile Include="Controls\TreeViews\VirtualTreeSelectedNodeCollection.cs">
-      <SubType>Code</SubType>
-    </Compile>
-    <Compile Include="Controls\TreeViews\VirtualTreeView.cs">
-      <SubType>Component</SubType>
-    </Compile>
-    <Compile Include="Controls\Wlb\WlbOptModeScheduler.cs">
-      <SubType>UserControl</SubType>
-    </Compile>
-    <Compile Include="Controls\Wlb\WlbOptModeScheduler.Designer.cs">
-      <DependentUpon>WlbOptModeScheduler.cs</DependentUpon>
-    </Compile>
-    <Compile Include="Core\WebBrowser2.cs">
-      <SubType>Component</SubType>
-    </Compile>
-    <Compile Include="Core\Win32Window.cs" />
-    <Compile Include="Dialogs\DateFilterDialog.cs">
-      <SubType>Form</SubType>
-    </Compile>
-    <Compile Include="Dialogs\DateFilterDialog.Designer.cs">
-      <DependentUpon>DateFilterDialog.cs</DependentUpon>
-    </Compile>
-    <Compile Include="Dialogs\ExitMaintenanceModeDialog.cs">
-      <SubType>Form</SubType>
-    </Compile>
-    <Compile Include="Dialogs\ExitMaintenanceModeDialog.Designer.cs">
-      <DependentUpon>ExitMaintenanceModeDialog.cs</DependentUpon>
-    </Compile>
-    <Compile Include="Dialogs\MoveVirtualDiskDialog.cs">
-      <SubType>Form</SubType>
-    </Compile>
-    <Compile Include="Dialogs\MoveVirtualDiskDialog.designer.cs">
-      <DependentUpon>MoveVirtualDiskDialog.cs</DependentUpon>
-    </Compile>
-    <Compile Include="Dialogs\NewPoolDialog.cs">
-      <SubType>Form</SubType>
-    </Compile>
-    <Compile Include="Dialogs\NewPoolDialog.Designer.cs">
-      <DependentUpon>NewPoolDialog.cs</DependentUpon>
-    </Compile>
-    <Compile Include="Dialogs\VIFDialog.cs">
-      <SubType>Form</SubType>
-    </Compile>
-    <Compile Include="Dialogs\VIFDialog.Designer.cs">
-      <DependentUpon>VIFDialog.cs</DependentUpon>
-    </Compile>
-    <Compile Include="Dialogs\VMDialogs\MoveVMDialog.cs">
-      <SubType>Form</SubType>
-    </Compile>
-    <Compile Include="Dialogs\VMDialogs\MoveVMDialog.Designer.cs">
-      <DependentUpon>MoveVMDialog.cs</DependentUpon>
-    </Compile>
-    <Compile Include="Dialogs\ScheduledSnapshots\ScheduledSnapshotsDialog.cs">
-      <SubType>Form</SubType>
-    </Compile>
-    <Compile Include="Dialogs\ScheduledSnapshots\ScheduledSnapshotsDialog.Designer.cs">
-      <DependentUpon>ScheduledSnapshotsDialog.cs</DependentUpon>
-    </Compile>
-    <Compile Include="Dialogs\Wlb\ConfirmDeconfigureWLBDialog.cs">
-      <SubType>Form</SubType>
-    </Compile>
-    <Compile Include="Dialogs\Wlb\DisableWLBDialog.cs">
-      <SubType>Form</SubType>
-    </Compile>
-    <Compile Include="Dialogs\Wlb\WlbConfigurationDialog.cs">
-      <SubType>Form</SubType>
-    </Compile>
-    <Compile Include="Dialogs\Wlb\WlbConfigurationDialog.Designer.cs">
-      <DependentUpon>WlbConfigurationDialog.cs</DependentUpon>
-    </Compile>
-    <Compile Include="Dialogs\Wlb\WlbCredentialsDialog.cs">
-      <SubType>Form</SubType>
-    </Compile>
-    <Compile Include="Dialogs\Wlb\WlbCredentialsDialog.Designer.cs">
-      <DependentUpon>WlbCredentialsDialog.cs</DependentUpon>
-    </Compile>
-    <Compile Include="Dialogs\Wlb\WlbDeleteReportSubscriptionDialog.cs">
-      <SubType>Form</SubType>
-    </Compile>
-    <Compile Include="Dialogs\Wlb\WlbReportCustomFilter.cs">
-      <SubType>Form</SubType>
-    </Compile>
-    <Compile Include="Dialogs\Wlb\WlbReportCustomFilter.designer.cs">
-      <DependentUpon>WlbReportCustomFilter.cs</DependentUpon>
-    </Compile>
-    <Compile Include="Dialogs\Wlb\WlbReportSubscriptionDialog.cs">
-      <SubType>Form</SubType>
-    </Compile>
-    <Compile Include="Dialogs\Wlb\WlbReportSubscriptionDialog.designer.cs">
-      <DependentUpon>WlbReportSubscriptionDialog.cs</DependentUpon>
-    </Compile>
-    <Compile Include="Wizards\CrossPoolMigrateWizard\Filters\WlbEnabledFilter.cs" />
-    <Compile Include="Wizards\ExportWizard\ApplianceChecks\ApplianceExistsCheck.cs" />
-    <Compile Include="Wizards\GenericPages\NoTargetServerPoolItem.cs" />
-    <Compile Include="Wizards\CrossPoolMigrateWizard\Filters\CrossPoolMigrateCanMigrateFilter.cs" />
-    <Compile Include="Wizards\CrossPoolMigrateWizard\CrossPoolMigrateDestinationPage.cs">
-      <SubType>UserControl</SubType>
-    </Compile>
-    <Compile Include="Wizards\CrossPoolMigrateWizard\CrossPoolMigrateFinishPage.cs">
-      <SubType>UserControl</SubType>
-    </Compile>
-    <Compile Include="Wizards\CrossPoolMigrateWizard\CrossPoolMigrateFinishPage.Designer.cs">
-      <DependentUpon>CrossPoolMigrateFinishPage.cs</DependentUpon>
-    </Compile>
-    <Compile Include="Wizards\CrossPoolMigrateWizard\CrossPoolMigrateNetworkingPage.cs">
-      <SubType>UserControl</SubType>
-    </Compile>
-    <Compile Include="Wizards\CrossPoolMigrateWizard\CrossPoolMigrateStoragePage.cs">
-      <SubType>UserControl</SubType>
-    </Compile>
-    <Compile Include="Wizards\CrossPoolMigrateWizard\CrossPoolMigrateWizard.cs">
-      <SubType>Form</SubType>
-    </Compile>
-    <Compile Include="Wizards\CrossPoolMigrateWizard\CrossPoolMigrateWizard.Designer.cs">
-      <DependentUpon>CrossPoolMigrateWizard.cs</DependentUpon>
-    </Compile>
-    <Compile Include="Wizards\CrossPoolMigrateWizard\CrossPoolMigrationNetworkResource.cs" />
-    <Compile Include="Wizards\CrossPoolMigrateWizard\CrossPoolMigrationStorageResource.cs" />
-    <Compile Include="Wizards\CrossPoolMigrateWizard\Filters\ResidentHostIsSameAsSelectionFilter.cs" />
-    <Compile Include="Wizards\DRWizards\DRFailoverWizard.cs">
-      <SubType>Form</SubType>
-    </Compile>
-    <Compile Include="Wizards\DRWizards\DRFailoverWizard.Designer.cs">
-      <DependentUpon>DRFailoverWizard.cs</DependentUpon>
-    </Compile>
-    <Compile Include="Wizards\DRWizards\DRFailoverWizardAppliancesPage.cs">
-      <SubType>UserControl</SubType>
-    </Compile>
-    <Compile Include="Wizards\DRWizards\DRFailoverWizardAppliancesPage.Designer.cs">
-      <DependentUpon>DRFailoverWizardAppliancesPage.cs</DependentUpon>
-    </Compile>
-    <Compile Include="Wizards\DRWizards\DRFailoverWizardFirstPage.cs">
-      <SubType>UserControl</SubType>
-    </Compile>
-    <Compile Include="Wizards\DRWizards\DRFailoverWizardFirstPage.Designer.cs">
-      <DependentUpon>DRFailoverWizardFirstPage.cs</DependentUpon>
-    </Compile>
-    <Compile Include="Wizards\DRWizards\DRFailoverWizardPrecheckPage.cs">
-      <SubType>UserControl</SubType>
-    </Compile>
-    <Compile Include="Wizards\DRWizards\DRFailoverWizardPrecheckPage.Designer.cs">
-      <DependentUpon>DRFailoverWizardPrecheckPage.cs</DependentUpon>
-    </Compile>
-    <Compile Include="Wizards\DRWizards\DRFailoverWizardRecoverPage.cs">
-      <SubType>UserControl</SubType>
-    </Compile>
-    <Compile Include="Wizards\DRWizards\DRFailoverWizardRecoverPage.Designer.cs">
-      <DependentUpon>DRFailoverWizardRecoverPage.cs</DependentUpon>
-    </Compile>
-    <Compile Include="Wizards\DRWizards\DRFailoverWizardReportPage.cs">
-      <SubType>UserControl</SubType>
-    </Compile>
-    <Compile Include="Wizards\DRWizards\DRFailoverWizardReportPage.Designer.cs">
-      <DependentUpon>DRFailoverWizardReportPage.cs</DependentUpon>
-    </Compile>
-    <Compile Include="Wizards\DRWizards\DRFailoverWizardStoragePage.cs">
-      <SubType>UserControl</SubType>
-    </Compile>
-    <Compile Include="Wizards\DRWizards\DRFailoverWizardStoragePage.Designer.cs">
-      <DependentUpon>DRFailoverWizardStoragePage.cs</DependentUpon>
-    </Compile>
-    <Compile Include="Controls\SrPicker.cs">
-      <SubType>UserControl</SubType>
-    </Compile>
-    <Compile Include="Controls\SrPicker.Designer.cs">
-      <DependentUpon>SrPicker.cs</DependentUpon>
-    </Compile>
-    <Compile Include="Wizards\DRWizards\DRFailoverWizardWelcomePage.cs">
-      <SubType>UserControl</SubType>
-    </Compile>
-    <Compile Include="Wizards\DRWizards\DRFailoverWizardWelcomePage.Designer.cs">
-      <DependentUpon>DRFailoverWizardWelcomePage.cs</DependentUpon>
-    </Compile>
-    <Compile Include="Controls\DataGridViewEnableableComboBoxCell.cs" />
-    <Compile Include="Wizards\GenericPages\DelayLoadingOptionComboBoxItem.cs" />
-    <Compile Include="Wizards\GenericPages\LunPerVdiMappingPage.cs">
-      <SubType>UserControl</SubType>
-    </Compile>
-    <Compile Include="Wizards\GenericPages\LunPerVdiMappingPage.Designer.cs">
-      <DependentUpon>LunPerVdiMappingPage.cs</DependentUpon>
-    </Compile>
-    <Compile Include="Wizards\GenericPages\NetworkResource.cs" />
-    <Compile Include="Wizards\GenericPages\NewVMGroupVMsPage.cs">
-      <SubType>UserControl</SubType>
-    </Compile>
-    <Compile Include="Wizards\GenericPages\NewVMGroupVMsPageBase.cs">
-      <SubType>UserControl</SubType>
-    </Compile>
-    <Compile Include="Wizards\GenericPages\NewVMGroupVMsPageBase.Designer.cs">
-      <DependentUpon>NewVMGroupVMsPageBase.cs</DependentUpon>
-    </Compile>
-    <Compile Include="Wizards\GenericPages\ReasoningFilter.cs" />
-    <Compile Include="Wizards\GenericPages\StorageResource.cs" />
-    <Compile Include="Wizards\GenericPages\VMMappingSummary.cs" />
-    <Compile Include="Wizards\ImportWizard\LunPerVdiImportPage.cs">
-      <SubType>UserControl</SubType>
-    </Compile>
-    <Compile Include="Wizards\ImportWizard\OvfNetworkResource.cs" />
-    <Compile Include="Wizards\ImportWizard\OVFStorageResource.cs" />
-    <Compile Include="Wizards\HAWizard_Pages\HAFinishPage.cs">
-      <SubType>UserControl</SubType>
-    </Compile>
-    <Compile Include="Wizards\HAWizard_Pages\HAFinishPage.Designer.cs">
-      <DependentUpon>HAFinishPage.cs</DependentUpon>
-    </Compile>
-    <Compile Include="Wizards\ImportWizard\GlobalSelectHost.cs">
-      <SubType>UserControl</SubType>
-    </Compile>
-    <Compile Include="Wizards\ImportWizard\GlobalSelectHost.Designer.cs">
-      <DependentUpon>GlobalSelectHost.cs</DependentUpon>
-    </Compile>
-    <Compile Include="Wizards\ImportWizard\ImportSelectHostPage.cs">
-      <SubType>UserControl</SubType>
-    </Compile>
-    <Compile Include="Wizards\ImportWizard\ImportSelectNetworkPage.cs">
-      <SubType>UserControl</SubType>
-    </Compile>
-    <Compile Include="Wizards\ImportWizard\ImportSelectStoragePage.cs">
-      <SubType>UserControl</SubType>
-    </Compile>
-    <Compile Include="Wizards\ImportWizard\NetworkPickerPage.cs">
-      <SubType>UserControl</SubType>
-    </Compile>
-    <Compile Include="Wizards\ImportWizard\NetworkPickerPage.Designer.cs">
-      <DependentUpon>NetworkPickerPage.cs</DependentUpon>
-    </Compile>
-    <Compile Include="Wizards\ImportWizard\StoragePickerPage.cs">
-      <SubType>UserControl</SubType>
-    </Compile>
-    <Compile Include="Wizards\ImportWizard\StoragePickerPage.Designer.cs">
-      <DependentUpon>StoragePickerPage.cs</DependentUpon>
-    </Compile>
-    <Compile Include="Wizards\ImportWizard\ImportFinishPage.cs">
-      <SubType>UserControl</SubType>
-    </Compile>
-    <Compile Include="Wizards\ImportWizard\ImportFinishPage.Designer.cs">
-      <DependentUpon>ImportFinishPage.cs</DependentUpon>
-    </Compile>
-    <Compile Include="Wizards\ImportWizard\ImportSourcePage.cs">
-      <SubType>UserControl</SubType>
-    </Compile>
-    <Compile Include="Wizards\ImportWizard\ImportSourcePage.Designer.cs">
-      <DependentUpon>ImportSourcePage.cs</DependentUpon>
-    </Compile>
-    <Compile Include="Wizards\NewNetworkWizard_Pages\NetWChinDetails.cs">
-      <SubType>UserControl</SubType>
-    </Compile>
-    <Compile Include="Wizards\NewNetworkWizard_Pages\NetWChinDetails.Designer.cs">
-      <DependentUpon>NetWChinDetails.cs</DependentUpon>
-    </Compile>
-    <Compile Include="Wizards\NewPolicyWizard\DaysWeekCheckboxes.cs">
-      <SubType>UserControl</SubType>
-    </Compile>
-    <Compile Include="Wizards\NewPolicyWizard\DaysWeekCheckboxes.Designer.cs">
-      <DependentUpon>DaysWeekCheckboxes.cs</DependentUpon>
-    </Compile>
-    <Compile Include="Wizards\NewPolicyWizard\LocalServerTime.cs">
-      <SubType>UserControl</SubType>
-    </Compile>
-    <Compile Include="Wizards\NewPolicyWizard\LocalServerTime.Designer.cs">
-      <DependentUpon>LocalServerTime.cs</DependentUpon>
-    </Compile>
-    <Compile Include="Wizards\NewPolicyWizard\NewPolicyFinishPage.cs">
-      <SubType>UserControl</SubType>
-    </Compile>
-    <Compile Include="Wizards\NewPolicyWizard\NewPolicyFinishPage.Designer.cs">
-      <DependentUpon>NewPolicyFinishPage.cs</DependentUpon>
-    </Compile>
-    <Compile Include="Wizards\NewPolicyWizard\NewPolicyWizard.cs">
-      <SubType>Form</SubType>
-    </Compile>
-    <Compile Include="Wizards\NewPolicyWizard\NewPolicyWizard.Designer.cs">
-      <DependentUpon>NewPolicyWizard.cs</DependentUpon>
-    </Compile>
-    <Compile Include="Wizards\NewPolicyWizard\NewPolicyPolicyNamePage.cs">
-      <SubType>UserControl</SubType>
-    </Compile>
-    <Compile Include="Wizards\NewPolicyWizard\NewPolicyPolicyNamePage.Designer.cs">
-      <DependentUpon>NewPolicyPolicyNamePage.cs</DependentUpon>
-    </Compile>
-    <Compile Include="Wizards\NewPolicyWizard\NewPolicySnapshotFrequencyPage.cs">
-      <SubType>UserControl</SubType>
-    </Compile>
-    <Compile Include="Wizards\NewPolicyWizard\NewPolicySnapshotFrequencyPage.Designer.cs">
-      <DependentUpon>NewPolicySnapshotFrequencyPage.cs</DependentUpon>
-    </Compile>
-    <Compile Include="Wizards\NewPolicyWizard\NewPolicySnapshotTypePage.cs">
-      <SubType>UserControl</SubType>
-    </Compile>
-    <Compile Include="Wizards\NewPolicyWizard\NewPolicySnapshotTypePage.Designer.cs">
-      <DependentUpon>NewPolicySnapshotTypePage.cs</DependentUpon>
-    </Compile>
-    <Compile Include="Wizards\NewSRWizard_Pages\ChooseSrTypePage.cs">
-      <SubType>UserControl</SubType>
-    </Compile>
-    <Compile Include="Wizards\NewSRWizard_Pages\ChooseSrTypePage.Designer.cs">
-      <DependentUpon>ChooseSrTypePage.cs</DependentUpon>
-    </Compile>
-    <Compile Include="Wizards\NewSRWizard_Pages\Frontends\LVMoHBASummary.cs">
-      <SubType>UserControl</SubType>
-    </Compile>
-    <Compile Include="Wizards\NewSRWizard_Pages\Frontends\LVMoHBASummary.Designer.cs">
-      <DependentUpon>LVMoHBASummary.cs</DependentUpon>
-    </Compile>
-    <Compile Include="Wizards\NewSRWizard_Pages\SrWizardType.cs" />
-    <Compile Include="Wizards\NewSRWizard_Pages\Frontends\FilerDetails.cs">
-      <SubType>UserControl</SubType>
-    </Compile>
-    <Compile Include="Wizards\NewSRWizard_Pages\Frontends\FilerDetails.Designer.cs">
-      <DependentUpon>FilerDetails.cs</DependentUpon>
-    </Compile>
-    <Compile Include="Wizards\NewSRWizard_Pages\Frontends\CslgSettings.cs">
-      <SubType>UserControl</SubType>
-    </Compile>
-    <Compile Include="Wizards\NewSRWizard_Pages\Frontends\CslgSettings.Designer.cs">
-      <DependentUpon>CslgSettings.cs</DependentUpon>
-    </Compile>
-    <Compile Include="Wizards\NewSRWizard_Pages\Frontends\CslgLocation.cs">
-      <SubType>UserControl</SubType>
-    </Compile>
-    <Compile Include="Wizards\NewSRWizard_Pages\Frontends\CslgLocation.Designer.cs">
-      <DependentUpon>CslgLocation.cs</DependentUpon>
-    </Compile>
-    <Compile Include="Wizards\NewSRWizard_Pages\NewSrWizardNamePage.cs">
-      <SubType>UserControl</SubType>
-    </Compile>
-    <Compile Include="Wizards\NewSRWizard_Pages\NewSrWizardNamePage.Designer.cs">
-      <DependentUpon>NewSrWizardNamePage.cs</DependentUpon>
-    </Compile>
-    <Compile Include="Wizards\NewVMApplianceWizard\NewVMApplianceFinishPage.cs">
-      <SubType>UserControl</SubType>
-    </Compile>
-    <Compile Include="Wizards\NewVMApplianceWizard\NewVMApplianceFinishPage.designer.cs">
-      <DependentUpon>NewVMApplianceFinishPage.cs</DependentUpon>
-    </Compile>
-    <Compile Include="Wizards\NewVMApplianceWizard\NewVMApplianceNamePage.cs">
-      <SubType>UserControl</SubType>
-    </Compile>
-    <Compile Include="Wizards\NewVMApplianceWizard\NewVMApplianceNamePage.designer.cs">
-      <DependentUpon>NewVMApplianceNamePage.cs</DependentUpon>
-    </Compile>
-    <Compile Include="Wizards\NewVMApplianceWizard\NewVMApplianceVMOrderAndDelaysPage.cs">
-      <SubType>UserControl</SubType>
-    </Compile>
-    <Compile Include="Wizards\NewVMApplianceWizard\NewVMApplianceVMOrderAndDelaysPage.designer.cs">
-      <DependentUpon>NewVMApplianceVMOrderAndDelaysPage.cs</DependentUpon>
-    </Compile>
-    <Compile Include="Wizards\NewVMApplianceWizard\NewVMApplianceWizard.cs">
-      <SubType>Form</SubType>
-    </Compile>
-    <Compile Include="Wizards\NewVMApplianceWizard\NewVMApplianceWizard.designer.cs">
-      <DependentUpon>NewVMApplianceWizard.cs</DependentUpon>
-    </Compile>
-    <Compile Include="Wizards\NewVMWizard\LunPerVdiNewVMMappingPage.cs">
-      <SubType>UserControl</SubType>
-    </Compile>
-    <Compile Include="Wizards\ImportWizard\ImportWizard.cs">
-      <SubType>Form</SubType>
-    </Compile>
-    <Compile Include="Wizards\ImportWizard\ImportWizard.Designer.cs">
-      <DependentUpon>ImportWizard.cs</DependentUpon>
-    </Compile>
-    <Compile Include="Wizards\ImportWizard\ImportEulaPage.cs">
-      <SubType>UserControl</SubType>
-    </Compile>
-    <Compile Include="Wizards\ImportWizard\ImportEulaPage.Designer.cs">
-      <DependentUpon>ImportEulaPage.cs</DependentUpon>
-    </Compile>
-    <Compile Include="Wizards\ImportWizard\ImportOptionsPage.cs">
-      <SubType>UserControl</SubType>
-    </Compile>
-    <Compile Include="Wizards\ImportWizard\ImportOptionsPage.Designer.cs">
-      <DependentUpon>ImportOptionsPage.cs</DependentUpon>
-    </Compile>
-    <Compile Include="Wizards\ImportWizard\ImportSecurityPage.cs">
-      <SubType>UserControl</SubType>
-    </Compile>
-    <Compile Include="Wizards\ImportWizard\ImportSecurityPage.Designer.cs">
-      <DependentUpon>ImportSecurityPage.cs</DependentUpon>
-    </Compile>
-    <Compile Include="Wizards\GenericPages\SelectMultipleVMDestinationPage.cs">
-      <SubType>UserControl</SubType>
-    </Compile>
-    <Compile Include="Wizards\GenericPages\SelectMultipleVMDestinationPage.Designer.cs">
-      <DependentUpon>SelectMultipleVMDestinationPage.cs</DependentUpon>
-    </Compile>
-    <Compile Include="Wizards\GenericPages\SelectMultipleVMNetworkPage.cs">
-      <SubType>UserControl</SubType>
-    </Compile>
-    <Compile Include="Wizards\GenericPages\SelectMultipleVMNetworkPage.Designer.cs">
-      <DependentUpon>SelectMultipleVMNetworkPage.cs</DependentUpon>
-    </Compile>
-    <Compile Include="Wizards\GenericPages\SelectVMStorageWithMultipleVirtualDisksPage.cs">
-      <SubType>UserControl</SubType>
-    </Compile>
-    <Compile Include="Wizards\GenericPages\SelectVMStorageWithMultipleVirtualDisksPage.Designer.cs">
-      <DependentUpon>SelectVMStorageWithMultipleVirtualDisksPage.cs</DependentUpon>
-    </Compile>
-    <Compile Include="Wizards\ImportWizard\ImageVMConfigPage.cs">
-      <SubType>UserControl</SubType>
-    </Compile>
-    <Compile Include="Wizards\ImportWizard\ImageVMConfigPage.Designer.cs">
-      <DependentUpon>ImageVMConfigPage.cs</DependentUpon>
-    </Compile>
-    <Compile Include="Wizards\GenericPages\TvmIpPage.cs">
-      <SubType>UserControl</SubType>
-    </Compile>
-    <Compile Include="Wizards\GenericPages\TvmIpPage.Designer.cs">
-      <DependentUpon>TvmIpPage.cs</DependentUpon>
-    </Compile>
-    <Compile Include="Wizards\PatchingWizard\PatchingWizardModeGuidanceBuilder.cs" />
-    <Compile Include="Wizards\RollingUpgradeWizard\RollingUpgradeReadyToUpgradePage.cs">
-      <SubType>UserControl</SubType>
-    </Compile>
-    <Compile Include="Wizards\RollingUpgradeWizard\RollingUpgradeReadyToUpgradePage.Designer.cs">
-      <DependentUpon>RollingUpgradeReadyToUpgradePage.cs</DependentUpon>
-    </Compile>
-    <Compile Include="Wizards\RollingUpgradeWizard\RollingUpgradeWizard_UpgradeMode.cs">
-      <SubType>UserControl</SubType>
-    </Compile>
-    <Compile Include="Wizards\RollingUpgradeWizard\RollingUpgradeWizard_UpgradeMode.Designer.cs">
-      <DependentUpon>RollingUpgradeWizard_UpgradeMode.cs</DependentUpon>
-    </Compile>
-    <Compile Include="Wizards\RollingUpgradeWizard\PlanActions\UpgradeHostPlanAction.cs" />
-    <Compile Include="Wizards\RollingUpgradeWizard\PlanActions\UpgradeManualHostPlanAction.cs" />
-    <Compile Include="Wizards\ExportWizard\ExportAppliancePage.cs">
-      <SubType>UserControl</SubType>
-    </Compile>
-    <Compile Include="Wizards\ExportWizard\ExportAppliancePage.Designer.cs">
-      <DependentUpon>ExportAppliancePage.cs</DependentUpon>
-    </Compile>
-    <Compile Include="Wizards\ExportWizard\ExportEulaPage.cs">
-      <SubType>UserControl</SubType>
-    </Compile>
-    <Compile Include="Wizards\ExportWizard\ExportEulaPage.Designer.cs">
-      <DependentUpon>ExportEulaPage.cs</DependentUpon>
-    </Compile>
-    <Compile Include="Wizards\ExportWizard\ExportOptionsPage.cs">
-      <SubType>UserControl</SubType>
-    </Compile>
-    <Compile Include="Wizards\ExportWizard\ExportOptionsPage.Designer.cs">
-      <DependentUpon>ExportOptionsPage.cs</DependentUpon>
-    </Compile>
-    <Compile Include="Wizards\ExportWizard\ExportSelectVMsPage.cs">
-      <SubType>UserControl</SubType>
-    </Compile>
-    <Compile Include="Wizards\ExportWizard\ExportSelectVMsPage.Designer.cs">
-      <DependentUpon>ExportSelectVMsPage.cs</DependentUpon>
-    </Compile>
-    <Compile Include="Wizards\ExportWizard\ExportApplianceWizard.cs">
-      <SubType>Form</SubType>
-    </Compile>
-    <Compile Include="Wizards\ExportWizard\ExportApplianceWizard.Designer.cs">
-      <DependentUpon>ExportApplianceWizard.cs</DependentUpon>
-    </Compile>
-    <Compile Include="Wizards\ExportWizard\ExportFinishPage.cs">
-      <SubType>UserControl</SubType>
-    </Compile>
-    <Compile Include="Wizards\ExportWizard\ExportFinishPage.Designer.cs">
-      <DependentUpon>ExportFinishPage.cs</DependentUpon>
-    </Compile>
-    <Compile Include="Plugins\Placeholders.cs" />
-    <Compile Include="Diagnostics\Problems\HostProblem\HostProblem.cs" />
-    <Compile Include="Diagnostics\Problems\HostProblem\WrongServerVersion.cs" />
-    <Compile Include="Diagnostics\Problems\PoolProblem\PoolProblem.cs" />
-    <Compile Include="Diagnostics\Problems\SRProblem\SRProblem.cs" />
-    <Compile Include="Diagnostics\Problems\VMProblem\VMProblem.cs" />
-    <Compile Include="Dialogs\AssignLicenseDialog.cs">
-      <SubType>Form</SubType>
-    </Compile>
-    <Compile Include="Dialogs\AssignLicenseDialog.Designer.cs">
-      <DependentUpon>AssignLicenseDialog.cs</DependentUpon>
-    </Compile>
-    <Compile Include="Dialogs\BallooningDialog.cs">
-      <SubType>Form</SubType>
-    </Compile>
-    <Compile Include="Dialogs\BallooningDialog.Designer.cs">
-      <DependentUpon>BallooningDialog.cs</DependentUpon>
-    </Compile>
-    <Compile Include="Dialogs\BallooningDialogAdvanced.cs">
-      <SubType>Form</SubType>
-    </Compile>
-    <Compile Include="Dialogs\BallooningDialogAdvanced.Designer.cs">
-      <DependentUpon>BallooningDialogAdvanced.cs</DependentUpon>
-    </Compile>
-    <Compile Include="Dialogs\BallooningDialogBase.cs">
-      <SubType>Form</SubType>
-    </Compile>
-    <Compile Include="Dialogs\ReconnectAsDialog.cs">
-      <SubType>Form</SubType>
-    </Compile>
-    <Compile Include="Dialogs\ReconnectAsDialog.Designer.cs">
-      <DependentUpon>ReconnectAsDialog.cs</DependentUpon>
-    </Compile>
-    <Compile Include="Dialogs\VMDialogs\SelectVMsToSuspendDialog.cs">
-      <SubType>Form</SubType>
-    </Compile>
-    <Compile Include="Dialogs\VMDialogs\SelectVMsToSuspendDialog.Designer.cs">
-      <DependentUpon>SelectVMsToSuspendDialog.cs</DependentUpon>
-    </Compile>
-    <Compile Include="Dialogs\Wlb\WlbEditScheduledTask.cs">
-      <SubType>Form</SubType>
-    </Compile>
-    <Compile Include="Dialogs\Wlb\WlbEditScheduledTask.Designer.cs">
-      <DependentUpon>WlbEditScheduledTask.cs</DependentUpon>
-    </Compile>
-    <Compile Include="GroupingTag.cs" />
-    <Compile Include="Plugins\Features\MenuItemFeatureCommand.cs" />
-    <Compile Include="Plugins\Features\ParentMenuItemFeatureCommand.cs" />
-    <Compile Include="MainWindowTreeBuilder.cs" />
-    <Compile Include="Commands\Controls\CommandToolStripButton.cs">
-      <SubType>Component</SubType>
-    </Compile>
-    <Compile Include="Commands\Controls\CommandToolStripMenuItem.cs">
-      <SubType>Component</SubType>
-    </Compile>
-    <Compile Include="Commands\SelectionManager.cs" />
-    <Compile Include="Commands\Command.cs">
-    </Compile>
-    <Compile Include="Network\AddServerTask.cs" />
-    <Compile Include="Plugins\UI\TabPageCredentialsDialog.cs">
-      <SubType>Form</SubType>
-    </Compile>
-    <Compile Include="Plugins\UI\TabPageCredentialsDialog.Designer.cs">
-      <DependentUpon>TabPageCredentialsDialog.cs</DependentUpon>
-    </Compile>
-    <Compile Include="SettingsPanels\HostPowerONPages\PoolPowerONEditPage.cs">
-      <SubType>UserControl</SubType>
-    </Compile>
-    <Compile Include="SettingsPanels\HostPowerONPages\HostPowerONEditPage.cs">
-      <SubType>UserControl</SubType>
-    </Compile>
-    <Compile Include="SettingsPanels\HostPowerONPages\HostPowerONEditPage.Designer.cs">
-      <DependentUpon>HostPowerONEditPage.cs</DependentUpon>
-    </Compile>
-    <Compile Include="SettingsPanels\Wlb\WlbHostExclusionPage.cs">
-      <SubType>UserControl</SubType>
-    </Compile>
-    <Compile Include="SettingsPanels\Wlb\WlbHostExclusionPage.Designer.cs">
-      <DependentUpon>WlbHostExclusionPage.cs</DependentUpon>
-    </Compile>
-    <Compile Include="TabPages\AdPage.cs">
-      <SubType>UserControl</SubType>
-    </Compile>
-    <Compile Include="TabPages\AdPage.Designer.cs">
-      <DependentUpon>AdPage.cs</DependentUpon>
-    </Compile>
-    <Compile Include="TabPages\BallooningPage.cs">
-      <SubType>UserControl</SubType>
-    </Compile>
-    <Compile Include="TabPages\BallooningPage.Designer.cs">
-      <DependentUpon>BallooningPage.cs</DependentUpon>
-    </Compile>
-    <Compile Include="TabPages\GeneralTabPage.cs">
-      <SubType>UserControl</SubType>
-    </Compile>
-    <Compile Include="TabPages\GeneralTabPage.Designer.cs">
-      <DependentUpon>GeneralTabPage.cs</DependentUpon>
-    </Compile>
-    <Compile Include="TabPages\WlbPage.cs">
-      <SubType>UserControl</SubType>
-    </Compile>
-    <Compile Include="TabPages\WlbPage.Designer.cs">
-      <DependentUpon>WlbPage.cs</DependentUpon>
-    </Compile>
-    <Compile Include="TestResources\TestResource.cs" />
-    <Compile Include="TestResources\XenSearchQueryTest.cs" />
-    <Compile Include="UpdateManager.cs" />
-    <Compile Include="UpdateManager.DelayCalculator.cs">
-      <SubType>Code</SubType>
-    </Compile>
-    <Compile Include="Wizards\RollingUpgradeWizard\RollingUpgradeWizard_SelectInstallMethod.cs">
-      <SubType>UserControl</SubType>
-    </Compile>
-    <Compile Include="Wizards\RollingUpgradeWizard\RollingUpgradeWizard_SelectInstallMethod.Designer.cs">
-      <DependentUpon>RollingUpgradeWizard_SelectInstallMethod.cs</DependentUpon>
-    </Compile>
-    <Compile Include="Wizards\RollingUpgradeWizard\RollingUpgradeWizard.cs">
-      <SubType>Form</SubType>
-    </Compile>
-    <Compile Include="Wizards\RollingUpgradeWizard\RollingUpgradeWizard.Designer.cs">
-      <DependentUpon>RollingUpgradeWizard.cs</DependentUpon>
-    </Compile>
-    <Compile Include="Wizards\RollingUpgradeWizard\RollingUpgradeWizard_FirstPage.cs">
-      <SubType>UserControl</SubType>
-    </Compile>
-    <Compile Include="Wizards\RollingUpgradeWizard\RollingUpgradeWizard_FirstPage.Designer.cs">
-      <DependentUpon>RollingUpgradeWizard_FirstPage.cs</DependentUpon>
-    </Compile>
-    <Compile Include="Wizards\RollingUpgradeWizard\RollingUpgradeWizardPrecheckPage.cs">
-      <SubType>UserControl</SubType>
-    </Compile>
-    <Compile Include="Wizards\RollingUpgradeWizard\RollingUpgradeWizardPrecheckPage.Designer.cs">
-      <DependentUpon>RollingUpgradeWizardPrecheckPage.cs</DependentUpon>
-    </Compile>
-    <Compile Include="Wizards\RollingUpgradeWizard\RollingUpgradeWizardSelectPool.cs">
-      <SubType>UserControl</SubType>
-    </Compile>
-    <Compile Include="Wizards\RollingUpgradeWizard\RollingUpgradeWizardSelectPool.Designer.cs">
-      <DependentUpon>RollingUpgradeWizardSelectPool.cs</DependentUpon>
-    </Compile>
-    <Compile Include="Wizards\GenericPages\RBACWarningPage.cs">
-      <SubType>UserControl</SubType>
-    </Compile>
-    <Compile Include="Wizards\GenericPages\RBACWarningPage.Designer.cs">
-      <DependentUpon>RBACWarningPage.cs</DependentUpon>
-    </Compile>
-    <Compile Include="Controls\ConnectionWrapperWithMoreStuff.cs" />
-    <Compile Include="Wizards\NewVMWizard\Page_CopyBiosStrings.cs">
-      <SubType>UserControl</SubType>
-    </Compile>
-    <Compile Include="Wizards\NewVMWizard\Page_CopyBiosStrings.Designer.cs">
-      <DependentUpon>Page_CopyBiosStrings.cs</DependentUpon>
-    </Compile>
-    <Compile Include="Wizards\PatchingWizard\PatchingWizard_FirstPage.cs">
-      <SubType>UserControl</SubType>
-    </Compile>
-    <Compile Include="Wizards\PatchingWizard\PatchingWizard_FirstPage.Designer.cs">
-      <DependentUpon>PatchingWizard_FirstPage.cs</DependentUpon>
-    </Compile>
-    <Compile Include="Wizards\PatchingWizard\PlanActions\ApplyPatchPlanAction.cs" />
-    <Compile Include="Wizards\PatchingWizard\PlanActions\BringBabiesBackAction.cs" />
-    <Compile Include="Wizards\PatchingWizard\PatchingWizard.cs">
-      <SubType>Form</SubType>
-    </Compile>
-    <Compile Include="Wizards\PatchingWizard\PatchingWizard.Designer.cs">
-      <DependentUpon>PatchingWizard.cs</DependentUpon>
-    </Compile>
-    <Compile Include="Wizards\PatchingWizard\PatchingWizard_ModePage.cs">
-      <SubType>UserControl</SubType>
-    </Compile>
-    <Compile Include="Wizards\PatchingWizard\PatchingWizard_ModePage.Designer.cs">
-      <DependentUpon>PatchingWizard_ModePage.cs</DependentUpon>
-    </Compile>
-    <Compile Include="Wizards\PatchingWizard\PatchingWizard_PatchingPage.cs">
-      <SubType>UserControl</SubType>
-    </Compile>
-    <Compile Include="Wizards\PatchingWizard\PatchingWizard_PatchingPage.designer.cs">
-      <DependentUpon>PatchingWizard_PatchingPage.cs</DependentUpon>
-    </Compile>
-    <Compile Include="Wizards\PatchingWizard\PatchingWizard_PrecheckPage.cs">
-      <SubType>UserControl</SubType>
-    </Compile>
-    <Compile Include="Wizards\PatchingWizard\PatchingWizard_PrecheckPage.Designer.cs">
-      <DependentUpon>PatchingWizard_PrecheckPage.cs</DependentUpon>
-    </Compile>
-    <Compile Include="Wizards\PatchingWizard\PatchingWizard_SelectPatchPage.cs">
-      <SubType>UserControl</SubType>
-    </Compile>
-    <Compile Include="Wizards\PatchingWizard\PatchingWizard_SelectPatchPage.Designer.cs">
-      <DependentUpon>PatchingWizard_SelectPatchPage.cs</DependentUpon>
-    </Compile>
-    <Compile Include="Wizards\PatchingWizard\PatchingWizard_SelectServers.cs">
-      <SubType>UserControl</SubType>
-    </Compile>
-    <Compile Include="Wizards\PatchingWizard\PatchingWizard_SelectServers.Designer.cs">
-      <DependentUpon>PatchingWizard_SelectServers.cs</DependentUpon>
-    </Compile>
-    <Compile Include="Wizards\PatchingWizard\PlanActions\EvacuateHostPlanAction.cs" />
-    <Compile Include="Wizards\PatchingWizard\PlanActions\PlanAction.cs" />
-    <Compile Include="Wizards\PatchingWizard\PlanActions\PlanActionWithSession.cs" />
-    <Compile Include="Wizards\PatchingWizard\PlanActions\RebootPlanAction.cs" />
-    <Compile Include="Wizards\PatchingWizard\PlanActions\RebootVMsPlanAction.cs" />
-    <Compile Include="Wizards\PatchingWizard\PlanActions\RestartAgentPlanAction.cs" />
-    <Compile Include="Wizards\PatchingWizard\PlanActions\UnwindProblemsAction.cs" />
-    <Compile Include="Wizards\PatchingWizard\PlanActions\VMsPlanAction.cs" />
-    <Compile Include="Wlb\WlbPoolConfiguration.cs" />
-    <Compile Include="Wlb\WlbReportInfo.cs" />
-    <Compile Include="Wlb\WlbReportSubscription.cs" />
-    <Compile Include="Wlb\WlbReports\WorkloadReports.cs">
-      <SubType>Form</SubType>
-    </Compile>
-    <Compile Include="Wlb\WlbReports\WorkloadReports.Designer.cs">
-      <DependentUpon>WorkloadReports.cs</DependentUpon>
-    </Compile>
-    <Compile Include="Wlb\WlbScheduledTask.cs" />
-    <Compile Include="XenSearch\Columns.cs">
-      <SubType>Code</SubType>
-    </Compile>
-    <Compile Include="XenSearch\CustomFieldWrapper.cs" />
-    <Compile Include="XenSearch\TreeSearch.cs" />
-    <Content Include="Help\XenCenter.zh-CN.chm">
-      <CopyToOutputDirectory>Always</CopyToOutputDirectory>
-    </Content>
-    <None Include="Images\attach_virtualstorage_32.png" />
-    <None Include="Images\backup_restore_32.png" />
-    <None Include="Images\copy_16.png" />
-    <None Include="Images\edit_16.png" />
-    <None Include="Images\usb_16.png" />
-    <None Include="Images\descending_triangle.png" />
-    <None Include="Images\ascending_triangle.png" />
-    <None Include="Images\contracted_triangle.png" />
-    <None Include="Images\expanded_triangle.png" />
-    <None Include="..\Branding\Images\about_box_graphic_423x79.png">
-      <Link>Images\about_box_graphic_423x79.png</Link>
-    </None>
-    <None Include="Images\000_ToolBar_USB_Icon_up.png" />
-    <None Include="Images\000_SwitcherBackground.png" />
-    <None Include="Images\000_ToolBar_Pref_Icon_dis.png" />
-    <None Include="Images\000_ToolBar_Pref_Icon_ovr.png" />
-    <None Include="Images\000_ToolBar_Pref_Icon_up.png" />
-    <None Include="Images\000_ToolBar_USB_Icon_dis.png" />
-    <None Include="Images\000_ToolBar_USB_Icon_ovr.png" />
-    <None Include="Images\000_SliderTexture.png" />
-    <None Include="Images\000_BackupMetadata_h32bit_16.png" />
-    <None Include="Images\000_BackupMetadata_h32bit_32.png" />
-    <None Include="Images\000_VMSession_h32bit_16.png" />
-    <None Include="Images\000_VMSnapshotDiskMemory_h32bit_16.png" />
-    <None Include="Images\000_VMSnapshotDiskMemory_h32bit_32.png" />
-    <None Include="Images\000_VMSnapShotDiskOnly_h32bit_16.png" />
-    <None Include="Images\000_VMSnapShotDiskOnly_h32bit_32.png" />
-    <None Include="Images\075_TickRound_h32bit_16.png" />
-    <None Include="Images\075_WarningRound_h32bit_16.png" />
-    <None Include="Images\000_date_h32bit_16.png" />
-    <None Include="Images\000_Email_h32bit_16.png" />
-    <None Include="Images\000_VM_h32bit_16.png" />
-    <None Include="Images\000_TreeConnected_h32bit_16.png" />
-    <None Include="Images\000_AddApplicationServer_h32bit_16.png" />
-    <None Include="Images\000_AddApplicationServer_h32bit_24.png" />
-    <None Include="Images\000_ServerErrorFile_h32bit_16.png" />
-    <None Include="Images\000_HostUnpatched_h32bit_16.png" />
-    <None Include="Images\000_ServerHome_h32bit_16.png" />
-    <None Include="Images\000_Patch_h32bit_16.png" />
-    <None Include="Images\000_ExcludeHost_h32bit_16.png" />
-    <None Include="Images\000_ServerDisconnected_h32bit_16.png" />
-    <None Include="Images\000_HAServer_h32bit_32.png" />
-    <None Include="Images\000_Pool_h32bit_16.png" />
-    <None Include="Images\000_PoolConnected_h32bit_16.png" />
-    <None Include="Images\000_PoolNew_h32bit_16.png" />
-    <None Include="Images\000_PoolNew_h32bit_24.png" />
-    <None Include="Images\000_CreateVM_h32bit_32.png" />
-    <None Include="Images\000_HighlightVM_h32bit_24.png" />
-    <None Include="Images\000_Network_h32bit_16.png" />
-    <None Include="Images\000_NewStorage_h32bit_24.png" />
-    <None Include="Images\000_NewStorage_h32bit_16.png" />
-    <None Include="Images\000_NewStorage_h32bit_32.png" />
-    <None Include="Images\000_CreateVirtualStorage_h32bit_32.png" />
-    <None Include="Images\000_Fields_h32bit_16.png" />
-    <None Include="Images\000_GetMemoryInfo_h32bit_16.png" />
-    <None Include="Images\000_defaultSpyglass_h32bit_16.png" />
-    <None Include="Images\000_Search_h32bit_16.png" />
-    <None Include="Images\000_DeleteAllMessages_h32bit_16.png" />
-    <None Include="Images\000_DeleteMessage_h32bit_16.png" />
-    <None Include="Images\000_ExportMessages_h32bit_16.png" />
-    <None Include="Images\000_GetServerReport_h32bit_16.png" />
-    <None Include="Images\000_Optimize_h32bit_16.png" />
-    <None Include="Images\000_host_0_star.png" />
-    <None Include="Images\000_host_1_star.png" />
-    <None Include="Images\000_host_2_star.png" />
-    <None Include="Images\000_host_3_star.png" />
-    <None Include="Images\000_host_4_star.png" />
-    <None Include="Images\000_host_5_star.png" />
-    <None Include="Images\000_host_6_star.png" />
-    <None Include="Images\000_host_7_star.png" />
-    <None Include="Images\000_host_8_star.png" />
-    <None Include="Images\000_host_9_star.png" />
-    <None Include="Images\000_host_10_star.png" />
-    <None Include="Images\000_Module_h32bit_16.png" />
-    <None Include="Images\000_Paused_h32bit_24.png" />
-    <None Include="Images\000_Resumed_h32bit_24.png" />
-    <None Include="Images\000_paused_h32bit_16.png" />
-    <None Include="Images\000_Resumed_h32bit_16.png" />
-    <None Include="Images\000_PiiCustomised_h32bit_16.png" />
-    <None Include="Images\000_PiiMaybe_h32bit_16.png" />
-    <None Include="Images\000_PiiNo_h32bit_16.png" />
-    <None Include="Images\000_PiiYes_h32bit_16.png" />
-    <None Include="Images\000_GetServerReport_h32bit_32.png" />
-    <None Include="Images\000_Info3_h32bit_16.png" />
-    <None Include="Images\000_error_h32bit_16.png" />
-    <None Include="Images\000_Alert2_h32bit_16.png" />
-    <None Include="Images\000_Folder_open_h32bit_16.png" />
-    <None Include="Images\000_HelpIM_h32bit_16.png" />
-    <None Include="Images\000_HelpIM_h32bit_32.png" />
-    <None Include="Images\000_Abort_h32bit_16.png" />
-    <None Include="Images\000_NewNetwork_h32bit_32.png" />
-    <None Include="Images\000_HighLightVM_h32bit_32.png" />
-    <None Include="Images\000_ImportVM_h32bit_32.png" />
-    <None Include="Images\000_GetMemoryInfo_h32bit_32.png" />
-    <None Include="Images\000_EnablePowerControl_h32bit_16.png" />
-    <None Include="Images\000_CPU_h32bit_16.png" />
-    <None Include="Images\000_CreateVM_h32bit_24.png" />
-    <None Include="Images\000_Failback_h32bit_32.png" />
-    <None Include="Images\000_Failover_h32bit_32.png" />
-    <None Include="Images\000_ExportVirtualAppliance_h32bit_16.png" />
-    <None Include="Images\000_ExportVirtualAppliance_h32bit_32.png" />
-    <None Include="Images\000_DeleteVirtualAppliance_h32bit_16.png" />
-    <None Include="Images\000_DisasterRecovery_h32bit_32.png" />
-    <None Include="Images\000_error_h32bit_32.png" />
-    <None Include="Images\000_AddIPAddress_h32bit_16.png" />
-    <None Include="Images\000_ConfigureIPAddresses_h32bit_16.png" />
-    <Content Include="HomePage\css\ie.css" />
-    <Content Include="HomePage\css\print.css" />
-    <Content Include="HomePage\css\screen.css" />
-    <Content Include="HomePage\css\theme.css" />
-    <Content Include="HomePage\index.html" />
-    <Content Include="HomePage\media\grid.png" />
-    <Content Include="HomePage\media\icons\cx-cloudServerGraphic.png" />
-    <Content Include="HomePage\media\icons\cx-icon-addServer.png" />
-    <Content Include="HomePage\media\icons\cx-icon-generic-doc.png" />
-    <Content Include="HomePage\media\icons\cx-icon-purchaseSupport.png" />
-    <Content Include="HomePage\media\icons\cx-icon-regServPool.png" />
-    <Content Include="HomePage\media\icons\cx-icon-tryVirtualization.png" />
-    <Content Include="HomePage\media\logos\cx-logo-citrixXenServer.png" />
-    <Content Include="Images\000_AddSite_h32bit_16.png" />
-    <Content Include="Images\000_FilterDates_h32bit_16.png" />
-    <Content Include="Images\000_FilterServer_h32bit_16.png" />
-    <None Include="Images\000_ImportVirtualAppliance_h32bit_16.png" />
-    <None Include="Images\000_ImportVirtualAppliance_h32bit_32.png" />
-    <None Include="Images\000_NewVirtualAppliance_h32bit_16.png" />
-    <None Include="Images\000_NewVirtualAppliance_h32bit_32.png" />
-    <None Include="..\Branding\Images\000_ManagementInterface_h32bit_16.png">
-      <Link>Images\000_ManagementInterface_h32bit_16.png</Link>
-    </None>
-    <Content Include="Images\000_FilterSeverity_h32bit_16.png" />
-    <None Include="Images\000_MigrateStoppedVM_h32bit_16.png" />
-    <None Include="Images\000_MigrateSuspendedVM_h32bit_16.png" />
-    <Content Include="Images\000_MigrateVM_h32bit_16.png" />
-    <Content Include="Images\000_MigrateVM_h32bit_32.png" />
-    <Content Include="Images\000_Patch_h32bit_32.png" />
-    <None Include="Images\000_ScheduledVMsnapshotDiskMemory_h32bit_16.png" />
-    <None Include="Images\000_ScheduledVMSnapshotDiskMemory_h32bit_32.png" />
-    <None Include="Images\000_ScheduledVMsnapshotDiskOnly_h32bit_16.png" />
-    <None Include="Images\000_ScheduledVMsnapshotDiskOnly_h32bit_32.png" />
-    <None Include="Images\000_RebootVM_h32bit_16.png" />
-    <None Include="Images\000_RemoveIPAddress_h32bit_16.png" />
-    <None Include="Images\000_RemoveSite_h32bit_16.png" />
-    <Content Include="Images\000_ServerInProgress_h32bit_16.png" />
-    <None Include="Images\000_ServerMaintenance_h32bit_16.png" />
-    <None Include="Images\000_ServerMaintenance_h32bit_32.png" />
-    <None Include="Images\000_Server_h32bit_16.png" />
-    <None Include="Images\000_ServerUp_h32bit_16.png" />
-    <None Include="Images\000_VM_h32bit_24.png" />
-    <None Include="Images\000_StartVM_h32bit_16.png" />
-    <None Include="Images\000_VMDisabled_h32bit_16.png" />
-    <None Include="Images\000_VMStarting_h32bit_16.png" />
-    <None Include="Images\000_VMStartingDisabled_h32bit_16.png" />
-    <None Include="Images\000_StoppedVM_h32bit_16.png" />
-    <None Include="Images\000_VMStoppedDisabled_h32bit_16.png" />
-    <None Include="Images\000_SuspendVM_h32bit_16.png" />
-    <None Include="Images\000_VMPausedDisabled_h32bit_16.png" />
-    <None Include="Images\000_ViewModeList_h32bit_16.png" />
-    <None Include="Images\000_ViewModeTree_h32bit_16.png" />
-    <None Include="Images\000_VMTemplate_h32bit_16.png" />
-    <None Include="Images\000_TemplateDisabled_h32bit_16.png" />
-    <None Include="Images\000_UserTemplate_h32bit_16.png" />
-    <None Include="Images\000_Storage_h32bit_16.png" />
-    <None Include="Images\000_StorageDisabled_h32bit_16.png" />
-    <None Include="Images\000_StorageBroken_h32bit_16.png" />
-    <None Include="Images\000_StorageDefault_h32bit_16.png" />
-    <None Include="Images\000_VirtualStorage_h32bit_16.png" />
-    <None Include="Images\002_Configure_h32bit_16.png" />
-    <None Include="Images\000_ServerWlb_h32bit_16.png" />
-    <None Include="Images\001_Tools_h32bit_16.png" />
-    <None Include="Images\001_PerformanceGraph_h32bit_16.png" />
-    <None Include="Images\000_weighting_h32bit_16.png" />
-    <None Include="Images\000_Tag_h32bit_16.png" />
-    <None Include="Images\001_Back_h32bit_24.png" />
-    <None Include="Images\001_Forward_h32bit_24.png" />
-    <None Include="Images\001_Reboot_h32bit_24.png" />
-    <None Include="Images\001_PowerOn_h32bit_24.png" />
-    <None Include="Images\001_ForceReboot_h32bit_24.png" />
-    <None Include="Images\001_ForceShutDown_h32bit_24.png" />
-    <None Include="Images\001_ShutDown_h32bit_24.png" />
-    <None Include="Images\001_Reboot_h32bit_16.png" />
-    <None Include="Images\001_PowerOn_h32bit_16.png" />
-    <None Include="Images\001_ForceReboot_h32bit_16.png" />
-    <None Include="Images\001_ForceShutDown_h32bit_16.png" />
-    <None Include="Images\001_ShutDown_h32bit_16.png" />
-    <None Include="Images\001_LifeCycle_h32bit_24.png" />
-    <None Include="Images\000_UserAndGroup_h32bit_32.png" />
-    <None Include="Images\000_User_h32bit_16.png" />
-    <None Include="Images\ajax-loader.gif" />
-    <None Include="Images\000_Tick_h32bit_16.png" />
-    <None Include="Images\001_CreateVM_h32bit_16.png" />
-    <None Include="Images\000_Tick_h32bit_24.png" />
-    <None Include="..\Branding\Images\000_XenCenterAlerts_h32bit_24.png">
-      <Link>Images\000_XenCenterAlerts_h32bit_24.png</Link>
-    </None>
-    <None Include="Images\000_WarningAlert_h32bit_32.png" />
-    <None Include="Images\112_LeftArrowLong_Blue_24x24_72.png" />
-    <None Include="Images\WLB.png" />
-    <None Include="..\Branding\Images\XS.png">
-      <Link>Images\XS.png</Link>
-    </None>
-    <None Include="Images\112_RightArrowLong_Blue_24x24_72.png" />
-    <None Include="Images\000_VirtualAppliance_h32bit_16.png" />
-    <None Include="Images\000_UpgradePool_h32bit_32.png" />
-    <None Include="Images\001_Pin_h32bit_16.png" />
-    <None Include="Images\001_WindowView_h32bit_16.png" />
-    <None Include="Images\000_TestFailover_h32bit_32.png" />
-    <None Include="Images\015_Download_h32bit_32.png" />
-    <Content Include="Images\000_Severity5_h32bit_16.png" />
-    <None Include="Images\alert1_16.png" />
-    <None Include="Images\alert2_16.png" />
-    <None Include="Images\alert3_16.png" />
-    <None Include="Images\alert4_16.png" />
-    <None Include="Images\alert5_16.png" />
-    <None Include="Images\alert6_16.png" />
-    <Content Include="..\Branding\Images\alerts_32.png">
-      <Link>Images\alerts_32.png</Link>
-    </Content>
-    <Content Include="Images\000_Sites_h32bit_16.png" />
-    <Content Include="Images\asterisk.png" />
-    <Content Include="Images\attach_24.png" />
-    <None Include="Images\cancelled_action_16.png" />
-    <Content Include="Images\centos_16x.png" />
-    <Content Include="Images\change_password_16.png" />
-    <Content Include="Images\change_password_32.png" />
-    <Content Include="Images\clonevm_16.png" />
-    <None Include="Images\close_16.png" />
-    <Content Include="Images\commands_16.png" />
-    <Content Include="Images\console_16.png" />
-    <None Include="Images\coreos-globe-icon.png" />
-    <None Include="Images\coreos-16.png" />
-    <Content Include="Images\cross.png" />
-    <None Include="Images\DateTime16.png" />
-    <None Include="Images\sl_connecting_16.png" />
-    <None Include="Images\gripper.png" />
-    <None Include="Images\sl_add_storage_system_small_16.png" />
-    <None Include="Images\detach_24.png" />
-    <None Include="Images\DC_16.png" />
-    <Content Include="Images\export_32.png" />
-    <Content Include="Images\help_16_hover.png" />
-    <Content Include="Images\help_24.png" />
-    <Content Include="Images\help_24_hover.png" />
-    <Content Include="Images\help_32_hover.png" />
-    <Content Include="Images\homepage_bullet.png" />
-    <Content Include="Images\import_32.png" />
-    <None Include="Images\infra_view_16.png" />
-    <None Include="Images\infra_view_24.png" />
-    <None Include="Images\infra_view_16_textured.png" />
-    <Content Include="..\Branding\Images\Logo.png">
-      <Link>Images\Logo.png</Link>
-    </Content>
-    <None Include="Images\more_16.png" />
-    <None Include="Images\notif_alerts_16.png" />
-    <None Include="Images\notif_events_16.png" />
-    <None Include="Images\notif_events_errors_16.png" />
-    <None Include="Images\notif_none_16.png" />
-    <None Include="Images\notif_none_24.png" />
-    <None Include="Images\notif_updates_16.png" />
-    <None Include="Images\objects_16.png" />
-    <None Include="Images\objects_24.png" />
-    <None Include="Images\org_view_16.png" />
-    <None Include="Images\org_view_24.png" />
-    <None Include="Images\pool_up_16.png" />
-    <None Include="Images\pool_up_32.png" />
-    <None Include="Images\objects_16_textured.png" />
-    <None Include="Images\PausedDC_16.png" />
-    <None Include="Images\padlock.png" />
-    <None Include="Images\neokylin_16x.png" />
-    <None Include="Images\asianux_16x.png" />
-    <None Include="Images\turbo_16x.png" />
-    <None Include="Images\linx_16x.png" />
-    <None Include="Images\yinhekylin_16x.png" />
-    <Content Include="Images\Refresh16.png" />
-    <None Include="Images\saved_searches_16.png" />
-    <None Include="Images\server_up_16.png" />
-    <None Include="Images\saved_searches_24.png" />
-    <None Include="Images\RunningDC_16.png" />
-    <Content Include="Images\scilinux_16x.png" />
-    <Content Include="Images\sl_luns_16.png" />
-    <Content Include="Images\debian_16x.png" />
-    <None Include="Images\desktop.jpg" />
-    <None Include="Images\folder_separator.png" />
-    <None Include="Images\folder_grey.png" />
-    <None Include="Images\graphline.png" />
-    <None Include="Images\grapharea.png" />
-    <None Include="Images\grab.png" />
-    <Content Include="Images\ha_16.png" />
-    <None Include="Images\lifecycle_pressed.png" />
-    <None Include="Images\lifecycle_hot.png" />
-    <None Include="Images\licensekey_32.png" />
-    <None Include="Images\log_destination_16.png" />
-    <None Include="Images\memory_dynmin_slider.png" />
-    <None Include="Images\memory_dynmax_slider.png" />
-    <None Include="Images\memory_dynmin_slider_light.png" />
-    <None Include="Images\memory_dynmax_slider_dark.png" />
-    <None Include="Images\memory_dynmax_slider_light.png" />
-    <None Include="Images\memory_dynmin_slider_dark.png" />
-    <None Include="Images\memory_dynmin_slider_small.png" />
-    <None Include="Images\memory_dynmax_slider_small.png" />
-    <None Include="Images\memory_dynmin_slider_noedit.png" />
-    <None Include="Images\memory_dynmax_slider_noedit.png" />
-    <None Include="Images\memory_dynmin_slider_noedit_small.png" />
-    <None Include="Images\memory_dynmax_slider_noedit_small.png" />
-    <Content Include="Images\minus.png" />
-    <None Include="Images\paste_16.png" />
-    <Content Include="Images\oracle_16x.png" />
-    <None Include="Images\PDChevronUp.png" />
-    <None Include="Images\PDChevronDown.png" />
-    <None Include="Images\PDChevronLeft.png" />
-    <None Include="Images\PDChevronRight.png" />
-    <Content Include="Images\PDChevronDownOver.png" />
-    <Content Include="Images\PDChevronUpOver.png" />
-    <Content Include="Images\redhat_16x.png" />
-    <Content Include="Images\sl_16.png" />
-    <None Include="Images\sl_add_storage_system_32.png" />
-    <None Include="Images\sl_add_storage_system_16.png" />
-    <Content Include="Images\sl_connected_16.png" />
-    <Content Include="Images\sl_disconnected_16.png" />
-    <None Include="Images\sl_pool_16.png" />
-    <None Include="Images\sl_pools_16.png" />
-    <None Include="Images\sl_system_16.png" />
-    <None Include="Images\sl_lun_16.png" />
-    <Content Include="Images\spacer1x1.gif">
-      <CopyToOutputDirectory>Always</CopyToOutputDirectory>
-    </Content>
-    <None Include="Images\SpinningFrame0.png" />
-    <None Include="Images\SpinningFrame1.png" />
-    <None Include="Images\SpinningFrame2.png" />
-    <None Include="Images\SpinningFrame3.png" />
-    <None Include="Images\SpinningFrame4.png" />
-    <None Include="Images\SpinningFrame5.png" />
-    <None Include="Images\SpinningFrame6.png" />
-    <None Include="Images\SpinningFrame7.png" />
-    <None Include="Images\StoppedDC_16.png" />
-    <Content Include="Images\subscribe.png" />
-    <Content Include="Images\suse_16x.png" />
-    <Content Include="Images\tempAdd.png" />
-    <None Include="Images\tempCancel.png" />
-    <None Include="Images\tempNotif16.png" />
-    <None Include="Images\tempNotif24.png" />
-    <None Include="Images\tempObj16.png" />
-    <None Include="Images\tempObj24.png" />
-    <None Include="Images\tempSearch16.png" />
-    <None Include="Images\tempSearch24.png" />
-    <None Include="Images\tempInfra16.png" />
-    <None Include="Images\tempInfra24.png" />
-    <None Include="Images\tempTags24.png" />
-    <None Include="Images\tempTags16.png" />
-    <None Include="Images\tempUpdates.png" />
-    <None Include="Images\tempErrorEvents.png" />
-    <None Include="Images\tempNotif16Errors.png" />
-    <None Include="Images\tempHalfUpgradedPool.png" />
-    <None Include="Images\tempSeverityUnknown.png" />
-    <Content Include="Images\tools_notinstalled_16x.png" />
-    <Content Include="Images\tools_outofdate_16x.png" />
-    <Content Include="Images\tools_uptodate_16x.png" />
-    <None Include="Images\tree_plus.png" />
-    <None Include="Images\tree_minus.png" />
-    <Content Include="Images\tshadowdown.png" />
-    <Content Include="Images\tshadowdownleft.png" />
-    <Content Include="Images\tshadowdownright.png" />
-    <Content Include="Images\tshadowright.png" />
-    <Content Include="Images\tshadowtopright.png" />
-    <Content Include="Images\ubuntu_16x.png" />
-    <Content Include="..\Branding\Images\upsell_16.png">
-      <CopyToOutputDirectory>Always</CopyToOutputDirectory>
-      <Link>Images\upsell_16.png</Link>
-    </Content>
-    <Content Include="Images\usagebar_0.png">
-      <CopyToOutputDirectory>Always</CopyToOutputDirectory>
-    </Content>
-    <Content Include="Images\usagebar_1.png">
-      <CopyToOutputDirectory>Always</CopyToOutputDirectory>
-    </Content>
-    <Content Include="Images\usagebar_10.png">
-      <CopyToOutputDirectory>Always</CopyToOutputDirectory>
-    </Content>
-    <Content Include="Images\usagebar_2.png">
-      <CopyToOutputDirectory>Always</CopyToOutputDirectory>
-    </Content>
-    <Content Include="Images\usagebar_3.png">
-      <CopyToOutputDirectory>Always</CopyToOutputDirectory>
-    </Content>
-    <Content Include="Images\usagebar_4.png">
-      <CopyToOutputDirectory>Always</CopyToOutputDirectory>
-    </Content>
-    <Content Include="Images\usagebar_5.png">
-      <CopyToOutputDirectory>Always</CopyToOutputDirectory>
-    </Content>
-    <Content Include="Images\usagebar_6.png">
-      <CopyToOutputDirectory>Always</CopyToOutputDirectory>
-    </Content>
-    <Content Include="Images\usagebar_7.png">
-      <CopyToOutputDirectory>Always</CopyToOutputDirectory>
-    </Content>
-    <Content Include="Images\usagebar_8.png">
-      <CopyToOutputDirectory>Always</CopyToOutputDirectory>
-    </Content>
-    <Content Include="Images\usagebar_9.png">
-      <CopyToOutputDirectory>Always</CopyToOutputDirectory>
-    </Content>
-    <None Include="Images\virtualstorage_snapshot_16.png" />
-    <None Include="Images\vmBackgroundCurrent.png" />
-    <None Include="Images\vmBackground.png" />
-    <None Include="Images\vnc_local_cursor.png" />
-    <None Include="Images\windows_h32bit_16.png" />
-    <EmbeddedResource Include="Commands\Controls\CommandEditorControl.ja.resx">
-      <DependentUpon>CommandEditorControl.cs</DependentUpon>
-    </EmbeddedResource>
-    <EmbeddedResource Include="Commands\Controls\CommandEditorControl.zh-CN.resx">
-      <DependentUpon>CommandEditorControl.cs</DependentUpon>
-    </EmbeddedResource>
-    <EmbeddedResource Include="Commands\Controls\MultipleWarningDialog.ja.resx">
-      <DependentUpon>MultipleWarningDialog.cs</DependentUpon>
-    </EmbeddedResource>
-    <EmbeddedResource Include="Commands\Controls\MultipleWarningDialog.resx">
-      <DependentUpon>MultipleWarningDialog.cs</DependentUpon>
-    </EmbeddedResource>
-    <EmbeddedResource Include="Commands\Controls\MultipleWarningDialog.zh-CN.resx">
-      <DependentUpon>MultipleWarningDialog.cs</DependentUpon>
-    </EmbeddedResource>
-    <EmbeddedResource Include="Controls\AD\LoggedInLabel.ja.resx">
-      <DependentUpon>LoggedInLabel.cs</DependentUpon>
-    </EmbeddedResource>
-    <EmbeddedResource Include="Controls\AD\LoggedInLabel.zh-CN.resx">
-      <DependentUpon>LoggedInLabel.cs</DependentUpon>
-    </EmbeddedResource>
-    <EmbeddedResource Include="Controls\AffinityPicker.ja.resx">
-      <DependentUpon>AffinityPicker.cs</DependentUpon>
-    </EmbeddedResource>
-    <EmbeddedResource Include="Controls\AffinityPicker.zh-CN.resx">
-      <DependentUpon>AffinityPicker.cs</DependentUpon>
-    </EmbeddedResource>
-    <EmbeddedResource Include="Controls\Ballooning\HostMemoryControls.ja.resx">
-      <DependentUpon>HostMemoryControls.cs</DependentUpon>
-    </EmbeddedResource>
-    <EmbeddedResource Include="Controls\Ballooning\HostMemoryControls.zh-CN.resx">
-      <DependentUpon>HostMemoryControls.cs</DependentUpon>
-    </EmbeddedResource>
-    <EmbeddedResource Include="Controls\Ballooning\HostMemoryRow.ja.resx">
-      <DependentUpon>HostMemoryRow.cs</DependentUpon>
-    </EmbeddedResource>
-    <EmbeddedResource Include="Controls\Ballooning\HostMemoryRow.zh-CN.resx">
-      <DependentUpon>HostMemoryRow.cs</DependentUpon>
-    </EmbeddedResource>
-    <EmbeddedResource Include="Controls\Ballooning\HostShinyBar.ja.resx">
-      <DependentUpon>HostShinyBar.cs</DependentUpon>
-    </EmbeddedResource>
-    <EmbeddedResource Include="Controls\Ballooning\HostShinyBar.zh-CN.resx">
-      <DependentUpon>HostShinyBar.cs</DependentUpon>
-    </EmbeddedResource>
-    <EmbeddedResource Include="Controls\Ballooning\MemoryRowLabel.ja.resx">
-      <DependentUpon>MemoryRowLabel.cs</DependentUpon>
-    </EmbeddedResource>
-    <EmbeddedResource Include="Controls\Ballooning\MemoryRowLabel.zh-CN.resx">
-      <DependentUpon>MemoryRowLabel.cs</DependentUpon>
-    </EmbeddedResource>
-    <EmbeddedResource Include="Controls\Ballooning\MemorySpinner.ja.resx">
-      <DependentUpon>MemorySpinner.cs</DependentUpon>
-    </EmbeddedResource>
-    <EmbeddedResource Include="Controls\Ballooning\MemorySpinner.zh-CN.resx">
-      <DependentUpon>MemorySpinner.cs</DependentUpon>
-    </EmbeddedResource>
-    <EmbeddedResource Include="Controls\Ballooning\ShinyBar.ja.resx">
-      <DependentUpon>ShinyBar.cs</DependentUpon>
-    </EmbeddedResource>
-    <EmbeddedResource Include="Controls\Ballooning\ShinyBar.zh-CN.resx">
-      <DependentUpon>ShinyBar.cs</DependentUpon>
-    </EmbeddedResource>
-    <EmbeddedResource Include="Controls\Ballooning\VMMemoryControlsAdvanced.ja.resx">
-      <DependentUpon>VMMemoryControlsAdvanced.cs</DependentUpon>
-    </EmbeddedResource>
-    <EmbeddedResource Include="Controls\Ballooning\VMMemoryControlsAdvanced.zh-CN.resx">
-      <DependentUpon>VMMemoryControlsAdvanced.cs</DependentUpon>
-    </EmbeddedResource>
-    <EmbeddedResource Include="Controls\Ballooning\VMMemoryControlsBasic.ja.resx">
-      <DependentUpon>VMMemoryControlsBasic.cs</DependentUpon>
-    </EmbeddedResource>
-    <EmbeddedResource Include="Controls\Ballooning\VMMemoryControlsBasic.zh-CN.resx">
-      <DependentUpon>VMMemoryControlsBasic.cs</DependentUpon>
-    </EmbeddedResource>
-    <EmbeddedResource Include="Controls\Ballooning\VMMemoryControlsNoEdit.ja.resx">
-      <DependentUpon>VMMemoryControlsNoEdit.cs</DependentUpon>
-    </EmbeddedResource>
-    <EmbeddedResource Include="Controls\Ballooning\VMMemoryControlsNoEdit.zh-CN.resx">
-      <DependentUpon>VMMemoryControlsNoEdit.cs</DependentUpon>
-    </EmbeddedResource>
-    <EmbeddedResource Include="Controls\Ballooning\VMMemoryRow.ja.resx">
-      <DependentUpon>VMMemoryRow.cs</DependentUpon>
-    </EmbeddedResource>
-    <EmbeddedResource Include="Controls\Ballooning\VMMemoryRow.zh-CN.resx">
-      <DependentUpon>VMMemoryRow.cs</DependentUpon>
-    </EmbeddedResource>
-    <EmbeddedResource Include="Controls\Ballooning\VMShinyBar.ja.resx">
-      <DependentUpon>VMShinyBar.cs</DependentUpon>
-    </EmbeddedResource>
-    <EmbeddedResource Include="Controls\Ballooning\VMShinyBar.zh-CN.resx">
-      <DependentUpon>VMShinyBar.cs</DependentUpon>
-    </EmbeddedResource>
-    <EmbeddedResource Include="Controls\BondDetails.ja.resx">
-      <DependentUpon>BondDetails.cs</DependentUpon>
-    </EmbeddedResource>
-    <EmbeddedResource Include="Controls\BondDetails.zh-CN.resx">
-      <DependentUpon>BondDetails.cs</DependentUpon>
-    </EmbeddedResource>
-    <EmbeddedResource Include="Controls\ChevronButton.ja.resx">
-      <DependentUpon>ChevronButton.cs</DependentUpon>
-    </EmbeddedResource>
-    <EmbeddedResource Include="Controls\ChevronButton.zh-CN.resx">
-      <DependentUpon>ChevronButton.cs</DependentUpon>
-    </EmbeddedResource>
-    <EmbeddedResource Include="Controls\ColorsHelper.ja.resx">
-      <DependentUpon>ColorsHelper.cs</DependentUpon>
-    </EmbeddedResource>
-    <EmbeddedResource Include="Controls\ColorsHelper.zh-CN.resx">
-      <DependentUpon>ColorsHelper.cs</DependentUpon>
-    </EmbeddedResource>
-    <EmbeddedResource Include="Controls\ComboBoxes\LongStringComboBox.ja.resx">
-      <DependentUpon>LongStringComboBox.cs</DependentUpon>
-    </EmbeddedResource>
-    <EmbeddedResource Include="Controls\ComboBoxes\LongStringComboBox.resx">
-      <DependentUpon>LongStringComboBox.cs</DependentUpon>
-    </EmbeddedResource>
-    <EmbeddedResource Include="Controls\ComboBoxes\LongStringComboBox.zh-CN.resx">
-      <DependentUpon>LongStringComboBox.cs</DependentUpon>
-    </EmbeddedResource>
-    <EmbeddedResource Include="Controls\Common\SearchTextBox.ja.resx">
-      <DependentUpon>SearchTextBox.cs</DependentUpon>
-    </EmbeddedResource>
-    <EmbeddedResource Include="Controls\Common\SearchTextBox.resx">
-      <DependentUpon>SearchTextBox.cs</DependentUpon>
-    </EmbeddedResource>
-    <EmbeddedResource Include="Controls\Common\SearchTextBox.zh-CN.resx">
-      <DependentUpon>SearchTextBox.cs</DependentUpon>
-    </EmbeddedResource>
-    <EmbeddedResource Include="Controls\ConsolePanel.ja.resx">
-      <DependentUpon>ConsolePanel.cs</DependentUpon>
-    </EmbeddedResource>
-    <EmbeddedResource Include="Controls\ConsolePanel.zh-CN.resx">
-      <DependentUpon>ConsolePanel.cs</DependentUpon>
-    </EmbeddedResource>
-    <EmbeddedResource Include="Controls\ConsoleTab\ConnectionBar.ja.resx">
-      <DependentUpon>ConnectionBar.cs</DependentUpon>
-    </EmbeddedResource>
-    <EmbeddedResource Include="Controls\ConsoleTab\ConnectionBar.resx">
-      <DependentUpon>ConnectionBar.cs</DependentUpon>
-    </EmbeddedResource>
-    <EmbeddedResource Include="Controls\ConsoleTab\ConnectionBar.zh-CN.resx">
-      <DependentUpon>ConnectionBar.cs</DependentUpon>
-    </EmbeddedResource>
-    <EmbeddedResource Include="Controls\ConsoleTab\FullScreenForm.ja.resx">
-      <DependentUpon>FullScreenForm.cs</DependentUpon>
-    </EmbeddedResource>
-    <EmbeddedResource Include="Controls\ConsoleTab\FullScreenForm.resx">
-      <DependentUpon>FullScreenForm.cs</DependentUpon>
-    </EmbeddedResource>
-    <EmbeddedResource Include="Controls\ConsoleTab\FullScreenForm.zh-CN.resx">
-      <DependentUpon>FullScreenForm.cs</DependentUpon>
-    </EmbeddedResource>
-    <EmbeddedResource Include="Controls\ConsoleTab\FullScreenHint.ja.resx">
-      <DependentUpon>FullScreenHint.cs</DependentUpon>
-    </EmbeddedResource>
-    <EmbeddedResource Include="Controls\ConsoleTab\FullScreenHint.resx">
-      <DependentUpon>FullScreenHint.cs</DependentUpon>
-    </EmbeddedResource>
-    <EmbeddedResource Include="Controls\ConsoleTab\FullScreenHint.zh-CN.resx">
-      <DependentUpon>FullScreenHint.cs</DependentUpon>
-    </EmbeddedResource>
-    <EmbeddedResource Include="Controls\SnapshotTreeView.ja.resx">
-      <DependentUpon>SnapshotTreeView.cs</DependentUpon>
-    </EmbeddedResource>
-    <EmbeddedResource Include="Controls\SnapshotTreeView.resx">
-      <DependentUpon>SnapshotTreeView.cs</DependentUpon>
-      <SubType>Designer</SubType>
-    </EmbeddedResource>
-    <EmbeddedResource Include="Controls\SnapshotTreeView.zh-CN.resx">
-      <DependentUpon>SnapshotTreeView.cs</DependentUpon>
-    </EmbeddedResource>
-    <EmbeddedResource Include="Controls\CustomDataGraph\DataEventList.ja.resx">
-      <DependentUpon>DataEventList.cs</DependentUpon>
-    </EmbeddedResource>
-    <EmbeddedResource Include="Controls\CustomDataGraph\DataEventList.zh-CN.resx">
-      <DependentUpon>DataEventList.cs</DependentUpon>
-    </EmbeddedResource>
-    <EmbeddedResource Include="Controls\CustomDataGraph\DataKey.ja.resx">
-      <DependentUpon>DataKey.cs</DependentUpon>
-    </EmbeddedResource>
-    <EmbeddedResource Include="Controls\CustomDataGraph\DataKey.zh-CN.resx">
-      <DependentUpon>DataKey.cs</DependentUpon>
-    </EmbeddedResource>
-    <EmbeddedResource Include="Controls\CustomDataGraph\DataPlot.ja.resx">
-      <DependentUpon>DataPlot.cs</DependentUpon>
-    </EmbeddedResource>
-    <EmbeddedResource Include="Controls\CustomDataGraph\DataPlot.zh-CN.resx">
-      <DependentUpon>DataPlot.cs</DependentUpon>
-    </EmbeddedResource>
-    <EmbeddedResource Include="Controls\CustomDataGraph\DataPlotNav.ja.resx">
-      <DependentUpon>DataPlotNav.cs</DependentUpon>
-    </EmbeddedResource>
-    <EmbeddedResource Include="Controls\CustomDataGraph\DataPlotNav.zh-CN.resx">
-      <DependentUpon>DataPlotNav.cs</DependentUpon>
-    </EmbeddedResource>
-    <EmbeddedResource Include="Controls\DeprecationBanner.ja.resx">
-      <DependentUpon>DeprecationBanner.cs</DependentUpon>
-    </EmbeddedResource>
-    <EmbeddedResource Include="Controls\DeprecationBanner.resx">
-      <DependentUpon>DeprecationBanner.cs</DependentUpon>
-    </EmbeddedResource>
-    <EmbeddedResource Include="Controls\DeprecationBanner.zh-CN.resx">
-      <DependentUpon>DeprecationBanner.cs</DependentUpon>
-    </EmbeddedResource>
-    <EmbeddedResource Include="Controls\GPU\GpuConfiguration.ja.resx">
-      <DependentUpon>GpuConfiguration.cs</DependentUpon>
-    </EmbeddedResource>
-    <EmbeddedResource Include="Controls\GPU\GpuConfiguration.resx">
-      <DependentUpon>GpuConfiguration.cs</DependentUpon>
-    </EmbeddedResource>
-    <EmbeddedResource Include="Controls\GPU\GpuConfiguration.zh-CN.resx">
-      <DependentUpon>GpuConfiguration.cs</DependentUpon>
-    </EmbeddedResource>
-    <EmbeddedResource Include="Controls\GPU\GpuPlacementPolicyPanel.ja.resx">
-      <DependentUpon>GpuPlacementPolicyPanel.cs</DependentUpon>
-    </EmbeddedResource>
-    <EmbeddedResource Include="Controls\GPU\GpuPlacementPolicyPanel.resx">
-      <DependentUpon>GpuPlacementPolicyPanel.cs</DependentUpon>
-    </EmbeddedResource>
-    <EmbeddedResource Include="Controls\GPU\GpuPlacementPolicyPanel.zh-CN.resx">
-      <DependentUpon>GpuPlacementPolicyPanel.cs</DependentUpon>
-    </EmbeddedResource>
-    <EmbeddedResource Include="Controls\GPU\GpuRow.ja.resx">
-      <DependentUpon>GpuRow.cs</DependentUpon>
-    </EmbeddedResource>
-    <EmbeddedResource Include="Controls\GPU\GpuRow.resx">
-      <DependentUpon>GpuRow.cs</DependentUpon>
-      <SubType>Designer</SubType>
-    </EmbeddedResource>
-    <EmbeddedResource Include="Controls\GPU\GpuRow.zh-CN.resx">
-      <DependentUpon>GpuRow.cs</DependentUpon>
-    </EmbeddedResource>
-    <EmbeddedResource Include="Controls\GPU\GpuShinyBar.ja.resx">
-      <DependentUpon>GpuShinyBar.cs</DependentUpon>
-    </EmbeddedResource>
-    <EmbeddedResource Include="Controls\GPU\GpuShinyBar.resx">
-      <DependentUpon>GpuShinyBar.cs</DependentUpon>
-    </EmbeddedResource>
-    <EmbeddedResource Include="Controls\GPU\GpuShinyBar.zh-CN.resx">
-      <DependentUpon>GpuShinyBar.cs</DependentUpon>
-    </EmbeddedResource>
-    <EmbeddedResource Include="Controls\LunPerVdiPicker.ja.resx">
-      <DependentUpon>LunPerVdiPicker.cs</DependentUpon>
-    </EmbeddedResource>
-    <EmbeddedResource Include="Controls\LunPerVdiPicker.resx">
-      <DependentUpon>LunPerVdiPicker.cs</DependentUpon>
-    </EmbeddedResource>
-    <EmbeddedResource Include="Controls\LunPerVdiPicker.zh-CN.resx">
-      <DependentUpon>LunPerVdiPicker.cs</DependentUpon>
-    </EmbeddedResource>
-    <EmbeddedResource Include="Controls\MainWindowControls\NavigationPane.ja.resx">
-      <DependentUpon>NavigationPane.cs</DependentUpon>
-    </EmbeddedResource>
-    <EmbeddedResource Include="Controls\MainWindowControls\NavigationPane.resx">
-      <DependentUpon>NavigationPane.cs</DependentUpon>
-    </EmbeddedResource>
-    <EmbeddedResource Include="Controls\MainWindowControls\NavigationPane.zh-CN.resx">
-      <DependentUpon>NavigationPane.cs</DependentUpon>
-    </EmbeddedResource>
-    <EmbeddedResource Include="Controls\MainWindowControls\NavigationView.ja.resx">
-      <DependentUpon>NavigationView.cs</DependentUpon>
-    </EmbeddedResource>
-    <EmbeddedResource Include="Controls\MainWindowControls\NavigationView.resx">
-      <DependentUpon>NavigationView.cs</DependentUpon>
-    </EmbeddedResource>
-    <EmbeddedResource Include="Controls\MainWindowControls\NavigationView.zh-CN.resx">
-      <DependentUpon>NavigationView.cs</DependentUpon>
-    </EmbeddedResource>
-    <EmbeddedResource Include="Controls\SummaryPanel\SummaryPanel.ja.resx">
-      <DependentUpon>SummaryPanel.cs</DependentUpon>
-    </EmbeddedResource>
-    <EmbeddedResource Include="Controls\SummaryPanel\SummaryPanel.resx">
-      <DependentUpon>SummaryPanel.cs</DependentUpon>
-    </EmbeddedResource>
-    <EmbeddedResource Include="Controls\SummaryPanel\SummaryPanel.zh-CN.resx">
-      <DependentUpon>SummaryPanel.cs</DependentUpon>
-    </EmbeddedResource>
-    <EmbeddedResource Include="Controls\XenSearch\FolderNavigator.ja.resx">
-      <DependentUpon>FolderNavigator.cs</DependentUpon>
-    </EmbeddedResource>
-    <EmbeddedResource Include="Controls\XenSearch\FolderNavigator.resx">
-      <DependentUpon>FolderNavigator.cs</DependentUpon>
-    </EmbeddedResource>
-    <EmbeddedResource Include="Controls\XenSearch\FolderNavigator.zh-CN.resx">
-      <DependentUpon>FolderNavigator.cs</DependentUpon>
-    </EmbeddedResource>
-    <EmbeddedResource Include="Controls\XenSearch\GroupingControl.ja.resx">
-      <DependentUpon>GroupingControl.cs</DependentUpon>
-    </EmbeddedResource>
-    <EmbeddedResource Include="Controls\XenSearch\GroupingControl.resx">
-      <DependentUpon>GroupingControl.cs</DependentUpon>
-    </EmbeddedResource>
-    <EmbeddedResource Include="Controls\XenSearch\GroupingControl.zh-CN.resx">
-      <DependentUpon>GroupingControl.cs</DependentUpon>
-    </EmbeddedResource>
-    <EmbeddedResource Include="Controls\XenSearch\QueryElement.ja.resx">
-      <DependentUpon>QueryElement.cs</DependentUpon>
-    </EmbeddedResource>
-    <EmbeddedResource Include="Controls\XenSearch\QueryElement.resx">
-      <DependentUpon>QueryElement.cs</DependentUpon>
-    </EmbeddedResource>
-    <EmbeddedResource Include="Controls\XenSearch\QueryElement.zh-CN.resx">
-      <DependentUpon>QueryElement.cs</DependentUpon>
-    </EmbeddedResource>
-    <EmbeddedResource Include="Controls\XenSearch\Searcher.ja.resx">
-      <DependentUpon>Searcher.cs</DependentUpon>
-    </EmbeddedResource>
-    <EmbeddedResource Include="Controls\XenSearch\Searcher.resx">
-      <DependentUpon>Searcher.cs</DependentUpon>
-      <SubType>Designer</SubType>
-    </EmbeddedResource>
-    <EmbeddedResource Include="Controls\XenSearch\Searcher.zh-CN.resx">
-      <DependentUpon>Searcher.cs</DependentUpon>
-    </EmbeddedResource>
-    <EmbeddedResource Include="Controls\XenSearch\SearchFor.ja.resx">
-      <DependentUpon>SearchFor.cs</DependentUpon>
-    </EmbeddedResource>
-    <EmbeddedResource Include="Controls\XenSearch\SearchFor.resx">
-      <DependentUpon>SearchFor.cs</DependentUpon>
-    </EmbeddedResource>
-    <EmbeddedResource Include="Controls\XenSearch\SearchFor.zh-CN.resx">
-      <DependentUpon>SearchFor.cs</DependentUpon>
-    </EmbeddedResource>
-    <EmbeddedResource Include="Controls\XenSearch\SearchForCustom.ja.resx">
-      <DependentUpon>SearchForCustom.cs</DependentUpon>
-    </EmbeddedResource>
-    <EmbeddedResource Include="Controls\XenSearch\SearchForCustom.resx">
-      <DependentUpon>SearchForCustom.cs</DependentUpon>
-    </EmbeddedResource>
-    <EmbeddedResource Include="Controls\XenSearch\SearchForCustom.zh-CN.resx">
-      <DependentUpon>SearchForCustom.cs</DependentUpon>
-    </EmbeddedResource>
-    <EmbeddedResource Include="Controls\XenSearch\SearchOutput.ja.resx">
-      <DependentUpon>SearchOutput.cs</DependentUpon>
-    </EmbeddedResource>
-    <EmbeddedResource Include="Controls\XenSearch\SearchOutput.resx">
-      <DependentUpon>SearchOutput.cs</DependentUpon>
-    </EmbeddedResource>
-    <EmbeddedResource Include="Controls\XenSearch\SearchOutput.zh-CN.resx">
-      <DependentUpon>SearchOutput.cs</DependentUpon>
-    </EmbeddedResource>
-    <EmbeddedResource Include="Dialogs\ConnectionRefusedDialog.ja.resx">
-      <DependentUpon>ConnectionRefusedDialog.cs</DependentUpon>
-    </EmbeddedResource>
-    <EmbeddedResource Include="Dialogs\ConnectionRefusedDialog.resx">
-      <DependentUpon>ConnectionRefusedDialog.cs</DependentUpon>
-      <SubType>Designer</SubType>
-    </EmbeddedResource>
-    <EmbeddedResource Include="Dialogs\ConnectionRefusedDialog.zh-CN.resx">
-      <DependentUpon>ConnectionRefusedDialog.cs</DependentUpon>
-    </EmbeddedResource>
-    <EmbeddedResource Include="Dialogs\GraphDetailsDialog.ja.resx">
-      <DependentUpon>GraphDetailsDialog.cs</DependentUpon>
-    </EmbeddedResource>
-    <EmbeddedResource Include="Dialogs\GraphDetailsDialog.resx">
-      <DependentUpon>GraphDetailsDialog.cs</DependentUpon>
-    </EmbeddedResource>
-    <EmbeddedResource Include="Controls\CustomDataGraph\GraphList.ja.resx">
-      <DependentUpon>GraphList.cs</DependentUpon>
-    </EmbeddedResource>
-    <EmbeddedResource Include="Controls\CustomDataGraph\GraphList.zh-CN.resx">
-      <DependentUpon>GraphList.cs</DependentUpon>
-    </EmbeddedResource>
-    <EmbeddedResource Include="Controls\CustomGridView\GridView.ja.resx">
-      <DependentUpon>GridView.cs</DependentUpon>
-    </EmbeddedResource>
-    <EmbeddedResource Include="Controls\CustomGridView\GridView.zh-CN.resx">
-      <DependentUpon>GridView.cs</DependentUpon>
-    </EmbeddedResource>
-    <EmbeddedResource Include="Controls\CustomListPanel\CustomListPanel.ja.resx">
-      <DependentUpon>CustomListPanel.cs</DependentUpon>
-    </EmbeddedResource>
-    <EmbeddedResource Include="Controls\CustomListPanel\CustomListPanel.zh-CN.resx">
-      <DependentUpon>CustomListPanel.cs</DependentUpon>
-    </EmbeddedResource>
-    <EmbeddedResource Include="Controls\CustomTreeView.ja.resx">
-      <DependentUpon>CustomTreeView.cs</DependentUpon>
-    </EmbeddedResource>
-    <EmbeddedResource Include="Controls\CustomTreeView.zh-CN.resx">
-      <DependentUpon>CustomTreeView.cs</DependentUpon>
-    </EmbeddedResource>
-    <EmbeddedResource Include="Controls\DropDownButton.ja.resx">
-      <DependentUpon>DropDownButton.cs</DependentUpon>
-    </EmbeddedResource>
-    <EmbeddedResource Include="Controls\DropDownButton.zh-CN.resx">
-      <DependentUpon>DropDownButton.cs</DependentUpon>
-    </EmbeddedResource>
-    <EmbeddedResource Include="Controls\HaNtolIndicator.zh-CN.resx">
-      <DependentUpon>HaNtolIndicator.cs</DependentUpon>
-    </EmbeddedResource>
-    <EmbeddedResource Include="Controls\HaNtolIndicatorSimple.ja.resx">
-      <DependentUpon>HaNtolIndicatorSimple.cs</DependentUpon>
-    </EmbeddedResource>
-    <EmbeddedResource Include="Controls\HaNtolIndicatorSimple.resx">
-      <DependentUpon>HaNtolIndicatorSimple.cs</DependentUpon>
-      <SubType>Designer</SubType>
-    </EmbeddedResource>
-    <EmbeddedResource Include="Controls\HaNtolIndicator.ja.resx">
-      <DependentUpon>HaNtolIndicator.cs</DependentUpon>
-    </EmbeddedResource>
-    <EmbeddedResource Include="Controls\HaNtolIndicatorSimple.zh-CN.resx">
-      <DependentUpon>HaNtolIndicatorSimple.cs</DependentUpon>
-    </EmbeddedResource>
-    <EmbeddedResource Include="Controls\HelpButton.ja.resx">
-      <DependentUpon>HelpButton.cs</DependentUpon>
-    </EmbeddedResource>
-    <EmbeddedResource Include="Controls\HelpButton.zh-CN.resx">
-      <DependentUpon>HelpButton.cs</DependentUpon>
-    </EmbeddedResource>
-    <EmbeddedResource Include="Controls\MultipleDvdIsoList.ja.resx">
-      <DependentUpon>MultipleDvdIsoList.cs</DependentUpon>
-    </EmbeddedResource>
-    <EmbeddedResource Include="Controls\MultipleDvdIsoList.zh-CN.resx">
-      <DependentUpon>MultipleDvdIsoList.cs</DependentUpon>
-    </EmbeddedResource>
-    <EmbeddedResource Include="Controls\NetworkingTab\NetworkList.ja.resx">
-      <DependentUpon>NetworkList.cs</DependentUpon>
-    </EmbeddedResource>
-    <EmbeddedResource Include="Controls\NetworkingTab\NetworkList.zh-CN.resx">
-      <DependentUpon>NetworkList.cs</DependentUpon>
-    </EmbeddedResource>
-    <EmbeddedResource Include="Controls\PDSection.ja.resx">
-      <DependentUpon>PDSection.cs</DependentUpon>
-    </EmbeddedResource>
-    <EmbeddedResource Include="Controls\PDSection.zh-CN.resx">
-      <DependentUpon>PDSection.cs</DependentUpon>
-    </EmbeddedResource>
-    <EmbeddedResource Include="Controls\PoolHostPicker.ja.resx">
-      <DependentUpon>PoolHostPicker.cs</DependentUpon>
-    </EmbeddedResource>
-    <EmbeddedResource Include="Controls\PoolHostPicker.zh-CN.resx">
-      <DependentUpon>PoolHostPicker.cs</DependentUpon>
-    </EmbeddedResource>
-    <EmbeddedResource Include="Controls\ShadowPanel.ja.resx">
-      <DependentUpon>ShadowPanel.cs</DependentUpon>
-    </EmbeddedResource>
-    <EmbeddedResource Include="Controls\ShadowPanel.zh-CN.resx">
-      <DependentUpon>ShadowPanel.cs</DependentUpon>
-    </EmbeddedResource>
-    <EmbeddedResource Include="Controls\SrPicker.zh-CN.resx">
-      <DependentUpon>SrPicker.cs</DependentUpon>
-    </EmbeddedResource>
-    <EmbeddedResource Include="Controls\ToolTipContainer.ja.resx">
-      <DependentUpon>ToolTipContainer.cs</DependentUpon>
-    </EmbeddedResource>
-    <EmbeddedResource Include="Controls\ToolTipContainer.zh-CN.resx">
-      <DependentUpon>ToolTipContainer.cs</DependentUpon>
-    </EmbeddedResource>
-    <EmbeddedResource Include="Controls\TransparentTrackBar.ja.resx">
-      <DependentUpon>TransparentTrackBar.cs</DependentUpon>
-    </EmbeddedResource>
-    <EmbeddedResource Include="Controls\TransparentTrackBar.zh-CN.resx">
-      <DependentUpon>TransparentTrackBar.cs</DependentUpon>
-    </EmbeddedResource>
-    <EmbeddedResource Include="Controls\TreeViews\FlickerFreeTreeView.ja.resx">
-      <DependentUpon>FlickerFreeTreeView.cs</DependentUpon>
-    </EmbeddedResource>
-    <EmbeddedResource Include="Controls\UpsellPage.ja.resx">
-      <DependentUpon>UpsellPage.cs</DependentUpon>
-    </EmbeddedResource>
-    <EmbeddedResource Include="Controls\UpsellPage.zh-CN.resx">
-      <DependentUpon>UpsellPage.cs</DependentUpon>
-    </EmbeddedResource>
-    <EmbeddedResource Include="Controls\Wlb\WeekView.ja.resx">
-      <DependentUpon>WeekView.cs</DependentUpon>
-    </EmbeddedResource>
-    <EmbeddedResource Include="Controls\Wlb\WeekView.resx">
-      <DependentUpon>WeekView.cs</DependentUpon>
-    </EmbeddedResource>
-    <EmbeddedResource Include="Controls\Wlb\WeekView.zh-CN.resx">
-      <DependentUpon>WeekView.cs</DependentUpon>
-    </EmbeddedResource>
-    <EmbeddedResource Include="Controls\Wlb\WlbOptimizePool.ja.resx">
-      <DependentUpon>WlbOptimizePool.cs</DependentUpon>
-    </EmbeddedResource>
-    <EmbeddedResource Include="Controls\Wlb\WlbOptimizePool.resx">
-      <DependentUpon>WlbOptimizePool.cs</DependentUpon>
-    </EmbeddedResource>
-    <EmbeddedResource Include="Controls\Wlb\WlbOptimizePool.zh-CN.resx">
-      <DependentUpon>WlbOptimizePool.cs</DependentUpon>
-    </EmbeddedResource>
-    <EmbeddedResource Include="Controls\Wlb\WlbOptModeScheduler.ja.resx">
-      <DependentUpon>WlbOptModeScheduler.cs</DependentUpon>
-    </EmbeddedResource>
-    <EmbeddedResource Include="Controls\Wlb\WlbOptModeScheduler.zh-CN.resx">
-      <DependentUpon>WlbOptModeScheduler.cs</DependentUpon>
-    </EmbeddedResource>
-    <EmbeddedResource Include="Controls\Wlb\WlbReportSubscriptionView.ja.resx">
-      <DependentUpon>WlbReportSubscriptionView.cs</DependentUpon>
-    </EmbeddedResource>
-    <EmbeddedResource Include="Controls\Wlb\WlbReportSubscriptionView.resx">
-      <DependentUpon>WlbReportSubscriptionView.cs</DependentUpon>
-    </EmbeddedResource>
-    <EmbeddedResource Include="Controls\Wlb\WlbReportSubscriptionView.zh-CN.resx">
-      <DependentUpon>WlbReportSubscriptionView.cs</DependentUpon>
-    </EmbeddedResource>
-    <EmbeddedResource Include="Controls\Wlb\WlbReportView.ja.resx">
-      <DependentUpon>WlbReportView.cs</DependentUpon>
-    </EmbeddedResource>
-    <EmbeddedResource Include="Controls\Wlb\WlbReportView.resx">
-      <DependentUpon>WlbReportView.cs</DependentUpon>
-    </EmbeddedResource>
-    <EmbeddedResource Include="Controls\Wlb\WlbReportView.zh-CN.resx">
-      <DependentUpon>WlbReportView.cs</DependentUpon>
-    </EmbeddedResource>
-    <EmbeddedResource Include="Controls\XenTabControl.ja.resx">
-      <DependentUpon>XenTabControl.cs</DependentUpon>
-    </EmbeddedResource>
-    <EmbeddedResource Include="Controls\XenTabControl.zh-CN.resx">
-      <DependentUpon>XenTabControl.cs</DependentUpon>
-    </EmbeddedResource>
-    <EmbeddedResource Include="Controls\XenTabPage.ja.resx">
-      <DependentUpon>XenTabPage.cs</DependentUpon>
-    </EmbeddedResource>
-    <EmbeddedResource Include="Controls\XenTabPage.zh-CN.resx">
-      <DependentUpon>XenTabPage.cs</DependentUpon>
-    </EmbeddedResource>
-    <EmbeddedResource Include="Dialogs\AboutDialog.ja.resx">
-      <DependentUpon>AboutDialog.cs</DependentUpon>
-    </EmbeddedResource>
-    <EmbeddedResource Include="Dialogs\AboutDialog.zh-CN.resx">
-      <DependentUpon>AboutDialog.cs</DependentUpon>
-    </EmbeddedResource>
-    <EmbeddedResource Include="Dialogs\ActionProgressDialog.ja.resx">
-      <DependentUpon>ActionProgressDialog.cs</DependentUpon>
-    </EmbeddedResource>
-    <EmbeddedResource Include="Dialogs\ActionProgressDialog.zh-CN.resx">
-      <DependentUpon>ActionProgressDialog.cs</DependentUpon>
-    </EmbeddedResource>
-    <EmbeddedResource Include="Dialogs\AddServerDialog.ja.resx">
-      <DependentUpon>AddServerDialog.cs</DependentUpon>
-    </EmbeddedResource>
-    <EmbeddedResource Include="Dialogs\AddServerDialog.zh-CN.resx">
-      <DependentUpon>AddServerDialog.cs</DependentUpon>
-    </EmbeddedResource>
-    <EmbeddedResource Include="Dialogs\AdPasswordPrompt.ja.resx">
-      <DependentUpon>AdPasswordPrompt.cs</DependentUpon>
-    </EmbeddedResource>
-    <EmbeddedResource Include="Dialogs\AdPasswordPrompt.zh-CN.resx">
-      <DependentUpon>AdPasswordPrompt.cs</DependentUpon>
-    </EmbeddedResource>
-    <EmbeddedResource Include="TabPages\AlertSummaryPage.ja.resx">
-      <DependentUpon>AlertSummaryPage.cs</DependentUpon>
-    </EmbeddedResource>
-    <EmbeddedResource Include="TabPages\AlertSummaryPage.zh-CN.resx">
-      <DependentUpon>AlertSummaryPage.cs</DependentUpon>
-    </EmbeddedResource>
-    <EmbeddedResource Include="Dialogs\AllowUpdatesDialog.ja.resx">
-      <DependentUpon>AllowUpdatesDialog.cs</DependentUpon>
-    </EmbeddedResource>
-    <EmbeddedResource Include="Dialogs\AllowUpdatesDialog.zh-CN.resx">
-      <DependentUpon>AllowUpdatesDialog.cs</DependentUpon>
-    </EmbeddedResource>
-    <EmbeddedResource Include="Dialogs\AssignLicenseDialog.ja.resx">
-      <DependentUpon>AssignLicenseDialog.cs</DependentUpon>
-    </EmbeddedResource>
-    <EmbeddedResource Include="Dialogs\AssignLicenseDialog.zh-CN.resx">
-      <DependentUpon>AssignLicenseDialog.cs</DependentUpon>
-    </EmbeddedResource>
-    <EmbeddedResource Include="Dialogs\AttachDiskDialog.ja.resx">
-      <DependentUpon>AttachDiskDialog.cs</DependentUpon>
-    </EmbeddedResource>
-    <EmbeddedResource Include="Dialogs\AttachDiskDialog.zh-CN.resx">
-      <DependentUpon>AttachDiskDialog.cs</DependentUpon>
-    </EmbeddedResource>
-    <EmbeddedResource Include="Dialogs\BallooningDialog.ja.resx">
-      <DependentUpon>BallooningDialog.cs</DependentUpon>
-    </EmbeddedResource>
-    <EmbeddedResource Include="Dialogs\BallooningDialog.zh-CN.resx">
-      <DependentUpon>BallooningDialog.cs</DependentUpon>
-    </EmbeddedResource>
-    <EmbeddedResource Include="Dialogs\BallooningDialogAdvanced.ja.resx">
-      <DependentUpon>BallooningDialogAdvanced.cs</DependentUpon>
-    </EmbeddedResource>
-    <EmbeddedResource Include="Dialogs\BallooningDialogAdvanced.zh-CN.resx">
-      <DependentUpon>BallooningDialogAdvanced.cs</DependentUpon>
-    </EmbeddedResource>
-    <EmbeddedResource Include="Dialogs\BondProperties.ja.resx">
-      <DependentUpon>BondProperties.cs</DependentUpon>
-    </EmbeddedResource>
-    <EmbeddedResource Include="Dialogs\BondProperties.zh-CN.resx">
-      <DependentUpon>BondProperties.cs</DependentUpon>
-    </EmbeddedResource>
-    <EmbeddedResource Include="Dialogs\ChangeServerPasswordDialog.ja.resx">
-      <DependentUpon>ChangeServerPasswordDialog.cs</DependentUpon>
-    </EmbeddedResource>
-    <EmbeddedResource Include="Dialogs\ChangeServerPasswordDialog.zh-CN.resx">
-      <DependentUpon>ChangeServerPasswordDialog.cs</DependentUpon>
-    </EmbeddedResource>
-    <EmbeddedResource Include="Dialogs\CommandErrorDialog.ja.resx">
-      <DependentUpon>CommandErrorDialog.cs</DependentUpon>
-    </EmbeddedResource>
-    <EmbeddedResource Include="Dialogs\CommandErrorDialog.zh-CN.resx">
-      <DependentUpon>CommandErrorDialog.cs</DependentUpon>
-    </EmbeddedResource>
-    <EmbeddedResource Include="Dialogs\ConfirmVMDeleteDialog.ja.resx">
-      <DependentUpon>ConfirmVMDeleteDialog.cs</DependentUpon>
-    </EmbeddedResource>
-    <EmbeddedResource Include="Dialogs\ConfirmVMDeleteDialog.zh-CN.resx">
-      <DependentUpon>ConfirmVMDeleteDialog.cs</DependentUpon>
-    </EmbeddedResource>
-    <EmbeddedResource Include="Dialogs\ConnectingToServerDialog.ja.resx">
-      <DependentUpon>ConnectingToServerDialog.cs</DependentUpon>
-    </EmbeddedResource>
-    <EmbeddedResource Include="Dialogs\ConnectingToServerDialog.zh-CN.resx">
-      <DependentUpon>ConnectingToServerDialog.cs</DependentUpon>
-    </EmbeddedResource>
-    <EmbeddedResource Include="Dialogs\CopyVMDialog.ja.resx">
-      <DependentUpon>CopyVMDialog.cs</DependentUpon>
-    </EmbeddedResource>
-    <EmbeddedResource Include="Dialogs\CopyVMDialog.zh-CN.resx">
-      <DependentUpon>CopyVMDialog.cs</DependentUpon>
-    </EmbeddedResource>
-    <EmbeddedResource Include="Dialogs\CustomFieldsDialog.ja.resx">
-      <DependentUpon>CustomFieldsDialog.cs</DependentUpon>
-    </EmbeddedResource>
-    <EmbeddedResource Include="Dialogs\CustomFieldsDialog.zh-CN.resx">
-      <DependentUpon>CustomFieldsDialog.cs</DependentUpon>
-    </EmbeddedResource>
-    <EmbeddedResource Include="Dialogs\DateFilterDialog.ja.resx">
-      <DependentUpon>DateFilterDialog.cs</DependentUpon>
-    </EmbeddedResource>
-    <EmbeddedResource Include="Dialogs\DateFilterDialog.zh-CN.resx">
-      <DependentUpon>DateFilterDialog.cs</DependentUpon>
-    </EmbeddedResource>
-    <EmbeddedResource Include="Dialogs\DecompressApplianceDialog.ja.resx">
-      <DependentUpon>DecompressApplianceDialog.cs</DependentUpon>
-    </EmbeddedResource>
-    <EmbeddedResource Include="Dialogs\DecompressApplianceDialog.resx">
-      <DependentUpon>DecompressApplianceDialog.cs</DependentUpon>
-    </EmbeddedResource>
-    <EmbeddedResource Include="Dialogs\DecompressApplianceDialog.zh-CN.resx">
-      <DependentUpon>DecompressApplianceDialog.cs</DependentUpon>
-    </EmbeddedResource>
-    <EmbeddedResource Include="Dialogs\DialogWithProgress.ja.resx">
-      <DependentUpon>DialogWithProgress.cs</DependentUpon>
-    </EmbeddedResource>
-    <EmbeddedResource Include="Dialogs\DialogWithProgress.zh-CN.resx">
-      <DependentUpon>DialogWithProgress.cs</DependentUpon>
-    </EmbeddedResource>
-    <EmbeddedResource Include="Dialogs\DownloadApplianceDialog.ja.resx">
-      <DependentUpon>DownloadApplianceDialog.cs</DependentUpon>
-    </EmbeddedResource>
-    <EmbeddedResource Include="Dialogs\DownloadApplianceDialog.resx">
-      <DependentUpon>DownloadApplianceDialog.cs</DependentUpon>
-    </EmbeddedResource>
-    <EmbeddedResource Include="Dialogs\DownloadApplianceDialog.zh-CN.resx">
-      <DependentUpon>DownloadApplianceDialog.cs</DependentUpon>
-    </EmbeddedResource>
-    <EmbeddedResource Include="Dialogs\DRConfigureDialog.ja.resx">
-      <DependentUpon>DRConfigureDialog.cs</DependentUpon>
-    </EmbeddedResource>
-    <EmbeddedResource Include="Dialogs\DRConfigureDialog.resx">
-      <DependentUpon>DRConfigureDialog.cs</DependentUpon>
-      <SubType>Designer</SubType>
-    </EmbeddedResource>
-    <EmbeddedResource Include="Dialogs\DRConfigureDialog.zh-CN.resx">
-      <DependentUpon>DRConfigureDialog.cs</DependentUpon>
-    </EmbeddedResource>
-    <EmbeddedResource Include="Dialogs\DuplicateTemplateNameDialog.ja.resx">
-      <DependentUpon>DuplicateTemplateNameDialog.cs</DependentUpon>
-    </EmbeddedResource>
-    <EmbeddedResource Include="Dialogs\DuplicateTemplateNameDialog.zh-CN.resx">
-      <DependentUpon>DuplicateTemplateNameDialog.cs</DependentUpon>
-    </EmbeddedResource>
-    <EmbeddedResource Include="Dialogs\EditVmHaPrioritiesDialog.ja.resx">
-      <DependentUpon>EditVmHaPrioritiesDialog.cs</DependentUpon>
-    </EmbeddedResource>
-    <EmbeddedResource Include="Dialogs\EditVmHaPrioritiesDialog.zh-CN.resx">
-      <DependentUpon>EditVmHaPrioritiesDialog.cs</DependentUpon>
-    </EmbeddedResource>
-    <EmbeddedResource Include="Dialogs\EvacuateHostDialog.ja.resx">
-      <DependentUpon>EvacuateHostDialog.cs</DependentUpon>
-    </EmbeddedResource>
-    <EmbeddedResource Include="Dialogs\EvacuateHostDialog.zh-CN.resx">
-      <DependentUpon>EvacuateHostDialog.cs</DependentUpon>
-    </EmbeddedResource>
-    <EmbeddedResource Include="Dialogs\ExitMaintenanceModeDialog.ja.resx">
-      <DependentUpon>ExitMaintenanceModeDialog.cs</DependentUpon>
-    </EmbeddedResource>
-    <EmbeddedResource Include="Dialogs\ExitMaintenanceModeDialog.resx">
-      <DependentUpon>ExitMaintenanceModeDialog.cs</DependentUpon>
-    </EmbeddedResource>
-    <EmbeddedResource Include="Dialogs\ExitMaintenanceModeDialog.zh-CN.resx">
-      <DependentUpon>ExitMaintenanceModeDialog.cs</DependentUpon>
-    </EmbeddedResource>
-    <EmbeddedResource Include="Dialogs\FolderChangeDialog.ja.resx">
-      <DependentUpon>FolderChangeDialog.cs</DependentUpon>
-    </EmbeddedResource>
-    <EmbeddedResource Include="Dialogs\FolderChangeDialog.zh-CN.resx">
-      <DependentUpon>FolderChangeDialog.cs</DependentUpon>
-    </EmbeddedResource>
-    <EmbeddedResource Include="Dialogs\GraphDetailsDialog.zh-CN.resx">
-      <DependentUpon>GraphDetailsDialog.cs</DependentUpon>
-    </EmbeddedResource>
-    <EmbeddedResource Include="Dialogs\HostRequiresRebootDialog.ja.resx">
-      <DependentUpon>HostRequiresRebootDialog.cs</DependentUpon>
-    </EmbeddedResource>
-    <EmbeddedResource Include="Dialogs\HostRequiresRebootDialog.zh-CN.resx">
-      <DependentUpon>HostRequiresRebootDialog.cs</DependentUpon>
-    </EmbeddedResource>
-    <EmbeddedResource Include="Dialogs\InputPromptDialog.ja.resx">
-      <DependentUpon>InputPromptDialog.cs</DependentUpon>
-    </EmbeddedResource>
-    <EmbeddedResource Include="Dialogs\InputPromptDialog.zh-CN.resx">
-      <DependentUpon>InputPromptDialog.cs</DependentUpon>
-    </EmbeddedResource>
-    <EmbeddedResource Include="Dialogs\IscsiChoicesDialog.ja.resx">
-      <DependentUpon>IscsiChoicesDialog.cs</DependentUpon>
-    </EmbeddedResource>
-    <EmbeddedResource Include="Dialogs\IscsiChoicesDialog.zh-CN.resx">
-      <DependentUpon>IscsiChoicesDialog.cs</DependentUpon>
-    </EmbeddedResource>
-    <EmbeddedResource Include="Dialogs\IscsiDeviceConfigDialog.ja.resx">
-      <DependentUpon>IscsiDeviceConfigDialog.cs</DependentUpon>
-    </EmbeddedResource>
-    <EmbeddedResource Include="Dialogs\IscsiDeviceConfigDialog.resx">
-      <DependentUpon>IscsiDeviceConfigDialog.cs</DependentUpon>
-    </EmbeddedResource>
-    <EmbeddedResource Include="Dialogs\IscsiDeviceConfigDialog.zh-CN.resx">
-      <DependentUpon>IscsiDeviceConfigDialog.cs</DependentUpon>
-    </EmbeddedResource>
-    <EmbeddedResource Include="Dialogs\LegalNoticesDialog.ja.resx">
-      <DependentUpon>LegalNoticesDialog.cs</DependentUpon>
-    </EmbeddedResource>
-    <EmbeddedResource Include="Dialogs\LegalNoticesDialog.zh-CN.resx">
-      <DependentUpon>LegalNoticesDialog.cs</DependentUpon>
-    </EmbeddedResource>
-    <EmbeddedResource Include="Dialogs\LicenseManager\LicenseManager.ja.resx">
-      <DependentUpon>LicenseManager.cs</DependentUpon>
-    </EmbeddedResource>
-    <EmbeddedResource Include="Dialogs\LicenseManager\LicenseManager.resx">
-      <DependentUpon>LicenseManager.cs</DependentUpon>
-    </EmbeddedResource>
-    <EmbeddedResource Include="Dialogs\LicenseManager\LicenseManager.zh-CN.resx">
-      <DependentUpon>LicenseManager.cs</DependentUpon>
-    </EmbeddedResource>
-    <EmbeddedResource Include="Dialogs\LoadSessionDialog.ja.resx">
-      <DependentUpon>LoadSessionDialog.cs</DependentUpon>
-    </EmbeddedResource>
-    <EmbeddedResource Include="Dialogs\LoadSessionDialog.zh-CN.resx">
-      <DependentUpon>LoadSessionDialog.cs</DependentUpon>
-    </EmbeddedResource>
-    <EmbeddedResource Include="TabPages\ManageUpdatesPage.ja.resx">
-      <DependentUpon>ManageUpdatesPage.cs</DependentUpon>
-    </EmbeddedResource>
-    <EmbeddedResource Include="TabPages\ManageUpdatesPage.resx">
-      <DependentUpon>ManageUpdatesPage.cs</DependentUpon>
-    </EmbeddedResource>
-    <EmbeddedResource Include="TabPages\ManageUpdatesPage.zh-CN.resx">
-      <DependentUpon>ManageUpdatesPage.cs</DependentUpon>
-    </EmbeddedResource>
-    <EmbeddedResource Include="Dialogs\MessageBoxTest.ja.resx">
-      <DependentUpon>MessageBoxTest.cs</DependentUpon>
-    </EmbeddedResource>
-    <EmbeddedResource Include="Dialogs\MessageBoxTest.zh-CN.resx">
-      <DependentUpon>MessageBoxTest.cs</DependentUpon>
-    </EmbeddedResource>
-    <EmbeddedResource Include="Dialogs\MoveVirtualDiskDialog.ja.resx">
-      <DependentUpon>MoveVirtualDiskDialog.cs</DependentUpon>
-    </EmbeddedResource>
-    <EmbeddedResource Include="Dialogs\MoveVirtualDiskDialog.resx">
-      <DependentUpon>MoveVirtualDiskDialog.cs</DependentUpon>
-    </EmbeddedResource>
-    <EmbeddedResource Include="Dialogs\MoveVirtualDiskDialog.zh-CN.resx">
-      <DependentUpon>MoveVirtualDiskDialog.cs</DependentUpon>
-    </EmbeddedResource>
-    <EmbeddedResource Include="Dialogs\NameAndConnectionPrompt.ja.resx">
-      <DependentUpon>NameAndConnectionPrompt.cs</DependentUpon>
-    </EmbeddedResource>
-    <EmbeddedResource Include="Dialogs\NameAndConnectionPrompt.zh-CN.resx">
-      <DependentUpon>NameAndConnectionPrompt.cs</DependentUpon>
-    </EmbeddedResource>
-    <EmbeddedResource Include="Dialogs\NetworkingProperties.ja.resx">
-      <DependentUpon>NetworkingProperties.cs</DependentUpon>
-    </EmbeddedResource>
-    <EmbeddedResource Include="Dialogs\NetworkingProperties.zh-CN.resx">
-      <DependentUpon>NetworkingProperties.cs</DependentUpon>
-    </EmbeddedResource>
-    <EmbeddedResource Include="Dialogs\NetworkingPropertiesPage.ja.resx">
-      <DependentUpon>NetworkingPropertiesPage.cs</DependentUpon>
-    </EmbeddedResource>
-    <EmbeddedResource Include="Dialogs\NetworkingPropertiesPage.zh-CN.resx">
-      <DependentUpon>NetworkingPropertiesPage.cs</DependentUpon>
-    </EmbeddedResource>
-    <EmbeddedResource Include="Dialogs\Network\CertificateChangedDialog.ja.resx">
-      <DependentUpon>CertificateChangedDialog.cs</DependentUpon>
-    </EmbeddedResource>
-    <EmbeddedResource Include="Dialogs\Network\CertificateChangedDialog.zh-CN.resx">
-      <DependentUpon>CertificateChangedDialog.cs</DependentUpon>
-    </EmbeddedResource>
-    <EmbeddedResource Include="Dialogs\Network\UnknownCertificateDialog.ja.resx">
-      <DependentUpon>UnknownCertificateDialog.cs</DependentUpon>
-    </EmbeddedResource>
-    <EmbeddedResource Include="Dialogs\Network\UnknownCertificateDialog.zh-CN.resx">
-      <DependentUpon>UnknownCertificateDialog.cs</DependentUpon>
-    </EmbeddedResource>
-    <EmbeddedResource Include="Dialogs\NewCustomFieldDialog.ja.resx">
-      <DependentUpon>NewCustomFieldDialog.cs</DependentUpon>
-    </EmbeddedResource>
-    <EmbeddedResource Include="Dialogs\NewCustomFieldDialog.zh-CN.resx">
-      <DependentUpon>NewCustomFieldDialog.cs</DependentUpon>
-    </EmbeddedResource>
-    <EmbeddedResource Include="Dialogs\NewDiskDialog.ja.resx">
-      <DependentUpon>NewDiskDialog.cs</DependentUpon>
-    </EmbeddedResource>
-    <EmbeddedResource Include="Dialogs\NewDiskDialog.zh-CN.resx">
-      <DependentUpon>NewDiskDialog.cs</DependentUpon>
-    </EmbeddedResource>
-    <EmbeddedResource Include="Dialogs\NewPoolDialog.ja.resx">
-      <DependentUpon>NewPoolDialog.cs</DependentUpon>
-    </EmbeddedResource>
-    <EmbeddedResource Include="Dialogs\NewPoolDialog.resx">
-      <DependentUpon>NewPoolDialog.cs</DependentUpon>
-    </EmbeddedResource>
-    <EmbeddedResource Include="Dialogs\NewPoolDialog.zh-CN.resx">
-      <DependentUpon>NewPoolDialog.cs</DependentUpon>
-    </EmbeddedResource>
-    <EmbeddedResource Include="Dialogs\NewTagDialog.ja.resx">
-      <DependentUpon>NewTagDialog.cs</DependentUpon>
-    </EmbeddedResource>
-    <EmbeddedResource Include="Dialogs\NewTagDialog.zh-CN.resx">
-      <DependentUpon>NewTagDialog.cs</DependentUpon>
-    </EmbeddedResource>
-    <EmbeddedResource Include="Dialogs\OptionsDialog.ja.resx">
-      <DependentUpon>OptionsDialog.cs</DependentUpon>
-    </EmbeddedResource>
-    <EmbeddedResource Include="Dialogs\OptionsDialog.zh-CN.resx">
-      <DependentUpon>OptionsDialog.cs</DependentUpon>
-    </EmbeddedResource>
-    <EmbeddedResource Include="Dialogs\OptionsPages\ConnectionOptionsPage.ja.resx">
-      <DependentUpon>ConnectionOptionsPage.cs</DependentUpon>
-    </EmbeddedResource>
-    <EmbeddedResource Include="Dialogs\OptionsPages\ConnectionOptionsPage.zh-CN.resx">
-      <DependentUpon>ConnectionOptionsPage.cs</DependentUpon>
-    </EmbeddedResource>
-    <EmbeddedResource Include="Dialogs\OptionsPages\ConsolesOptionsPage.ja.resx">
-      <DependentUpon>ConsolesOptionsPage.cs</DependentUpon>
-    </EmbeddedResource>
-    <EmbeddedResource Include="Dialogs\OptionsPages\ConsolesOptionsPage.zh-CN.resx">
-      <DependentUpon>ConsolesOptionsPage.cs</DependentUpon>
-    </EmbeddedResource>
-    <EmbeddedResource Include="Dialogs\OptionsPages\DisplayOptionsPage.ja.resx">
-      <DependentUpon>DisplayOptionsPage.cs</DependentUpon>
-    </EmbeddedResource>
-    <EmbeddedResource Include="Dialogs\OptionsPages\DisplayOptionsPage.zh-CN.resx">
-      <DependentUpon>DisplayOptionsPage.cs</DependentUpon>
-    </EmbeddedResource>
-    <EmbeddedResource Include="Dialogs\OptionsPages\PluginOptionsPage.ja.resx">
-      <DependentUpon>PluginOptionsPage.cs</DependentUpon>
-    </EmbeddedResource>
-    <EmbeddedResource Include="Dialogs\OptionsPages\PluginOptionsPage.resx">
-      <DependentUpon>PluginOptionsPage.cs</DependentUpon>
-      <SubType>Designer</SubType>
-    </EmbeddedResource>
-    <EmbeddedResource Include="Dialogs\OptionsPages\PluginOptionsPage.zh-CN.resx">
-      <DependentUpon>PluginOptionsPage.cs</DependentUpon>
-    </EmbeddedResource>
-    <EmbeddedResource Include="Dialogs\OptionsPages\SecurityOptionsPage.ja.resx">
-      <DependentUpon>SecurityOptionsPage.cs</DependentUpon>
-    </EmbeddedResource>
-    <EmbeddedResource Include="Dialogs\OptionsPages\SecurityOptionsPage.zh-CN.resx">
-      <DependentUpon>SecurityOptionsPage.cs</DependentUpon>
-    </EmbeddedResource>
-    <EmbeddedResource Include="Dialogs\OptionsPages\UpdatesOptionsPage.ja.resx">
-      <DependentUpon>UpdatesOptionsPage.cs</DependentUpon>
-    </EmbeddedResource>
-    <EmbeddedResource Include="Dialogs\OptionsPages\UpdatesOptionsPage.zh-CN.resx">
-      <DependentUpon>UpdatesOptionsPage.cs</DependentUpon>
-    </EmbeddedResource>
-    <EmbeddedResource Include="Dialogs\PasswordsRequestDialog.ja.resx">
-      <DependentUpon>PasswordsRequestDialog.cs</DependentUpon>
-    </EmbeddedResource>
-    <EmbeddedResource Include="Dialogs\PasswordsRequestDialog.zh-CN.resx">
-      <DependentUpon>PasswordsRequestDialog.cs</DependentUpon>
-    </EmbeddedResource>
-    <EmbeddedResource Include="Dialogs\PropertiesDialog.ja.resx">
-      <DependentUpon>PropertiesDialog.cs</DependentUpon>
-    </EmbeddedResource>
-    <EmbeddedResource Include="Dialogs\PropertiesDialog.zh-CN.resx">
-      <DependentUpon>PropertiesDialog.cs</DependentUpon>
-    </EmbeddedResource>
-    <EmbeddedResource Include="Dialogs\ReconnectAsDialog.ja.resx">
-      <DependentUpon>ReconnectAsDialog.cs</DependentUpon>
-    </EmbeddedResource>
-    <EmbeddedResource Include="Dialogs\ReconnectAsDialog.zh-CN.resx">
-      <DependentUpon>ReconnectAsDialog.cs</DependentUpon>
-    </EmbeddedResource>
-    <EmbeddedResource Include="Dialogs\RepairSRDialog.ja.resx">
-      <DependentUpon>RepairSRDialog.cs</DependentUpon>
-    </EmbeddedResource>
-    <EmbeddedResource Include="Dialogs\RepairSRDialog.zh-CN.resx">
-      <DependentUpon>RepairSRDialog.cs</DependentUpon>
-    </EmbeddedResource>
-    <EmbeddedResource Include="Dialogs\ResolvingSubjectsDialog.ja.resx">
-      <DependentUpon>ResolvingSubjectsDialog.cs</DependentUpon>
-    </EmbeddedResource>
-    <EmbeddedResource Include="Dialogs\ResolvingSubjectsDialog.zh-CN.resx">
-      <DependentUpon>ResolvingSubjectsDialog.cs</DependentUpon>
-    </EmbeddedResource>
-    <EmbeddedResource Include="Dialogs\RestoreSession\ChangeMasterPasswordDialog.ja.resx">
-      <DependentUpon>ChangeMasterPasswordDialog.cs</DependentUpon>
-    </EmbeddedResource>
-    <EmbeddedResource Include="Dialogs\RestoreSession\ChangeMasterPasswordDialog.zh-CN.resx">
-      <DependentUpon>ChangeMasterPasswordDialog.cs</DependentUpon>
-    </EmbeddedResource>
-    <EmbeddedResource Include="Dialogs\RestoreSession\EnterMasterPasswordDialog.ja.resx">
-      <DependentUpon>EnterMasterPasswordDialog.cs</DependentUpon>
-    </EmbeddedResource>
-    <EmbeddedResource Include="Dialogs\RestoreSession\EnterMasterPasswordDialog.zh-CN.resx">
-      <DependentUpon>EnterMasterPasswordDialog.cs</DependentUpon>
-    </EmbeddedResource>
-    <EmbeddedResource Include="Controls\Common\PasswordFailure.ja.resx">
-      <DependentUpon>PasswordFailure.cs</DependentUpon>
-    </EmbeddedResource>
-    <EmbeddedResource Include="Controls\Common\PasswordFailure.zh-CN.resx">
-      <DependentUpon>PasswordFailure.cs</DependentUpon>
-    </EmbeddedResource>
-    <EmbeddedResource Include="Dialogs\RestoreSession\SaveAndRestoreDialog.ja.resx">
-      <DependentUpon>SaveAndRestoreDialog.cs</DependentUpon>
-    </EmbeddedResource>
-    <EmbeddedResource Include="Dialogs\RestoreSession\SaveAndRestoreDialog.zh-CN.resx">
-      <DependentUpon>SaveAndRestoreDialog.cs</DependentUpon>
-    </EmbeddedResource>
-    <EmbeddedResource Include="Dialogs\RestoreSession\SetMasterPasswordDialog.ja.resx">
-      <DependentUpon>SetMasterPasswordDialog.cs</DependentUpon>
-    </EmbeddedResource>
-    <EmbeddedResource Include="Dialogs\RestoreSession\SetMasterPasswordDialog.zh-CN.resx">
-      <DependentUpon>SetMasterPasswordDialog.cs</DependentUpon>
-    </EmbeddedResource>
-    <EmbeddedResource Include="Dialogs\RevertDialog.ja.resx">
-      <DependentUpon>RevertDialog.cs</DependentUpon>
-    </EmbeddedResource>
-    <EmbeddedResource Include="Dialogs\RevertDialog.zh-CN.resx">
-      <DependentUpon>RevertDialog.cs</DependentUpon>
-    </EmbeddedResource>
-    <EmbeddedResource Include="Dialogs\RoleElevationDialog.ja.resx">
-      <DependentUpon>RoleElevationDialog.cs</DependentUpon>
-    </EmbeddedResource>
-    <EmbeddedResource Include="Dialogs\RoleElevationDialog.zh-CN.resx">
-      <DependentUpon>RoleElevationDialog.cs</DependentUpon>
-    </EmbeddedResource>
-    <EmbeddedResource Include="Dialogs\RoleSelectionDialog.ja.resx">
-      <DependentUpon>RoleSelectionDialog.cs</DependentUpon>
-    </EmbeddedResource>
-    <EmbeddedResource Include="Dialogs\RoleSelectionDialog.zh-CN.resx">
-      <DependentUpon>RoleSelectionDialog.cs</DependentUpon>
-    </EmbeddedResource>
-    <EmbeddedResource Include="Dialogs\ScreenShotDialog.ja.resx">
-      <DependentUpon>ScreenShotDialog.cs</DependentUpon>
-    </EmbeddedResource>
-    <EmbeddedResource Include="Dialogs\ScreenShotDialog.zh-CN.resx">
-      <DependentUpon>ScreenShotDialog.cs</DependentUpon>
-    </EmbeddedResource>
-    <EmbeddedResource Include="Dialogs\SelectHostDialog.ja.resx">
-      <DependentUpon>SelectHostDialog.cs</DependentUpon>
-    </EmbeddedResource>
-    <EmbeddedResource Include="Dialogs\SelectHostDialog.zh-CN.resx">
-      <DependentUpon>SelectHostDialog.cs</DependentUpon>
-    </EmbeddedResource>
-    <EmbeddedResource Include="Dialogs\ThreeButtonDialog.ja.resx">
-      <DependentUpon>ThreeButtonDialog.cs</DependentUpon>
-    </EmbeddedResource>
-    <EmbeddedResource Include="Dialogs\ThreeButtonDialog.zh-CN.resx">
-      <DependentUpon>ThreeButtonDialog.cs</DependentUpon>
-    </EmbeddedResource>
-    <EmbeddedResource Include="Dialogs\UpsellDialog.ja.resx">
-      <DependentUpon>UpsellDialog.cs</DependentUpon>
-    </EmbeddedResource>
-    <EmbeddedResource Include="Dialogs\UpsellDialog.zh-CN.resx">
-      <DependentUpon>UpsellDialog.cs</DependentUpon>
-    </EmbeddedResource>
-    <EmbeddedResource Include="Dialogs\UserDeviceDialog.ja.resx">
-      <DependentUpon>UserDeviceDialog.cs</DependentUpon>
-    </EmbeddedResource>
-    <EmbeddedResource Include="Dialogs\UserDeviceDialog.zh-CN.resx">
-      <DependentUpon>UserDeviceDialog.cs</DependentUpon>
-    </EmbeddedResource>
-    <EmbeddedResource Include="Dialogs\VerticallyTabbedDialog.ja.resx">
-      <DependentUpon>VerticallyTabbedDialog.cs</DependentUpon>
-    </EmbeddedResource>
-    <EmbeddedResource Include="Dialogs\VerticallyTabbedDialog.zh-CN.resx">
-      <DependentUpon>VerticallyTabbedDialog.cs</DependentUpon>
-    </EmbeddedResource>
-    <EmbeddedResource Include="Dialogs\VIFDialog.ja.resx">
-      <DependentUpon>VIFDialog.cs</DependentUpon>
-    </EmbeddedResource>
-    <EmbeddedResource Include="Dialogs\VIFDialog.resx">
-      <DependentUpon>VIFDialog.cs</DependentUpon>
-    </EmbeddedResource>
-    <EmbeddedResource Include="Dialogs\VIFDialog.zh-CN.resx">
-      <DependentUpon>VIFDialog.cs</DependentUpon>
-    </EmbeddedResource>
-    <EmbeddedResource Include="Dialogs\VMAppliances\FateSharingVMsDialog.ja.resx">
-      <DependentUpon>FateSharingVMsDialog.cs</DependentUpon>
-    </EmbeddedResource>
-    <EmbeddedResource Include="Dialogs\VMAppliances\FateSharingVMsDialog.resx">
-      <DependentUpon>FateSharingVMsDialog.cs</DependentUpon>
-      <SubType>Designer</SubType>
-    </EmbeddedResource>
-    <EmbeddedResource Include="Dialogs\VMAppliances\FateSharingVMsDialog.zh-CN.resx">
-      <DependentUpon>FateSharingVMsDialog.cs</DependentUpon>
-    </EmbeddedResource>
-    <EmbeddedResource Include="Dialogs\VMAppliances\VMAppliancesDialog.ja.resx">
-      <DependentUpon>VMAppliancesDialog.cs</DependentUpon>
-    </EmbeddedResource>
-    <EmbeddedResource Include="Dialogs\VMAppliances\VMAppliancesDialog.resx">
-      <DependentUpon>VMAppliancesDialog.cs</DependentUpon>
-      <SubType>Designer</SubType>
-    </EmbeddedResource>
-    <EmbeddedResource Include="Dialogs\VMAppliances\VMAppliancesDialog.zh-CN.resx">
-      <DependentUpon>VMAppliancesDialog.cs</DependentUpon>
-    </EmbeddedResource>
-    <EmbeddedResource Include="Dialogs\VMDialogs\MoveVMDialog.ja.resx">
-      <DependentUpon>MoveVMDialog.cs</DependentUpon>
-    </EmbeddedResource>
-    <EmbeddedResource Include="Dialogs\VMDialogs\MoveVMDialog.zh-CN.resx">
-      <DependentUpon>MoveVMDialog.cs</DependentUpon>
-    </EmbeddedResource>
-    <EmbeddedResource Include="Dialogs\VMDialogs\SelectVMsToSuspendDialog.ja.resx">
-      <DependentUpon>SelectVMsToSuspendDialog.cs</DependentUpon>
-    </EmbeddedResource>
-    <EmbeddedResource Include="Dialogs\VMDialogs\SelectVMsToSuspendDialog.zh-CN.resx">
-      <DependentUpon>SelectVMsToSuspendDialog.cs</DependentUpon>
-    </EmbeddedResource>
-    <EmbeddedResource Include="Dialogs\ScheduledSnapshots\ScheduledSnapshotsDialog.ja.resx">
-      <DependentUpon>ScheduledSnapshotsDialog.cs</DependentUpon>
-    </EmbeddedResource>
-    <EmbeddedResource Include="Dialogs\ScheduledSnapshots\ScheduledSnapshotsDialog.resx">
-      <DependentUpon>ScheduledSnapshotsDialog.cs</DependentUpon>
-      <SubType>Designer</SubType>
-    </EmbeddedResource>
-    <EmbeddedResource Include="Dialogs\ScheduledSnapshots\ScheduledSnapshotsDialog.zh-CN.resx">
-      <DependentUpon>ScheduledSnapshotsDialog.cs</DependentUpon>
-    </EmbeddedResource>
-    <EmbeddedResource Include="Dialogs\VmSnapshotDialog.ja.resx">
-      <DependentUpon>VmSnapshotDialog.cs</DependentUpon>
-    </EmbeddedResource>
-    <EmbeddedResource Include="Dialogs\VmSnapshotDialog.zh-CN.resx">
-      <DependentUpon>VmSnapshotDialog.cs</DependentUpon>
-    </EmbeddedResource>
-    <EmbeddedResource Include="Dialogs\VNCPasswordDialog.ja.resx">
-      <DependentUpon>VNCPasswordDialog.cs</DependentUpon>
-    </EmbeddedResource>
-    <EmbeddedResource Include="Dialogs\VNCPasswordDialog.zh-CN.resx">
-      <DependentUpon>VNCPasswordDialog.cs</DependentUpon>
-    </EmbeddedResource>
-    <EmbeddedResource Include="Dialogs\WarningDialogs\CloseXenCenterWarningDialog.ja.resx">
-      <DependentUpon>CloseXenCenterWarningDialog.cs</DependentUpon>
-    </EmbeddedResource>
-    <EmbeddedResource Include="Dialogs\WarningDialogs\CloseXenCenterWarningDialog.zh-CN.resx">
-      <DependentUpon>CloseXenCenterWarningDialog.cs</DependentUpon>
-    </EmbeddedResource>
-    <EmbeddedResource Include="Dialogs\WarningDialogs\LVMoHBAWarningDialog.ja.resx">
-      <DependentUpon>LVMoHBAWarningDialog.cs</DependentUpon>
-    </EmbeddedResource>
-    <EmbeddedResource Include="Dialogs\WarningDialogs\LVMoHBAWarningDialog.resx">
-      <DependentUpon>LVMoHBAWarningDialog.cs</DependentUpon>
-    </EmbeddedResource>
-    <EmbeddedResource Include="Dialogs\WarningDialogs\InstallToolsWarningDialog.ja.resx">
-      <DependentUpon>InstallToolsWarningDialog.cs</DependentUpon>
-    </EmbeddedResource>
-    <EmbeddedResource Include="Dialogs\WarningDialogs\InstallToolsWarningDialog.zh-CN.resx">
-      <DependentUpon>InstallToolsWarningDialog.cs</DependentUpon>
-    </EmbeddedResource>
-    <EmbeddedResource Include="Dialogs\WarningDialogs\LicenseWarningDialog.ja.resx">
-      <DependentUpon>LicenseWarningDialog.cs</DependentUpon>
-    </EmbeddedResource>
-    <EmbeddedResource Include="Dialogs\WarningDialogs\LicenseWarningDialog.zh-CN.resx">
-      <DependentUpon>LicenseWarningDialog.cs</DependentUpon>
-    </EmbeddedResource>
-    <EmbeddedResource Include="Dialogs\WarningDialogs\LVMoHBAWarningDialog.zh-CN.resx">
-      <DependentUpon>LVMoHBAWarningDialog.cs</DependentUpon>
-    </EmbeddedResource>
-    <EmbeddedResource Include="Dialogs\WarningDialogs\RemoveCrashDumpsWarningDialog.ja.resx">
-      <DependentUpon>RemoveCrashDumpsWarningDialog.cs</DependentUpon>
-    </EmbeddedResource>
-    <EmbeddedResource Include="Dialogs\WarningDialogs\RemoveCrashDumpsWarningDialog.zh-CN.resx">
-      <DependentUpon>RemoveCrashDumpsWarningDialog.cs</DependentUpon>
-    </EmbeddedResource>
-    <EmbeddedResource Include="Dialogs\WarningDialogs\VcpuWarningDialog.ja.resx">
-      <DependentUpon>VcpuWarningDialog.cs</DependentUpon>
-    </EmbeddedResource>
-    <EmbeddedResource Include="Dialogs\WarningDialogs\VcpuWarningDialog.zh-CN.resx">
-      <DependentUpon>VcpuWarningDialog.cs</DependentUpon>
-    </EmbeddedResource>
-    <EmbeddedResource Include="Dialogs\Wlb\ConfirmDeconfigureWLBDialog.ja.resx">
-      <DependentUpon>ConfirmDeconfigureWLBDialog.cs</DependentUpon>
-    </EmbeddedResource>
-    <EmbeddedResource Include="Dialogs\Wlb\ConfirmDeconfigureWLBDialog.resx">
-      <DependentUpon>ConfirmDeconfigureWLBDialog.cs</DependentUpon>
-    </EmbeddedResource>
-    <EmbeddedResource Include="Dialogs\Wlb\ConfirmDeconfigureWLBDialog.zh-CN.resx">
-      <DependentUpon>ConfirmDeconfigureWLBDialog.cs</DependentUpon>
-    </EmbeddedResource>
-    <EmbeddedResource Include="Dialogs\Wlb\DisableWLBDialog.ja.resx">
-      <DependentUpon>DisableWLBDialog.cs</DependentUpon>
-    </EmbeddedResource>
-    <EmbeddedResource Include="Dialogs\Wlb\DisableWLBDialog.resx">
-      <DependentUpon>DisableWLBDialog.cs</DependentUpon>
-    </EmbeddedResource>
-    <EmbeddedResource Include="Dialogs\Wlb\DisableWLBDialog.zh-CN.resx">
-      <DependentUpon>DisableWLBDialog.cs</DependentUpon>
-    </EmbeddedResource>
-    <EmbeddedResource Include="Dialogs\Wlb\WlbConfigurationDialog.ja.resx">
-      <DependentUpon>WlbConfigurationDialog.cs</DependentUpon>
-    </EmbeddedResource>
-    <EmbeddedResource Include="Dialogs\Wlb\WlbConfigurationDialog.resx">
-      <DependentUpon>WlbConfigurationDialog.cs</DependentUpon>
-    </EmbeddedResource>
-    <EmbeddedResource Include="Dialogs\Wlb\WlbConfigurationDialog.zh-CN.resx">
-      <DependentUpon>WlbConfigurationDialog.cs</DependentUpon>
-    </EmbeddedResource>
-    <EmbeddedResource Include="Dialogs\Wlb\WlbCredentialsDialog.ja.resx">
-      <DependentUpon>WlbCredentialsDialog.cs</DependentUpon>
-    </EmbeddedResource>
-    <EmbeddedResource Include="Dialogs\Wlb\WlbCredentialsDialog.resx">
-      <DependentUpon>WlbCredentialsDialog.cs</DependentUpon>
-    </EmbeddedResource>
-    <EmbeddedResource Include="Dialogs\Wlb\WlbCredentialsDialog.zh-CN.resx">
-      <DependentUpon>WlbCredentialsDialog.cs</DependentUpon>
-    </EmbeddedResource>
-    <EmbeddedResource Include="Dialogs\Wlb\WlbDeleteReportSubscriptionDialog.ja.resx">
-      <DependentUpon>WlbDeleteReportSubscriptionDialog.cs</DependentUpon>
-    </EmbeddedResource>
-    <EmbeddedResource Include="Dialogs\Wlb\WlbDeleteReportSubscriptionDialog.resx">
-      <DependentUpon>WlbDeleteReportSubscriptionDialog.cs</DependentUpon>
-    </EmbeddedResource>
-    <EmbeddedResource Include="Dialogs\Wlb\WlbDeleteReportSubscriptionDialog.zh-CN.resx">
-      <DependentUpon>WlbDeleteReportSubscriptionDialog.cs</DependentUpon>
-    </EmbeddedResource>
-    <EmbeddedResource Include="Dialogs\Wlb\WlbEditScheduledTask.ja.resx">
-      <DependentUpon>WlbEditScheduledTask.cs</DependentUpon>
-    </EmbeddedResource>
-    <EmbeddedResource Include="Dialogs\Wlb\WlbEditScheduledTask.zh-CN.resx">
-      <DependentUpon>WlbEditScheduledTask.cs</DependentUpon>
-    </EmbeddedResource>
-    <EmbeddedResource Include="Dialogs\Wlb\WlbReportCustomFilter.ja.resx">
-      <DependentUpon>WlbReportCustomFilter.cs</DependentUpon>
-    </EmbeddedResource>
-    <EmbeddedResource Include="Dialogs\Wlb\WlbReportCustomFilter.zh-CN.resx">
-      <DependentUpon>WlbReportCustomFilter.cs</DependentUpon>
-    </EmbeddedResource>
-    <EmbeddedResource Include="Dialogs\Wlb\WlbReportSubscriptionDialog.ja.resx">
-      <DependentUpon>WlbReportSubscriptionDialog.cs</DependentUpon>
-    </EmbeddedResource>
-    <EmbeddedResource Include="Dialogs\Wlb\WlbReportSubscriptionDialog.resx">
-      <DependentUpon>WlbReportSubscriptionDialog.cs</DependentUpon>
-    </EmbeddedResource>
-    <EmbeddedResource Include="Dialogs\Wlb\WlbReportSubscriptionDialog.zh-CN.resx">
-      <DependentUpon>WlbReportSubscriptionDialog.cs</DependentUpon>
-    </EmbeddedResource>
-    <EmbeddedResource Include="Dialogs\XenDialogBase.ja.resx">
-      <DependentUpon>XenDialogBase.cs</DependentUpon>
-    </EmbeddedResource>
-    <EmbeddedResource Include="Dialogs\XenDialogBase.zh-CN.resx">
-      <DependentUpon>XenDialogBase.cs</DependentUpon>
-    </EmbeddedResource>
-    <EmbeddedResource Include="ConsoleView\VNCTabView.ja.resx">
-      <DependentUpon>VNCTabView.cs</DependentUpon>
-    </EmbeddedResource>
-    <EmbeddedResource Include="ConsoleView\VNCTabView.zh-CN.resx">
-      <DependentUpon>VNCTabView.cs</DependentUpon>
-    </EmbeddedResource>
-    <EmbeddedResource Include="ConsoleView\VNCView.ja.resx">
-      <DependentUpon>VNCView.cs</DependentUpon>
-    </EmbeddedResource>
-    <EmbeddedResource Include="ConsoleView\VNCView.zh-CN.resx">
-      <DependentUpon>VNCView.cs</DependentUpon>
-    </EmbeddedResource>
-    <EmbeddedResource Include="ConsoleView\XSVNCScreen.ja.resx">
-      <DependentUpon>XSVNCScreen.cs</DependentUpon>
-    </EmbeddedResource>
-    <EmbeddedResource Include="ConsoleView\XSVNCScreen.zh-CN.resx">
-      <DependentUpon>XSVNCScreen.cs</DependentUpon>
-    </EmbeddedResource>
-    <EmbeddedResource Include="MainWindow.ja.resx">
-      <DependentUpon>MainWindow.cs</DependentUpon>
-      <SubType>Designer</SubType>
-    </EmbeddedResource>
-    <EmbeddedResource Include="MainWindow.zh-CN.resx">
-      <DependentUpon>MainWindow.cs</DependentUpon>
-      <SubType>Designer</SubType>
-    </EmbeddedResource>
-    <EmbeddedResource Include="Plugins\UI\TabPageCredentialsDialog.ja.resx">
-      <DependentUpon>TabPageCredentialsDialog.cs</DependentUpon>
-    </EmbeddedResource>
-    <EmbeddedResource Include="Plugins\UI\TabPageCredentialsDialog.zh-CN.resx">
-      <DependentUpon>TabPageCredentialsDialog.cs</DependentUpon>
-    </EmbeddedResource>
-    <EmbeddedResource Include="Properties\Resources.ja.resx">
-      <SubType>Designer</SubType>
-    </EmbeddedResource>
-    <EmbeddedResource Include="Properties\Resources.zh-CN.resx">
-      <SubType>Designer</SubType>
-    </EmbeddedResource>
-    <EmbeddedResource Include="SettingsPanels\BootOptionsEditPage.zh-CN.resx">
-      <DependentUpon>BootOptionsEditPage.cs</DependentUpon>
-    </EmbeddedResource>
-    <EmbeddedResource Include="SettingsPanels\CPUMemoryEditPage.ja.resx">
-      <DependentUpon>CPUMemoryEditPage.cs</DependentUpon>
-      <SubType>Designer</SubType>
-    </EmbeddedResource>
-    <EmbeddedResource Include="SettingsPanels\CPUMemoryEditPage.zh-CN.resx">
-      <DependentUpon>CPUMemoryEditPage.cs</DependentUpon>
-      <SubType>Designer</SubType>
-    </EmbeddedResource>
-    <EmbeddedResource Include="SettingsPanels\CustomFieldsDisplayPage.ja.resx">
-      <DependentUpon>CustomFieldsDisplayPage.cs</DependentUpon>
-    </EmbeddedResource>
-    <EmbeddedResource Include="SettingsPanels\CustomFieldsDisplayPage.zh-CN.resx">
-      <DependentUpon>CustomFieldsDisplayPage.cs</DependentUpon>
-    </EmbeddedResource>
-    <EmbeddedResource Include="SettingsPanels\EditNetworkPage.ja.resx">
-      <DependentUpon>EditNetworkPage.cs</DependentUpon>
-    </EmbeddedResource>
-    <EmbeddedResource Include="SettingsPanels\EditNetworkPage.zh-CN.resx">
-      <DependentUpon>EditNetworkPage.cs</DependentUpon>
-    </EmbeddedResource>
-    <EmbeddedResource Include="SettingsPanels\GeneralEditPage.ja.resx">
-      <DependentUpon>GeneralEditPage.cs</DependentUpon>
-    </EmbeddedResource>
-    <EmbeddedResource Include="SettingsPanels\GeneralEditPage.zh-CN.resx">
-      <DependentUpon>GeneralEditPage.cs</DependentUpon>
-    </EmbeddedResource>
-    <EmbeddedResource Include="SettingsPanels\GpuEditPage.ja.resx">
-      <DependentUpon>GpuEditPage.cs</DependentUpon>
-    </EmbeddedResource>
-    <EmbeddedResource Include="SettingsPanels\GpuEditPage.resx">
-      <DependentUpon>GpuEditPage.cs</DependentUpon>
-    </EmbeddedResource>
-    <EmbeddedResource Include="SettingsPanels\GpuEditPage.zh-CN.resx">
-      <DependentUpon>GpuEditPage.cs</DependentUpon>
-    </EmbeddedResource>
-    <EmbeddedResource Include="SettingsPanels\HomeServerEditPage.ja.resx">
-      <DependentUpon>HomeServerEditPage.cs</DependentUpon>
-    </EmbeddedResource>
-    <EmbeddedResource Include="SettingsPanels\HomeServerEditPage.zh-CN.resx">
-      <DependentUpon>HomeServerEditPage.cs</DependentUpon>
-    </EmbeddedResource>
-    <EmbeddedResource Include="SettingsPanels\HostMultipathPage.ja.resx">
-      <DependentUpon>HostMultipathPage.cs</DependentUpon>
-    </EmbeddedResource>
-    <EmbeddedResource Include="SettingsPanels\HostMultipathPage.zh-CN.resx">
-      <DependentUpon>HostMultipathPage.cs</DependentUpon>
-    </EmbeddedResource>
-    <EmbeddedResource Include="SettingsPanels\HostPowerONPages\HostPowerONEditPage.ja.resx">
-      <DependentUpon>HostPowerONEditPage.cs</DependentUpon>
-    </EmbeddedResource>
-    <EmbeddedResource Include="SettingsPanels\HostPowerONPages\HostPowerONEditPage.zh-CN.resx">
-      <DependentUpon>HostPowerONEditPage.cs</DependentUpon>
-    </EmbeddedResource>
-    <EmbeddedResource Include="SettingsPanels\HostPowerONPages\PoolPowerONEditPage.ja.resx">
-      <DependentUpon>PoolPowerONEditPage.cs</DependentUpon>
-    </EmbeddedResource>
-    <EmbeddedResource Include="SettingsPanels\HostPowerONPages\PoolPowerONEditPage.zh-CN.resx">
-      <DependentUpon>PoolPowerONEditPage.cs</DependentUpon>
-    </EmbeddedResource>
-    <EmbeddedResource Include="SettingsPanels\LogDestinationEditPage.ja.resx">
-      <DependentUpon>LogDestinationEditPage.cs</DependentUpon>
-    </EmbeddedResource>
-    <EmbeddedResource Include="SettingsPanels\LogDestinationEditPage.zh-CN.resx">
-      <DependentUpon>LogDestinationEditPage.cs</DependentUpon>
-    </EmbeddedResource>
-    <EmbeddedResource Include="SettingsPanels\PerfmonAlertEditPage.ja.resx">
-      <DependentUpon>PerfmonAlertEditPage.cs</DependentUpon>
-    </EmbeddedResource>
-    <EmbeddedResource Include="SettingsPanels\PerfmonAlertEditPage.zh-CN.resx">
-      <DependentUpon>PerfmonAlertEditPage.cs</DependentUpon>
-    </EmbeddedResource>
-    <EmbeddedResource Include="SettingsPanels\PerfmonAlertOptionsPage.ja.resx">
-      <DependentUpon>PerfmonAlertOptionsPage.cs</DependentUpon>
-    </EmbeddedResource>
-    <EmbeddedResource Include="SettingsPanels\BootOptionsEditPage.ja.resx">
-      <DependentUpon>BootOptionsEditPage.cs</DependentUpon>
-    </EmbeddedResource>
-    <EmbeddedResource Include="SettingsPanels\PerfmonAlertOptionsPage.zh-CN.resx">
-      <DependentUpon>PerfmonAlertOptionsPage.cs</DependentUpon>
-    </EmbeddedResource>
-    <EmbeddedResource Include="SettingsPanels\PoolGpuEditPage.ja.resx">
-      <DependentUpon>PoolGpuEditPage.cs</DependentUpon>
-    </EmbeddedResource>
-    <EmbeddedResource Include="SettingsPanels\PoolGpuEditPage.resx">
-      <DependentUpon>PoolGpuEditPage.cs</DependentUpon>
-    </EmbeddedResource>
-    <EmbeddedResource Include="SettingsPanels\PoolGpuEditPage.zh-CN.resx">
-      <DependentUpon>PoolGpuEditPage.cs</DependentUpon>
-    </EmbeddedResource>
-    <EmbeddedResource Include="SettingsPanels\VBDEditPage.ja.resx">
-      <DependentUpon>VBDEditPage.cs</DependentUpon>
-    </EmbeddedResource>
-    <EmbeddedResource Include="SettingsPanels\VBDEditPage.zh-CN.resx">
-      <DependentUpon>VBDEditPage.cs</DependentUpon>
-    </EmbeddedResource>
-    <EmbeddedResource Include="SettingsPanels\VDISizeLocationPage.ja.resx">
-      <DependentUpon>VDISizeLocationPage.cs</DependentUpon>
-      <SubType>Designer</SubType>
-    </EmbeddedResource>
-    <EmbeddedResource Include="SettingsPanels\VDISizeLocationPage.zh-CN.resx">
-      <DependentUpon>VDISizeLocationPage.cs</DependentUpon>
-      <SubType>Designer</SubType>
-    </EmbeddedResource>
-    <EmbeddedResource Include="SettingsPanels\VMAdvancedEditPage.ja.resx">
-      <DependentUpon>VMAdvancedEditPage.cs</DependentUpon>
-    </EmbeddedResource>
-    <EmbeddedResource Include="SettingsPanels\VMAdvancedEditPage.zh-CN.resx">
-      <DependentUpon>VMAdvancedEditPage.cs</DependentUpon>
-    </EmbeddedResource>
-    <EmbeddedResource Include="SettingsPanels\VMHAEditPage.ja.resx">
-      <DependentUpon>VMHAEditPage.cs</DependentUpon>
-    </EmbeddedResource>
-    <EmbeddedResource Include="SettingsPanels\VMHAEditPage.zh-CN.resx">
-      <DependentUpon>VMHAEditPage.cs</DependentUpon>
-    </EmbeddedResource>
-    <EmbeddedResource Include="SettingsPanels\Wlb\WlbAdvancedSettingsPage.ja.resx">
-      <DependentUpon>WlbAdvancedSettingsPage.cs</DependentUpon>
-    </EmbeddedResource>
-    <EmbeddedResource Include="SettingsPanels\Wlb\WlbAdvancedSettingsPage.zh-CN.resx">
-      <DependentUpon>WlbAdvancedSettingsPage.cs</DependentUpon>
-    </EmbeddedResource>
-    <EmbeddedResource Include="SettingsPanels\Wlb\WlbAutomationPage.ja.resx">
-      <DependentUpon>WlbAutomationPage.cs</DependentUpon>
-    </EmbeddedResource>
-    <EmbeddedResource Include="SettingsPanels\Wlb\WlbAutomationPage.zh-CN.resx">
-      <DependentUpon>WlbAutomationPage.cs</DependentUpon>
-    </EmbeddedResource>
-    <EmbeddedResource Include="SettingsPanels\Wlb\WlbHostExclusionPage.ja.resx">
-      <DependentUpon>WlbHostExclusionPage.cs</DependentUpon>
-    </EmbeddedResource>
-    <EmbeddedResource Include="SettingsPanels\Wlb\WlbHostExclusionPage.zh-CN.resx">
-      <DependentUpon>WlbHostExclusionPage.cs</DependentUpon>
-    </EmbeddedResource>
-    <EmbeddedResource Include="SettingsPanels\Wlb\WlbMetricWeightingPage.ja.resx">
-      <DependentUpon>WlbMetricWeightingPage.cs</DependentUpon>
-    </EmbeddedResource>
-    <EmbeddedResource Include="SettingsPanels\Wlb\WlbMetricWeightingPage.zh-CN.resx">
-      <DependentUpon>WlbMetricWeightingPage.cs</DependentUpon>
-    </EmbeddedResource>
-    <EmbeddedResource Include="SettingsPanels\Wlb\WlbOptimizationModePage.ja.resx">
-      <DependentUpon>WlbOptimizationModePage.cs</DependentUpon>
-    </EmbeddedResource>
-    <EmbeddedResource Include="SettingsPanels\Wlb\WlbOptimizationModePage.zh-CN.resx">
-      <DependentUpon>WlbOptimizationModePage.cs</DependentUpon>
-    </EmbeddedResource>
-    <EmbeddedResource Include="SettingsPanels\Wlb\WlbThresholdsPage.ja.resx">
-      <DependentUpon>WlbThresholdsPage.cs</DependentUpon>
-    </EmbeddedResource>
-    <EmbeddedResource Include="SettingsPanels\Wlb\WlbThresholdsPage.zh-CN.resx">
-      <DependentUpon>WlbThresholdsPage.cs</DependentUpon>
-    </EmbeddedResource>
-    <EmbeddedResource Include="TabPages\AdPage.ja.resx">
-      <DependentUpon>AdPage.cs</DependentUpon>
-    </EmbeddedResource>
-    <EmbeddedResource Include="TabPages\AdPage.zh-CN.resx">
-      <DependentUpon>AdPage.cs</DependentUpon>
-    </EmbeddedResource>
-    <EmbeddedResource Include="TabPages\BallooningPage.ja.resx">
-      <DependentUpon>BallooningPage.cs</DependentUpon>
-    </EmbeddedResource>
-    <EmbeddedResource Include="TabPages\BallooningPage.zh-CN.resx">
-      <DependentUpon>BallooningPage.cs</DependentUpon>
-    </EmbeddedResource>
-    <EmbeddedResource Include="TabPages\BaseTabPage.ja.resx">
-      <DependentUpon>BaseTabPage.cs</DependentUpon>
-      <SubType>Designer</SubType>
-    </EmbeddedResource>
-    <EmbeddedResource Include="TabPages\BaseTabPage.zh-CN.resx">
-      <DependentUpon>BaseTabPage.cs</DependentUpon>
-    </EmbeddedResource>
-    <EmbeddedResource Include="TabPages\GeneralTabPage.ja.resx">
-      <DependentUpon>GeneralTabPage.cs</DependentUpon>
-      <SubType>Designer</SubType>
-    </EmbeddedResource>
-    <EmbeddedResource Include="TabPages\GeneralTabPage.zh-CN.resx">
-      <DependentUpon>GeneralTabPage.cs</DependentUpon>
-      <SubType>Designer</SubType>
-    </EmbeddedResource>
-    <EmbeddedResource Include="TabPages\GpuPage.ja.resx">
-      <DependentUpon>GpuPage.cs</DependentUpon>
-    </EmbeddedResource>
-    <EmbeddedResource Include="TabPages\GpuPage.resx">
-      <DependentUpon>GpuPage.cs</DependentUpon>
-    </EmbeddedResource>
-    <EmbeddedResource Include="TabPages\GpuPage.zh-CN.resx">
-      <DependentUpon>GpuPage.cs</DependentUpon>
-    </EmbeddedResource>
-    <EmbeddedResource Include="TabPages\HAPage.ja.resx">
-      <DependentUpon>HAPage.cs</DependentUpon>
-      <SubType>Designer</SubType>
-    </EmbeddedResource>
-    <EmbeddedResource Include="TabPages\HAPage.zh-CN.resx">
-      <DependentUpon>HAPage.cs</DependentUpon>
-    </EmbeddedResource>
-    <EmbeddedResource Include="TabPages\HistoryPage.ja.resx">
-      <DependentUpon>HistoryPage.cs</DependentUpon>
-    </EmbeddedResource>
-    <EmbeddedResource Include="TabPages\HistoryPage.zh-CN.resx">
-      <DependentUpon>HistoryPage.cs</DependentUpon>
-    </EmbeddedResource>
-    <EmbeddedResource Include="TabPages\NetworkPage.ja.resx">
-      <DependentUpon>NetworkPage.cs</DependentUpon>
-    </EmbeddedResource>
-    <EmbeddedResource Include="TabPages\NetworkPage.zh-CN.resx">
-      <DependentUpon>NetworkPage.cs</DependentUpon>
-    </EmbeddedResource>
-    <EmbeddedResource Include="TabPages\NICPage.ja.resx">
-      <DependentUpon>NICPage.cs</DependentUpon>
-    </EmbeddedResource>
-    <EmbeddedResource Include="TabPages\NICPage.zh-CN.resx">
-      <DependentUpon>NICPage.cs</DependentUpon>
-    </EmbeddedResource>
-    <EmbeddedResource Include="TabPages\DockerProcessPage.ja.resx">
-      <DependentUpon>DockerProcessPage.cs</DependentUpon>
-    </EmbeddedResource>
-    <EmbeddedResource Include="TabPages\DockerProcessPage.zh-CN.resx">
-      <DependentUpon>DockerProcessPage.cs</DependentUpon>
-    </EmbeddedResource>
-    <EmbeddedResource Include="TabPages\PerformancePage.ja.resx">
-      <DependentUpon>PerformancePage.cs</DependentUpon>
-    </EmbeddedResource>
-    <EmbeddedResource Include="TabPages\PerformancePage.zh-CN.resx">
-      <DependentUpon>PerformancePage.cs</DependentUpon>
-    </EmbeddedResource>
-    <EmbeddedResource Include="TabPages\PhysicalStoragePage.ja.resx">
-      <DependentUpon>PhysicalStoragePage.cs</DependentUpon>
-    </EmbeddedResource>
-    <EmbeddedResource Include="TabPages\PhysicalStoragePage.zh-CN.resx">
-      <DependentUpon>PhysicalStoragePage.cs</DependentUpon>
-    </EmbeddedResource>
-    <EmbeddedResource Include="TabPages\SearchPage.ja.resx">
-      <DependentUpon>SearchPage.cs</DependentUpon>
-    </EmbeddedResource>
-    <EmbeddedResource Include="TabPages\SearchPage.zh-CN.resx">
-      <DependentUpon>SearchPage.cs</DependentUpon>
-    </EmbeddedResource>
-    <EmbeddedResource Include="TabPages\SnapshotsPage.ja.resx">
-      <DependentUpon>SnapshotsPage.cs</DependentUpon>
-    </EmbeddedResource>
-    <EmbeddedResource Include="TabPages\SnapshotsPage.zh-CN.resx">
-      <DependentUpon>SnapshotsPage.cs</DependentUpon>
-    </EmbeddedResource>
-    <EmbeddedResource Include="TabPages\SrStoragePage.ja.resx">
-      <DependentUpon>SrStoragePage.cs</DependentUpon>
-    </EmbeddedResource>
-    <EmbeddedResource Include="TabPages\SrStoragePage.zh-CN.resx">
-      <DependentUpon>SrStoragePage.cs</DependentUpon>
-    </EmbeddedResource>
-    <EmbeddedResource Include="TabPages\UpsellTabPage.ja.resx">
-      <DependentUpon>UpsellTabPage.cs</DependentUpon>
-    </EmbeddedResource>
-    <EmbeddedResource Include="TabPages\UpsellTabPage.zh-CN.resx">
-      <DependentUpon>UpsellTabPage.cs</DependentUpon>
-    </EmbeddedResource>
-    <EmbeddedResource Include="TabPages\VMStoragePage.ja.resx">
-      <DependentUpon>VMStoragePage.cs</DependentUpon>
-    </EmbeddedResource>
-    <EmbeddedResource Include="TabPages\VMStoragePage.zh-CN.resx">
-      <DependentUpon>VMStoragePage.cs</DependentUpon>
-    </EmbeddedResource>
-    <EmbeddedResource Include="TabPages\WlbPage.ja.resx">
-      <DependentUpon>WlbPage.cs</DependentUpon>
-    </EmbeddedResource>
-    <EmbeddedResource Include="TabPages\WlbPage.zh-CN.resx">
-      <DependentUpon>WlbPage.cs</DependentUpon>
-    </EmbeddedResource>
-    <EmbeddedResource Include="TestResources\api-version.xml">
-      <CopyToOutputDirectory>PreserveNewest</CopyToOutputDirectory>
-    </EmbeddedResource>
-    <EmbeddedResource Include="Wizards\BallooningWizard.ja.resx">
-      <DependentUpon>BallooningWizard.cs</DependentUpon>
-    </EmbeddedResource>
-    <EmbeddedResource Include="Wizards\BallooningWizard.zh-CN.resx">
-      <DependentUpon>BallooningWizard.cs</DependentUpon>
-    </EmbeddedResource>
-    <EmbeddedResource Include="Wizards\BallooningWizard_Pages\ChooseVMs.ja.resx">
-      <DependentUpon>ChooseVMs.cs</DependentUpon>
-    </EmbeddedResource>
-    <EmbeddedResource Include="Wizards\BallooningWizard_Pages\ChooseVMs.zh-CN.resx">
-      <DependentUpon>ChooseVMs.cs</DependentUpon>
-    </EmbeddedResource>
-    <EmbeddedResource Include="Wizards\BallooningWizard_Pages\MemorySettings.ja.resx">
-      <DependentUpon>MemorySettings.cs</DependentUpon>
-    </EmbeddedResource>
-    <EmbeddedResource Include="Wizards\BallooningWizard_Pages\MemorySettings.zh-CN.resx">
-      <DependentUpon>MemorySettings.cs</DependentUpon>
-    </EmbeddedResource>
-    <EmbeddedResource Include="Wizards\BugToolWizardFiles\BugToolPageDestination.ja.resx">
-      <DependentUpon>BugToolPageDestination.cs</DependentUpon>
-    </EmbeddedResource>
-    <EmbeddedResource Include="Wizards\BugToolWizardFiles\BugToolPageDestination.zh-CN.resx">
-      <DependentUpon>BugToolPageDestination.cs</DependentUpon>
-    </EmbeddedResource>
-    <EmbeddedResource Include="Wizards\BugToolWizardFiles\BugToolPageRetrieveData.ja.resx">
-      <DependentUpon>BugToolPageRetrieveData.cs</DependentUpon>
-    </EmbeddedResource>
-    <EmbeddedResource Include="Wizards\BugToolWizardFiles\BugToolPageRetrieveData.zh-CN.resx">
-      <DependentUpon>BugToolPageRetrieveData.cs</DependentUpon>
-    </EmbeddedResource>
-    <EmbeddedResource Include="Wizards\BugToolWizardFiles\BugToolPageSelectCapabilities.ja.resx">
-      <DependentUpon>BugToolPageSelectCapabilities.cs</DependentUpon>
-    </EmbeddedResource>
-    <EmbeddedResource Include="Wizards\BugToolWizardFiles\BugToolPageSelectCapabilities.zh-CN.resx">
-      <DependentUpon>BugToolPageSelectCapabilities.cs</DependentUpon>
-    </EmbeddedResource>
-    <EmbeddedResource Include="Wizards\BugToolWizardFiles\BugToolWizard.ja.resx">
-      <DependentUpon>BugToolWizard.cs</DependentUpon>
-    </EmbeddedResource>
-    <EmbeddedResource Include="Wizards\BugToolWizardFiles\BugToolWizard.zh-CN.resx">
-      <DependentUpon>BugToolWizard.cs</DependentUpon>
-    </EmbeddedResource>
-    <EmbeddedResource Include="Wizards\CrossPoolMigrateWizard\CrossPoolMigrateFinishPage.ja.resx">
-      <DependentUpon>CrossPoolMigrateFinishPage.cs</DependentUpon>
-    </EmbeddedResource>
-    <EmbeddedResource Include="Wizards\CrossPoolMigrateWizard\CrossPoolMigrateFinishPage.resx">
-      <DependentUpon>CrossPoolMigrateFinishPage.cs</DependentUpon>
-    </EmbeddedResource>
-    <EmbeddedResource Include="Wizards\CrossPoolMigrateWizard\CrossPoolMigrateFinishPage.zh-CN.resx">
-      <DependentUpon>CrossPoolMigrateFinishPage.cs</DependentUpon>
-    </EmbeddedResource>
-    <EmbeddedResource Include="Wizards\CrossPoolMigrateWizard\CrossPoolMigrateWizard.ja.resx">
-      <DependentUpon>CrossPoolMigrateWizard.cs</DependentUpon>
-    </EmbeddedResource>
-    <EmbeddedResource Include="Wizards\CrossPoolMigrateWizard\CrossPoolMigrateWizard.resx">
-      <DependentUpon>CrossPoolMigrateWizard.cs</DependentUpon>
-    </EmbeddedResource>
-    <EmbeddedResource Include="Wizards\CrossPoolMigrateWizard\CrossPoolMigrateWizard.zh-CN.resx">
-      <DependentUpon>CrossPoolMigrateWizard.cs</DependentUpon>
-    </EmbeddedResource>
-    <EmbeddedResource Include="Wizards\DRWizards\DRFailoverWizard.ja.resx">
-      <DependentUpon>DRFailoverWizard.cs</DependentUpon>
-    </EmbeddedResource>
-    <EmbeddedResource Include="Wizards\DRWizards\DRFailoverWizard.resx">
-      <DependentUpon>DRFailoverWizard.cs</DependentUpon>
-      <SubType>Designer</SubType>
-    </EmbeddedResource>
-    <EmbeddedResource Include="Wizards\DRWizards\DRFailoverWizard.zh-CN.resx">
-      <DependentUpon>DRFailoverWizard.cs</DependentUpon>
-    </EmbeddedResource>
-    <EmbeddedResource Include="Wizards\DRWizards\DRFailoverWizardAppliancesPage.ja.resx">
-      <DependentUpon>DRFailoverWizardAppliancesPage.cs</DependentUpon>
-    </EmbeddedResource>
-    <EmbeddedResource Include="Wizards\DRWizards\DRFailoverWizardAppliancesPage.resx">
-      <DependentUpon>DRFailoverWizardAppliancesPage.cs</DependentUpon>
-    </EmbeddedResource>
-    <EmbeddedResource Include="Wizards\DRWizards\DRFailoverWizardAppliancesPage.zh-CN.resx">
-      <DependentUpon>DRFailoverWizardAppliancesPage.cs</DependentUpon>
-    </EmbeddedResource>
-    <EmbeddedResource Include="Wizards\DRWizards\DRFailoverWizardFirstPage.ja.resx">
-      <DependentUpon>DRFailoverWizardFirstPage.cs</DependentUpon>
-    </EmbeddedResource>
-    <EmbeddedResource Include="Wizards\DRWizards\DRFailoverWizardFirstPage.resx">
-      <DependentUpon>DRFailoverWizardFirstPage.cs</DependentUpon>
-    </EmbeddedResource>
-    <EmbeddedResource Include="Wizards\DRWizards\DRFailoverWizardFirstPage.zh-CN.resx">
-      <DependentUpon>DRFailoverWizardFirstPage.cs</DependentUpon>
-    </EmbeddedResource>
-    <EmbeddedResource Include="Wizards\DRWizards\DRFailoverWizardPrecheckPage.ja.resx">
-      <DependentUpon>DRFailoverWizardPrecheckPage.cs</DependentUpon>
-    </EmbeddedResource>
-    <EmbeddedResource Include="Wizards\DRWizards\DRFailoverWizardPrecheckPage.resx">
-      <DependentUpon>DRFailoverWizardPrecheckPage.cs</DependentUpon>
-    </EmbeddedResource>
-    <EmbeddedResource Include="Wizards\DRWizards\DRFailoverWizardPrecheckPage.zh-CN.resx">
-      <DependentUpon>DRFailoverWizardPrecheckPage.cs</DependentUpon>
-    </EmbeddedResource>
-    <EmbeddedResource Include="Wizards\DRWizards\DRFailoverWizardRecoverPage.ja.resx">
-      <DependentUpon>DRFailoverWizardRecoverPage.cs</DependentUpon>
-    </EmbeddedResource>
-    <EmbeddedResource Include="Wizards\DRWizards\DRFailoverWizardRecoverPage.resx">
-      <DependentUpon>DRFailoverWizardRecoverPage.cs</DependentUpon>
-    </EmbeddedResource>
-    <EmbeddedResource Include="Wizards\DRWizards\DRFailoverWizardRecoverPage.zh-CN.resx">
-      <DependentUpon>DRFailoverWizardRecoverPage.cs</DependentUpon>
-    </EmbeddedResource>
-    <EmbeddedResource Include="Wizards\DRWizards\DRFailoverWizardReportPage.ja.resx">
-      <DependentUpon>DRFailoverWizardReportPage.cs</DependentUpon>
-    </EmbeddedResource>
-    <EmbeddedResource Include="Wizards\DRWizards\DRFailoverWizardReportPage.resx">
-      <DependentUpon>DRFailoverWizardReportPage.cs</DependentUpon>
-    </EmbeddedResource>
-    <EmbeddedResource Include="Wizards\DRWizards\DRFailoverWizardReportPage.zh-CN.resx">
-      <DependentUpon>DRFailoverWizardReportPage.cs</DependentUpon>
-    </EmbeddedResource>
-    <EmbeddedResource Include="Wizards\DRWizards\DRFailoverWizardStoragePage.ja.resx">
-      <DependentUpon>DRFailoverWizardStoragePage.cs</DependentUpon>
-    </EmbeddedResource>
-    <EmbeddedResource Include="Wizards\DRWizards\DRFailoverWizardStoragePage.resx">
-      <DependentUpon>DRFailoverWizardStoragePage.cs</DependentUpon>
-    </EmbeddedResource>
-    <EmbeddedResource Include="Wizards\DRWizards\DRFailoverWizardStoragePage.zh-CN.resx">
-      <DependentUpon>DRFailoverWizardStoragePage.cs</DependentUpon>
-    </EmbeddedResource>
-    <EmbeddedResource Include="Wizards\DRWizards\DRFailoverWizardWelcomePage.ja.resx">
-      <DependentUpon>DRFailoverWizardWelcomePage.cs</DependentUpon>
-    </EmbeddedResource>
-    <EmbeddedResource Include="Wizards\DRWizards\DRFailoverWizardWelcomePage.resx">
-      <DependentUpon>DRFailoverWizardWelcomePage.cs</DependentUpon>
-    </EmbeddedResource>
-    <EmbeddedResource Include="Wizards\DRWizards\DRFailoverWizardWelcomePage.zh-CN.resx">
-      <DependentUpon>DRFailoverWizardWelcomePage.cs</DependentUpon>
-    </EmbeddedResource>
-    <EmbeddedResource Include="Wizards\ExportWizard\ExportAppliancePage.zh-CN.resx">
-      <DependentUpon>ExportAppliancePage.cs</DependentUpon>
-    </EmbeddedResource>
-    <EmbeddedResource Include="Wizards\ExportWizard\ExportApplianceWizard.zh-CN.resx">
-      <DependentUpon>ExportApplianceWizard.cs</DependentUpon>
-    </EmbeddedResource>
-    <EmbeddedResource Include="Wizards\ExportWizard\ExportEulaPage.zh-CN.resx">
-      <DependentUpon>ExportEulaPage.cs</DependentUpon>
-    </EmbeddedResource>
-    <EmbeddedResource Include="Wizards\ExportWizard\ExportFinishPage.zh-CN.resx">
-      <DependentUpon>ExportFinishPage.cs</DependentUpon>
-    </EmbeddedResource>
-    <EmbeddedResource Include="Wizards\ExportWizard\ExportOptionsPage.zh-CN.resx">
-      <DependentUpon>ExportOptionsPage.cs</DependentUpon>
-    </EmbeddedResource>
-    <EmbeddedResource Include="Wizards\ExportWizard\ExportSelectVMsPage.zh-CN.resx">
-      <DependentUpon>ExportSelectVMsPage.cs</DependentUpon>
-    </EmbeddedResource>
-    <EmbeddedResource Include="Wizards\BugToolWizardFiles\GenericSelectHostsPage.ja.resx">
-      <DependentUpon>GenericSelectHostsPage.cs</DependentUpon>
-    </EmbeddedResource>
-    <EmbeddedResource Include="Wizards\BugToolWizardFiles\GenericSelectHostsPage.zh-CN.resx">
-      <DependentUpon>GenericSelectHostsPage.cs</DependentUpon>
-    </EmbeddedResource>
-    <EmbeddedResource Include="Wizards\GenericPages\LunPerVdiMappingPage.ja.resx">
-      <DependentUpon>LunPerVdiMappingPage.cs</DependentUpon>
-    </EmbeddedResource>
-    <EmbeddedResource Include="Wizards\GenericPages\LunPerVdiMappingPage.resx">
-      <DependentUpon>LunPerVdiMappingPage.cs</DependentUpon>
-    </EmbeddedResource>
-    <EmbeddedResource Include="Wizards\GenericPages\LunPerVdiMappingPage.zh-CN.resx">
-      <DependentUpon>LunPerVdiMappingPage.cs</DependentUpon>
-    </EmbeddedResource>
-    <EmbeddedResource Include="Wizards\GenericPages\NewVMGroupVMsPageBase.ja.resx">
-      <DependentUpon>NewVMGroupVMsPageBase.cs</DependentUpon>
-    </EmbeddedResource>
-    <EmbeddedResource Include="Wizards\GenericPages\NewVMGroupVMsPageBase.resx">
-      <DependentUpon>NewVMGroupVMsPageBase.cs</DependentUpon>
-    </EmbeddedResource>
-    <EmbeddedResource Include="Wizards\GenericPages\NewVMGroupVMsPageBase.zh-CN.resx">
-      <DependentUpon>NewVMGroupVMsPageBase.cs</DependentUpon>
-    </EmbeddedResource>
-    <EmbeddedResource Include="Wizards\GenericPages\RBACWarningPage.ja.resx">
-      <DependentUpon>RBACWarningPage.cs</DependentUpon>
-    </EmbeddedResource>
-    <EmbeddedResource Include="Wizards\GenericPages\RBACWarningPage.zh-CN.resx">
-      <DependentUpon>RBACWarningPage.cs</DependentUpon>
-    </EmbeddedResource>
-    <EmbeddedResource Include="Wizards\GenericPages\TvmIpPage.zh-CN.resx">
-      <DependentUpon>TvmIpPage.cs</DependentUpon>
-    </EmbeddedResource>
-    <EmbeddedResource Include="Wizards\HAWizard.ja.resx">
-      <DependentUpon>HAWizard.cs</DependentUpon>
-    </EmbeddedResource>
-    <EmbeddedResource Include="Wizards\HAWizard.zh-CN.resx">
-      <DependentUpon>HAWizard.cs</DependentUpon>
-    </EmbeddedResource>
-    <EmbeddedResource Include="Wizards\HAWizard_Pages\AssignPriorities.ja.resx">
-      <DependentUpon>AssignPriorities.cs</DependentUpon>
-    </EmbeddedResource>
-    <EmbeddedResource Include="Wizards\HAWizard_Pages\AssignPriorities.zh-CN.resx">
-      <DependentUpon>AssignPriorities.cs</DependentUpon>
-    </EmbeddedResource>
-    <EmbeddedResource Include="Wizards\HAWizard_Pages\ChooseSR.ja.resx">
-      <DependentUpon>ChooseSR.cs</DependentUpon>
-    </EmbeddedResource>
-    <EmbeddedResource Include="Wizards\HAWizard_Pages\ChooseSR.zh-CN.resx">
-      <DependentUpon>ChooseSR.cs</DependentUpon>
-    </EmbeddedResource>
-    <EmbeddedResource Include="Wizards\HAWizard_Pages\HAFinishPage.ja.resx">
-      <DependentUpon>HAFinishPage.cs</DependentUpon>
-    </EmbeddedResource>
-    <EmbeddedResource Include="Wizards\HAWizard_Pages\HAFinishPage.resx">
-      <DependentUpon>HAFinishPage.cs</DependentUpon>
-    </EmbeddedResource>
-    <EmbeddedResource Include="Wizards\HAWizard_Pages\HAFinishPage.zh-CN.resx">
-      <DependentUpon>HAFinishPage.cs</DependentUpon>
-    </EmbeddedResource>
-    <EmbeddedResource Include="Wizards\HAWizard_Pages\Intro.ja.resx">
-      <DependentUpon>Intro.cs</DependentUpon>
-    </EmbeddedResource>
-    <EmbeddedResource Include="Controls\SrPicker.ja.resx">
-      <DependentUpon>SrPicker.cs</DependentUpon>
-    </EmbeddedResource>
-    <EmbeddedResource Include="Controls\SrPicker.resx">
-      <DependentUpon>SrPicker.cs</DependentUpon>
-      <SubType>Designer</SubType>
-    </EmbeddedResource>
-    <EmbeddedResource Include="Wizards\HAWizard_Pages\Intro.zh-CN.resx">
-      <DependentUpon>Intro.cs</DependentUpon>
-    </EmbeddedResource>
-    <EmbeddedResource Include="Wizards\ImportWizard\GlobalSelectHost.ja.resx">
-      <DependentUpon>GlobalSelectHost.cs</DependentUpon>
-    </EmbeddedResource>
-    <EmbeddedResource Include="Wizards\ImportWizard\GlobalSelectHost.resx">
-      <DependentUpon>GlobalSelectHost.cs</DependentUpon>
-    </EmbeddedResource>
-    <EmbeddedResource Include="Wizards\ImportWizard\GlobalSelectHost.zh-CN.resx">
-      <DependentUpon>GlobalSelectHost.cs</DependentUpon>
-    </EmbeddedResource>
-    <EmbeddedResource Include="Wizards\ImportWizard\NetworkPickerPage.ja.resx">
-      <DependentUpon>NetworkPickerPage.cs</DependentUpon>
-    </EmbeddedResource>
-    <EmbeddedResource Include="Wizards\ImportWizard\NetworkPickerPage.resx">
-      <DependentUpon>NetworkPickerPage.cs</DependentUpon>
-    </EmbeddedResource>
-    <EmbeddedResource Include="Wizards\ImportWizard\NetworkPickerPage.zh-CN.resx">
-      <DependentUpon>NetworkPickerPage.cs</DependentUpon>
-    </EmbeddedResource>
-    <EmbeddedResource Include="Wizards\ImportWizard\StoragePickerPage.ja.resx">
-      <DependentUpon>StoragePickerPage.cs</DependentUpon>
-    </EmbeddedResource>
-    <EmbeddedResource Include="Wizards\ImportWizard\StoragePickerPage.resx">
-      <DependentUpon>StoragePickerPage.cs</DependentUpon>
-    </EmbeddedResource>
-    <EmbeddedResource Include="Wizards\ImportWizard\StoragePickerPage.zh-CN.resx">
-      <DependentUpon>StoragePickerPage.cs</DependentUpon>
-    </EmbeddedResource>
-    <EmbeddedResource Include="Wizards\ImportWizard\ImageVMConfigPage.zh-CN.resx">
-      <DependentUpon>ImageVMConfigPage.cs</DependentUpon>
-    </EmbeddedResource>
-    <EmbeddedResource Include="Wizards\ImportWizard\ImportEulaPage.zh-CN.resx">
-      <DependentUpon>ImportEulaPage.cs</DependentUpon>
-    </EmbeddedResource>
-    <EmbeddedResource Include="Wizards\ImportWizard\ImportFinishPage.ja.resx">
-      <DependentUpon>ImportFinishPage.cs</DependentUpon>
-    </EmbeddedResource>
-    <EmbeddedResource Include="Wizards\ImportWizard\ImportFinishPage.resx">
-      <DependentUpon>ImportFinishPage.cs</DependentUpon>
-    </EmbeddedResource>
-    <EmbeddedResource Include="Wizards\ImportWizard\ImportFinishPage.zh-CN.resx">
-      <DependentUpon>ImportFinishPage.cs</DependentUpon>
-    </EmbeddedResource>
-    <EmbeddedResource Include="Wizards\ImportWizard\ImportOptionsPage.zh-CN.resx">
-      <DependentUpon>ImportOptionsPage.cs</DependentUpon>
-    </EmbeddedResource>
-    <EmbeddedResource Include="Wizards\ImportWizard\ImportSecurityPage.zh-CN.resx">
-      <DependentUpon>ImportSecurityPage.cs</DependentUpon>
-    </EmbeddedResource>
-    <EmbeddedResource Include="Wizards\GenericPages\SelectMultipleVMDestinationPage.zh-CN.resx">
-      <DependentUpon>SelectMultipleVMDestinationPage.cs</DependentUpon>
-    </EmbeddedResource>
-    <EmbeddedResource Include="Wizards\GenericPages\SelectMultipleVMNetworkPage.zh-CN.resx">
-      <DependentUpon>SelectMultipleVMNetworkPage.cs</DependentUpon>
-    </EmbeddedResource>
-    <EmbeddedResource Include="Wizards\GenericPages\SelectVMStorageWithMultipleVirtualDisksPage.zh-CN.resx">
-      <DependentUpon>SelectVMStorageWithMultipleVirtualDisksPage.cs</DependentUpon>
-    </EmbeddedResource>
-    <EmbeddedResource Include="Wizards\ImportWizard\ImportSourcePage.zh-CN.resx">
-      <DependentUpon>ImportSourcePage.cs</DependentUpon>
-    </EmbeddedResource>
-    <EmbeddedResource Include="Wizards\ImportWizard\ImportWizard.zh-CN.resx">
-      <DependentUpon>ImportWizard.cs</DependentUpon>
-    </EmbeddedResource>
-    <EmbeddedResource Include="Wizards\NewNetworkWizard.ja.resx">
-      <DependentUpon>NewNetworkWizard.cs</DependentUpon>
-    </EmbeddedResource>
-    <EmbeddedResource Include="Wizards\NewNetworkWizard.zh-CN.resx">
-      <DependentUpon>NewNetworkWizard.cs</DependentUpon>
-    </EmbeddedResource>
-    <EmbeddedResource Include="Wizards\NewNetworkWizard_Pages\NetWBondDetails.ja.resx">
-      <DependentUpon>NetWBondDetails.cs</DependentUpon>
-    </EmbeddedResource>
-    <EmbeddedResource Include="Wizards\NewNetworkWizard_Pages\NetWBondDetails.zh-CN.resx">
-      <DependentUpon>NetWBondDetails.cs</DependentUpon>
-    </EmbeddedResource>
-    <EmbeddedResource Include="Wizards\NewNetworkWizard_Pages\NetWChinDetails.ja.resx">
-      <DependentUpon>NetWChinDetails.cs</DependentUpon>
-    </EmbeddedResource>
-    <EmbeddedResource Include="Wizards\NewNetworkWizard_Pages\NetWChinDetails.resx">
-      <DependentUpon>NetWChinDetails.cs</DependentUpon>
-    </EmbeddedResource>
-    <EmbeddedResource Include="Wizards\NewNetworkWizard_Pages\NetWChinDetails.zh-CN.resx">
-      <DependentUpon>NetWChinDetails.cs</DependentUpon>
-    </EmbeddedResource>
-    <EmbeddedResource Include="Wizards\NewNetworkWizard_Pages\NetWDetails.ja.resx">
-      <DependentUpon>NetWDetails.cs</DependentUpon>
-    </EmbeddedResource>
-    <EmbeddedResource Include="Wizards\NewNetworkWizard_Pages\NetWDetails.zh-CN.resx">
-      <DependentUpon>NetWDetails.cs</DependentUpon>
-    </EmbeddedResource>
-    <EmbeddedResource Include="Wizards\NewNetworkWizard_Pages\NetWName.ja.resx">
-      <DependentUpon>NetWName.cs</DependentUpon>
-    </EmbeddedResource>
-    <EmbeddedResource Include="Wizards\NewNetworkWizard_Pages\NetWName.zh-CN.resx">
-      <DependentUpon>NetWName.cs</DependentUpon>
-    </EmbeddedResource>
-    <EmbeddedResource Include="Wizards\NewNetworkWizard_Pages\NetWTypeSelect.ja.resx">
-      <DependentUpon>NetWTypeSelect.cs</DependentUpon>
-    </EmbeddedResource>
-    <EmbeddedResource Include="Wizards\NewNetworkWizard_Pages\NetWTypeSelect.zh-CN.resx">
-      <DependentUpon>NetWTypeSelect.cs</DependentUpon>
-    </EmbeddedResource>
-    <EmbeddedResource Include="Wizards\NewPolicyWizard\DaysWeekCheckboxes.ja.resx">
-      <DependentUpon>DaysWeekCheckboxes.cs</DependentUpon>
-    </EmbeddedResource>
-    <EmbeddedResource Include="Wizards\NewPolicyWizard\DaysWeekCheckboxes.resx">
-      <DependentUpon>DaysWeekCheckboxes.cs</DependentUpon>
-    </EmbeddedResource>
-    <EmbeddedResource Include="Wizards\NewPolicyWizard\DaysWeekCheckboxes.zh-CN.resx">
-      <DependentUpon>DaysWeekCheckboxes.cs</DependentUpon>
-    </EmbeddedResource>
-    <EmbeddedResource Include="Wizards\NewPolicyWizard\LocalServerTime.ja.resx">
-      <DependentUpon>LocalServerTime.cs</DependentUpon>
-    </EmbeddedResource>
-    <EmbeddedResource Include="Wizards\NewPolicyWizard\LocalServerTime.resx">
-      <DependentUpon>LocalServerTime.cs</DependentUpon>
-    </EmbeddedResource>
-    <EmbeddedResource Include="Wizards\NewPolicyWizard\LocalServerTime.zh-CN.resx">
-      <DependentUpon>LocalServerTime.cs</DependentUpon>
-    </EmbeddedResource>
-    <EmbeddedResource Include="Wizards\NewPolicyWizard\NewPolicyFinishPage.ja.resx">
-      <DependentUpon>NewPolicyFinishPage.cs</DependentUpon>
-    </EmbeddedResource>
-    <EmbeddedResource Include="Wizards\NewPolicyWizard\NewPolicyFinishPage.resx">
-      <DependentUpon>NewPolicyFinishPage.cs</DependentUpon>
-    </EmbeddedResource>
-    <EmbeddedResource Include="Wizards\NewPolicyWizard\NewPolicyFinishPage.zh-CN.resx">
-      <DependentUpon>NewPolicyFinishPage.cs</DependentUpon>
-    </EmbeddedResource>
-    <EmbeddedResource Include="Wizards\NewPolicyWizard\NewPolicyPolicyNamePage.ja.resx">
-      <DependentUpon>NewPolicyPolicyNamePage.cs</DependentUpon>
-    </EmbeddedResource>
-    <EmbeddedResource Include="Wizards\NewPolicyWizard\NewPolicyPolicyNamePage.zh-CN.resx">
-      <DependentUpon>NewPolicyPolicyNamePage.cs</DependentUpon>
-    </EmbeddedResource>
-    <EmbeddedResource Include="Wizards\NewPolicyWizard\NewPolicySnapshotFrequencyPage.ja.resx">
-      <DependentUpon>NewPolicySnapshotFrequencyPage.cs</DependentUpon>
-    </EmbeddedResource>
-    <EmbeddedResource Include="Wizards\NewPolicyWizard\NewPolicySnapshotFrequencyPage.zh-CN.resx">
-      <DependentUpon>NewPolicySnapshotFrequencyPage.cs</DependentUpon>
-    </EmbeddedResource>
-    <EmbeddedResource Include="Wizards\NewPolicyWizard\NewPolicySnapshotTypePage.ja.resx">
-      <DependentUpon>NewPolicySnapshotTypePage.cs</DependentUpon>
-    </EmbeddedResource>
-    <EmbeddedResource Include="Wizards\NewPolicyWizard\NewPolicySnapshotTypePage.zh-CN.resx">
-      <DependentUpon>NewPolicySnapshotTypePage.cs</DependentUpon>
-    </EmbeddedResource>
-    <EmbeddedResource Include="Wizards\NewPolicyWizard\NewPolicyWizard.ja.resx">
-      <DependentUpon>NewPolicyWizard.cs</DependentUpon>
-    </EmbeddedResource>
-    <EmbeddedResource Include="Wizards\NewPolicyWizard\NewPolicyWizard.resx">
-      <DependentUpon>NewPolicyWizard.cs</DependentUpon>
-      <SubType>Designer</SubType>
-    </EmbeddedResource>
-    <EmbeddedResource Include="Wizards\NewPolicyWizard\NewPolicyPolicyNamePage.resx">
-      <DependentUpon>NewPolicyPolicyNamePage.cs</DependentUpon>
-    </EmbeddedResource>
-    <EmbeddedResource Include="Wizards\NewPolicyWizard\NewPolicySnapshotFrequencyPage.resx">
-      <DependentUpon>NewPolicySnapshotFrequencyPage.cs</DependentUpon>
-    </EmbeddedResource>
-    <EmbeddedResource Include="Wizards\NewPolicyWizard\NewPolicySnapshotTypePage.resx">
-      <DependentUpon>NewPolicySnapshotTypePage.cs</DependentUpon>
-    </EmbeddedResource>
-    <EmbeddedResource Include="Wizards\NewPolicyWizard\NewPolicyWizard.zh-CN.resx">
-      <DependentUpon>NewPolicyWizard.cs</DependentUpon>
-    </EmbeddedResource>
-    <EmbeddedResource Include="Wizards\NewSRWizard.ja.resx">
-      <DependentUpon>NewSRWizard.cs</DependentUpon>
-    </EmbeddedResource>
-    <EmbeddedResource Include="Wizards\NewSRWizard.zh-CN.resx">
-      <DependentUpon>NewSRWizard.cs</DependentUpon>
-    </EmbeddedResource>
-    <EmbeddedResource Include="Wizards\NewSRWizard_Pages\ChooseSrTypePage.ja.resx">
-      <DependentUpon>ChooseSrTypePage.cs</DependentUpon>
-    </EmbeddedResource>
-    <EmbeddedResource Include="Wizards\NewSRWizard_Pages\ChooseSrTypePage.resx">
-      <DependentUpon>ChooseSrTypePage.cs</DependentUpon>
-    </EmbeddedResource>
-    <EmbeddedResource Include="Wizards\NewSRWizard_Pages\ChooseSrTypePage.zh-CN.resx">
-      <DependentUpon>ChooseSrTypePage.cs</DependentUpon>
-    </EmbeddedResource>
-    <EmbeddedResource Include="Wizards\NewSRWizard_Pages\Frontends\CIFS_ISO.ja.resx">
-      <DependentUpon>CIFS_ISO.cs</DependentUpon>
-    </EmbeddedResource>
-    <EmbeddedResource Include="Wizards\NewSRWizard_Pages\Frontends\CIFS_ISO.zh-CN.resx">
-      <DependentUpon>CIFS_ISO.cs</DependentUpon>
-    </EmbeddedResource>
-    <EmbeddedResource Include="Wizards\NewSRWizard_Pages\Frontends\FilerDetails.ja.resx">
-      <DependentUpon>FilerDetails.cs</DependentUpon>
-    </EmbeddedResource>
-    <EmbeddedResource Include="Wizards\NewSRWizard_Pages\Frontends\FilerDetails.resx">
-      <DependentUpon>FilerDetails.cs</DependentUpon>
-    </EmbeddedResource>
-    <EmbeddedResource Include="Wizards\NewSRWizard_Pages\Frontends\FilerDetails.zh-CN.resx">
-      <DependentUpon>FilerDetails.cs</DependentUpon>
-    </EmbeddedResource>
-    <EmbeddedResource Include="Wizards\NewSRWizard_Pages\Frontends\CslgSettings.ja.resx">
-      <DependentUpon>CslgSettings.cs</DependentUpon>
-    </EmbeddedResource>
-    <EmbeddedResource Include="Wizards\NewSRWizard_Pages\Frontends\CslgSettings.resx">
-      <DependentUpon>CslgSettings.cs</DependentUpon>
-      <SubType>Designer</SubType>
-    </EmbeddedResource>
-    <EmbeddedResource Include="Wizards\NewSRWizard_Pages\Frontends\CslgSettings.zh-CN.resx">
-      <DependentUpon>CslgSettings.cs</DependentUpon>
-    </EmbeddedResource>
-    <EmbeddedResource Include="Wizards\NewSRWizard_Pages\Frontends\CSLG.ja.resx">
-      <DependentUpon>CSLG.cs</DependentUpon>
-      <SubType>Designer</SubType>
-    </EmbeddedResource>
-    <EmbeddedResource Include="Wizards\NewSRWizard_Pages\Frontends\CSLG.zh-CN.resx">
-      <DependentUpon>CSLG.cs</DependentUpon>
-      <SubType>Designer</SubType>
-    </EmbeddedResource>
-    <EmbeddedResource Include="Wizards\NewSRWizard_Pages\Frontends\EqualLogic.ja.resx">
-      <DependentUpon>EqualLogic.cs</DependentUpon>
-    </EmbeddedResource>
-    <EmbeddedResource Include="Wizards\NewSRWizard_Pages\Frontends\EqualLogic.zh-CN.resx">
-      <DependentUpon>EqualLogic.cs</DependentUpon>
-    </EmbeddedResource>
-    <EmbeddedResource Include="Wizards\NewSRWizard_Pages\Frontends\LVMoHBA.ja.resx">
-      <DependentUpon>LVMoHBA.cs</DependentUpon>
-    </EmbeddedResource>
-    <EmbeddedResource Include="Wizards\NewSRWizard_Pages\Frontends\LVMoHBA.zh-CN.resx">
-      <DependentUpon>LVMoHBA.cs</DependentUpon>
-    </EmbeddedResource>
-    <EmbeddedResource Include="Wizards\NewSRWizard_Pages\Frontends\LVMoHBASummary.ja.resx">
-      <DependentUpon>LVMoHBASummary.cs</DependentUpon>
-    </EmbeddedResource>
-    <EmbeddedResource Include="Wizards\NewSRWizard_Pages\Frontends\LVMoHBASummary.resx">
-      <DependentUpon>LVMoHBASummary.cs</DependentUpon>
-    </EmbeddedResource>
-    <EmbeddedResource Include="Wizards\NewSRWizard_Pages\Frontends\LVMoHBASummary.zh-CN.resx">
-      <DependentUpon>LVMoHBASummary.cs</DependentUpon>
-    </EmbeddedResource>
-    <EmbeddedResource Include="Wizards\NewSRWizard_Pages\Frontends\LVMoISCSI.ja.resx">
-      <DependentUpon>LVMoISCSI.cs</DependentUpon>
-    </EmbeddedResource>
-    <EmbeddedResource Include="Wizards\NewSRWizard_Pages\Frontends\LVMoISCSI.zh-CN.resx">
-      <DependentUpon>LVMoISCSI.cs</DependentUpon>
-    </EmbeddedResource>
-    <EmbeddedResource Include="Wizards\NewSRWizard_Pages\Frontends\NetApp.ja.resx">
-      <DependentUpon>NetApp.cs</DependentUpon>
-    </EmbeddedResource>
-    <EmbeddedResource Include="Wizards\NewSRWizard_Pages\Frontends\NetApp.zh-CN.resx">
-      <DependentUpon>NetApp.cs</DependentUpon>
-    </EmbeddedResource>
-    <EmbeddedResource Include="Wizards\NewSRWizard_Pages\Frontends\NFS_ISO.ja.resx">
-      <DependentUpon>NFS_ISO.cs</DependentUpon>
-    </EmbeddedResource>
-    <EmbeddedResource Include="Wizards\NewSRWizard_Pages\Frontends\NFS_ISO.zh-CN.resx">
-      <DependentUpon>NFS_ISO.cs</DependentUpon>
-    </EmbeddedResource>
-    <EmbeddedResource Include="Wizards\NewSRWizard_Pages\Frontends\CslgLocation.ja.resx">
-      <DependentUpon>CslgLocation.cs</DependentUpon>
-    </EmbeddedResource>
-    <EmbeddedResource Include="Wizards\NewSRWizard_Pages\Frontends\CslgLocation.resx">
-      <DependentUpon>CslgLocation.cs</DependentUpon>
-      <SubType>Designer</SubType>
-    </EmbeddedResource>
-    <EmbeddedResource Include="Wizards\NewSRWizard_Pages\Frontends\CslgLocation.zh-CN.resx">
-      <DependentUpon>CslgLocation.cs</DependentUpon>
-    </EmbeddedResource>
-    <EmbeddedResource Include="Wizards\NewSRWizard_Pages\Frontends\VHDoNFS.ja.resx">
-      <DependentUpon>VHDoNFS.cs</DependentUpon>
-    </EmbeddedResource>
-    <EmbeddedResource Include="Wizards\NewSRWizard_Pages\Frontends\VHDoNFS.zh-CN.resx">
-      <DependentUpon>VHDoNFS.cs</DependentUpon>
-    </EmbeddedResource>
-    <EmbeddedResource Include="Wizards\NewSRWizard_Pages\NewSrWizardNamePage.ja.resx">
-      <DependentUpon>NewSrWizardNamePage.cs</DependentUpon>
-    </EmbeddedResource>
-    <EmbeddedResource Include="Wizards\NewSRWizard_Pages\NewSrWizardNamePage.resx">
-      <DependentUpon>NewSrWizardNamePage.cs</DependentUpon>
-    </EmbeddedResource>
-    <EmbeddedResource Include="Wizards\NewSRWizard_Pages\NewSrWizardNamePage.zh-CN.resx">
-      <DependentUpon>NewSrWizardNamePage.cs</DependentUpon>
-    </EmbeddedResource>
-    <EmbeddedResource Include="Wizards\NewVMApplianceWizard\NewVMApplianceFinishPage.ja.resx">
-      <DependentUpon>NewVMApplianceFinishPage.cs</DependentUpon>
-    </EmbeddedResource>
-    <EmbeddedResource Include="Wizards\NewVMApplianceWizard\NewVMApplianceFinishPage.resx">
-      <DependentUpon>NewVMApplianceFinishPage.cs</DependentUpon>
-    </EmbeddedResource>
-    <EmbeddedResource Include="Wizards\NewVMApplianceWizard\NewVMApplianceFinishPage.zh-CN.resx">
-      <DependentUpon>NewVMApplianceFinishPage.cs</DependentUpon>
-    </EmbeddedResource>
-    <EmbeddedResource Include="Wizards\NewVMApplianceWizard\NewVMApplianceNamePage.ja.resx">
-      <DependentUpon>NewVMApplianceNamePage.cs</DependentUpon>
-    </EmbeddedResource>
-    <EmbeddedResource Include="Wizards\NewVMApplianceWizard\NewVMApplianceNamePage.resx">
-      <DependentUpon>NewVMApplianceNamePage.cs</DependentUpon>
-      <SubType>Designer</SubType>
-    </EmbeddedResource>
-    <EmbeddedResource Include="Wizards\NewVMApplianceWizard\NewVMApplianceNamePage.zh-CN.resx">
-      <DependentUpon>NewVMApplianceNamePage.cs</DependentUpon>
-    </EmbeddedResource>
-    <EmbeddedResource Include="Wizards\NewVMApplianceWizard\NewVMApplianceVMOrderAndDelaysPage.ja.resx">
-      <DependentUpon>NewVMApplianceVMOrderAndDelaysPage.cs</DependentUpon>
-    </EmbeddedResource>
-    <EmbeddedResource Include="Wizards\NewVMApplianceWizard\NewVMApplianceVMOrderAndDelaysPage.resx">
-      <DependentUpon>NewVMApplianceVMOrderAndDelaysPage.cs</DependentUpon>
-    </EmbeddedResource>
-    <EmbeddedResource Include="Wizards\NewVMApplianceWizard\NewVMApplianceVMOrderAndDelaysPage.zh-CN.resx">
-      <DependentUpon>NewVMApplianceVMOrderAndDelaysPage.cs</DependentUpon>
-    </EmbeddedResource>
-    <EmbeddedResource Include="Wizards\NewVMApplianceWizard\NewVMApplianceWizard.ja.resx">
-      <DependentUpon>NewVMApplianceWizard.cs</DependentUpon>
-    </EmbeddedResource>
-    <EmbeddedResource Include="Wizards\NewVMApplianceWizard\NewVMApplianceWizard.resx">
-      <DependentUpon>NewVMApplianceWizard.cs</DependentUpon>
-    </EmbeddedResource>
-    <EmbeddedResource Include="Wizards\NewVMApplianceWizard\NewVMApplianceWizard.zh-CN.resx">
-      <DependentUpon>NewVMApplianceWizard.cs</DependentUpon>
-    </EmbeddedResource>
-    <EmbeddedResource Include="Wizards\NewVMWizard\NewVMWizard.ja.resx">
-      <DependentUpon>NewVMWizard.cs</DependentUpon>
-    </EmbeddedResource>
-    <EmbeddedResource Include="Wizards\NewVMWizard\NewVMWizard.zh-CN.resx">
-      <DependentUpon>NewVMWizard.cs</DependentUpon>
-    </EmbeddedResource>
-    <EmbeddedResource Include="Wizards\NewVMWizard\Page_CopyBiosStrings.ja.resx">
-      <DependentUpon>Page_CopyBiosStrings.cs</DependentUpon>
-    </EmbeddedResource>
-    <EmbeddedResource Include="Wizards\NewVMWizard\Page_CopyBiosStrings.zh-CN.resx">
-      <DependentUpon>Page_CopyBiosStrings.cs</DependentUpon>
-    </EmbeddedResource>
-    <EmbeddedResource Include="Wizards\NewVMWizard\Page_CpuMem.ja.resx">
-      <DependentUpon>Page_CpuMem.cs</DependentUpon>
-    </EmbeddedResource>
-    <EmbeddedResource Include="Wizards\NewVMWizard\Page_CpuMem.zh-CN.resx">
-      <DependentUpon>Page_CpuMem.cs</DependentUpon>
-    </EmbeddedResource>
-    <EmbeddedResource Include="Wizards\NewVMWizard\Page_Finish.ja.resx">
-      <DependentUpon>Page_Finish.cs</DependentUpon>
-    </EmbeddedResource>
-    <EmbeddedResource Include="Wizards\NewVMWizard\Page_Finish.zh-CN.resx">
-      <DependentUpon>Page_Finish.cs</DependentUpon>
-    </EmbeddedResource>
-    <EmbeddedResource Include="Wizards\NewVMWizard\Page_HomeServer.ja.resx">
-      <DependentUpon>Page_HomeServer.cs</DependentUpon>
-    </EmbeddedResource>
-    <EmbeddedResource Include="Wizards\NewVMWizard\Page_HomeServer.zh-CN.resx">
-      <DependentUpon>Page_HomeServer.cs</DependentUpon>
-    </EmbeddedResource>
-    <EmbeddedResource Include="Wizards\NewVMWizard\Page_InstallationMedia.ja.resx">
-      <DependentUpon>Page_InstallationMedia.cs</DependentUpon>
-    </EmbeddedResource>
-    <EmbeddedResource Include="Wizards\NewVMWizard\Page_InstallationMedia.zh-CN.resx">
-      <DependentUpon>Page_InstallationMedia.cs</DependentUpon>
-    </EmbeddedResource>
-    <EmbeddedResource Include="Wizards\NewVMWizard\Page_Name.ja.resx">
-      <DependentUpon>Page_Name.cs</DependentUpon>
-    </EmbeddedResource>
-    <EmbeddedResource Include="Wizards\NewVMWizard\Page_Name.zh-CN.resx">
-      <DependentUpon>Page_Name.cs</DependentUpon>
-    </EmbeddedResource>
-    <EmbeddedResource Include="Wizards\NewVMWizard\Page_Networking.ja.resx">
-      <DependentUpon>Page_Networking.cs</DependentUpon>
-    </EmbeddedResource>
-    <EmbeddedResource Include="Wizards\NewVMWizard\Page_Networking.zh-CN.resx">
-      <DependentUpon>Page_Networking.cs</DependentUpon>
-    </EmbeddedResource>
-    <EmbeddedResource Include="Wizards\NewVMWizard\Page_Storage.ja.resx">
-      <DependentUpon>Page_Storage.cs</DependentUpon>
-    </EmbeddedResource>
-    <EmbeddedResource Include="Wizards\NewVMWizard\Page_Storage.zh-CN.resx">
-      <DependentUpon>Page_Storage.cs</DependentUpon>
-    </EmbeddedResource>
-    <EmbeddedResource Include="Wizards\NewVMWizard\Page_Template.ja.resx">
-      <DependentUpon>Page_Template.cs</DependentUpon>
-    </EmbeddedResource>
-    <EmbeddedResource Include="Wizards\ExportWizard\ExportAppliancePage.ja.resx">
-      <DependentUpon>ExportAppliancePage.cs</DependentUpon>
-    </EmbeddedResource>
-    <EmbeddedResource Include="Wizards\ExportWizard\ExportAppliancePage.resx">
-      <DependentUpon>ExportAppliancePage.cs</DependentUpon>
-    </EmbeddedResource>
-    <EmbeddedResource Include="Wizards\ExportWizard\ExportEulaPage.ja.resx">
-      <DependentUpon>ExportEulaPage.cs</DependentUpon>
-    </EmbeddedResource>
-    <EmbeddedResource Include="Wizards\ExportWizard\ExportEulaPage.resx">
-      <DependentUpon>ExportEulaPage.cs</DependentUpon>
-    </EmbeddedResource>
-    <EmbeddedResource Include="Wizards\ExportWizard\ExportOptionsPage.ja.resx">
-      <DependentUpon>ExportOptionsPage.cs</DependentUpon>
-    </EmbeddedResource>
-    <EmbeddedResource Include="Wizards\ExportWizard\ExportOptionsPage.resx">
-      <DependentUpon>ExportOptionsPage.cs</DependentUpon>
-    </EmbeddedResource>
-    <EmbeddedResource Include="Wizards\ExportWizard\ExportSelectVMsPage.ja.resx">
-      <DependentUpon>ExportSelectVMsPage.cs</DependentUpon>
-    </EmbeddedResource>
-    <EmbeddedResource Include="Wizards\ExportWizard\ExportSelectVMsPage.resx">
-      <DependentUpon>ExportSelectVMsPage.cs</DependentUpon>
-    </EmbeddedResource>
-    <EmbeddedResource Include="Wizards\ExportWizard\ExportApplianceWizard.ja.resx">
-      <DependentUpon>ExportApplianceWizard.cs</DependentUpon>
-    </EmbeddedResource>
-    <EmbeddedResource Include="Wizards\ExportWizard\ExportApplianceWizard.resx">
-      <DependentUpon>ExportApplianceWizard.cs</DependentUpon>
-    </EmbeddedResource>
-    <EmbeddedResource Include="Wizards\ExportWizard\ExportFinishPage.ja.resx">
-      <DependentUpon>ExportFinishPage.cs</DependentUpon>
-    </EmbeddedResource>
-    <EmbeddedResource Include="Wizards\ExportWizard\ExportFinishPage.resx">
-      <DependentUpon>ExportFinishPage.cs</DependentUpon>
-    </EmbeddedResource>
-    <EmbeddedResource Include="Wizards\ImportWizard\ImportSourcePage.ja.resx">
-      <DependentUpon>ImportSourcePage.cs</DependentUpon>
-    </EmbeddedResource>
-    <EmbeddedResource Include="Wizards\ImportWizard\ImportSourcePage.resx">
-      <DependentUpon>ImportSourcePage.cs</DependentUpon>
-    </EmbeddedResource>
-    <EmbeddedResource Include="Wizards\ImportWizard\ImportWizard.ja.resx">
-      <DependentUpon>ImportWizard.cs</DependentUpon>
-    </EmbeddedResource>
-    <EmbeddedResource Include="Wizards\ImportWizard\ImportWizard.resx">
-      <DependentUpon>ImportWizard.cs</DependentUpon>
-    </EmbeddedResource>
-    <EmbeddedResource Include="Wizards\ImportWizard\ImportEulaPage.ja.resx">
-      <DependentUpon>ImportEulaPage.cs</DependentUpon>
-    </EmbeddedResource>
-    <EmbeddedResource Include="Wizards\ImportWizard\ImportEulaPage.resx">
-      <DependentUpon>ImportEulaPage.cs</DependentUpon>
-    </EmbeddedResource>
-    <EmbeddedResource Include="Wizards\ImportWizard\ImportOptionsPage.ja.resx">
-      <DependentUpon>ImportOptionsPage.cs</DependentUpon>
-    </EmbeddedResource>
-    <EmbeddedResource Include="Wizards\ImportWizard\ImportOptionsPage.resx">
-      <DependentUpon>ImportOptionsPage.cs</DependentUpon>
-    </EmbeddedResource>
-    <EmbeddedResource Include="Wizards\ImportWizard\ImportSecurityPage.ja.resx">
-      <DependentUpon>ImportSecurityPage.cs</DependentUpon>
-    </EmbeddedResource>
-    <EmbeddedResource Include="Wizards\ImportWizard\ImportSecurityPage.resx">
-      <DependentUpon>ImportSecurityPage.cs</DependentUpon>
-    </EmbeddedResource>
-    <EmbeddedResource Include="Wizards\GenericPages\SelectMultipleVMDestinationPage.ja.resx">
-      <DependentUpon>SelectMultipleVMDestinationPage.cs</DependentUpon>
-    </EmbeddedResource>
-    <EmbeddedResource Include="Wizards\GenericPages\SelectMultipleVMDestinationPage.resx">
-      <DependentUpon>SelectMultipleVMDestinationPage.cs</DependentUpon>
-    </EmbeddedResource>
-    <EmbeddedResource Include="Wizards\GenericPages\SelectMultipleVMNetworkPage.ja.resx">
-      <DependentUpon>SelectMultipleVMNetworkPage.cs</DependentUpon>
-    </EmbeddedResource>
-    <EmbeddedResource Include="Wizards\GenericPages\SelectMultipleVMNetworkPage.resx">
-      <DependentUpon>SelectMultipleVMNetworkPage.cs</DependentUpon>
-    </EmbeddedResource>
-    <EmbeddedResource Include="Wizards\GenericPages\SelectVMStorageWithMultipleVirtualDisksPage.ja.resx">
-      <DependentUpon>SelectVMStorageWithMultipleVirtualDisksPage.cs</DependentUpon>
-    </EmbeddedResource>
-    <EmbeddedResource Include="Wizards\GenericPages\SelectVMStorageWithMultipleVirtualDisksPage.resx">
-      <DependentUpon>SelectVMStorageWithMultipleVirtualDisksPage.cs</DependentUpon>
-    </EmbeddedResource>
-    <EmbeddedResource Include="Wizards\ImportWizard\ImageVMConfigPage.ja.resx">
-      <DependentUpon>ImageVMConfigPage.cs</DependentUpon>
-    </EmbeddedResource>
-    <EmbeddedResource Include="Wizards\ImportWizard\ImageVMConfigPage.resx">
-      <DependentUpon>ImageVMConfigPage.cs</DependentUpon>
-    </EmbeddedResource>
-    <EmbeddedResource Include="Wizards\GenericPages\TvmIpPage.ja.resx">
-      <DependentUpon>TvmIpPage.cs</DependentUpon>
-    </EmbeddedResource>
-    <EmbeddedResource Include="Wizards\GenericPages\TvmIpPage.resx">
-      <DependentUpon>TvmIpPage.cs</DependentUpon>
-      <SubType>Designer</SubType>
-    </EmbeddedResource>
-    <EmbeddedResource Include="Wizards\NewVMWizard\Page_Template.zh-CN.resx">
-      <DependentUpon>Page_Template.cs</DependentUpon>
-    </EmbeddedResource>
-    <EmbeddedResource Include="Wizards\PatchingWizard\PatchingWizard.ja.resx">
-      <DependentUpon>PatchingWizard.cs</DependentUpon>
-    </EmbeddedResource>
-    <EmbeddedResource Include="Wizards\PatchingWizard\PatchingWizard.zh-CN.resx">
-      <DependentUpon>PatchingWizard.cs</DependentUpon>
-    </EmbeddedResource>
-    <EmbeddedResource Include="Wizards\PatchingWizard\PatchingWizard_FirstPage.ja.resx">
-      <DependentUpon>PatchingWizard_FirstPage.cs</DependentUpon>
-    </EmbeddedResource>
-    <EmbeddedResource Include="Wizards\PatchingWizard\PatchingWizard_FirstPage.zh-CN.resx">
-      <DependentUpon>PatchingWizard_FirstPage.cs</DependentUpon>
-    </EmbeddedResource>
-    <EmbeddedResource Include="Wizards\PatchingWizard\PatchingWizard_ModePage.ja.resx">
-      <DependentUpon>PatchingWizard_ModePage.cs</DependentUpon>
-    </EmbeddedResource>
-    <EmbeddedResource Include="Wizards\PatchingWizard\PatchingWizard_ModePage.zh-CN.resx">
-      <DependentUpon>PatchingWizard_ModePage.cs</DependentUpon>
-    </EmbeddedResource>
-    <EmbeddedResource Include="Wizards\PatchingWizard\PatchingWizard_PatchingPage.ja.resx">
-      <DependentUpon>PatchingWizard_PatchingPage.cs</DependentUpon>
-    </EmbeddedResource>
-    <EmbeddedResource Include="Wizards\PatchingWizard\PatchingWizard_PatchingPage.zh-CN.resx">
-      <DependentUpon>PatchingWizard_PatchingPage.cs</DependentUpon>
-    </EmbeddedResource>
-    <EmbeddedResource Include="Wizards\PatchingWizard\PatchingWizard_PrecheckPage.ja.resx">
-      <DependentUpon>PatchingWizard_PrecheckPage.cs</DependentUpon>
-    </EmbeddedResource>
-    <EmbeddedResource Include="Wizards\PatchingWizard\PatchingWizard_PrecheckPage.zh-CN.resx">
-      <DependentUpon>PatchingWizard_PrecheckPage.cs</DependentUpon>
-    </EmbeddedResource>
-    <EmbeddedResource Include="Wizards\PatchingWizard\PatchingWizard_SelectPatchPage.ja.resx">
-      <DependentUpon>PatchingWizard_SelectPatchPage.cs</DependentUpon>
-    </EmbeddedResource>
-    <EmbeddedResource Include="Wizards\PatchingWizard\PatchingWizard_SelectPatchPage.zh-CN.resx">
-      <DependentUpon>PatchingWizard_SelectPatchPage.cs</DependentUpon>
-    </EmbeddedResource>
-    <EmbeddedResource Include="Wizards\PatchingWizard\PatchingWizard_SelectServers.ja.resx">
-      <DependentUpon>PatchingWizard_SelectServers.cs</DependentUpon>
-    </EmbeddedResource>
-    <EmbeddedResource Include="Wizards\PatchingWizard\PatchingWizard_SelectServers.zh-CN.resx">
-      <DependentUpon>PatchingWizard_SelectServers.cs</DependentUpon>
-    </EmbeddedResource>
-    <EmbeddedResource Include="Wizards\RollingUpgradeWizard\RollingUpgradeReadyToUpgradePage.ja.resx">
-      <DependentUpon>RollingUpgradeReadyToUpgradePage.cs</DependentUpon>
-    </EmbeddedResource>
-    <EmbeddedResource Include="Wizards\RollingUpgradeWizard\RollingUpgradeReadyToUpgradePage.resx">
-      <DependentUpon>RollingUpgradeReadyToUpgradePage.cs</DependentUpon>
-    </EmbeddedResource>
-    <EmbeddedResource Include="Wizards\RollingUpgradeWizard\RollingUpgradeReadyToUpgradePage.zh-CN.resx">
-      <DependentUpon>RollingUpgradeReadyToUpgradePage.cs</DependentUpon>
-    </EmbeddedResource>
-    <EmbeddedResource Include="Wizards\RollingUpgradeWizard\RollingUpgradeWizard.ja.resx">
-      <DependentUpon>RollingUpgradeWizard.cs</DependentUpon>
-    </EmbeddedResource>
-    <EmbeddedResource Include="Wizards\RollingUpgradeWizard\RollingUpgradeWizard.zh-CN.resx">
-      <DependentUpon>RollingUpgradeWizard.cs</DependentUpon>
-    </EmbeddedResource>
-    <EmbeddedResource Include="Wizards\RollingUpgradeWizard\RollingUpgradeWizardSelectPool.ja.resx">
-      <DependentUpon>RollingUpgradeWizardSelectPool.cs</DependentUpon>
-    </EmbeddedResource>
-    <EmbeddedResource Include="Wizards\RollingUpgradeWizard\RollingUpgradeWizardSelectPool.zh-CN.resx">
-      <DependentUpon>RollingUpgradeWizardSelectPool.cs</DependentUpon>
-    </EmbeddedResource>
-    <EmbeddedResource Include="Wizards\RollingUpgradeWizard\RollingUpgradeWizard_FirstPage.ja.resx">
-      <DependentUpon>RollingUpgradeWizard_FirstPage.cs</DependentUpon>
-    </EmbeddedResource>
-    <EmbeddedResource Include="Wizards\RollingUpgradeWizard\RollingUpgradeWizard_FirstPage.zh-CN.resx">
-      <DependentUpon>RollingUpgradeWizard_FirstPage.cs</DependentUpon>
-    </EmbeddedResource>
-    <EmbeddedResource Include="Wizards\RollingUpgradeWizard\RollingUpgradeWizard_SelectInstallMethod.ja.resx">
-      <DependentUpon>RollingUpgradeWizard_SelectInstallMethod.cs</DependentUpon>
-    </EmbeddedResource>
-    <EmbeddedResource Include="Wizards\RollingUpgradeWizard\RollingUpgradeWizard_SelectInstallMethod.zh-CN.resx">
-      <DependentUpon>RollingUpgradeWizard_SelectInstallMethod.cs</DependentUpon>
-    </EmbeddedResource>
-    <EmbeddedResource Include="Wizards\RollingUpgradeWizard\RollingUpgradeWizard_UpgradeMode.ja.resx">
-      <DependentUpon>RollingUpgradeWizard_UpgradeMode.cs</DependentUpon>
-    </EmbeddedResource>
-    <EmbeddedResource Include="Wizards\RollingUpgradeWizard\RollingUpgradeWizard_UpgradeMode.resx">
-      <DependentUpon>RollingUpgradeWizard_UpgradeMode.cs</DependentUpon>
-      <SubType>Designer</SubType>
-    </EmbeddedResource>
-    <EmbeddedResource Include="Wizards\RollingUpgradeWizard\RollingUpgradeWizard_SelectInstallMethod.resx">
-      <DependentUpon>RollingUpgradeWizard_SelectInstallMethod.cs</DependentUpon>
-      <SubType>Designer</SubType>
-    </EmbeddedResource>
-    <EmbeddedResource Include="Wizards\RollingUpgradeWizard\RollingUpgradeWizard.resx">
-      <DependentUpon>RollingUpgradeWizard.cs</DependentUpon>
-    </EmbeddedResource>
-    <EmbeddedResource Include="Wizards\RollingUpgradeWizard\RollingUpgradeWizardSelectPool.resx">
-      <DependentUpon>RollingUpgradeWizardSelectPool.cs</DependentUpon>
-    </EmbeddedResource>
-    <EmbeddedResource Include="Wizards\RollingUpgradeWizard\RollingUpgradeWizard_FirstPage.resx">
-      <DependentUpon>RollingUpgradeWizard_FirstPage.cs</DependentUpon>
-      <SubType>Designer</SubType>
-    </EmbeddedResource>
-    <EmbeddedResource Include="Wizards\RollingUpgradeWizard\RollingUpgradeWizard_UpgradeMode.zh-CN.resx">
-      <DependentUpon>RollingUpgradeWizard_UpgradeMode.cs</DependentUpon>
-    </EmbeddedResource>
-    <EmbeddedResource Include="Wizards\WizardProgress.ja.resx">
-      <DependentUpon>WizardProgress.cs</DependentUpon>
-    </EmbeddedResource>
-    <EmbeddedResource Include="Wizards\WizardProgress.zh-CN.resx">
-      <DependentUpon>WizardProgress.cs</DependentUpon>
-    </EmbeddedResource>
-    <EmbeddedResource Include="Wizards\XenWizardBase.ja.resx">
-      <DependentUpon>XenWizardBase.cs</DependentUpon>
-    </EmbeddedResource>
-    <EmbeddedResource Include="Wizards\XenWizardBase.zh-CN.resx">
-      <DependentUpon>XenWizardBase.cs</DependentUpon>
-    </EmbeddedResource>
-    <EmbeddedResource Include="Wlb\WlbReports\WorkloadReports.ja.resx">
-      <DependentUpon>WorkloadReports.cs</DependentUpon>
-    </EmbeddedResource>
-    <EmbeddedResource Include="Wlb\WlbReports\WorkloadReports.resx">
-      <DependentUpon>WorkloadReports.cs</DependentUpon>
-    </EmbeddedResource>
-    <EmbeddedResource Include="Wlb\WlbReports\WorkloadReports.zh-CN.resx">
-      <DependentUpon>WorkloadReports.cs</DependentUpon>
-    </EmbeddedResource>
-    <None Include="Images\VMTemplate_h32bit_32.png" />
-    <Content Include="TestResources\credits.xml">
-      <CopyToOutputDirectory>PreserveNewest</CopyToOutputDirectory>
-    </Content>
-    <Content Include="TestResources\console.png">
-      <CopyToOutputDirectory>PreserveNewest</CopyToOutputDirectory>
-    </Content>
-    <Content Include="TestResources\interesting-development.xml">
-      <CopyToOutputDirectory>PreserveNewest</CopyToOutputDirectory>
-    </Content>
-    <Content Include="TestResources\interesting-production.xml">
-      <CopyToOutputDirectory>PreserveNewest</CopyToOutputDirectory>
-    </Content>
-    <Content Include="TestResources\interesting-xenapp.xml">
-      <CopyToOutputDirectory>PreserveNewest</CopyToOutputDirectory>
-    </Content>
-    <None Include="..\Branding\Images\wizard_background.png">
-      <Link>Images\wizard_background.png</Link>
-    </None>
-    <None Include="TestResources\vmexport.bin">
-      <CopyToOutputDirectory>PreserveNewest</CopyToOutputDirectory>
-    </None>
-  </ItemGroup>
-  <ItemGroup>
-    <ProjectReference Include="..\XenCenterLib\XenCenterLib.csproj">
-      <Project>{9861DFA1-B41F-432D-A43F-226257DEBBB9}</Project>
-      <Name>XenCenterLib</Name>
-    </ProjectReference>
-    <ProjectReference Include="..\XenCenterVNC\XenCenterVNC.csproj">
-      <Project>{BD345C89-E8F4-4767-9BE0-1F0EAB7FA927}</Project>
-      <Name>XenCenterVNC</Name>
-    </ProjectReference>
-    <ProjectReference Include="..\XenModel\XenModel.csproj">
-      <Project>{B306FC59-4441-4A5F-9F54-D3F68D4EE38D}</Project>
-      <Name>XenModel</Name>
-    </ProjectReference>
-    <ProjectReference Include="..\XenOvfApi\XenOvfApi.csproj">
-      <Project>{2D78AC6C-B867-484A-A447-3C6FC8B8EAF7}</Project>
-      <Name>XenOvfApi</Name>
-    </ProjectReference>
-    <ProjectReference Include="..\XenOvfTransport\XenOvfTransport.csproj">
-      <Project>{9F7E6285-5CBF-41B4-8CB9-AB06DFF90DC0}</Project>
-      <Name>XenOvfTransport</Name>
-    </ProjectReference>
-  </ItemGroup>
-  <ItemGroup>
-    <BootstrapperPackage Include="Microsoft.Net.Client.3.5">
-      <Visible>False</Visible>
-      <ProductName>.NET Framework Client Profile</ProductName>
-      <Install>false</Install>
-    </BootstrapperPackage>
-    <BootstrapperPackage Include="Microsoft.Net.Framework.2.0">
-      <Visible>False</Visible>
-      <ProductName>.NET Framework 2.0 %28x86%29</ProductName>
-      <Install>false</Install>
-    </BootstrapperPackage>
-    <BootstrapperPackage Include="Microsoft.Net.Framework.3.0">
-      <Visible>False</Visible>
-      <ProductName>.NET Framework 3.0 %28x86%29</ProductName>
-      <Install>false</Install>
-    </BootstrapperPackage>
-    <BootstrapperPackage Include="Microsoft.Net.Framework.3.5">
-      <Visible>False</Visible>
-      <ProductName>.NET Framework 3.5</ProductName>
-      <Install>false</Install>
-    </BootstrapperPackage>
-    <BootstrapperPackage Include="Microsoft.Net.Framework.3.5.SP1">
-      <Visible>False</Visible>
-      <ProductName>.NET Framework 3.5 SP1</ProductName>
-      <Install>true</Install>
-    </BootstrapperPackage>
-    <BootstrapperPackage Include="Microsoft.Windows.Installer.3.1">
-      <Visible>False</Visible>
-      <ProductName>Windows Installer 3.1</ProductName>
-      <Install>true</Install>
-    </BootstrapperPackage>
-  </ItemGroup>
-  <Import Project="$(MSBuildBinPath)\Microsoft.CSharp.targets" />
-  <!-- To modify your build process, add your task inside one of the targets below and uncomment it. 
-       Other similar extension points exist, see Microsoft.Common.targets.
-  <Target Name="BeforeBuild">
-  </Target>
-  <Target Name="AfterBuild">
-  </Target>
-  -->
-  <PropertyGroup>
-    <PostBuildEvent Condition=" '$(Configuration)' == 'Release' ">mt.exe -nologo -manifest "$(ProjectDir)$(ProjectName).manifest" -outputresource:"$(TargetDir)..\..\bin\$(Configuration)\$(TargetFileName)";#1</PostBuildEvent>
-  </PropertyGroup>
-  <PropertyGroup>
-    <PostBuildEvent>copy "$(ProjectDir)\ReportViewer\resource_report.rdlc" "$(TargetDir)"
-
-copy "$(ProjectDir)\..\packages\putty.exe" "$(TargetDir)"</PostBuildEvent>
-  </PropertyGroup>
+﻿<?xml version="1.0" encoding="utf-8"?>
+<Project DefaultTargets="Build" xmlns="http://schemas.microsoft.com/developer/msbuild/2003" ToolsVersion="4.0">
+  <PropertyGroup>
+    <Configuration Condition=" '$(Configuration)' == '' ">Debug</Configuration>
+    <Platform Condition=" '$(Platform)' == '' ">AnyCPU</Platform>
+    <ProductVersion>9.0.30729</ProductVersion>
+    <SchemaVersion>2.0</SchemaVersion>
+    <ProjectGuid>{70BDA4BC-F062-4302-8ACD-A15D8BF31D65}</ProjectGuid>
+    <OutputType>WinExe</OutputType>
+    <AppDesignerFolder>Properties</AppDesignerFolder>
+    <RootNamespace>XenAdmin</RootNamespace>
+    <AssemblyName>XenCenterMain</AssemblyName>
+    <ApplicationIcon>..\Branding\Images\AppIcon.ico</ApplicationIcon>
+    <SignManifests>false</SignManifests>
+    <ManifestCertificateThumbprint>4C1DD393E361B8BBCFA1E1D09539C446F88C0A11</ManifestCertificateThumbprint>
+    <ManifestTimestampUrl>http://timestamp.verisign.com/scripts/timestamp.dll</ManifestTimestampUrl>
+    <FileUpgradeFlags>
+    </FileUpgradeFlags>
+    <OldToolsVersion>3.5</OldToolsVersion>
+    <UpgradeBackupLocation>
+    </UpgradeBackupLocation>
+    <TargetFrameworkVersion>v4.6</TargetFrameworkVersion>
+    <PublishUrl>publish\</PublishUrl>
+    <Install>true</Install>
+    <InstallFrom>Disk</InstallFrom>
+    <UpdateEnabled>false</UpdateEnabled>
+    <UpdateMode>Foreground</UpdateMode>
+    <UpdateInterval>7</UpdateInterval>
+    <UpdateIntervalUnits>Days</UpdateIntervalUnits>
+    <UpdatePeriodically>false</UpdatePeriodically>
+    <UpdateRequired>false</UpdateRequired>
+    <MapFileExtensions>true</MapFileExtensions>
+    <ApplicationRevision>0</ApplicationRevision>
+    <ApplicationVersion>1.0.0.%2a</ApplicationVersion>
+    <IsWebBootstrapper>false</IsWebBootstrapper>
+    <UseApplicationTrust>false</UseApplicationTrust>
+    <BootstrapperEnabled>true</BootstrapperEnabled>
+    <TargetFrameworkProfile />
+  </PropertyGroup>
+  <PropertyGroup Condition=" '$(Configuration)|$(Platform)' == 'Debug|AnyCPU' ">
+    <DebugSymbols>true</DebugSymbols>
+    <DebugType>full</DebugType>
+    <Optimize>false</Optimize>
+    <OutputPath>bin\Debug\</OutputPath>
+    <DefineConstants>TRACE;DEBUG</DefineConstants>
+    <ErrorReport>prompt</ErrorReport>
+    <WarningLevel>4</WarningLevel>
+    <TreatWarningsAsErrors>true</TreatWarningsAsErrors>
+    <AllowUnsafeBlocks>true</AllowUnsafeBlocks>
+    <UseVSHostingProcess>true</UseVSHostingProcess>
+    <Prefer32Bit>false</Prefer32Bit>
+  </PropertyGroup>
+  <PropertyGroup Condition=" '$(Configuration)|$(Platform)' == 'Release|AnyCPU' ">
+    <DebugType>pdbonly</DebugType>
+    <Optimize>true</Optimize>
+    <OutputPath>bin\Release\</OutputPath>
+    <DefineConstants>TRACE</DefineConstants>
+    <ErrorReport>prompt</ErrorReport>
+    <WarningLevel>4</WarningLevel>
+    <AllowUnsafeBlocks>true</AllowUnsafeBlocks>
+    <TreatWarningsAsErrors>true</TreatWarningsAsErrors>
+    <Prefer32Bit>false</Prefer32Bit>
+  </PropertyGroup>
+  <PropertyGroup>
+    <ApplicationManifest>app.manifest</ApplicationManifest>
+  </PropertyGroup>
+  <ItemGroup>
+    <Reference Include="DiscUtils, Version=0.8.0.0, Culture=neutral, processorArchitecture=MSIL">
+      <SpecificVersion>False</SpecificVersion>
+      <HintPath>..\packages\DiscUtils.dll</HintPath>
+    </Reference>
+    <Reference Include="log4net, Version=1.2.10.0, Culture=neutral, PublicKeyToken=1b44e1d426115821, processorArchitecture=MSIL">
+      <SpecificVersion>False</SpecificVersion>
+      <HintPath>..\packages\log4net.dll</HintPath>
+    </Reference>
+    <Reference Include="Microsoft.ReportViewer.WinForms, Version=8.0.0.0, Culture=neutral, PublicKeyToken=b03f5f7f11d50a3a, processorArchitecture=MSIL">
+      <HintPath>ReportViewer\Microsoft.ReportViewer.WinForms.dll</HintPath>
+      <SpecificVersion>False</SpecificVersion>
+      <Private>True</Private>
+    </Reference>
+    <Reference Include="MSTSCLib, Version=1.0.0.0, Culture=neutral, processorArchitecture=MSIL">
+      <SpecificVersion>False</SpecificVersion>
+      <HintPath>RDP\MSTSCLib.dll</HintPath>
+    </Reference>
+    <Reference Include="System" />
+    <Reference Include="System.configuration" />
+    <Reference Include="System.Core">
+      <RequiredTargetFramework>3.5</RequiredTargetFramework>
+    </Reference>
+    <Reference Include="System.Data" />
+    <Reference Include="System.Design" />
+    <Reference Include="System.Drawing" />
+    <Reference Include="System.Management" />
+    <Reference Include="System.Security" />
+    <Reference Include="System.Web" />
+    <Reference Include="System.Web.Extensions" />
+    <Reference Include="System.Windows.Forms" />
+    <Reference Include="System.Xml" />
+  </ItemGroup>
+  <ItemGroup>
+    <Compile Include="Actions\GUIActions\ExportResourceReportAction.cs" />
+    <Compile Include="Actions\GUIActions\DeleteAllAlertsAction.cs" />
+    <Compile Include="Actions\GUIActions\ExternalPluginAction.cs" />
+    <Compile Include="Actions\GUIActions\RestoreDismissedUpdatesAction.cs" />
+    <Compile Include="Actions\GUIActions\MeddlingAction.cs" />
+    <Compile Include="Actions\GUIActions\IgnoreServerAction.cs" />
+    <Compile Include="Actions\GUIActions\IgnorePatchAction.cs" />
+    <Compile Include="Actions\GUIActions\SaveDataSourceStateAction.cs" />
+    <Compile Include="Actions\GUIActions\SearchAction.cs" />
+    <Compile Include="Alerts\NewVersionPriorityAlertComparer.cs" />
+    <Compile Include="Alerts\Types\AlarmMessageAlert.cs" />
+    <Compile Include="Alerts\Types\XenServerUpdateAlert.cs" />
+    <Compile Include="Alerts\Types\DuplicateIqnAlert.cs" />
+    <Compile Include="Alerts\Types\MissingIqnAlert.cs" />
+    <Compile Include="Alerts\Types\GuiOldAlert.cs" />
+    <Compile Include="Alerts\Types\MessageAlert.cs" />
+    <Compile Include="Alerts\Types\XenServerPatchAlert.cs" />
+    <Compile Include="Alerts\Types\XenServerVersionAlert.cs" />
+    <Compile Include="Commands\CallHomeCommand.cs" />
+    <Compile Include="Commands\ChangeControlDomainMemoryCommand.cs" />
+    <Compile Include="Commands\CrossPoolCopyVMCommand.cs" />
+    <Compile Include="Commands\CrossPoolMoveVMCommand.cs" />
+    <Compile Include="Commands\DisableChangedBlockTrackingCommand.cs" />
+    <Compile Include="Commands\DragDropCrossPoolMoveHaltedVMCommand.cs" />
+    <Compile Include="Commands\DisablePvsReadCachingCommand.cs" />
+    <Compile Include="Commands\EnablePvsReadCachingCommand.cs" />
+    <Compile Include="Commands\RestartDockerContainerCommand.cs" />
+    <Compile Include="Commands\ResumeDockerContainerCommand.cs" />
+    <Compile Include="Commands\PauseDockerContainerCommand.cs" />
+    <Compile Include="Commands\StopDockerContainerCommand.cs" />
+    <Compile Include="Commands\StartDockerContainerCommand.cs" />
+    <Compile Include="Commands\Controls\EditPropertiesToolStripMenuItem.cs">
+      <SubType>Component</SubType>
+    </Compile>
+    <Compile Include="Commands\CrossPoolMigrateToHomeCommand.cs" />
+    <Compile Include="Commands\TrimSRCommand.cs" />
+    <Compile Include="Commands\ExportResourceReportCommand.cs" />
+    <Compile Include="Controls\AffinityPicker.cs">
+      <SubType>UserControl</SubType>
+    </Compile>
+    <Compile Include="Controls\AffinityPicker.Designer.cs">
+      <DependentUpon>AffinityPicker.cs</DependentUpon>
+    </Compile>
+    <Compile Include="Controls\Ballooning\BallooningColors.cs" />
+    <Compile Include="Controls\Ballooning\MemorySpinner.cs">
+      <SubType>UserControl</SubType>
+    </Compile>
+    <Compile Include="Controls\Ballooning\MemorySpinner.Designer.cs">
+      <DependentUpon>MemorySpinner.cs</DependentUpon>
+    </Compile>
+    <Compile Include="Controls\Ballooning\MemoryRowLabel.cs">
+      <SubType>UserControl</SubType>
+    </Compile>
+    <Compile Include="Controls\Ballooning\MemoryRowLabel.Designer.cs">
+      <DependentUpon>MemoryRowLabel.cs</DependentUpon>
+    </Compile>
+    <Compile Include="Controls\ChevronButton.cs">
+      <SubType>UserControl</SubType>
+    </Compile>
+    <Compile Include="Controls\ChevronButton.Designer.cs">
+      <DependentUpon>ChevronButton.cs</DependentUpon>
+    </Compile>
+    <Compile Include="Controls\ComboBoxes\CPUTopologyComboBox.cs">
+      <SubType>Component</SubType>
+    </Compile>
+    <Compile Include="Controls\ConsolePanel.Designer.cs">
+      <DependentUpon>ConsolePanel.cs</DependentUpon>
+    </Compile>
+    <Compile Include="Controls\DataGridViewEx\CollapsingPoolHostRowSorter.cs" />
+    <Compile Include="Controls\DataGridViewEx\DataGridViewEx.cs">
+      <SubType>Component</SubType>
+    </Compile>
+    <Compile Include="Controls\DataGridViewEx\DataGridViewEx.Designer.cs">
+      <DependentUpon>DataGridViewEx.cs</DependentUpon>
+    </Compile>
+    <Compile Include="Controls\DataGridViewTextAndImageCell.cs" />
+    <Compile Include="Controls\FolderChangeDialogTreeView.cs">
+      <SubType>Component</SubType>
+    </Compile>
+    <Compile Include="Controls\ListViewEx.cs">
+      <SubType>Component</SubType>
+    </Compile>
+    <Compile Include="Controls\CustomGridView\GridTreeExpanderItem.cs" />
+    <Compile Include="Controls\PvsCacheStorageRow.cs">
+      <SubType>UserControl</SubType>
+    </Compile>
+    <Compile Include="Controls\PvsCacheStorageRow.Designer.cs">
+      <DependentUpon>PvsCacheStorageRow.cs</DependentUpon>
+    </Compile>
+    <Compile Include="Controls\NonReopeningContextMenuStrip.cs">
+      <SubType>Component</SubType>
+    </Compile>
+    <Compile Include="Controls\ColorsHelper.cs">
+      <SubType>Form</SubType>
+    </Compile>
+    <Compile Include="Controls\ColorsHelper.Designer.cs">
+      <DependentUpon>ColorsHelper.cs</DependentUpon>
+    </Compile>
+    <Compile Include="Controls\ShadowPanel.cs">
+      <SubType>Component</SubType>
+    </Compile>
+    <Compile Include="Controls\SpinnerIcon.cs">
+      <SubType>Component</SubType>
+    </Compile>
+    <Compile Include="Controls\SpinnerIcon.designer.cs">
+      <DependentUpon>SpinnerIcon.cs</DependentUpon>
+    </Compile>
+    <Compile Include="Controls\Tags\TagList.cs" />
+    <Compile Include="Controls\Tags\TagButton.cs">
+      <SubType>UserControl</SubType>
+    </Compile>
+    <Compile Include="Controls\Tags\TagsEditor.cs">
+      <SubType>UserControl</SubType>
+    </Compile>
+    <Compile Include="Controls\UpsellPage.cs">
+      <SubType>UserControl</SubType>
+    </Compile>
+    <Compile Include="Controls\UpsellPage.designer.cs">
+      <DependentUpon>UpsellPage.cs</DependentUpon>
+    </Compile>
+    <Compile Include="Core\HealthCheck.cs" />
+    <Compile Include="Core\HiddenFeatures.cs" />
+    <Compile Include="Core\Metadata.cs" />
+    <Compile Include="Diagnostics\Checks\AssertCanEvacuateCheck.cs" />
+    <Compile Include="Diagnostics\Checks\AssertCanEvacuateUpgradeCheck.cs" />
+    <Compile Include="Diagnostics\Checks\CfuAvailabilityCheck.cs" />
+    <Compile Include="Diagnostics\Checks\AutomatedUpdatesLicenseCheck.cs" />
+    <Compile Include="Diagnostics\Checks\DiskSpaceForBatchUpdatesCheck.cs" />
+    <Compile Include="Diagnostics\Checks\HostCheck.cs" />
+    <Compile Include="Diagnostics\Checks\RebootPendingOnMasterCheck.cs" />
+    <Compile Include="Diagnostics\Checks\HostNeedsRebootCheck.cs" />
+    <Compile Include="Diagnostics\Checks\SafeToUpgradeCheck.cs" />
+    <Compile Include="Diagnostics\Checks\HostHasUnsupportedStorageLinkSRCheck.cs" />
+    <Compile Include="Diagnostics\Checks\ServerSelectionCheck.cs" />
+    <Compile Include="Diagnostics\Checks\XenCenterVersionCheck.cs" />
+    <Compile Include="Diagnostics\Problems\HostProblem\LicenseRestrictionProblem.cs" />
+    <Compile Include="Diagnostics\Problems\PoolProblem\MasterIsPendingRestartProblems.cs" />
+    <Compile Include="Diagnostics\Problems\HostProblem\PrerequisiteUpdateMissing.cs" />
+    <Compile Include="Diagnostics\Problems\HostProblem\HostNeedsReboot.cs" />
+    <Compile Include="Diagnostics\Problems\HostProblem\HostNotSafeToUpgradeWarning.cs" />
+    <Compile Include="Diagnostics\Problems\HostProblem\HostOutOfSpaceProblem.cs" />
+    <Compile Include="Diagnostics\Problems\HostProblem\ConflictingUpdatePresent.cs" />
+    <Compile Include="Diagnostics\Problems\Information.cs" />
+    <Compile Include="Diagnostics\Problems\PoolProblem\CPUIncompatibilityProblem.cs" />
+    <Compile Include="Diagnostics\Problems\PoolProblem\NotLicensedForAutomatedUpdatesWarning.cs" />
+    <Compile Include="Diagnostics\Problems\PoolProblem\ServerSelectionProblem.cs" />
+    <Compile Include="Diagnostics\Problems\ProblemWithInformationUrl.cs" />
+    <Compile Include="Diagnostics\Problems\SRProblem\UnsupportedStorageLinkSrIsPresentProblem.cs" />
+    <Compile Include="Diagnostics\Problems\UtilityProblem\CfuNotAvailableProblem.cs" />
+    <Compile Include="Diagnostics\Problems\VMProblem\InvalidVCPUConfiguration.cs" />
+    <Compile Include="Dialogs\AttachUsbDialog.cs">
+      <SubType>Form</SubType>
+    </Compile>
+    <Compile Include="Dialogs\AttachUsbDialog.Designer.cs">
+      <DependentUpon>AttachUsbDialog.cs</DependentUpon>
+    </Compile>
+    <Compile Include="Diagnostics\Problems\XenCenterVersionProblem.cs" />
+    <Compile Include="Dialogs\EnablePvsReadCachingDialog.cs">
+      <SubType>Form</SubType>
+    </Compile>
+    <Compile Include="Dialogs\EnablePvsReadCachingDialog.Designer.cs">
+      <DependentUpon>EnablePvsReadCachingDialog.cs</DependentUpon>
+    </Compile>
+    <Compile Include="Dialogs\OptionsPages\ConfirmationOptionsPage.cs">
+      <SubType>UserControl</SubType>
+    </Compile>
+    <Compile Include="Dialogs\OptionsPages\ConfirmationOptionsPage.Designer.cs">
+      <DependentUpon>ConfirmationOptionsPage.cs</DependentUpon>
+    </Compile>
+    <Compile Include="Dialogs\PvsCacheConfigurationDialog.cs">
+      <SubType>Form</SubType>
+    </Compile>
+    <Compile Include="Dialogs\PvsCacheConfigurationDialog.Designer.cs">
+      <DependentUpon>PvsCacheConfigurationDialog.cs</DependentUpon>
+    </Compile>
+    <Compile Include="Dialogs\PvsPages\PvsCacheConfigurationPage.cs">
+      <SubType>UserControl</SubType>
+    </Compile>
+    <Compile Include="Dialogs\PvsPages\PvsCacheConfigurationPage.designer.cs">
+      <DependentUpon>PvsCacheConfigurationPage.cs</DependentUpon>
+    </Compile>
+    <Compile Include="Dialogs\PvsSiteDialog.cs">
+      <SubType>Form</SubType>
+    </Compile>
+    <Compile Include="Dialogs\PvsSiteDialog.Designer.cs">
+      <DependentUpon>PvsSiteDialog.cs</DependentUpon>
+    </Compile>
+    <Compile Include="Dialogs\ControlDomainMemoryDialog.cs">
+      <SubType>Form</SubType>
+    </Compile>
+    <Compile Include="Dialogs\ControlDomainMemoryDialog.Designer.cs">
+      <DependentUpon>ControlDomainMemoryDialog.cs</DependentUpon>
+    </Compile>
+    <Compile Include="Dialogs\HealthCheck\HealthCheckOverviewLauncher.cs" />
+    <Compile Include="Dialogs\ExportVMDialog.cs">
+    </Compile>
+    <Compile Include="Dialogs\HealthCheck\HealthCheckOverviewDialog.cs">
+      <SubType>Form</SubType>
+    </Compile>
+    <Compile Include="Dialogs\HealthCheck\HealthCheckOverviewDialog.Designer.cs">
+      <DependentUpon>HealthCheckOverviewDialog.cs</DependentUpon>
+    </Compile>
+    <Compile Include="Dialogs\HealthCheck\HealthCheckPolicyStatementDialog.cs">
+      <SubType>Form</SubType>
+    </Compile>
+    <Compile Include="Dialogs\HealthCheck\HealthCheckPolicyStatementDialog.Designer.cs">
+      <DependentUpon>HealthCheckPolicyStatementDialog.cs</DependentUpon>
+    </Compile>
+    <Compile Include="Dialogs\HealthCheck\HealthCheckSettingsDialog.cs">
+      <SubType>Form</SubType>
+    </Compile>
+    <Compile Include="Dialogs\HealthCheck\HealthCheckSettingsDialog.designer.cs">
+      <DependentUpon>HealthCheckSettingsDialog.cs</DependentUpon>
+    </Compile>
+    <Compile Include="Dialogs\OptionsPages\SaveAndRestoreOptionsPage.cs">
+      <SubType>UserControl</SubType>
+    </Compile>
+    <Compile Include="Dialogs\OptionsPages\SaveAndRestoreOptionsPage.Designer.cs">
+      <DependentUpon>SaveAndRestoreOptionsPage.cs</DependentUpon>
+    </Compile>
+    <Compile Include="Dialogs\ResolvingSubjectsDialog.cs">
+      <SubType>Form</SubType>
+    </Compile>
+    <Compile Include="Dialogs\ResolvingSubjectsDialog.Designer.cs">
+      <DependentUpon>ResolvingSubjectsDialog.cs</DependentUpon>
+    </Compile>
+    <Compile Include="Dialogs\RoleElevationDialog.cs">
+      <SubType>Form</SubType>
+    </Compile>
+    <Compile Include="Dialogs\RoleElevationDialog.Designer.cs">
+      <DependentUpon>RoleElevationDialog.cs</DependentUpon>
+    </Compile>
+    <Compile Include="Dialogs\RoleSelectionDialog.cs">
+      <SubType>Form</SubType>
+    </Compile>
+    <Compile Include="Dialogs\RoleSelectionDialog.Designer.cs">
+      <DependentUpon>RoleSelectionDialog.cs</DependentUpon>
+    </Compile>
+    <Compile Include="Dialogs\RevertDialog.cs">
+      <SubType>Form</SubType>
+    </Compile>
+    <Compile Include="Dialogs\RevertDialog.Designer.cs">
+      <DependentUpon>RevertDialog.cs</DependentUpon>
+    </Compile>
+    <Compile Include="Dialogs\ScreenShotDialog.cs">
+      <SubType>Form</SubType>
+    </Compile>
+    <Compile Include="Dialogs\ScreenShotDialog.Designer.cs">
+      <DependentUpon>ScreenShotDialog.cs</DependentUpon>
+    </Compile>
+    <Compile Include="Dialogs\UpsellDialog.cs">
+      <SubType>Form</SubType>
+    </Compile>
+    <Compile Include="Dialogs\UpsellDialog.designer.cs">
+      <DependentUpon>UpsellDialog.cs</DependentUpon>
+    </Compile>
+    <Compile Include="Dialogs\UsbUsageDialog.cs">
+      <SubType>Form</SubType>
+    </Compile>
+    <Compile Include="Dialogs\UsbUsageDialog.Designer.cs">
+      <DependentUpon>UsbUsageDialog.cs</DependentUpon>
+    </Compile>
+    <Compile Include="Properties\Resources.Designer.cs">
+      <AutoGen>True</AutoGen>
+      <DesignTime>True</DesignTime>
+      <DependentUpon>Resources.resx</DependentUpon>
+    </Compile>
+    <Compile Include="SettingsPanels\ClusteringEditPage.cs">
+      <SubType>UserControl</SubType>
+    </Compile>
+    <Compile Include="SettingsPanels\ClusteringEditPage.Designer.cs">
+      <DependentUpon>ClusteringEditPage.cs</DependentUpon>
+    </Compile>
+    <Compile Include="SettingsPanels\LivePatchingEditPage.cs">
+      <SubType>UserControl</SubType>
+    </Compile>
+    <Compile Include="SettingsPanels\LivePatchingEditPage.Designer.cs">
+      <DependentUpon>LivePatchingEditPage.cs</DependentUpon>
+    </Compile>
+    <Compile Include="SettingsPanels\NetworkOptionsEditPage.cs">
+      <SubType>UserControl</SubType>
+    </Compile>
+    <Compile Include="SettingsPanels\NetworkOptionsEditPage.Designer.cs">
+      <DependentUpon>NetworkOptionsEditPage.cs</DependentUpon>
+    </Compile>
+    <Compile Include="SettingsPanels\SecurityEditPage.cs">
+      <SubType>UserControl</SubType>
+    </Compile>
+    <Compile Include="SettingsPanels\SecurityEditPage.Designer.cs">
+      <DependentUpon>SecurityEditPage.cs</DependentUpon>
+    </Compile>
+    <Compile Include="SettingsPanels\USBEditPage.cs">
+      <SubType>UserControl</SubType>
+    </Compile>
+    <Compile Include="SettingsPanels\USBEditPage.Designer.cs">
+      <DependentUpon>USBEditPage.cs</DependentUpon>
+    </Compile>
+    <Compile Include="SettingsPanels\VMEnlightenmentEditPage.cs">
+      <SubType>UserControl</SubType>
+    </Compile>
+    <Compile Include="SettingsPanels\VMEnlightenmentEditPage.Designer.cs">
+      <DependentUpon>VMEnlightenmentEditPage.cs</DependentUpon>
+    </Compile>
+    <Compile Include="SettingsPanels\Wlb\WlbAdvancedSettingsPage.cs">
+      <SubType>UserControl</SubType>
+    </Compile>
+    <Compile Include="SettingsPanels\Wlb\WlbAdvancedSettingsPage.Designer.cs">
+      <DependentUpon>WlbAdvancedSettingsPage.cs</DependentUpon>
+    </Compile>
+    <Compile Include="SettingsPanels\Wlb\WlbAutomationPage.cs">
+      <SubType>UserControl</SubType>
+    </Compile>
+    <Compile Include="SettingsPanels\Wlb\WlbAutomationPage.Designer.cs">
+      <DependentUpon>WlbAutomationPage.cs</DependentUpon>
+    </Compile>
+    <Compile Include="SettingsPanels\Wlb\WlbMetricWeightingPage.cs">
+      <SubType>UserControl</SubType>
+    </Compile>
+    <Compile Include="SettingsPanels\Wlb\WlbMetricWeightingPage.Designer.cs">
+      <DependentUpon>WlbMetricWeightingPage.cs</DependentUpon>
+    </Compile>
+    <Compile Include="SettingsPanels\Wlb\WlbOptimizationModePage.cs">
+      <SubType>UserControl</SubType>
+    </Compile>
+    <Compile Include="SettingsPanels\Wlb\WlbOptimizationModePage.Designer.cs">
+      <DependentUpon>WlbOptimizationModePage.cs</DependentUpon>
+    </Compile>
+    <Compile Include="SettingsPanels\Wlb\WlbThresholdsPage.cs">
+      <SubType>UserControl</SubType>
+    </Compile>
+    <Compile Include="SettingsPanels\Wlb\WlbThresholdsPage.Designer.cs">
+      <DependentUpon>WlbThresholdsPage.cs</DependentUpon>
+    </Compile>
+    <Compile Include="Plugins\Features\ParentMenuItemFeature.cs" />
+    <Compile Include="SettingsUpdate.cs" />
+    <Compile Include="TabPages\BaseTabPage.cs">
+      <SubType>UserControl</SubType>
+    </Compile>
+    <Compile Include="TabPages\BaseTabPage.Designer.cs">
+      <DependentUpon>BaseTabPage.cs</DependentUpon>
+    </Compile>
+    <Compile Include="TabPages\DockerDetailsPage.cs">
+      <SubType>UserControl</SubType>
+    </Compile>
+    <Compile Include="TabPages\DockerDetailsPage.Designer.cs">
+      <DependentUpon>DockerDetailsPage.cs</DependentUpon>
+    </Compile>
+    <Compile Include="TabPages\HomePage.cs">
+      <SubType>UserControl</SubType>
+    </Compile>
+    <Compile Include="TabPages\HomePage.Designer.cs">
+      <DependentUpon>HomePage.cs</DependentUpon>
+    </Compile>
+    <Compile Include="TabPages\PvsPage.cs">
+      <SubType>UserControl</SubType>
+    </Compile>
+    <Compile Include="TabPages\PvsPage.Designer.cs">
+      <DependentUpon>PvsPage.cs</DependentUpon>
+    </Compile>
+    <Compile Include="TabPages\SnapshotsPage.cs">
+      <SubType>UserControl</SubType>
+    </Compile>
+    <Compile Include="TabPages\SnapshotsPage.designer.cs">
+      <DependentUpon>SnapshotsPage.cs</DependentUpon>
+    </Compile>
+    <Compile Include="TabPages\UpsellTabPage.cs">
+      <SubType>UserControl</SubType>
+    </Compile>
+    <Compile Include="TabPages\UpsellTabPage.designer.cs">
+      <DependentUpon>UpsellTabPage.cs</DependentUpon>
+    </Compile>
+    <Compile Include="Core\Clip.cs" />
+    <Compile Include="Controls\BootOrderListBox.cs">
+      <SubType>Component</SubType>
+    </Compile>
+    <Compile Include="Diagnostics\Problems\VMProblem\SuspendedVM.cs" />
+    <Compile Include="Diagnostics\Problems\VMProblem\ToolsCD.cs" />
+    <Compile Include="Dialogs\AdPasswordPrompt.cs">
+      <SubType>Form</SubType>
+    </Compile>
+    <Compile Include="Dialogs\AdPasswordPrompt.Designer.cs">
+      <DependentUpon>AdPasswordPrompt.cs</DependentUpon>
+    </Compile>
+    <Compile Include="Dialogs\NetworkingProperties.cs">
+      <SubType>Form</SubType>
+    </Compile>
+    <Compile Include="Dialogs\NetworkingProperties.Designer.cs">
+      <DependentUpon>NetworkingProperties.cs</DependentUpon>
+    </Compile>
+    <Compile Include="Dialogs\OptionsDialog.cs">
+      <SubType>Form</SubType>
+    </Compile>
+    <Compile Include="Dialogs\OptionsDialog.Designer.cs">
+      <DependentUpon>OptionsDialog.cs</DependentUpon>
+    </Compile>
+    <Compile Include="Dialogs\OptionsPages\ConnectionOptionsPage.cs">
+      <SubType>UserControl</SubType>
+    </Compile>
+    <Compile Include="Dialogs\OptionsPages\ConnectionOptionsPage.Designer.cs">
+      <DependentUpon>ConnectionOptionsPage.cs</DependentUpon>
+    </Compile>
+    <Compile Include="Dialogs\OptionsPages\ConsolesOptionsPage.cs">
+      <SubType>UserControl</SubType>
+    </Compile>
+    <Compile Include="Dialogs\OptionsPages\ConsolesOptionsPage.Designer.cs">
+      <DependentUpon>ConsolesOptionsPage.cs</DependentUpon>
+    </Compile>
+    <Compile Include="Dialogs\OptionsPages\DisplayOptionsPage.cs">
+      <SubType>UserControl</SubType>
+    </Compile>
+    <Compile Include="Dialogs\OptionsPages\DisplayOptionsPage.Designer.cs">
+      <DependentUpon>DisplayOptionsPage.cs</DependentUpon>
+    </Compile>
+    <Compile Include="Dialogs\OptionsPages\IOptionsPage.cs" />
+    <Compile Include="Dialogs\OptionsPages\SecurityOptionsPage.cs">
+      <SubType>UserControl</SubType>
+    </Compile>
+    <Compile Include="Dialogs\OptionsPages\SecurityOptionsPage.Designer.cs">
+      <DependentUpon>SecurityOptionsPage.cs</DependentUpon>
+    </Compile>
+    <Compile Include="Dialogs\OptionsPages\UpdatesOptionsPage.cs">
+      <SubType>UserControl</SubType>
+    </Compile>
+    <Compile Include="Dialogs\OptionsPages\UpdatesOptionsPage.Designer.cs">
+      <DependentUpon>UpdatesOptionsPage.cs</DependentUpon>
+    </Compile>
+    <Compile Include="Dialogs\PropertiesDialog.cs">
+      <SubType>Form</SubType>
+    </Compile>
+    <Compile Include="Dialogs\PropertiesDialog.Designer.cs">
+      <DependentUpon>PropertiesDialog.cs</DependentUpon>
+    </Compile>
+    <Compile Include="Dialogs\VerticallyTabbedDialog.cs">
+      <SubType>Form</SubType>
+    </Compile>
+    <Compile Include="Dialogs\VerticallyTabbedDialog.Designer.cs">
+      <DependentUpon>VerticallyTabbedDialog.cs</DependentUpon>
+    </Compile>
+    <Compile Include="Plugins\Cmd\PowerShellCmd.cs" />
+    <Compile Include="Plugins\Cmd\ShellCmd.cs" />
+    <Compile Include="Plugins\Cmd\XenServerPowerShellCmd.cs" />
+    <Compile Include="Plugins\Features\Feature.cs" />
+    <Compile Include="Plugins\Features\MenuItemFeature.cs" />
+    <Compile Include="Plugins\Features\TabPageFeature.cs" />
+    <Compile Include="SettingsPanels\PerfmonAlertOptionsPage.cs">
+      <SubType>UserControl</SubType>
+    </Compile>
+    <Compile Include="SettingsPanels\PerfmonAlertOptionsPage.Designer.cs">
+      <DependentUpon>PerfmonAlertOptionsPage.cs</DependentUpon>
+    </Compile>
+    <Compile Include="Controls\BlueBorderPanel.cs">
+      <SubType>UserControl</SubType>
+    </Compile>
+    <Compile Include="Controls\CustomDataGraph\ArchiveMaintainer.cs">
+    </Compile>
+    <Compile Include="Controls\CustomDataGraph\DataArchive.cs" />
+    <Compile Include="Controls\CustomDataGraph\GraphList.cs">
+      <SubType>UserControl</SubType>
+    </Compile>
+    <Compile Include="Controls\CustomDataGraph\GraphList.Designer.cs">
+      <DependentUpon>GraphList.cs</DependentUpon>
+    </Compile>
+    <Compile Include="Controls\CustomDataGraph\LineRenderer.cs" />
+    <Compile Include="Controls\CustomGridView\GridItem.cs" />
+    <Compile Include="Controls\DecentGroupBox.cs">
+      <SubType>Component</SubType>
+    </Compile>
+    <Compile Include="Controls\DoubleBufferedListView.cs">
+      <SubType>Component</SubType>
+    </Compile>
+    <Compile Include="Controls\DoubleBufferedPanel.cs">
+      <SubType>UserControl</SubType>
+    </Compile>
+    <Compile Include="Controls\DoubleBufferedPanel.Designer.cs">
+      <DependentUpon>DoubleBufferedPanel.cs</DependentUpon>
+    </Compile>
+    <Compile Include="Controls\GradientPanel\GradientPanel.cs">
+      <SubType>Component</SubType>
+    </Compile>
+    <Compile Include="Controls\HaNtolIndicator.cs">
+      <SubType>UserControl</SubType>
+    </Compile>
+    <Compile Include="Controls\HaNtolIndicator.Designer.cs">
+      <DependentUpon>HaNtolIndicator.cs</DependentUpon>
+    </Compile>
+    <Compile Include="Controls\ListViewColumnSorter.cs" />
+    <Compile Include="Controls\VerticalTabs.cs">
+      <SubType>Component</SubType>
+    </Compile>
+    <Compile Include="Core\FormFontFixer.cs" />
+    <Compile Include="Core\History.cs" />
+    <Compile Include="Core\Registry.cs" />
+    <Compile Include="Core\Updates.cs" />
+    <Compile Include="Diagnostics\Checks\HAOffCheck.cs" />
+    <Compile Include="Diagnostics\Problems\VMProblem\CannotMigrateVM.cs" />
+    <Compile Include="Diagnostics\Problems\PoolProblem\HAEnabledProblem.cs" />
+    <Compile Include="Dialogs\AllowUpdatesDialog.cs">
+      <SubType>Form</SubType>
+    </Compile>
+    <Compile Include="Dialogs\AllowUpdatesDialog.Designer.cs">
+      <DependentUpon>AllowUpdatesDialog.cs</DependentUpon>
+    </Compile>
+    <Compile Include="Dialogs\BondProperties.cs">
+      <SubType>Form</SubType>
+    </Compile>
+    <Compile Include="Dialogs\BondProperties.Designer.cs">
+      <DependentUpon>BondProperties.cs</DependentUpon>
+    </Compile>
+    <Compile Include="Dialogs\ConnectingToServerDialog.cs">
+      <SubType>Form</SubType>
+    </Compile>
+    <Compile Include="Dialogs\ConnectingToServerDialog.designer.cs">
+      <DependentUpon>ConnectingToServerDialog.cs</DependentUpon>
+    </Compile>
+    <Compile Include="Dialogs\MessageBoxTest.cs">
+      <SubType>Form</SubType>
+    </Compile>
+    <Compile Include="Dialogs\MessageBoxTest.Designer.cs">
+      <DependentUpon>MessageBoxTest.cs</DependentUpon>
+    </Compile>
+    <Compile Include="Dialogs\EditVmHaPrioritiesDialog.cs">
+      <SubType>Form</SubType>
+    </Compile>
+    <Compile Include="Dialogs\EditVmHaPrioritiesDialog.Designer.cs">
+      <DependentUpon>EditVmHaPrioritiesDialog.cs</DependentUpon>
+    </Compile>
+    <Compile Include="Dialogs\HostRequiresRebootDialog.cs">
+      <SubType>Form</SubType>
+    </Compile>
+    <Compile Include="Dialogs\HostRequiresRebootDialog.Designer.cs">
+      <DependentUpon>HostRequiresRebootDialog.cs</DependentUpon>
+    </Compile>
+    <Compile Include="Dialogs\NetworkingPropertiesPage.cs">
+      <SubType>UserControl</SubType>
+    </Compile>
+    <Compile Include="Dialogs\NetworkingPropertiesPage.Designer.cs">
+      <DependentUpon>NetworkingPropertiesPage.cs</DependentUpon>
+    </Compile>
+    <Compile Include="Dialogs\Network\CertificateChangedDialog.cs">
+      <SubType>Form</SubType>
+    </Compile>
+    <Compile Include="Dialogs\Network\CertificateChangedDialog.Designer.cs">
+      <DependentUpon>CertificateChangedDialog.cs</DependentUpon>
+    </Compile>
+    <Compile Include="Dialogs\Network\UnknownCertificateDialog.cs">
+      <SubType>Form</SubType>
+    </Compile>
+    <Compile Include="Dialogs\Network\UnknownCertificateDialog.Designer.cs">
+      <DependentUpon>UnknownCertificateDialog.cs</DependentUpon>
+    </Compile>
+    <Compile Include="Dialogs\PasswordsRequestDialog.cs">
+      <SubType>Form</SubType>
+    </Compile>
+    <Compile Include="Dialogs\PasswordsRequestDialog.Designer.cs">
+      <DependentUpon>PasswordsRequestDialog.cs</DependentUpon>
+    </Compile>
+    <Compile Include="Dialogs\VmSnapshotDialog.cs">
+      <SubType>Form</SubType>
+    </Compile>
+    <Compile Include="Dialogs\VmSnapshotDialog.Designer.cs">
+      <DependentUpon>VmSnapshotDialog.cs</DependentUpon>
+    </Compile>
+    <Compile Include="ConsoleView\VNCTabView.cs">
+      <SubType>UserControl</SubType>
+    </Compile>
+    <Compile Include="ConsoleView\VNCTabView.Designer.cs">
+      <DependentUpon>VNCTabView.cs</DependentUpon>
+    </Compile>
+    <Compile Include="ConsoleView\VNCView.cs">
+      <SubType>UserControl</SubType>
+    </Compile>
+    <Compile Include="ConsoleView\VNCView.Designer.cs">
+      <DependentUpon>VNCView.cs</DependentUpon>
+    </Compile>
+    <Compile Include="ConsoleView\XSVNCScreen.cs">
+      <SubType>UserControl</SubType>
+    </Compile>
+    <Compile Include="Images.cs" />
+    <Compile Include="Network\SSL.cs" />
+    <Compile Include="PasswordsRequest.cs" />
+    <Compile Include="Plugins\PluginDescriptor.cs" />
+    <Compile Include="Plugins\PluginManager.cs" />
+    <Compile Include="RDP\AxMSTSCLib.cs">
+      <SubType>Component</SubType>
+    </Compile>
+    <Compile Include="SettingsPanels\EditNetworkPage.cs">
+      <SubType>UserControl</SubType>
+    </Compile>
+    <Compile Include="SettingsPanels\EditNetworkPage.Designer.cs">
+      <DependentUpon>EditNetworkPage.cs</DependentUpon>
+    </Compile>
+    <Compile Include="SettingsPanels\VDISizeLocationPage.cs">
+      <SubType>UserControl</SubType>
+    </Compile>
+    <Compile Include="SettingsPanels\VDISizeLocationPage.Designer.cs">
+      <DependentUpon>VDISizeLocationPage.cs</DependentUpon>
+    </Compile>
+    <Compile Include="SettingsPanels\VBDEditPage.cs">
+      <SubType>UserControl</SubType>
+    </Compile>
+    <Compile Include="SettingsPanels\VBDEditPage.Designer.cs">
+      <DependentUpon>VBDEditPage.cs</DependentUpon>
+    </Compile>
+    <Compile Include="SettingsPanels\HostMultipathPage.cs">
+      <SubType>UserControl</SubType>
+    </Compile>
+    <Compile Include="SettingsPanels\HostMultipathPage.Designer.cs">
+      <DependentUpon>HostMultipathPage.cs</DependentUpon>
+    </Compile>
+    <Compile Include="TabPages\UsbPage.cs">
+      <SubType>UserControl</SubType>
+    </Compile>
+    <Compile Include="TabPages\UsbPage.Designer.cs">
+      <DependentUpon>UsbPage.cs</DependentUpon>
+    </Compile>
+    <Compile Include="Diagnostics\Problems\PoolProblem\PoolHasGFS2SRProblem.cs" />
+    <Compile Include="Wizards\BallooningWizard.cs">
+      <SubType>Form</SubType>
+    </Compile>
+    <Compile Include="Wizards\BallooningWizard.Designer.cs">
+      <DependentUpon>BallooningWizard.cs</DependentUpon>
+    </Compile>
+    <Compile Include="Wizards\BallooningWizard_Pages\ChooseVMs.cs">
+      <SubType>UserControl</SubType>
+    </Compile>
+    <Compile Include="Wizards\BallooningWizard_Pages\ChooseVMs.Designer.cs">
+      <DependentUpon>ChooseVMs.cs</DependentUpon>
+    </Compile>
+    <Compile Include="Wizards\BallooningWizard_Pages\MemorySettings.cs">
+      <SubType>UserControl</SubType>
+    </Compile>
+    <Compile Include="Wizards\BallooningWizard_Pages\MemorySettings.Designer.cs">
+      <DependentUpon>MemorySettings.cs</DependentUpon>
+    </Compile>
+    <Compile Include="Wizards\CrossPoolMigrateWizard\CrossPoolMigrateCopyModePage.cs">
+      <SubType>UserControl</SubType>
+    </Compile>
+    <Compile Include="Wizards\CrossPoolMigrateWizard\CrossPoolMigrateCopyModePage.Designer.cs">
+      <DependentUpon>CrossPoolMigrateCopyModePage.cs</DependentUpon>
+    </Compile>
+    <Compile Include="Wizards\CrossPoolMigrateWizard\CrossPoolMigrateTransferNetworkPage.cs">
+      <SubType>UserControl</SubType>
+    </Compile>
+    <Compile Include="Wizards\CrossPoolMigrateWizard\CrossPoolMigrateTransferNetworkPage.Designer.cs">
+      <DependentUpon>CrossPoolMigrateTransferNetworkPage.cs</DependentUpon>
+    </Compile>
+    <Compile Include="Wizards\CrossPoolMigrateWizard\IntraPoolCopyPage.cs">
+      <SubType>UserControl</SubType>
+    </Compile>
+    <Compile Include="Wizards\CrossPoolMigrateWizard\IntraPoolCopyPage.Designer.cs">
+      <DependentUpon>IntraPoolCopyPage.cs</DependentUpon>
+    </Compile>
+    <Compile Include="Wizards\ImportWizard\HardwareCompatibilityFilter.cs" />
+    <Compile Include="Wizards\NewSRWizard_Pages\ChooseSrProvisioningPage.cs">
+      <SubType>UserControl</SubType>
+    </Compile>
+    <Compile Include="Wizards\NewSRWizard_Pages\ChooseSrProvisioningPage.Designer.cs">
+      <DependentUpon>ChooseSrProvisioningPage.cs</DependentUpon>
+    </Compile>
+    <Compile Include="Wizards\NewNetworkWizard_Pages\NetWSriovDetails.cs">
+      <SubType>UserControl</SubType>
+    </Compile>
+    <Compile Include="Wizards\NewNetworkWizard_Pages\NetWSriovDetails.Designer.cs">
+      <DependentUpon>NetWSriovDetails.cs</DependentUpon>
+    </Compile>
+    <Compile Include="Wizards\NewSRWizard_Pages\Frontends\CIFSFrontend.cs">
+      <SubType>UserControl</SubType>
+    </Compile>
+    <Compile Include="Wizards\NewSRWizard_Pages\Frontends\CIFSFrontend.Designer.cs">
+      <DependentUpon>CIFSFrontend.cs</DependentUpon>
+    </Compile>
+    <Compile Include="Wizards\NewSRWizard_Pages\Frontends\CSLG.cs">
+      <SubType>UserControl</SubType>
+    </Compile>
+    <Compile Include="Wizards\NewSRWizard_Pages\Frontends\CSLG.Designer.cs">
+      <DependentUpon>CSLG.cs</DependentUpon>
+    </Compile>
+    <Compile Include="Wizards\NewSRWizard_Pages\Frontends\LVMoFCoE.cs">
+      <SubType>UserControl</SubType>
+    </Compile>
+    <Compile Include="Wizards\NewSRWizard_Pages\Frontends\LVMoFCoE.Designer.cs">
+      <DependentUpon>LVMoFCoE.cs</DependentUpon>
+    </Compile>
+    <Compile Include="Wizards\NewVMWizard\Page_CloudConfigParameters.cs">
+      <SubType>UserControl</SubType>
+    </Compile>
+    <Compile Include="Wizards\NewVMWizard\Page_CloudConfigParameters.Designer.cs">
+      <DependentUpon>Page_CloudConfigParameters.cs</DependentUpon>
+    </Compile>
+    <Compile Include="Wizards\NewVMWizard\NewVMWizard.cs">
+      <SubType>Form</SubType>
+    </Compile>
+    <Compile Include="Wizards\NewVMWizard\NewVMWizard.Designer.cs">
+      <DependentUpon>NewVMWizard.cs</DependentUpon>
+    </Compile>
+    <Compile Include="Wizards\NewVMWizard\Page_Template.cs">
+      <SubType>UserControl</SubType>
+    </Compile>
+    <Compile Include="Wizards\NewVMWizard\Page_Template.Designer.cs">
+      <DependentUpon>Page_Template.cs</DependentUpon>
+    </Compile>
+    <Compile Include="Wizards\NewVMWizard\Page_Name.cs">
+      <SubType>UserControl</SubType>
+    </Compile>
+    <Compile Include="Wizards\NewVMWizard\Page_Name.Designer.cs">
+      <DependentUpon>Page_Name.cs</DependentUpon>
+    </Compile>
+    <Compile Include="Wizards\NewVMWizard\Page_InstallationMedia.cs">
+      <SubType>UserControl</SubType>
+    </Compile>
+    <Compile Include="Wizards\NewVMWizard\Page_InstallationMedia.Designer.cs">
+      <DependentUpon>Page_InstallationMedia.cs</DependentUpon>
+    </Compile>
+    <Compile Include="Wizards\NewVMWizard\Page_HomeServer.cs">
+      <SubType>UserControl</SubType>
+    </Compile>
+    <Compile Include="Wizards\NewVMWizard\Page_HomeServer.Designer.cs">
+      <DependentUpon>Page_HomeServer.cs</DependentUpon>
+    </Compile>
+    <Compile Include="Wizards\NewVMWizard\Page_CpuMem.cs">
+      <SubType>UserControl</SubType>
+    </Compile>
+    <Compile Include="Wizards\NewVMWizard\Page_CpuMem.Designer.cs">
+      <DependentUpon>Page_CpuMem.cs</DependentUpon>
+    </Compile>
+    <Compile Include="Wizards\NewVMWizard\Page_Storage.cs">
+      <SubType>UserControl</SubType>
+    </Compile>
+    <Compile Include="Wizards\NewVMWizard\Page_Storage.Designer.cs">
+      <DependentUpon>Page_Storage.cs</DependentUpon>
+    </Compile>
+    <Compile Include="Wizards\NewVMWizard\Page_Networking.cs">
+      <SubType>UserControl</SubType>
+    </Compile>
+    <Compile Include="Wizards\NewVMWizard\Page_Networking.Designer.cs">
+      <DependentUpon>Page_Networking.cs</DependentUpon>
+    </Compile>
+    <Compile Include="Wizards\NewVMWizard\Page_Finish.cs">
+      <SubType>UserControl</SubType>
+    </Compile>
+    <Compile Include="Wizards\NewVMWizard\Page_Finish.Designer.cs">
+      <DependentUpon>Page_Finish.cs</DependentUpon>
+    </Compile>
+    <Compile Include="TabPages\PhysicalStoragePage.cs">
+      <SubType>UserControl</SubType>
+    </Compile>
+    <Compile Include="TabPages\PhysicalStoragePage.Designer.cs">
+      <DependentUpon>PhysicalStoragePage.cs</DependentUpon>
+    </Compile>
+    <Compile Include="Controls\VisualMenuItem.cs">
+      <SubType>Component</SubType>
+    </Compile>
+    <Compile Include="Controls\BondDetails.cs">
+      <SubType>UserControl</SubType>
+    </Compile>
+    <Compile Include="Controls\BondDetails.Designer.cs">
+      <DependentUpon>BondDetails.cs</DependentUpon>
+    </Compile>
+    <Compile Include="Wizards\NewNetworkWizard_Pages\NetWBondDetails.cs">
+      <SubType>UserControl</SubType>
+    </Compile>
+    <Compile Include="Wizards\NewNetworkWizard_Pages\NetWBondDetails.Designer.cs">
+      <DependentUpon>NetWBondDetails.cs</DependentUpon>
+    </Compile>
+    <Compile Include="Wizards\NewSRWizard_Pages\Frontends\CIFS_ISO.cs">
+      <SubType>UserControl</SubType>
+    </Compile>
+    <Compile Include="Wizards\NewSRWizard_Pages\Frontends\CIFS_ISO.Designer.cs">
+      <DependentUpon>CIFS_ISO.cs</DependentUpon>
+    </Compile>
+    <Compile Include="Wizards\NewSRWizard_Pages\Frontends\EqualLogic.cs">
+      <SubType>UserControl</SubType>
+    </Compile>
+    <Compile Include="Wizards\NewSRWizard_Pages\Frontends\EqualLogic.Designer.cs">
+      <DependentUpon>EqualLogic.cs</DependentUpon>
+    </Compile>
+    <Compile Include="Wizards\NewSRWizard_Pages\Frontends\LVMoISCSI.cs">
+      <SubType>UserControl</SubType>
+    </Compile>
+    <Compile Include="Wizards\NewSRWizard_Pages\Frontends\LVMoISCSI.Designer.cs">
+      <DependentUpon>LVMoISCSI.cs</DependentUpon>
+    </Compile>
+    <Compile Include="Wizards\NewSRWizard_Pages\Frontends\NetApp.cs">
+      <SubType>UserControl</SubType>
+    </Compile>
+    <Compile Include="Wizards\NewSRWizard_Pages\Frontends\NetApp.Designer.cs">
+      <DependentUpon>NetApp.cs</DependentUpon>
+    </Compile>
+    <Compile Include="Wizards\NewSRWizard_Pages\Frontends\NFS_ISO.cs">
+      <SubType>UserControl</SubType>
+    </Compile>
+    <Compile Include="Wizards\NewSRWizard_Pages\Frontends\NFS_ISO.Designer.cs">
+      <DependentUpon>NFS_ISO.cs</DependentUpon>
+    </Compile>
+    <Compile Include="Wizards\NewSRWizard_Pages\SrWizardHelpers.cs" />
+    <Compile Include="Wizards\NewSRWizard_Pages\Frontends\VHDoNFS.cs">
+      <SubType>UserControl</SubType>
+    </Compile>
+    <Compile Include="Wizards\NewSRWizard_Pages\Frontends\VHDoNFS.Designer.cs">
+      <DependentUpon>VHDoNFS.cs</DependentUpon>
+    </Compile>
+    <Compile Include="Wizards\HAWizard_Pages\ChooseSR.cs">
+      <SubType>UserControl</SubType>
+    </Compile>
+    <Compile Include="Wizards\HAWizard_Pages\ChooseSR.Designer.cs">
+      <DependentUpon>ChooseSR.cs</DependentUpon>
+    </Compile>
+    <Compile Include="Controls\CustomDataGraph\DataAxis.cs" />
+    <Compile Include="Controls\CustomDataGraph\DataEvent.cs" />
+    <Compile Include="Controls\CustomDataGraph\DataEventList.cs">
+      <SubType>Component</SubType>
+    </Compile>
+    <Compile Include="Controls\CustomDataGraph\DataEventList.designer.cs">
+      <DependentUpon>DataEventList.cs</DependentUpon>
+    </Compile>
+    <Compile Include="Controls\CustomDataGraph\DataGrid.cs" />
+    <Compile Include="Controls\CustomDataGraph\DataKey.cs">
+      <SubType>Component</SubType>
+    </Compile>
+    <Compile Include="Controls\CustomDataGraph\DataKey.Designer.cs">
+      <DependentUpon>DataKey.cs</DependentUpon>
+    </Compile>
+    <Compile Include="Controls\CustomDataGraph\DataPlot.cs">
+      <SubType>UserControl</SubType>
+    </Compile>
+    <Compile Include="Controls\CustomDataGraph\DataPlot.designer.cs">
+      <DependentUpon>DataPlot.cs</DependentUpon>
+    </Compile>
+    <Compile Include="Controls\CustomDataGraph\DataPlotNav.cs">
+      <SubType>UserControl</SubType>
+    </Compile>
+    <Compile Include="Controls\CustomDataGraph\DataPlotNav.designer.cs">
+      <DependentUpon>DataPlotNav.cs</DependentUpon>
+    </Compile>
+    <Compile Include="Controls\CustomDataGraph\DataPoint.cs" />
+    <Compile Include="Controls\CustomDataGraph\DataRange.cs" />
+    <Compile Include="Controls\CustomDataGraph\DataSet.cs" />
+    <Compile Include="Controls\CustomDataGraph\DataTimeRange.cs" />
+    <Compile Include="Controls\CustomDataGraph\LongPoint.cs" />
+    <Compile Include="Controls\CustomDataGraph\LongRectangle.cs" />
+    <Compile Include="Controls\CustomDataGraph\Palette.cs" />
+    <Compile Include="Controls\CustomDataGraph\Polygon.cs" />
+    <Compile Include="Controls\CustomGridView\GridEmptyItem.cs" />
+    <Compile Include="Controls\CustomGridView\GridHeaderArrayItem.cs" />
+    <Compile Include="Controls\CustomGridView\GridHeaderItem.cs" />
+    <Compile Include="Controls\CustomGridView\GridHeaderRow.cs" />
+    <Compile Include="Controls\CustomGridView\GridImageItem.cs" />
+    <Compile Include="Controls\CustomGridView\GridArrayItem.cs" />
+    <Compile Include="Controls\CustomGridView\GridStringItem.cs" />
+    <Compile Include="Controls\CustomGridView\GridRow.cs" />
+    <Compile Include="Controls\CustomGridView\GridView.cs">
+      <SubType>Component</SubType>
+    </Compile>
+    <Compile Include="Controls\CustomGridView\GridView.Designer.cs">
+      <DependentUpon>GridView.cs</DependentUpon>
+    </Compile>
+    <Compile Include="Dialogs\InputPromptDialog.cs">
+      <SubType>Form</SubType>
+    </Compile>
+    <Compile Include="Dialogs\InputPromptDialog.Designer.cs">
+      <DependentUpon>InputPromptDialog.cs</DependentUpon>
+    </Compile>
+    <Compile Include="TabPages\AlertSummaryPage.cs">
+      <SubType>UserControl</SubType>
+    </Compile>
+    <Compile Include="TabPages\AlertSummaryPage.Designer.cs">
+      <DependentUpon>AlertSummaryPage.cs</DependentUpon>
+    </Compile>
+    <Compile Include="TabPages\HAPage.cs">
+      <SubType>UserControl</SubType>
+    </Compile>
+    <Compile Include="TabPages\HAPage.Designer.cs">
+      <DependentUpon>HAPage.cs</DependentUpon>
+    </Compile>
+    <Compile Include="Alerts\Types\XenCenterUpdateAlert.cs" />
+    <Compile Include="Wizards\PatchingWizard\AutomatedUpdatesBasePage.cs">
+      <SubType>UserControl</SubType>
+    </Compile>
+    <Compile Include="Wizards\PatchingWizard\AutomatedUpdatesBasePage.designer.cs">
+      <DependentUpon>AutomatedUpdatesBasePage.cs</DependentUpon>
+    </Compile>
+    <Compile Include="Wizards\PatchingWizard\PatchingWizard_AutomatedUpdatesPage.cs">
+      <SubType>UserControl</SubType>
+    </Compile>
+    <Compile Include="Wizards\PatchingWizard\PatchingWizard_AutomatedUpdatesPage.designer.cs">
+      <DependentUpon>PatchingWizard_AutomatedUpdatesPage.cs</DependentUpon>
+    </Compile>
+    <Compile Include="Wizards\PatchingWizard\PatchingWizard_UploadPage.cs">
+      <SubType>UserControl</SubType>
+    </Compile>
+    <Compile Include="Wizards\PatchingWizard\PatchingWizard_UploadPage.Designer.cs">
+      <DependentUpon>PatchingWizard_UploadPage.cs</DependentUpon>
+    </Compile>
+    <Compile Include="Wizards\PatchingWizard\PlanActions\ApplyPoolUpdatePlanAction.cs" />
+    <Compile Include="Wizards\PatchingWizard\PlanActions\ApplyXenServerPatchPlanAction.cs" />
+    <Compile Include="Wizards\PatchingWizard\PlanActions\HostPlanAction.cs" />
+    <Compile Include="Wizards\PatchingWizard\PlanActions\PatchPrecheckOnHostPlanAction.cs" />
+    <Compile Include="Wizards\PatchingWizard\PlanActions\DownloadPatchPlanAction.cs" />
+    <Compile Include="Wizards\PatchingWizard\PlanActions\RestartHostPlanAction.cs" />
+    <Compile Include="Wizards\PatchingWizard\PlanActions\UploadPatchToMasterPlanAction.cs" />
+    <Compile Include="Wizards\PatchingWizard\PlanActions\PoolPatchMapping.cs" />
+    <Compile Include="Wizards\PatchingWizard\PlanActions\RemoveUpdateFilesFromMaster.cs" />
+    <Compile Include="Wizards\PatchingWizard\PlanActions\RemoveUpdateFile.cs" />
+    <Compile Include="Wizards\PatchingWizard\PlanActions\InstallSupplementalPackPlanAction.cs" />
+    <Compile Include="Wizards\PatchingWizard\UpdateProgressBackgroundWorker.cs">
+      <SubType>Component</SubType>
+    </Compile>
+    <Compile Include="Wizards\PatchingWizard\UpgradeProgressDescriptor.cs" />
+    <Compile Include="Wizards\RollingUpgradeWizard\RollingUpgradeUpgradePage.cs">
+      <SubType>UserControl</SubType>
+    </Compile>
+    <Compile Include="Wizards\RollingUpgradeWizard\RollingUpgradeUpgradePage.Designer.cs">
+      <DependentUpon>RollingUpgradeUpgradePage.cs</DependentUpon>
+    </Compile>
+    <Compile Include="Wizards\UpdateUpgradeWizard.cs">
+      <SubType>Form</SubType>
+    </Compile>
+    <Compile Include="Diagnostics\Checks\PoolHasGFS2SR.cs" />
+    <Compile Include="XenSearch\TreeNodeGroupAcceptor.cs">
+    </Compile>
+    <Compile Include="Dialogs\FolderChangeDialog.cs">
+      <SubType>Form</SubType>
+    </Compile>
+    <Compile Include="Dialogs\FolderChangeDialog.Designer.cs">
+      <DependentUpon>FolderChangeDialog.cs</DependentUpon>
+    </Compile>
+    <Compile Include="Controls\Folders\FolderEditor.cs">
+      <SubType>UserControl</SubType>
+    </Compile>
+    <Compile Include="Controls\Folders\FolderListItem.cs" />
+    <Compile Include="Dialogs\NewTagDialog.cs">
+      <SubType>Form</SubType>
+    </Compile>
+    <Compile Include="Dialogs\NewTagDialog.Designer.cs">
+      <DependentUpon>NewTagDialog.cs</DependentUpon>
+    </Compile>
+    <Compile Include="Dialogs\NameAndConnectionPrompt.cs">
+      <SubType>Form</SubType>
+    </Compile>
+    <Compile Include="Dialogs\NameAndConnectionPrompt.Designer.cs">
+      <DependentUpon>NameAndConnectionPrompt.cs</DependentUpon>
+    </Compile>
+    <Compile Include="Core\Drawing.cs" />
+    <Compile Include="Dialogs\AboutDialog.cs">
+      <SubType>Form</SubType>
+    </Compile>
+    <Compile Include="Dialogs\AboutDialog.Designer.cs">
+      <DependentUpon>AboutDialog.cs</DependentUpon>
+    </Compile>
+    <Compile Include="Dialogs\AddServerDialog.cs">
+      <SubType>Form</SubType>
+    </Compile>
+    <Compile Include="Dialogs\AddServerDialog.Designer.cs">
+      <DependentUpon>AddServerDialog.cs</DependentUpon>
+    </Compile>
+    <Compile Include="Dialogs\CustomFieldsDialog.cs">
+      <SubType>Form</SubType>
+    </Compile>
+    <Compile Include="Dialogs\CustomFieldsDialog.Designer.cs">
+      <DependentUpon>CustomFieldsDialog.cs</DependentUpon>
+    </Compile>
+    <Compile Include="Dialogs\NewCustomFieldDialog.cs">
+      <SubType>Form</SubType>
+    </Compile>
+    <Compile Include="Dialogs\NewCustomFieldDialog.Designer.cs">
+      <DependentUpon>NewCustomFieldDialog.cs</DependentUpon>
+    </Compile>
+    <Compile Include="Controls\Common\PasswordFailure.cs">
+      <SubType>UserControl</SubType>
+    </Compile>
+    <Compile Include="Controls\Common\PasswordFailure.Designer.cs">
+      <DependentUpon>PasswordFailure.cs</DependentUpon>
+    </Compile>
+    <Compile Include="Dialogs\RestoreSession\SetMasterPasswordDialog.cs">
+      <SubType>Form</SubType>
+    </Compile>
+    <Compile Include="Dialogs\RestoreSession\SetMasterPasswordDialog.Designer.cs">
+      <DependentUpon>SetMasterPasswordDialog.cs</DependentUpon>
+    </Compile>
+    <Compile Include="Dialogs\RestoreSession\EnterMasterPasswordDialog.cs">
+      <SubType>Form</SubType>
+    </Compile>
+    <Compile Include="Dialogs\RestoreSession\EnterMasterPasswordDialog.Designer.cs">
+      <DependentUpon>EnterMasterPasswordDialog.cs</DependentUpon>
+    </Compile>
+    <Compile Include="Dialogs\RestoreSession\SaveAndRestoreDialog.cs">
+      <SubType>Form</SubType>
+    </Compile>
+    <Compile Include="Dialogs\RestoreSession\SaveAndRestoreDialog.Designer.cs">
+      <DependentUpon>SaveAndRestoreDialog.cs</DependentUpon>
+    </Compile>
+    <Compile Include="Dialogs\RestoreSession\ChangeMasterPasswordDialog.cs">
+      <SubType>Form</SubType>
+    </Compile>
+    <Compile Include="Dialogs\RestoreSession\ChangeMasterPasswordDialog.Designer.cs">
+      <DependentUpon>ChangeMasterPasswordDialog.cs</DependentUpon>
+    </Compile>
+    <Compile Include="Dialogs\ThreeButtonDialog.cs">
+      <SubType>Form</SubType>
+    </Compile>
+    <Compile Include="Dialogs\ThreeButtonDialog.Designer.cs">
+      <DependentUpon>ThreeButtonDialog.cs</DependentUpon>
+    </Compile>
+    <Compile Include="Dialogs\LegalNoticesDialog.cs">
+      <SubType>Form</SubType>
+    </Compile>
+    <Compile Include="Dialogs\LegalNoticesDialog.Designer.cs">
+      <DependentUpon>LegalNoticesDialog.cs</DependentUpon>
+    </Compile>
+    <Compile Include="SettingsPanels\VMHAEditPage.cs">
+      <SubType>UserControl</SubType>
+    </Compile>
+    <Compile Include="SettingsPanels\VMHAEditPage.Designer.cs">
+      <DependentUpon>VMHAEditPage.cs</DependentUpon>
+    </Compile>
+    <Compile Include="TabPages\SearchPage.cs">
+      <SubType>UserControl</SubType>
+    </Compile>
+    <Compile Include="TabPages\SearchPage.Designer.cs">
+      <DependentUpon>SearchPage.cs</DependentUpon>
+    </Compile>
+    <Compile Include="SettingsPanels\CustomFieldsDisplayPage.cs">
+      <SubType>UserControl</SubType>
+    </Compile>
+    <Compile Include="SettingsPanels\CustomFieldsDisplayPage.designer.cs">
+      <DependentUpon>CustomFieldsDisplayPage.cs</DependentUpon>
+    </Compile>
+    <Compile Include="TabPages\PerformancePage.cs">
+      <SubType>UserControl</SubType>
+    </Compile>
+    <Compile Include="TabPages\PerformancePage.Designer.cs">
+      <DependentUpon>PerformancePage.cs</DependentUpon>
+    </Compile>
+    <Compile Include="SettingsPanels\PerfmonAlertEditPage.cs">
+      <SubType>UserControl</SubType>
+    </Compile>
+    <Compile Include="SettingsPanels\PerfmonAlertEditPage.Designer.cs">
+      <DependentUpon>PerfmonAlertEditPage.cs</DependentUpon>
+    </Compile>
+    <Compile Include="Dialogs\ChangeServerPasswordDialog.cs">
+      <SubType>Form</SubType>
+    </Compile>
+    <Compile Include="Dialogs\ChangeServerPasswordDialog.Designer.cs">
+      <DependentUpon>ChangeServerPasswordDialog.cs</DependentUpon>
+    </Compile>
+    <Compile Include="Controls\CustomListPanel\CustomListItem.cs" />
+    <Compile Include="Controls\CustomListPanel\CustomListPanel.cs">
+      <SubType>Component</SubType>
+    </Compile>
+    <Compile Include="Controls\CustomListPanel\CustomListPanel.Designer.cs">
+      <DependentUpon>CustomListPanel.cs</DependentUpon>
+    </Compile>
+    <Compile Include="Controls\CustomListPanel\CustomListRow.cs" />
+    <Compile Include="Controls\FlickerFreePanel.cs">
+      <SubType>Component</SubType>
+    </Compile>
+    <Compile Include="Controls\FlickerFreePanel.Designer.cs">
+      <DependentUpon>FlickerFreePanel.cs</DependentUpon>
+    </Compile>
+    <Compile Include="Controls\PoolHostPicker.cs">
+      <SubType>Component</SubType>
+    </Compile>
+    <Compile Include="Controls\PoolHostPicker.Designer.cs">
+      <DependentUpon>PoolHostPicker.cs</DependentUpon>
+    </Compile>
+    <Compile Include="Controls\SRListBox.cs">
+      <SubType>Component</SubType>
+    </Compile>
+    <Compile Include="Controls\CustomTreeNode.cs" />
+    <Compile Include="Controls\CustomTreeView.cs">
+      <SubType>Component</SubType>
+    </Compile>
+    <Compile Include="Controls\CustomTreeView.Designer.cs">
+      <DependentUpon>CustomTreeView.cs</DependentUpon>
+    </Compile>
+    <Compile Include="Controls\FlickerFreeListBox.cs">
+      <SubType>Component</SubType>
+    </Compile>
+    <Compile Include="Controls\TransparentTrackBar.cs">
+      <SubType>UserControl</SubType>
+    </Compile>
+    <Compile Include="Controls\TransparentTrackBar.Designer.cs">
+      <DependentUpon>TransparentTrackBar.cs</DependentUpon>
+    </Compile>
+    <Compile Include="Dialogs\AttachDiskDialog.cs">
+      <SubType>Form</SubType>
+    </Compile>
+    <Compile Include="Dialogs\AttachDiskDialog.Designer.cs">
+      <DependentUpon>AttachDiskDialog.cs</DependentUpon>
+    </Compile>
+    <Compile Include="Dialogs\CopyVMDialog.cs">
+      <SubType>Form</SubType>
+    </Compile>
+    <Compile Include="Dialogs\CopyVMDialog.Designer.cs">
+      <DependentUpon>CopyVMDialog.cs</DependentUpon>
+    </Compile>
+    <Compile Include="Dialogs\DialogWithProgress.cs">
+      <SubType>Form</SubType>
+    </Compile>
+    <Compile Include="Dialogs\DialogWithProgress.Designer.cs">
+      <DependentUpon>DialogWithProgress.cs</DependentUpon>
+    </Compile>
+    <Compile Include="Dialogs\IscsiChoicesDialog.cs">
+      <SubType>Form</SubType>
+    </Compile>
+    <Compile Include="Dialogs\IscsiChoicesDialog.Designer.cs">
+      <DependentUpon>IscsiChoicesDialog.cs</DependentUpon>
+    </Compile>
+    <Compile Include="Dialogs\ActionProgressDialog.cs">
+      <SubType>Form</SubType>
+    </Compile>
+    <Compile Include="Dialogs\ActionProgressDialog.Designer.cs">
+      <DependentUpon>ActionProgressDialog.cs</DependentUpon>
+    </Compile>
+    <Compile Include="Dialogs\NewDiskDialog.cs">
+      <SubType>Form</SubType>
+    </Compile>
+    <Compile Include="Dialogs\NewDiskDialog.Designer.cs">
+      <DependentUpon>NewDiskDialog.cs</DependentUpon>
+    </Compile>
+    <Compile Include="Dialogs\SelectHostDialog.cs">
+      <SubType>Form</SubType>
+    </Compile>
+    <Compile Include="Dialogs\SelectHostDialog.Designer.cs">
+      <DependentUpon>SelectHostDialog.cs</DependentUpon>
+    </Compile>
+    <Compile Include="Dialogs\UserDeviceDialog.cs">
+      <SubType>Form</SubType>
+    </Compile>
+    <Compile Include="Dialogs\UserDeviceDialog.Designer.cs">
+      <DependentUpon>UserDeviceDialog.cs</DependentUpon>
+    </Compile>
+    <Compile Include="Dialogs\WarningDialogs\CloseXenCenterWarningDialog.cs">
+      <SubType>Form</SubType>
+    </Compile>
+    <Compile Include="Dialogs\WarningDialogs\CloseXenCenterWarningDialog.Designer.cs">
+      <DependentUpon>CloseXenCenterWarningDialog.cs</DependentUpon>
+    </Compile>
+    <Compile Include="Dialogs\WarningDialogs\LicenseWarningDialog.cs">
+      <SubType>Form</SubType>
+    </Compile>
+    <Compile Include="Dialogs\WarningDialogs\LicenseWarningDialog.Designer.cs">
+      <DependentUpon>LicenseWarningDialog.cs</DependentUpon>
+    </Compile>
+    <Compile Include="Dialogs\WarningDialogs\RemoveCrashDumpsWarningDialog.cs">
+      <SubType>Form</SubType>
+    </Compile>
+    <Compile Include="Dialogs\WarningDialogs\RemoveCrashDumpsWarningDialog.Designer.cs">
+      <DependentUpon>RemoveCrashDumpsWarningDialog.cs</DependentUpon>
+    </Compile>
+    <Compile Include="TabPages\HistoryPage.cs">
+      <SubType>UserControl</SubType>
+    </Compile>
+    <Compile Include="TabPages\HistoryPage.Designer.cs">
+      <DependentUpon>HistoryPage.cs</DependentUpon>
+    </Compile>
+    <Compile Include="Controls\ComboBoxes\CDChanger.cs">
+      <SubType>Component</SubType>
+    </Compile>
+    <Compile Include="Controls\EmptyPanel.cs">
+      <SubType>Component</SubType>
+    </Compile>
+    <Compile Include="Controls\EmptyPanel.Designer.cs">
+      <DependentUpon>EmptyPanel.cs</DependentUpon>
+    </Compile>
+    <Compile Include="Controls\ToolTipContainer.cs">
+      <SubType>Component</SubType>
+    </Compile>
+    <Compile Include="Controls\ToolTipContainer.Designer.cs">
+      <DependentUpon>ToolTipContainer.cs</DependentUpon>
+    </Compile>
+    <Compile Include="Dialogs\ConfirmVMDeleteDialog.cs">
+      <SubType>Form</SubType>
+    </Compile>
+    <Compile Include="Dialogs\ConfirmVMDeleteDialog.Designer.cs">
+      <DependentUpon>ConfirmVMDeleteDialog.cs</DependentUpon>
+    </Compile>
+    <Compile Include="Controls\HelpButton.cs">
+      <SubType>Component</SubType>
+    </Compile>
+    <Compile Include="Controls\HelpButton.Designer.cs">
+      <DependentUpon>HelpButton.cs</DependentUpon>
+    </Compile>
+    <Compile Include="Controls\ComboBoxes\ISODropDownBox.cs">
+      <SubType>Component</SubType>
+    </Compile>
+    <Compile Include="Controls\MenuStripEx.cs">
+      <SubType>Component</SubType>
+    </Compile>
+    <Compile Include="Controls\NativeConstants.cs" />
+    <Compile Include="Controls\ToolStripEx.cs">
+      <SubType>Component</SubType>
+    </Compile>
+    <Compile Include="SettingsPanels\HomeServerEditPage.cs">
+      <SubType>UserControl</SubType>
+    </Compile>
+    <Compile Include="SettingsPanels\HomeServerEditPage.Designer.cs">
+      <DependentUpon>HomeServerEditPage.cs</DependentUpon>
+    </Compile>
+    <Compile Include="Dialogs\EvacuateHostDialog.cs">
+      <SubType>Form</SubType>
+    </Compile>
+    <Compile Include="Dialogs\EvacuateHostDialog.Designer.cs">
+      <DependentUpon>EvacuateHostDialog.cs</DependentUpon>
+    </Compile>
+    <Compile Include="Dialogs\WarningDialogs\VcpuWarningDialog.cs">
+      <SubType>Form</SubType>
+    </Compile>
+    <Compile Include="Dialogs\WarningDialogs\VcpuWarningDialog.Designer.cs">
+      <DependentUpon>VcpuWarningDialog.cs</DependentUpon>
+    </Compile>
+    <Compile Include="Dialogs\DuplicateTemplateNameDialog.cs">
+      <SubType>Form</SubType>
+    </Compile>
+    <Compile Include="Dialogs\DuplicateTemplateNameDialog.Designer.cs">
+      <DependentUpon>DuplicateTemplateNameDialog.cs</DependentUpon>
+    </Compile>
+    <Compile Include="Dialogs\WarningDialogs\InstallToolsWarningDialog.cs">
+      <SubType>Form</SubType>
+    </Compile>
+    <Compile Include="Dialogs\WarningDialogs\InstallToolsWarningDialog.Designer.cs">
+      <DependentUpon>InstallToolsWarningDialog.cs</DependentUpon>
+    </Compile>
+    <Compile Include="Dialogs\RepairSRDialog.cs">
+      <SubType>Form</SubType>
+    </Compile>
+    <Compile Include="Dialogs\RepairSRDialog.Designer.cs">
+      <DependentUpon>RepairSRDialog.cs</DependentUpon>
+    </Compile>
+    <Compile Include="Dialogs\XenDialogBase.cs">
+      <SubType>Form</SubType>
+    </Compile>
+    <Compile Include="Dialogs\XenDialogBase.designer.cs">
+      <DependentUpon>XenDialogBase.cs</DependentUpon>
+    </Compile>
+    <Compile Include="LicenseTimer.cs">
+      <SubType>Component</SubType>
+    </Compile>
+    <Compile Include="SettingsPanels\BootDevice.cs" />
+    <Compile Include="SettingsPanels\CPUMemoryEditPage.cs">
+      <SubType>UserControl</SubType>
+    </Compile>
+    <Compile Include="SettingsPanels\CPUMemoryEditPage.Designer.cs">
+      <DependentUpon>CPUMemoryEditPage.cs</DependentUpon>
+    </Compile>
+    <Compile Include="SettingsPanels\GeneralEditPage.cs">
+      <SubType>UserControl</SubType>
+    </Compile>
+    <Compile Include="SettingsPanels\GeneralEditPage.Designer.cs">
+      <DependentUpon>GeneralEditPage.cs</DependentUpon>
+    </Compile>
+    <Compile Include="SettingsPanels\IEditPage.cs" />
+    <Compile Include="SettingsPanels\LogDestinationEditPage.cs">
+      <SubType>UserControl</SubType>
+    </Compile>
+    <Compile Include="SettingsPanels\LogDestinationEditPage.Designer.cs">
+      <DependentUpon>LogDestinationEditPage.cs</DependentUpon>
+    </Compile>
+    <Compile Include="SettingsPanels\BootOptionsEditPage.cs">
+      <SubType>UserControl</SubType>
+    </Compile>
+    <Compile Include="SettingsPanels\BootOptionsEditPage.Designer.cs">
+      <DependentUpon>BootOptionsEditPage.cs</DependentUpon>
+    </Compile>
+    <Compile Include="SettingsPanels\VMAdvancedEditPage.cs">
+      <SubType>UserControl</SubType>
+    </Compile>
+    <Compile Include="SettingsPanels\VMAdvancedEditPage.Designer.cs">
+      <DependentUpon>VMAdvancedEditPage.cs</DependentUpon>
+    </Compile>
+    <Compile Include="Wizards\WizardProgressEventArgs.cs" />
+    <Compile Include="Wizards\BugToolWizardFiles\BugToolPageDestination.cs">
+      <SubType>UserControl</SubType>
+    </Compile>
+    <Compile Include="Wizards\BugToolWizardFiles\BugToolPageDestination.Designer.cs">
+      <DependentUpon>BugToolPageDestination.cs</DependentUpon>
+    </Compile>
+    <Compile Include="Wizards\BugToolWizardFiles\BugToolPageRetrieveData.cs">
+      <SubType>UserControl</SubType>
+    </Compile>
+    <Compile Include="Wizards\BugToolWizardFiles\BugToolPageRetrieveData.Designer.cs">
+      <DependentUpon>BugToolPageRetrieveData.cs</DependentUpon>
+    </Compile>
+    <Compile Include="Wizards\BugToolWizardFiles\BugToolPageSelectCapabilities.cs">
+      <SubType>UserControl</SubType>
+    </Compile>
+    <Compile Include="Wizards\BugToolWizardFiles\BugToolPageSelectCapabilities.Designer.cs">
+      <DependentUpon>BugToolPageSelectCapabilities.cs</DependentUpon>
+    </Compile>
+    <Compile Include="Wizards\HAWizard.cs">
+      <SubType>Form</SubType>
+    </Compile>
+    <Compile Include="Wizards\HAWizard.Designer.cs">
+      <DependentUpon>HAWizard.cs</DependentUpon>
+    </Compile>
+    <Compile Include="Diagnostics\Problems\SRProblem\BrokenSR.cs" />
+    <Compile Include="Diagnostics\Checks\Check.cs" />
+    <Compile Include="Diagnostics\Checks\HostLivenessCheck.cs" />
+    <Compile Include="Diagnostics\Checks\PatchPrecheckCheck.cs" />
+    <Compile Include="Diagnostics\Checks\PBDsPluggedCheck.cs" />
+    <Compile Include="Diagnostics\Problems\VMProblem\VMCannotSeeNetwork.cs" />
+    <Compile Include="Diagnostics\Problems\HostProblem\PatchAlreadyApplied.cs" />
+    <Compile Include="Diagnostics\Problems\VMProblem\PVDriversOutOfDate.cs" />
+    <Compile Include="Diagnostics\Problems\HostProblem\HostMaintenanceMode.cs" />
+    <Compile Include="Diagnostics\Problems\HostProblem\HostNotLive.cs" />
+    <Compile Include="Diagnostics\Problems\VMProblem\LocalCD.cs" />
+    <Compile Include="Diagnostics\Problems\VMProblem\LocalStorage.cs" />
+    <Compile Include="Diagnostics\Problems\PoolProblem\NoDefaultSR.cs" />
+    <Compile Include="Diagnostics\Problems\VMProblem\NoHosts.cs" />
+    <Compile Include="Diagnostics\Problems\VMProblem\NoPVDrivers.cs" />
+    <Compile Include="Diagnostics\Problems\HostProblem\NotEnoughMem.cs" />
+    <Compile Include="Diagnostics\Problems\SRProblem\NotEnoughSpaceToSuspend.cs" />
+    <Compile Include="Diagnostics\Problems\HostProblem\PrecheckFailed.cs" />
+    <Compile Include="Diagnostics\Problems\Problem.cs" />
+    <Compile Include="Wizards\BugToolWizardFiles\GenericSelectHostsPage.cs">
+      <SubType>UserControl</SubType>
+    </Compile>
+    <Compile Include="Wizards\BugToolWizardFiles\GenericSelectHostsPage.Designer.cs">
+      <DependentUpon>GenericSelectHostsPage.cs</DependentUpon>
+    </Compile>
+    <Compile Include="Wizards\BugToolWizardFiles\BugToolWizard.cs">
+      <SubType>Form</SubType>
+    </Compile>
+    <Compile Include="Wizards\BugToolWizardFiles\BugToolWizard.Designer.cs">
+      <DependentUpon>BugToolWizard.cs</DependentUpon>
+    </Compile>
+    <Compile Include="ConsoleView\VNCGraphicsClient.cs">
+      <SubType>UserControl</SubType>
+    </Compile>
+    <Compile Include="Help\HelpManager.cs" />
+    <Compile Include="Dialogs\LoadSessionDialog.cs">
+      <SubType>Form</SubType>
+    </Compile>
+    <Compile Include="Dialogs\LoadSessionDialog.Designer.cs">
+      <DependentUpon>LoadSessionDialog.cs</DependentUpon>
+    </Compile>
+    <Compile Include="Controls\TreeViews\FlickerFreeTreeView.cs">
+      <SubType>Component</SubType>
+    </Compile>
+    <Compile Include="Settings.cs" />
+    <Compile Include="TabPages\NICPage.cs">
+      <SubType>UserControl</SubType>
+    </Compile>
+    <Compile Include="TabPages\NICPage.Designer.cs">
+      <DependentUpon>NICPage.cs</DependentUpon>
+    </Compile>
+    <Compile Include="TabPages\DockerProcessPage.cs">
+      <SubType>UserControl</SubType>
+    </Compile>
+    <Compile Include="TabPages\DockerProcessPage.Designer.cs">
+      <DependentUpon>DockerProcessPage.cs</DependentUpon>
+    </Compile>
+    <Compile Include="TabPages\SrStoragePage.cs">
+      <SubType>UserControl</SubType>
+    </Compile>
+    <Compile Include="TabPages\SrStoragePage.Designer.cs">
+      <DependentUpon>SrStoragePage.cs</DependentUpon>
+    </Compile>
+    <Compile Include="TabPages\VMStoragePage.cs">
+      <SubType>UserControl</SubType>
+    </Compile>
+    <Compile Include="TabPages\VMStoragePage.Designer.cs">
+      <DependentUpon>VMStoragePage.cs</DependentUpon>
+    </Compile>
+    <Compile Include="TabPages\NetworkPage.cs">
+      <SubType>UserControl</SubType>
+    </Compile>
+    <Compile Include="TabPages\NetworkPage.Designer.cs">
+      <DependentUpon>NetworkPage.cs</DependentUpon>
+    </Compile>
+    <Compile Include="Controls\XenTabControl.cs">
+      <SubType>Component</SubType>
+    </Compile>
+    <Compile Include="Controls\XenTabControl.Designer.cs">
+      <DependentUpon>XenTabControl.cs</DependentUpon>
+    </Compile>
+    <Compile Include="Controls\XenTabPage.cs">
+      <SubType>UserControl</SubType>
+    </Compile>
+    <Compile Include="Controls\XenTabPage.Designer.cs">
+      <DependentUpon>XenTabPage.cs</DependentUpon>
+    </Compile>
+    <Compile Include="Dialogs\VNCPasswordDialog.cs">
+      <SubType>Form</SubType>
+    </Compile>
+    <Compile Include="Dialogs\VNCPasswordDialog.Designer.cs">
+      <DependentUpon>VNCPasswordDialog.cs</DependentUpon>
+    </Compile>
+    <Compile Include="Controls\ConsolePanel.cs">
+      <SubType>UserControl</SubType>
+    </Compile>
+    <Compile Include="Wizards\WizardProgress.cs">
+      <SubType>UserControl</SubType>
+    </Compile>
+    <Compile Include="Wizards\WizardProgress.Designer.cs">
+      <DependentUpon>WizardProgress.cs</DependentUpon>
+    </Compile>
+    <Compile Include="Wizards\HAWizard_Pages\AssignPriorities.cs">
+      <SubType>UserControl</SubType>
+    </Compile>
+    <Compile Include="Wizards\HAWizard_Pages\AssignPriorities.designer.cs">
+      <DependentUpon>AssignPriorities.cs</DependentUpon>
+    </Compile>
+    <Compile Include="Wizards\HAWizard_Pages\Intro.cs">
+      <SubType>UserControl</SubType>
+    </Compile>
+    <Compile Include="Wizards\HAWizard_Pages\Intro.Designer.cs">
+      <DependentUpon>Intro.cs</DependentUpon>
+    </Compile>
+    <Compile Include="Wizards\NewNetworkWizard.cs">
+      <SubType>Form</SubType>
+    </Compile>
+    <Compile Include="Wizards\NewNetworkWizard.Designer.cs">
+      <DependentUpon>NewNetworkWizard.cs</DependentUpon>
+    </Compile>
+    <Compile Include="Wizards\NewNetworkWizard_Pages\NetWDetails.cs">
+      <SubType>UserControl</SubType>
+    </Compile>
+    <Compile Include="Wizards\NewNetworkWizard_Pages\NetWDetails.Designer.cs">
+      <DependentUpon>NetWDetails.cs</DependentUpon>
+    </Compile>
+    <Compile Include="Wizards\NewNetworkWizard_Pages\NetWName.cs">
+      <SubType>UserControl</SubType>
+    </Compile>
+    <Compile Include="Wizards\NewNetworkWizard_Pages\NetWName.Designer.cs">
+      <DependentUpon>NetWName.cs</DependentUpon>
+    </Compile>
+    <Compile Include="Wizards\NewNetworkWizard_Pages\NetWTypeSelect.cs">
+      <SubType>UserControl</SubType>
+    </Compile>
+    <Compile Include="Wizards\NewNetworkWizard_Pages\NetWTypeSelect.Designer.cs">
+      <DependentUpon>NetWTypeSelect.cs</DependentUpon>
+    </Compile>
+    <Compile Include="Wizards\NewSRWizard.cs">
+      <SubType>Form</SubType>
+    </Compile>
+    <Compile Include="Wizards\NewSRWizard.Designer.cs">
+      <DependentUpon>NewSRWizard.cs</DependentUpon>
+    </Compile>
+    <Compile Include="Wizards\NewSRWizard_Pages\Frontends\LVMoHBA.cs">
+      <SubType>UserControl</SubType>
+    </Compile>
+    <Compile Include="Wizards\NewSRWizard_Pages\Frontends\LVMoHBA.designer.cs">
+      <DependentUpon>LVMoHBA.cs</DependentUpon>
+    </Compile>
+    <Compile Include="Wizards\XenWizardBase.cs">
+      <SubType>Form</SubType>
+    </Compile>
+    <Compile Include="Wizards\XenWizardBase.designer.cs">
+      <DependentUpon>XenWizardBase.cs</DependentUpon>
+    </Compile>
+    <Compile Include="MainWindow.cs">
+      <SubType>Form</SubType>
+    </Compile>
+    <Compile Include="MainWindow.Designer.cs">
+      <DependentUpon>MainWindow.cs</DependentUpon>
+    </Compile>
+    <Compile Include="Program.cs" />
+    <Compile Include="Properties\AssemblyInfo.cs" />
+    <EmbeddedResource Include="Controls\PvsCacheStorageRow.ja.resx">
+      <DependentUpon>PvsCacheStorageRow.cs</DependentUpon>
+    </EmbeddedResource>
+    <EmbeddedResource Include="Controls\PvsCacheStorageRow.resx">
+      <DependentUpon>PvsCacheStorageRow.cs</DependentUpon>
+      <SubType>Designer</SubType>
+    </EmbeddedResource>
+    <EmbeddedResource Include="Controls\PvsCacheStorageRow.zh-CN.resx">
+      <DependentUpon>PvsCacheStorageRow.cs</DependentUpon>
+    </EmbeddedResource>
+    <EmbeddedResource Include="Controls\XenSearch\QueryPanel.ja.resx">
+      <DependentUpon>QueryPanel.cs</DependentUpon>
+    </EmbeddedResource>
+    <EmbeddedResource Include="Controls\XenSearch\QueryPanel.resx">
+      <DependentUpon>QueryPanel.cs</DependentUpon>
+    </EmbeddedResource>
+    <EmbeddedResource Include="Controls\XenSearch\QueryPanel.zh-CN.resx">
+      <DependentUpon>QueryPanel.cs</DependentUpon>
+    </EmbeddedResource>
+    <EmbeddedResource Include="Dialogs\AttachUsbDialog.ja.resx">
+      <DependentUpon>AttachUsbDialog.cs</DependentUpon>
+    </EmbeddedResource>
+    <EmbeddedResource Include="Dialogs\AttachUsbDialog.resx">
+      <DependentUpon>AttachUsbDialog.cs</DependentUpon>
+    </EmbeddedResource>
+    <EmbeddedResource Include="Dialogs\AttachUsbDialog.zh-CN.resx">
+      <DependentUpon>AttachUsbDialog.cs</DependentUpon>
+    </EmbeddedResource>
+    <EmbeddedResource Include="Dialogs\EnablePvsReadCachingDialog.ja.resx">
+      <DependentUpon>EnablePvsReadCachingDialog.cs</DependentUpon>
+    </EmbeddedResource>
+    <EmbeddedResource Include="Dialogs\EnablePvsReadCachingDialog.resx">
+      <DependentUpon>EnablePvsReadCachingDialog.cs</DependentUpon>
+      <SubType>Designer</SubType>
+    </EmbeddedResource>
+    <EmbeddedResource Include="Dialogs\EnablePvsReadCachingDialog.zh-CN.resx">
+      <DependentUpon>EnablePvsReadCachingDialog.cs</DependentUpon>
+    </EmbeddedResource>
+    <EmbeddedResource Include="Dialogs\CommandErrorDialog.resx">
+      <SubType>Designer</SubType>
+      <DependentUpon>CommandErrorDialog.cs</DependentUpon>
+    </EmbeddedResource>
+    <EmbeddedResource Include="Commands\Controls\CommandEditorControl.resx">
+      <SubType>Designer</SubType>
+      <DependentUpon>CommandEditorControl.cs</DependentUpon>
+    </EmbeddedResource>
+    <EmbeddedResource Include="Controls\AD\LoggedInLabel.resx">
+      <SubType>Designer</SubType>
+      <DependentUpon>LoggedInLabel.cs</DependentUpon>
+    </EmbeddedResource>
+    <EmbeddedResource Include="Controls\AffinityPicker.resx">
+      <DependentUpon>AffinityPicker.cs</DependentUpon>
+      <SubType>Designer</SubType>
+    </EmbeddedResource>
+    <EmbeddedResource Include="Controls\Ballooning\HostMemoryControls.resx">
+      <SubType>Designer</SubType>
+      <DependentUpon>HostMemoryControls.cs</DependentUpon>
+    </EmbeddedResource>
+    <EmbeddedResource Include="Controls\Ballooning\HostMemoryRow.resx">
+      <SubType>Designer</SubType>
+      <DependentUpon>HostMemoryRow.cs</DependentUpon>
+    </EmbeddedResource>
+    <EmbeddedResource Include="Controls\Ballooning\HostShinyBar.resx">
+      <SubType>Designer</SubType>
+      <DependentUpon>HostShinyBar.cs</DependentUpon>
+    </EmbeddedResource>
+    <EmbeddedResource Include="Controls\Ballooning\MemorySpinner.resx">
+      <SubType>Designer</SubType>
+      <DependentUpon>MemorySpinner.cs</DependentUpon>
+    </EmbeddedResource>
+    <EmbeddedResource Include="Controls\Ballooning\MemoryRowLabel.resx">
+      <SubType>Designer</SubType>
+      <DependentUpon>MemoryRowLabel.cs</DependentUpon>
+    </EmbeddedResource>
+    <EmbeddedResource Include="Controls\Ballooning\ShinyBar.resx">
+      <SubType>Designer</SubType>
+      <DependentUpon>ShinyBar.cs</DependentUpon>
+    </EmbeddedResource>
+    <EmbeddedResource Include="Controls\Ballooning\VMMemoryControlsAdvanced.resx">
+      <SubType>Designer</SubType>
+      <DependentUpon>VMMemoryControlsAdvanced.cs</DependentUpon>
+    </EmbeddedResource>
+    <EmbeddedResource Include="Controls\Ballooning\VMMemoryControlsBasic.resx">
+      <DependentUpon>VMMemoryControlsBasic.cs</DependentUpon>
+      <SubType>Designer</SubType>
+    </EmbeddedResource>
+    <EmbeddedResource Include="Controls\Ballooning\VMMemoryControlsNoEdit.resx">
+      <SubType>Designer</SubType>
+      <DependentUpon>VMMemoryControlsNoEdit.cs</DependentUpon>
+    </EmbeddedResource>
+    <EmbeddedResource Include="Controls\Ballooning\VMMemoryRow.resx">
+      <SubType>Designer</SubType>
+      <DependentUpon>VMMemoryRow.cs</DependentUpon>
+    </EmbeddedResource>
+    <EmbeddedResource Include="Controls\Ballooning\VMShinyBar.resx">
+      <SubType>Designer</SubType>
+      <DependentUpon>VMShinyBar.cs</DependentUpon>
+    </EmbeddedResource>
+    <EmbeddedResource Include="Controls\ChevronButton.resx">
+      <SubType>Designer</SubType>
+      <DependentUpon>ChevronButton.cs</DependentUpon>
+    </EmbeddedResource>
+    <EmbeddedResource Include="Controls\ColorsHelper.resx">
+      <SubType>Designer</SubType>
+      <DependentUpon>ColorsHelper.cs</DependentUpon>
+    </EmbeddedResource>
+    <EmbeddedResource Include="Controls\DropDownButton.resx">
+      <SubType>Designer</SubType>
+      <DependentUpon>DropDownButton.cs</DependentUpon>
+    </EmbeddedResource>
+    <EmbeddedResource Include="Controls\MultipleDvdIsoList.resx">
+      <SubType>Designer</SubType>
+      <DependentUpon>MultipleDvdIsoList.cs</DependentUpon>
+    </EmbeddedResource>
+    <EmbeddedResource Include="Controls\NetworkingTab\NetworkList.resx">
+      <SubType>Designer</SubType>
+      <DependentUpon>NetworkList.cs</DependentUpon>
+    </EmbeddedResource>
+    <EmbeddedResource Include="Controls\PDSection.resx">
+      <DependentUpon>PDSection.cs</DependentUpon>
+      <SubType>Designer</SubType>
+    </EmbeddedResource>
+    <EmbeddedResource Include="Controls\TransparentTrackBar.resx">
+      <SubType>Designer</SubType>
+      <DependentUpon>TransparentTrackBar.cs</DependentUpon>
+    </EmbeddedResource>
+    <EmbeddedResource Include="Controls\ShadowPanel.resx">
+      <DependentUpon>ShadowPanel.cs</DependentUpon>
+      <SubType>Designer</SubType>
+    </EmbeddedResource>
+    <EmbeddedResource Include="Controls\UpsellPage.resx">
+      <DependentUpon>UpsellPage.cs</DependentUpon>
+      <SubType>Designer</SubType>
+    </EmbeddedResource>
+    <EmbeddedResource Include="Controls\Wlb\WlbOptModeScheduler.resx">
+      <SubType>Designer</SubType>
+      <DependentUpon>WlbOptModeScheduler.cs</DependentUpon>
+    </EmbeddedResource>
+    <EmbeddedResource Include="Dialogs\AssignLicenseDialog.resx">
+      <SubType>Designer</SubType>
+      <DependentUpon>AssignLicenseDialog.cs</DependentUpon>
+    </EmbeddedResource>
+    <EmbeddedResource Include="Dialogs\BallooningDialog.resx">
+      <SubType>Designer</SubType>
+      <DependentUpon>BallooningDialog.cs</DependentUpon>
+    </EmbeddedResource>
+    <EmbeddedResource Include="Dialogs\BallooningDialogAdvanced.resx">
+      <SubType>Designer</SubType>
+      <DependentUpon>BallooningDialogAdvanced.cs</DependentUpon>
+    </EmbeddedResource>
+    <EmbeddedResource Include="Dialogs\ControlDomainMemoryDialog.resx">
+      <DependentUpon>ControlDomainMemoryDialog.cs</DependentUpon>
+    </EmbeddedResource>
+    <EmbeddedResource Include="Dialogs\ControlDomainMemoryDialog.zh-CN.resx">
+      <DependentUpon>ControlDomainMemoryDialog.cs</DependentUpon>
+    </EmbeddedResource>
+    <EmbeddedResource Include="Dialogs\ControlDomainMemoryDialog.ja.resx">
+      <DependentUpon>ControlDomainMemoryDialog.cs</DependentUpon>
+    </EmbeddedResource>
+    <EmbeddedResource Include="Dialogs\DateFilterDialog.resx">
+      <SubType>Designer</SubType>
+      <DependentUpon>DateFilterDialog.cs</DependentUpon>
+    </EmbeddedResource>
+    <EmbeddedResource Include="Dialogs\AdPasswordPrompt.resx">
+      <SubType>Designer</SubType>
+      <DependentUpon>AdPasswordPrompt.cs</DependentUpon>
+    </EmbeddedResource>
+    <EmbeddedResource Include="Dialogs\OptionsPages\ConfirmationOptionsPage.ja.resx">
+      <DependentUpon>ConfirmationOptionsPage.cs</DependentUpon>
+    </EmbeddedResource>
+    <EmbeddedResource Include="Dialogs\OptionsPages\ConfirmationOptionsPage.resx">
+      <DependentUpon>ConfirmationOptionsPage.cs</DependentUpon>
+      <SubType>Designer</SubType>
+    </EmbeddedResource>
+    <EmbeddedResource Include="Dialogs\OptionsPages\ConfirmationOptionsPage.zh-CN.resx">
+      <DependentUpon>ConfirmationOptionsPage.cs</DependentUpon>
+    </EmbeddedResource>
+    <EmbeddedResource Include="Dialogs\PvsCacheConfigurationDialog.ja.resx">
+      <DependentUpon>PvsCacheConfigurationDialog.cs</DependentUpon>
+    </EmbeddedResource>
+    <EmbeddedResource Include="Dialogs\PvsCacheConfigurationDialog.resx">
+      <DependentUpon>PvsCacheConfigurationDialog.cs</DependentUpon>
+    </EmbeddedResource>
+    <EmbeddedResource Include="Dialogs\PvsCacheConfigurationDialog.zh-CN.resx">
+      <DependentUpon>PvsCacheConfigurationDialog.cs</DependentUpon>
+    </EmbeddedResource>
+    <EmbeddedResource Include="Dialogs\PvsPages\PvsCacheConfigurationPage.ja.resx">
+      <DependentUpon>PvsCacheConfigurationPage.cs</DependentUpon>
+    </EmbeddedResource>
+    <EmbeddedResource Include="Dialogs\PvsPages\PvsCacheConfigurationPage.resx">
+      <DependentUpon>PvsCacheConfigurationPage.cs</DependentUpon>
+    </EmbeddedResource>
+    <EmbeddedResource Include="Dialogs\PvsPages\PvsCacheConfigurationPage.zh-CN.resx">
+      <DependentUpon>PvsCacheConfigurationPage.cs</DependentUpon>
+    </EmbeddedResource>
+    <EmbeddedResource Include="Dialogs\PvsSiteDialog.ja.resx">
+      <DependentUpon>PvsSiteDialog.cs</DependentUpon>
+      <SubType>Designer</SubType>
+    </EmbeddedResource>
+    <EmbeddedResource Include="Dialogs\PvsSiteDialog.resx">
+      <DependentUpon>PvsSiteDialog.cs</DependentUpon>
+      <SubType>Designer</SubType>
+    </EmbeddedResource>
+    <EmbeddedResource Include="Dialogs\PvsSiteDialog.zh-CN.resx">
+      <DependentUpon>PvsSiteDialog.cs</DependentUpon>
+      <SubType>Designer</SubType>
+    </EmbeddedResource>
+    <EmbeddedResource Include="Dialogs\HealthCheck\HealthCheckOverviewDialog.ja.resx">
+      <DependentUpon>HealthCheckOverviewDialog.cs</DependentUpon>
+    </EmbeddedResource>
+    <EmbeddedResource Include="Dialogs\HealthCheck\HealthCheckOverviewDialog.resx">
+      <DependentUpon>HealthCheckOverviewDialog.cs</DependentUpon>
+    </EmbeddedResource>
+    <EmbeddedResource Include="Dialogs\HealthCheck\HealthCheckOverviewDialog.zh-CN.resx">
+      <DependentUpon>HealthCheckOverviewDialog.cs</DependentUpon>
+    </EmbeddedResource>
+    <EmbeddedResource Include="Dialogs\HealthCheck\HealthCheckPolicyStatementDialog.ja.resx">
+      <DependentUpon>HealthCheckPolicyStatementDialog.cs</DependentUpon>
+    </EmbeddedResource>
+    <EmbeddedResource Include="Dialogs\HealthCheck\HealthCheckPolicyStatementDialog.resx">
+      <DependentUpon>HealthCheckPolicyStatementDialog.cs</DependentUpon>
+    </EmbeddedResource>
+    <EmbeddedResource Include="Dialogs\HealthCheck\HealthCheckPolicyStatementDialog.zh-CN.resx">
+      <DependentUpon>HealthCheckPolicyStatementDialog.cs</DependentUpon>
+    </EmbeddedResource>
+    <EmbeddedResource Include="Dialogs\HealthCheck\HealthCheckSettingsDialog.ja.resx">
+      <DependentUpon>HealthCheckSettingsDialog.cs</DependentUpon>
+    </EmbeddedResource>
+    <EmbeddedResource Include="Dialogs\HealthCheck\HealthCheckSettingsDialog.resx">
+      <DependentUpon>HealthCheckSettingsDialog.cs</DependentUpon>
+    </EmbeddedResource>
+    <EmbeddedResource Include="Dialogs\HealthCheck\HealthCheckSettingsDialog.zh-CN.resx">
+      <DependentUpon>HealthCheckSettingsDialog.cs</DependentUpon>
+    </EmbeddedResource>
+    <EmbeddedResource Include="Dialogs\OptionsPages\SaveAndRestoreOptionsPage.ja.resx">
+      <DependentUpon>SaveAndRestoreOptionsPage.cs</DependentUpon>
+    </EmbeddedResource>
+    <EmbeddedResource Include="Dialogs\OptionsPages\SaveAndRestoreOptionsPage.resx">
+      <DependentUpon>SaveAndRestoreOptionsPage.cs</DependentUpon>
+    </EmbeddedResource>
+    <EmbeddedResource Include="Dialogs\OptionsPages\SaveAndRestoreOptionsPage.zh-CN.resx">
+      <DependentUpon>SaveAndRestoreOptionsPage.cs</DependentUpon>
+    </EmbeddedResource>
+    <EmbeddedResource Include="Dialogs\ReconnectAsDialog.resx">
+      <SubType>Designer</SubType>
+      <DependentUpon>ReconnectAsDialog.cs</DependentUpon>
+    </EmbeddedResource>
+    <EmbeddedResource Include="Dialogs\UsbUsageDialog.ja.resx">
+      <DependentUpon>UsbUsageDialog.cs</DependentUpon>
+    </EmbeddedResource>
+    <EmbeddedResource Include="Dialogs\UsbUsageDialog.resx">
+      <DependentUpon>UsbUsageDialog.cs</DependentUpon>
+    </EmbeddedResource>
+    <EmbeddedResource Include="Dialogs\UsbUsageDialog.zh-CN.resx">
+      <DependentUpon>UsbUsageDialog.cs</DependentUpon>
+    </EmbeddedResource>
+    <EmbeddedResource Include="Dialogs\VMDialogs\MoveVMDialog.resx">
+      <DependentUpon>MoveVMDialog.cs</DependentUpon>
+      <SubType>Designer</SubType>
+    </EmbeddedResource>
+    <EmbeddedResource Include="Dialogs\NetworkingProperties.resx">
+      <SubType>Designer</SubType>
+      <DependentUpon>NetworkingProperties.cs</DependentUpon>
+    </EmbeddedResource>
+    <EmbeddedResource Include="Dialogs\OptionsDialog.resx">
+      <SubType>Designer</SubType>
+      <DependentUpon>OptionsDialog.cs</DependentUpon>
+    </EmbeddedResource>
+    <EmbeddedResource Include="Dialogs\OptionsPages\ConnectionOptionsPage.resx">
+      <SubType>Designer</SubType>
+      <DependentUpon>ConnectionOptionsPage.cs</DependentUpon>
+    </EmbeddedResource>
+    <EmbeddedResource Include="Dialogs\OptionsPages\ConsolesOptionsPage.resx">
+      <SubType>Designer</SubType>
+      <DependentUpon>ConsolesOptionsPage.cs</DependentUpon>
+    </EmbeddedResource>
+    <EmbeddedResource Include="Dialogs\OptionsPages\DisplayOptionsPage.resx">
+      <SubType>Designer</SubType>
+      <DependentUpon>DisplayOptionsPage.cs</DependentUpon>
+    </EmbeddedResource>
+    <EmbeddedResource Include="Dialogs\OptionsPages\SecurityOptionsPage.resx">
+      <SubType>Designer</SubType>
+      <DependentUpon>SecurityOptionsPage.cs</DependentUpon>
+    </EmbeddedResource>
+    <EmbeddedResource Include="Dialogs\OptionsPages\UpdatesOptionsPage.resx">
+      <SubType>Designer</SubType>
+      <DependentUpon>UpdatesOptionsPage.cs</DependentUpon>
+    </EmbeddedResource>
+    <EmbeddedResource Include="Dialogs\PropertiesDialog.resx">
+      <SubType>Designer</SubType>
+      <DependentUpon>PropertiesDialog.cs</DependentUpon>
+    </EmbeddedResource>
+    <EmbeddedResource Include="Dialogs\RevertDialog.resx">
+      <SubType>Designer</SubType>
+      <DependentUpon>RevertDialog.cs</DependentUpon>
+    </EmbeddedResource>
+    <EmbeddedResource Include="Dialogs\ResolvingSubjectsDialog.resx">
+      <SubType>Designer</SubType>
+      <DependentUpon>ResolvingSubjectsDialog.cs</DependentUpon>
+    </EmbeddedResource>
+    <EmbeddedResource Include="Dialogs\RoleElevationDialog.resx">
+      <DependentUpon>RoleElevationDialog.cs</DependentUpon>
+      <SubType>Designer</SubType>
+    </EmbeddedResource>
+    <EmbeddedResource Include="Dialogs\RoleSelectionDialog.resx">
+      <SubType>Designer</SubType>
+      <DependentUpon>RoleSelectionDialog.cs</DependentUpon>
+    </EmbeddedResource>
+    <EmbeddedResource Include="Dialogs\ScreenShotDialog.resx">
+      <SubType>Designer</SubType>
+      <DependentUpon>ScreenShotDialog.cs</DependentUpon>
+    </EmbeddedResource>
+    <EmbeddedResource Include="Dialogs\UpsellDialog.resx">
+      <DependentUpon>UpsellDialog.cs</DependentUpon>
+      <SubType>Designer</SubType>
+    </EmbeddedResource>
+    <EmbeddedResource Include="Dialogs\VerticallyTabbedDialog.resx">
+      <DependentUpon>VerticallyTabbedDialog.cs</DependentUpon>
+      <SubType>Designer</SubType>
+    </EmbeddedResource>
+    <EmbeddedResource Include="Dialogs\VMDialogs\SelectVMsToSuspendDialog.resx">
+      <SubType>Designer</SubType>
+      <DependentUpon>SelectVMsToSuspendDialog.cs</DependentUpon>
+    </EmbeddedResource>
+    <EmbeddedResource Include="Dialogs\Wlb\WlbEditScheduledTask.resx">
+      <SubType>Designer</SubType>
+      <DependentUpon>WlbEditScheduledTask.cs</DependentUpon>
+    </EmbeddedResource>
+    <EmbeddedResource Include="Dialogs\Wlb\WlbReportCustomFilter.resx">
+      <DependentUpon>WlbReportCustomFilter.cs</DependentUpon>
+    </EmbeddedResource>
+    <EmbeddedResource Include="Plugins\UI\TabPageCredentialsDialog.resx">
+      <DependentUpon>TabPageCredentialsDialog.cs</DependentUpon>
+      <SubType>Designer</SubType>
+    </EmbeddedResource>
+    <EmbeddedResource Include="SettingsPanels\ClusteringEditPage.ja.resx">
+      <DependentUpon>ClusteringEditPage.cs</DependentUpon>
+    </EmbeddedResource>
+    <EmbeddedResource Include="SettingsPanels\ClusteringEditPage.resx">
+      <DependentUpon>ClusteringEditPage.cs</DependentUpon>
+    </EmbeddedResource>
+    <EmbeddedResource Include="SettingsPanels\ClusteringEditPage.zh-CN.resx">
+      <DependentUpon>ClusteringEditPage.cs</DependentUpon>
+    </EmbeddedResource>
+    <EmbeddedResource Include="SettingsPanels\HostPowerONPages\HostPowerONEditPage.resx">
+      <SubType>Designer</SubType>
+      <DependentUpon>HostPowerONEditPage.cs</DependentUpon>
+    </EmbeddedResource>
+    <EmbeddedResource Include="SettingsPanels\HostPowerONPages\PoolPowerONEditPage.resx">
+      <SubType>Designer</SubType>
+      <DependentUpon>PoolPowerONEditPage.cs</DependentUpon>
+    </EmbeddedResource>
+    <EmbeddedResource Include="SettingsPanels\PerfmonAlertOptionsPage.resx">
+      <SubType>Designer</SubType>
+      <DependentUpon>PerfmonAlertOptionsPage.cs</DependentUpon>
+    </EmbeddedResource>
+    <EmbeddedResource Include="Controls\HaNtolIndicator.resx">
+      <SubType>Designer</SubType>
+      <DependentUpon>HaNtolIndicator.cs</DependentUpon>
+    </EmbeddedResource>
+    <EmbeddedResource Include="Controls\CustomDataGraph\GraphList.resx">
+      <SubType>Designer</SubType>
+      <DependentUpon>GraphList.cs</DependentUpon>
+    </EmbeddedResource>
+    <EmbeddedResource Include="Dialogs\AllowUpdatesDialog.resx">
+      <SubType>Designer</SubType>
+      <DependentUpon>AllowUpdatesDialog.cs</DependentUpon>
+    </EmbeddedResource>
+    <EmbeddedResource Include="Dialogs\BondProperties.resx">
+      <DependentUpon>BondProperties.cs</DependentUpon>
+      <SubType>Designer</SubType>
+    </EmbeddedResource>
+    <EmbeddedResource Include="Dialogs\ConnectingToServerDialog.resx">
+      <DependentUpon>ConnectingToServerDialog.cs</DependentUpon>
+      <SubType>Designer</SubType>
+    </EmbeddedResource>
+    <EmbeddedResource Include="Dialogs\MessageBoxTest.resx">
+      <SubType>Designer</SubType>
+      <DependentUpon>MessageBoxTest.cs</DependentUpon>
+    </EmbeddedResource>
+    <EmbeddedResource Include="Dialogs\EditVmHaPrioritiesDialog.resx">
+      <SubType>Designer</SubType>
+      <DependentUpon>EditVmHaPrioritiesDialog.cs</DependentUpon>
+    </EmbeddedResource>
+    <EmbeddedResource Include="Dialogs\HostRequiresRebootDialog.resx">
+      <SubType>Designer</SubType>
+      <DependentUpon>HostRequiresRebootDialog.cs</DependentUpon>
+    </EmbeddedResource>
+    <EmbeddedResource Include="Dialogs\NetworkingPropertiesPage.resx">
+      <SubType>Designer</SubType>
+      <DependentUpon>NetworkingPropertiesPage.cs</DependentUpon>
+    </EmbeddedResource>
+    <EmbeddedResource Include="Dialogs\Network\CertificateChangedDialog.resx">
+      <SubType>Designer</SubType>
+      <DependentUpon>CertificateChangedDialog.cs</DependentUpon>
+    </EmbeddedResource>
+    <EmbeddedResource Include="Dialogs\Network\UnknownCertificateDialog.resx">
+      <SubType>Designer</SubType>
+      <DependentUpon>UnknownCertificateDialog.cs</DependentUpon>
+    </EmbeddedResource>
+    <EmbeddedResource Include="Dialogs\PasswordsRequestDialog.resx">
+      <SubType>Designer</SubType>
+      <DependentUpon>PasswordsRequestDialog.cs</DependentUpon>
+    </EmbeddedResource>
+    <EmbeddedResource Include="Dialogs\VmSnapshotDialog.resx">
+      <SubType>Designer</SubType>
+      <DependentUpon>VmSnapshotDialog.cs</DependentUpon>
+    </EmbeddedResource>
+    <EmbeddedResource Include="ConsoleView\VNCTabView.resx">
+      <DependentUpon>VNCTabView.cs</DependentUpon>
+      <SubType>Designer</SubType>
+    </EmbeddedResource>
+    <EmbeddedResource Include="ConsoleView\VNCView.resx">
+      <DependentUpon>VNCView.cs</DependentUpon>
+      <SubType>Designer</SubType>
+    </EmbeddedResource>
+    <EmbeddedResource Include="ConsoleView\XSVNCScreen.resx">
+      <DependentUpon>XSVNCScreen.cs</DependentUpon>
+      <SubType>Designer</SubType>
+    </EmbeddedResource>
+    <EmbeddedResource Include="SettingsPanels\EditNetworkPage.resx">
+      <DependentUpon>EditNetworkPage.cs</DependentUpon>
+      <SubType>Designer</SubType>
+    </EmbeddedResource>
+    <EmbeddedResource Include="SettingsPanels\LivePatchingEditPage.ja.resx">
+      <DependentUpon>LivePatchingEditPage.cs</DependentUpon>
+    </EmbeddedResource>
+    <EmbeddedResource Include="SettingsPanels\LivePatchingEditPage.resx">
+      <DependentUpon>LivePatchingEditPage.cs</DependentUpon>
+    </EmbeddedResource>
+    <EmbeddedResource Include="SettingsPanels\LivePatchingEditPage.zh-CN.resx">
+      <DependentUpon>LivePatchingEditPage.cs</DependentUpon>
+    </EmbeddedResource>
+    <EmbeddedResource Include="SettingsPanels\NetworkOptionsEditPage.ja.resx">
+      <DependentUpon>NetworkOptionsEditPage.cs</DependentUpon>
+    </EmbeddedResource>
+    <EmbeddedResource Include="SettingsPanels\NetworkOptionsEditPage.resx">
+      <DependentUpon>NetworkOptionsEditPage.cs</DependentUpon>
+    </EmbeddedResource>
+    <EmbeddedResource Include="SettingsPanels\NetworkOptionsEditPage.zh-CN.resx">
+      <DependentUpon>NetworkOptionsEditPage.cs</DependentUpon>
+    </EmbeddedResource>
+    <EmbeddedResource Include="SettingsPanels\SecurityEditPage.ja.resx">
+      <DependentUpon>SecurityEditPage.cs</DependentUpon>
+    </EmbeddedResource>
+    <EmbeddedResource Include="SettingsPanels\SecurityEditPage.resx">
+      <DependentUpon>SecurityEditPage.cs</DependentUpon>
+    </EmbeddedResource>
+    <EmbeddedResource Include="SettingsPanels\SecurityEditPage.zh-CN.resx">
+      <DependentUpon>SecurityEditPage.cs</DependentUpon>
+    </EmbeddedResource>
+    <EmbeddedResource Include="SettingsPanels\USBEditPage.ja.resx">
+      <DependentUpon>USBEditPage.cs</DependentUpon>
+    </EmbeddedResource>
+    <EmbeddedResource Include="SettingsPanels\USBEditPage.resx">
+      <DependentUpon>USBEditPage.cs</DependentUpon>
+    </EmbeddedResource>
+    <EmbeddedResource Include="SettingsPanels\USBEditPage.zh-CN.resx">
+      <DependentUpon>USBEditPage.cs</DependentUpon>
+    </EmbeddedResource>
+    <EmbeddedResource Include="SettingsPanels\VDISizeLocationPage.resx">
+      <DependentUpon>VDISizeLocationPage.cs</DependentUpon>
+      <SubType>Designer</SubType>
+    </EmbeddedResource>
+    <EmbeddedResource Include="SettingsPanels\VBDEditPage.resx">
+      <DependentUpon>VBDEditPage.cs</DependentUpon>
+      <SubType>Designer</SubType>
+    </EmbeddedResource>
+    <EmbeddedResource Include="SettingsPanels\HostMultipathPage.resx">
+      <SubType>Designer</SubType>
+      <DependentUpon>HostMultipathPage.cs</DependentUpon>
+    </EmbeddedResource>
+    <EmbeddedResource Include="SettingsPanels\VMEnlightenmentEditPage.ja.resx">
+      <DependentUpon>VMEnlightenmentEditPage.cs</DependentUpon>
+    </EmbeddedResource>
+    <EmbeddedResource Include="SettingsPanels\VMEnlightenmentEditPage.resx">
+      <DependentUpon>VMEnlightenmentEditPage.cs</DependentUpon>
+    </EmbeddedResource>
+    <EmbeddedResource Include="SettingsPanels\VMEnlightenmentEditPage.zh-CN.resx">
+      <DependentUpon>VMEnlightenmentEditPage.cs</DependentUpon>
+    </EmbeddedResource>
+    <EmbeddedResource Include="SettingsPanels\Wlb\WlbAdvancedSettingsPage.resx">
+      <SubType>Designer</SubType>
+      <DependentUpon>WlbAdvancedSettingsPage.cs</DependentUpon>
+    </EmbeddedResource>
+    <EmbeddedResource Include="SettingsPanels\Wlb\WlbAutomationPage.resx">
+      <SubType>Designer</SubType>
+      <DependentUpon>WlbAutomationPage.cs</DependentUpon>
+    </EmbeddedResource>
+    <EmbeddedResource Include="SettingsPanels\Wlb\WlbHostExclusionPage.resx">
+      <DependentUpon>WlbHostExclusionPage.cs</DependentUpon>
+      <SubType>Designer</SubType>
+    </EmbeddedResource>
+    <EmbeddedResource Include="SettingsPanels\Wlb\WlbMetricWeightingPage.resx">
+      <SubType>Designer</SubType>
+      <DependentUpon>WlbMetricWeightingPage.cs</DependentUpon>
+    </EmbeddedResource>
+    <EmbeddedResource Include="SettingsPanels\Wlb\WlbOptimizationModePage.resx">
+      <SubType>Designer</SubType>
+      <DependentUpon>WlbOptimizationModePage.cs</DependentUpon>
+    </EmbeddedResource>
+    <EmbeddedResource Include="SettingsPanels\Wlb\WlbThresholdsPage.resx">
+      <SubType>Designer</SubType>
+      <DependentUpon>WlbThresholdsPage.cs</DependentUpon>
+    </EmbeddedResource>
+    <EmbeddedResource Include="TabPages\AdPage.resx">
+      <DependentUpon>AdPage.cs</DependentUpon>
+      <SubType>Designer</SubType>
+    </EmbeddedResource>
+    <EmbeddedResource Include="TabPages\BallooningPage.resx">
+      <SubType>Designer</SubType>
+      <DependentUpon>BallooningPage.cs</DependentUpon>
+    </EmbeddedResource>
+    <EmbeddedResource Include="TabPages\BaseTabPage.resx">
+      <SubType>Designer</SubType>
+      <DependentUpon>BaseTabPage.cs</DependentUpon>
+    </EmbeddedResource>
+    <EmbeddedResource Include="TabPages\DockerDetailsPage.ja.resx">
+      <DependentUpon>DockerDetailsPage.cs</DependentUpon>
+      <SubType>Designer</SubType>
+    </EmbeddedResource>
+    <EmbeddedResource Include="TabPages\DockerDetailsPage.resx">
+      <DependentUpon>DockerDetailsPage.cs</DependentUpon>
+      <SubType>Designer</SubType>
+    </EmbeddedResource>
+    <EmbeddedResource Include="TabPages\DockerDetailsPage.zh-CN.resx">
+      <DependentUpon>DockerDetailsPage.cs</DependentUpon>
+    </EmbeddedResource>
+    <EmbeddedResource Include="TabPages\GeneralTabPage.resx">
+      <DependentUpon>GeneralTabPage.cs</DependentUpon>
+      <SubType>Designer</SubType>
+    </EmbeddedResource>
+    <EmbeddedResource Include="TabPages\HomePage.ja.resx">
+      <DependentUpon>HomePage.cs</DependentUpon>
+    </EmbeddedResource>
+    <EmbeddedResource Include="TabPages\HomePage.resx">
+      <DependentUpon>HomePage.cs</DependentUpon>
+      <SubType>Designer</SubType>
+    </EmbeddedResource>
+    <EmbeddedResource Include="TabPages\HomePage.zh-CN.resx">
+      <DependentUpon>HomePage.cs</DependentUpon>
+    </EmbeddedResource>
+    <EmbeddedResource Include="TabPages\PvsPage.ja.resx">
+      <DependentUpon>PvsPage.cs</DependentUpon>
+      <SubType>Designer</SubType>
+    </EmbeddedResource>
+    <EmbeddedResource Include="TabPages\PvsPage.resx">
+      <DependentUpon>PvsPage.cs</DependentUpon>
+      <SubType>Designer</SubType>
+    </EmbeddedResource>
+    <EmbeddedResource Include="TabPages\PvsPage.zh-CN.resx">
+      <DependentUpon>PvsPage.cs</DependentUpon>
+    </EmbeddedResource>
+    <EmbeddedResource Include="TabPages\UsbPage.ja.resx">
+      <DependentUpon>UsbPage.cs</DependentUpon>
+    </EmbeddedResource>
+    <EmbeddedResource Include="TabPages\UsbPage.resx">
+      <DependentUpon>UsbPage.cs</DependentUpon>
+    </EmbeddedResource>
+    <EmbeddedResource Include="TabPages\UsbPage.zh-CN.resx">
+      <DependentUpon>UsbPage.cs</DependentUpon>
+    </EmbeddedResource>
+    <EmbeddedResource Include="TabPages\WlbPage.resx">
+      <SubType>Designer</SubType>
+      <DependentUpon>WlbPage.cs</DependentUpon>
+    </EmbeddedResource>
+    <EmbeddedResource Include="TabPages\SnapshotsPage.resx">
+      <DependentUpon>SnapshotsPage.cs</DependentUpon>
+      <SubType>Designer</SubType>
+    </EmbeddedResource>
+    <EmbeddedResource Include="TabPages\UpsellTabPage.resx">
+      <DependentUpon>UpsellTabPage.cs</DependentUpon>
+      <SubType>Designer</SubType>
+    </EmbeddedResource>
+    <EmbeddedResource Include="TabPages\PhysicalStoragePage.resx">
+      <SubType>Designer</SubType>
+      <DependentUpon>PhysicalStoragePage.cs</DependentUpon>
+    </EmbeddedResource>
+    <EmbeddedResource Include="Wizards\BallooningWizard.resx">
+      <SubType>Designer</SubType>
+      <DependentUpon>BallooningWizard.cs</DependentUpon>
+    </EmbeddedResource>
+    <EmbeddedResource Include="Wizards\BallooningWizard_Pages\ChooseVMs.resx">
+      <SubType>Designer</SubType>
+      <DependentUpon>ChooseVMs.cs</DependentUpon>
+    </EmbeddedResource>
+    <EmbeddedResource Include="Wizards\BallooningWizard_Pages\MemorySettings.resx">
+      <SubType>Designer</SubType>
+      <DependentUpon>MemorySettings.cs</DependentUpon>
+    </EmbeddedResource>
+    <EmbeddedResource Include="Wizards\CrossPoolMigrateWizard\CrossPoolMigrateCopyModePage.ja.resx">
+      <DependentUpon>CrossPoolMigrateCopyModePage.cs</DependentUpon>
+    </EmbeddedResource>
+    <EmbeddedResource Include="Wizards\CrossPoolMigrateWizard\CrossPoolMigrateCopyModePage.resx">
+      <DependentUpon>CrossPoolMigrateCopyModePage.cs</DependentUpon>
+    </EmbeddedResource>
+    <EmbeddedResource Include="Wizards\CrossPoolMigrateWizard\CrossPoolMigrateCopyModePage.zh-CN.resx">
+      <DependentUpon>CrossPoolMigrateCopyModePage.cs</DependentUpon>
+    </EmbeddedResource>
+    <EmbeddedResource Include="Wizards\CrossPoolMigrateWizard\CrossPoolMigrateTransferNetworkPage.ja.resx">
+      <DependentUpon>CrossPoolMigrateTransferNetworkPage.cs</DependentUpon>
+    </EmbeddedResource>
+    <EmbeddedResource Include="Wizards\CrossPoolMigrateWizard\CrossPoolMigrateTransferNetworkPage.resx">
+      <DependentUpon>CrossPoolMigrateTransferNetworkPage.cs</DependentUpon>
+    </EmbeddedResource>
+    <EmbeddedResource Include="Wizards\CrossPoolMigrateWizard\CrossPoolMigrateTransferNetworkPage.zh-CN.resx">
+      <DependentUpon>CrossPoolMigrateTransferNetworkPage.cs</DependentUpon>
+    </EmbeddedResource>
+    <EmbeddedResource Include="Wizards\CrossPoolMigrateWizard\IntraPoolCopyPage.ja.resx">
+      <DependentUpon>IntraPoolCopyPage.cs</DependentUpon>
+    </EmbeddedResource>
+    <EmbeddedResource Include="Wizards\CrossPoolMigrateWizard\IntraPoolCopyPage.resx">
+      <DependentUpon>IntraPoolCopyPage.cs</DependentUpon>
+    </EmbeddedResource>
+    <EmbeddedResource Include="Wizards\CrossPoolMigrateWizard\IntraPoolCopyPage.zh-CN.resx">
+      <DependentUpon>IntraPoolCopyPage.cs</DependentUpon>
+    </EmbeddedResource>
+    <EmbeddedResource Include="Wizards\GenericPages\RBACWarningPage.resx">
+      <SubType>Designer</SubType>
+      <DependentUpon>RBACWarningPage.cs</DependentUpon>
+    </EmbeddedResource>
+    <EmbeddedResource Include="Wizards\NewSRWizard_Pages\ChooseSrProvisioningPage.ja.resx">
+      <DependentUpon>ChooseSrProvisioningPage.cs</DependentUpon>
+    </EmbeddedResource>
+    <EmbeddedResource Include="Wizards\NewSRWizard_Pages\ChooseSrProvisioningPage.resx">
+      <DependentUpon>ChooseSrProvisioningPage.cs</DependentUpon>
+    </EmbeddedResource>
+    <EmbeddedResource Include="Wizards\NewSRWizard_Pages\ChooseSrProvisioningPage.zh-CN.resx">
+      <DependentUpon>ChooseSrProvisioningPage.cs</DependentUpon>
+    </EmbeddedResource>
+    <EmbeddedResource Include="Wizards\NewNetworkWizard_Pages\NetWSriovDetails.ja.resx">
+      <DependentUpon>NetWSriovDetails.cs</DependentUpon>
+    </EmbeddedResource>
+    <EmbeddedResource Include="Wizards\NewNetworkWizard_Pages\NetWSriovDetails.resx">
+      <DependentUpon>NetWSriovDetails.cs</DependentUpon>
+    </EmbeddedResource>
+    <EmbeddedResource Include="Wizards\NewNetworkWizard_Pages\NetWSriovDetails.zh-CN.resx">
+      <DependentUpon>NetWSriovDetails.cs</DependentUpon>
+    </EmbeddedResource>
+    <EmbeddedResource Include="Wizards\NewSRWizard_Pages\Frontends\CIFSFrontend.ja.resx">
+      <DependentUpon>CIFSFrontend.cs</DependentUpon>
+    </EmbeddedResource>
+    <EmbeddedResource Include="Wizards\NewSRWizard_Pages\Frontends\CIFSFrontend.resx">
+      <DependentUpon>CIFSFrontend.cs</DependentUpon>
+      <SubType>Designer</SubType>
+    </EmbeddedResource>
+    <EmbeddedResource Include="Wizards\NewSRWizard_Pages\Frontends\CIFSFrontend.zh-CN.resx">
+      <DependentUpon>CIFSFrontend.cs</DependentUpon>
+    </EmbeddedResource>
+    <EmbeddedResource Include="Wizards\NewSRWizard_Pages\Frontends\LVMoFCoE.ja.resx">
+      <DependentUpon>LVMoFCoE.cs</DependentUpon>
+    </EmbeddedResource>
+    <EmbeddedResource Include="Wizards\NewSRWizard_Pages\Frontends\LVMoFCoE.resx">
+      <DependentUpon>LVMoFCoE.cs</DependentUpon>
+    </EmbeddedResource>
+    <EmbeddedResource Include="Wizards\NewSRWizard_Pages\Frontends\LVMoFCoE.zh-CN.resx">
+      <DependentUpon>LVMoFCoE.cs</DependentUpon>
+    </EmbeddedResource>
+    <EmbeddedResource Include="Wizards\NewVMWizard\Page_CloudConfigParameters.ja.resx">
+      <DependentUpon>Page_CloudConfigParameters.cs</DependentUpon>
+    </EmbeddedResource>
+    <EmbeddedResource Include="Wizards\NewVMWizard\Page_CloudConfigParameters.resx">
+      <DependentUpon>Page_CloudConfigParameters.cs</DependentUpon>
+      <SubType>Designer</SubType>
+    </EmbeddedResource>
+    <EmbeddedResource Include="Wizards\NewVMWizard\Page_CloudConfigParameters.zh-CN.resx">
+      <DependentUpon>Page_CloudConfigParameters.cs</DependentUpon>
+    </EmbeddedResource>
+    <EmbeddedResource Include="Wizards\NewVMWizard\NewVMWizard.resx">
+      <SubType>Designer</SubType>
+      <DependentUpon>NewVMWizard.cs</DependentUpon>
+    </EmbeddedResource>
+    <EmbeddedResource Include="Wizards\NewVMWizard\Page_CopyBiosStrings.resx">
+      <SubType>Designer</SubType>
+      <DependentUpon>Page_CopyBiosStrings.cs</DependentUpon>
+    </EmbeddedResource>
+    <EmbeddedResource Include="Wizards\NewVMWizard\Page_Template.resx">
+      <SubType>Designer</SubType>
+      <DependentUpon>Page_Template.cs</DependentUpon>
+    </EmbeddedResource>
+    <EmbeddedResource Include="Wizards\NewVMWizard\Page_Name.resx">
+      <SubType>Designer</SubType>
+      <DependentUpon>Page_Name.cs</DependentUpon>
+    </EmbeddedResource>
+    <EmbeddedResource Include="Wizards\NewVMWizard\Page_InstallationMedia.resx">
+      <SubType>Designer</SubType>
+      <DependentUpon>Page_InstallationMedia.cs</DependentUpon>
+    </EmbeddedResource>
+    <EmbeddedResource Include="Wizards\NewVMWizard\Page_HomeServer.resx">
+      <SubType>Designer</SubType>
+      <DependentUpon>Page_HomeServer.cs</DependentUpon>
+    </EmbeddedResource>
+    <EmbeddedResource Include="Wizards\NewVMWizard\Page_CpuMem.resx">
+      <SubType>Designer</SubType>
+      <DependentUpon>Page_CpuMem.cs</DependentUpon>
+    </EmbeddedResource>
+    <EmbeddedResource Include="Wizards\NewVMWizard\Page_Storage.resx">
+      <SubType>Designer</SubType>
+      <DependentUpon>Page_Storage.cs</DependentUpon>
+    </EmbeddedResource>
+    <EmbeddedResource Include="Wizards\NewVMWizard\Page_Networking.resx">
+      <SubType>Designer</SubType>
+      <DependentUpon>Page_Networking.cs</DependentUpon>
+    </EmbeddedResource>
+    <EmbeddedResource Include="Wizards\NewVMWizard\Page_Finish.resx">
+      <SubType>Designer</SubType>
+      <DependentUpon>Page_Finish.cs</DependentUpon>
+    </EmbeddedResource>
+    <EmbeddedResource Include="Wizards\HAWizard_Pages\ChooseSR.resx">
+      <SubType>Designer</SubType>
+      <DependentUpon>ChooseSR.cs</DependentUpon>
+    </EmbeddedResource>
+    <EmbeddedResource Include="Controls\BondDetails.resx">
+      <SubType>Designer</SubType>
+      <DependentUpon>BondDetails.cs</DependentUpon>
+    </EmbeddedResource>
+    <EmbeddedResource Include="Wizards\NewNetworkWizard_Pages\NetWBondDetails.resx">
+      <SubType>Designer</SubType>
+      <DependentUpon>NetWBondDetails.cs</DependentUpon>
+    </EmbeddedResource>
+    <EmbeddedResource Include="Wizards\NewSRWizard_Pages\Frontends\CIFS_ISO.resx">
+      <SubType>Designer</SubType>
+      <DependentUpon>CIFS_ISO.cs</DependentUpon>
+    </EmbeddedResource>
+    <EmbeddedResource Include="Wizards\NewSRWizard_Pages\Frontends\CSLG.resx">
+      <SubType>Designer</SubType>
+      <DependentUpon>CSLG.cs</DependentUpon>
+    </EmbeddedResource>
+    <EmbeddedResource Include="Wizards\NewSRWizard_Pages\Frontends\EqualLogic.resx">
+      <SubType>Designer</SubType>
+      <DependentUpon>EqualLogic.cs</DependentUpon>
+    </EmbeddedResource>
+    <EmbeddedResource Include="Wizards\NewSRWizard_Pages\Frontends\LVMoISCSI.resx">
+      <SubType>Designer</SubType>
+      <DependentUpon>LVMoISCSI.cs</DependentUpon>
+    </EmbeddedResource>
+    <EmbeddedResource Include="Wizards\NewSRWizard_Pages\Frontends\NetApp.resx">
+      <SubType>Designer</SubType>
+      <DependentUpon>NetApp.cs</DependentUpon>
+    </EmbeddedResource>
+    <EmbeddedResource Include="Wizards\NewSRWizard_Pages\Frontends\NFS_ISO.resx">
+      <SubType>Designer</SubType>
+      <DependentUpon>NFS_ISO.cs</DependentUpon>
+    </EmbeddedResource>
+    <EmbeddedResource Include="Wizards\NewSRWizard_Pages\Frontends\VHDoNFS.resx">
+      <SubType>Designer</SubType>
+      <DependentUpon>VHDoNFS.cs</DependentUpon>
+    </EmbeddedResource>
+    <EmbeddedResource Include="Controls\CustomDataGraph\DataEventList.resx">
+      <DependentUpon>DataEventList.cs</DependentUpon>
+      <SubType>Designer</SubType>
+    </EmbeddedResource>
+    <EmbeddedResource Include="Controls\CustomDataGraph\DataKey.resx">
+      <DependentUpon>DataKey.cs</DependentUpon>
+      <SubType>Designer</SubType>
+    </EmbeddedResource>
+    <EmbeddedResource Include="Controls\CustomDataGraph\DataPlot.resx">
+      <DependentUpon>DataPlot.cs</DependentUpon>
+      <SubType>Designer</SubType>
+    </EmbeddedResource>
+    <EmbeddedResource Include="Controls\CustomDataGraph\DataPlotNav.resx">
+      <DependentUpon>DataPlotNav.cs</DependentUpon>
+      <SubType>Designer</SubType>
+    </EmbeddedResource>
+    <EmbeddedResource Include="Controls\CustomGridView\GridView.resx">
+      <SubType>Designer</SubType>
+      <DependentUpon>GridView.cs</DependentUpon>
+    </EmbeddedResource>
+    <EmbeddedResource Include="Dialogs\InputPromptDialog.resx">
+      <DependentUpon>InputPromptDialog.cs</DependentUpon>
+      <SubType>Designer</SubType>
+    </EmbeddedResource>
+    <EmbeddedResource Include="TabPages\AlertSummaryPage.resx">
+      <DependentUpon>AlertSummaryPage.cs</DependentUpon>
+      <SubType>Designer</SubType>
+    </EmbeddedResource>
+    <EmbeddedResource Include="TabPages\HAPage.resx">
+      <DependentUpon>HAPage.cs</DependentUpon>
+      <SubType>Designer</SubType>
+    </EmbeddedResource>
+    <EmbeddedResource Include="Wizards\PatchingWizard\PatchingWizard.resx">
+      <SubType>Designer</SubType>
+      <DependentUpon>PatchingWizard.cs</DependentUpon>
+    </EmbeddedResource>
+    <EmbeddedResource Include="Wizards\PatchingWizard\PatchingWizard_FirstPage.resx">
+      <DependentUpon>PatchingWizard_FirstPage.cs</DependentUpon>
+      <SubType>Designer</SubType>
+    </EmbeddedResource>
+    <EmbeddedResource Include="Wizards\PatchingWizard\PatchingWizard_ModePage.resx">
+      <SubType>Designer</SubType>
+      <DependentUpon>PatchingWizard_ModePage.cs</DependentUpon>
+    </EmbeddedResource>
+    <EmbeddedResource Include="Wizards\PatchingWizard\AutomatedUpdatesBasePage.ja.resx">
+      <DependentUpon>AutomatedUpdatesBasePage.cs</DependentUpon>
+    </EmbeddedResource>
+    <EmbeddedResource Include="Wizards\PatchingWizard\AutomatedUpdatesBasePage.resx">
+      <DependentUpon>AutomatedUpdatesBasePage.cs</DependentUpon>
+      <SubType>Designer</SubType>
+    </EmbeddedResource>
+    <EmbeddedResource Include="Wizards\PatchingWizard\AutomatedUpdatesBasePage.zh-CN.resx">
+      <DependentUpon>AutomatedUpdatesBasePage.cs</DependentUpon>
+    </EmbeddedResource>
+    <EmbeddedResource Include="Wizards\PatchingWizard\PatchingWizard_PatchingPage.resx">
+      <SubType>Designer</SubType>
+      <DependentUpon>PatchingWizard_PatchingPage.cs</DependentUpon>
+    </EmbeddedResource>
+    <EmbeddedResource Include="Wizards\PatchingWizard\PatchingWizard_PrecheckPage.resx">
+      <SubType>Designer</SubType>
+      <DependentUpon>PatchingWizard_PrecheckPage.cs</DependentUpon>
+    </EmbeddedResource>
+    <EmbeddedResource Include="Wizards\PatchingWizard\PatchingWizard_SelectPatchPage.resx">
+      <SubType>Designer</SubType>
+      <DependentUpon>PatchingWizard_SelectPatchPage.cs</DependentUpon>
+    </EmbeddedResource>
+    <EmbeddedResource Include="Wizards\PatchingWizard\PatchingWizard_SelectServers.resx">
+      <SubType>Designer</SubType>
+      <DependentUpon>PatchingWizard_SelectServers.cs</DependentUpon>
+    </EmbeddedResource>
+    <EmbeddedResource Include="Dialogs\FolderChangeDialog.resx">
+      <SubType>Designer</SubType>
+      <DependentUpon>FolderChangeDialog.cs</DependentUpon>
+    </EmbeddedResource>
+    <EmbeddedResource Include="Dialogs\NewTagDialog.resx">
+      <SubType>Designer</SubType>
+      <DependentUpon>NewTagDialog.cs</DependentUpon>
+    </EmbeddedResource>
+    <EmbeddedResource Include="Dialogs\NameAndConnectionPrompt.resx">
+      <SubType>Designer</SubType>
+      <DependentUpon>NameAndConnectionPrompt.cs</DependentUpon>
+    </EmbeddedResource>
+    <EmbeddedResource Include="Dialogs\AboutDialog.resx">
+      <SubType>Designer</SubType>
+      <DependentUpon>AboutDialog.cs</DependentUpon>
+    </EmbeddedResource>
+    <EmbeddedResource Include="Dialogs\AddServerDialog.resx">
+      <SubType>Designer</SubType>
+      <DependentUpon>AddServerDialog.cs</DependentUpon>
+    </EmbeddedResource>
+    <EmbeddedResource Include="Dialogs\ChangeServerPasswordDialog.resx">
+      <DependentUpon>ChangeServerPasswordDialog.cs</DependentUpon>
+      <SubType>Designer</SubType>
+    </EmbeddedResource>
+    <EmbeddedResource Include="Controls\CustomListPanel\CustomListPanel.resx">
+      <DependentUpon>CustomListPanel.cs</DependentUpon>
+      <SubType>Designer</SubType>
+    </EmbeddedResource>
+    <EmbeddedResource Include="Controls\CustomTreeView.resx">
+      <SubType>Designer</SubType>
+      <DependentUpon>CustomTreeView.cs</DependentUpon>
+    </EmbeddedResource>
+    <EmbeddedResource Include="Controls\PoolHostPicker.resx">
+      <SubType>Designer</SubType>
+      <DependentUpon>PoolHostPicker.cs</DependentUpon>
+    </EmbeddedResource>
+    <EmbeddedResource Include="Dialogs\AttachDiskDialog.resx">
+      <DependentUpon>AttachDiskDialog.cs</DependentUpon>
+      <SubType>Designer</SubType>
+    </EmbeddedResource>
+    <EmbeddedResource Include="Dialogs\CustomFieldsDialog.resx">
+      <DependentUpon>CustomFieldsDialog.cs</DependentUpon>
+      <SubType>Designer</SubType>
+    </EmbeddedResource>
+    <EmbeddedResource Include="Dialogs\CopyVMDialog.resx">
+      <DependentUpon>CopyVMDialog.cs</DependentUpon>
+      <SubType>Designer</SubType>
+    </EmbeddedResource>
+    <EmbeddedResource Include="Dialogs\DialogWithProgress.resx">
+      <SubType>Designer</SubType>
+      <DependentUpon>DialogWithProgress.cs</DependentUpon>
+    </EmbeddedResource>
+    <EmbeddedResource Include="Dialogs\NewCustomFieldDialog.resx">
+      <DependentUpon>NewCustomFieldDialog.cs</DependentUpon>
+      <SubType>Designer</SubType>
+    </EmbeddedResource>
+    <EmbeddedResource Include="Dialogs\RestoreSession\EnterMasterPasswordDialog.resx">
+      <SubType>Designer</SubType>
+      <DependentUpon>EnterMasterPasswordDialog.cs</DependentUpon>
+    </EmbeddedResource>
+    <EmbeddedResource Include="Controls\Common\PasswordFailure.resx">
+      <SubType>Designer</SubType>
+      <DependentUpon>PasswordFailure.cs</DependentUpon>
+    </EmbeddedResource>
+    <EmbeddedResource Include="Dialogs\RestoreSession\SaveAndRestoreDialog.resx">
+      <SubType>Designer</SubType>
+      <DependentUpon>SaveAndRestoreDialog.cs</DependentUpon>
+    </EmbeddedResource>
+    <EmbeddedResource Include="Dialogs\RestoreSession\ChangeMasterPasswordDialog.resx">
+      <SubType>Designer</SubType>
+      <DependentUpon>ChangeMasterPasswordDialog.cs</DependentUpon>
+    </EmbeddedResource>
+    <EmbeddedResource Include="Dialogs\RestoreSession\SetMasterPasswordDialog.resx">
+      <SubType>Designer</SubType>
+      <DependentUpon>SetMasterPasswordDialog.cs</DependentUpon>
+    </EmbeddedResource>
+    <EmbeddedResource Include="Dialogs\ThreeButtonDialog.resx">
+      <DependentUpon>ThreeButtonDialog.cs</DependentUpon>
+      <SubType>Designer</SubType>
+    </EmbeddedResource>
+    <EmbeddedResource Include="Dialogs\IscsiChoicesDialog.resx">
+      <DependentUpon>IscsiChoicesDialog.cs</DependentUpon>
+      <SubType>Designer</SubType>
+    </EmbeddedResource>
+    <EmbeddedResource Include="Dialogs\ActionProgressDialog.resx">
+      <SubType>Designer</SubType>
+      <DependentUpon>ActionProgressDialog.cs</DependentUpon>
+    </EmbeddedResource>
+    <EmbeddedResource Include="Dialogs\LegalNoticesDialog.resx">
+      <SubType>Designer</SubType>
+      <DependentUpon>LegalNoticesDialog.cs</DependentUpon>
+    </EmbeddedResource>
+    <EmbeddedResource Include="Dialogs\NewDiskDialog.resx">
+      <SubType>Designer</SubType>
+      <DependentUpon>NewDiskDialog.cs</DependentUpon>
+    </EmbeddedResource>
+    <EmbeddedResource Include="Dialogs\SelectHostDialog.resx">
+      <SubType>Designer</SubType>
+      <DependentUpon>SelectHostDialog.cs</DependentUpon>
+    </EmbeddedResource>
+    <EmbeddedResource Include="Dialogs\UserDeviceDialog.resx">
+      <DependentUpon>UserDeviceDialog.cs</DependentUpon>
+      <SubType>Designer</SubType>
+    </EmbeddedResource>
+    <EmbeddedResource Include="Dialogs\WarningDialogs\CloseXenCenterWarningDialog.resx">
+      <SubType>Designer</SubType>
+      <DependentUpon>CloseXenCenterWarningDialog.cs</DependentUpon>
+    </EmbeddedResource>
+    <EmbeddedResource Include="Dialogs\WarningDialogs\LicenseWarningDialog.resx">
+      <DependentUpon>LicenseWarningDialog.cs</DependentUpon>
+      <SubType>Designer</SubType>
+    </EmbeddedResource>
+    <EmbeddedResource Include="Dialogs\WarningDialogs\RemoveCrashDumpsWarningDialog.resx">
+      <SubType>Designer</SubType>
+      <DependentUpon>RemoveCrashDumpsWarningDialog.cs</DependentUpon>
+    </EmbeddedResource>
+    <EmbeddedResource Include="TabPages\HistoryPage.resx">
+      <SubType>Designer</SubType>
+      <DependentUpon>HistoryPage.cs</DependentUpon>
+    </EmbeddedResource>
+    <EmbeddedResource Include="Controls\ToolTipContainer.resx">
+      <DependentUpon>ToolTipContainer.cs</DependentUpon>
+      <SubType>Designer</SubType>
+    </EmbeddedResource>
+    <EmbeddedResource Include="Dialogs\ConfirmVMDeleteDialog.resx">
+      <DependentUpon>ConfirmVMDeleteDialog.cs</DependentUpon>
+      <SubType>Designer</SubType>
+    </EmbeddedResource>
+    <EmbeddedResource Include="Controls\HelpButton.resx">
+      <SubType>Designer</SubType>
+      <DependentUpon>HelpButton.cs</DependentUpon>
+    </EmbeddedResource>
+    <EmbeddedResource Include="SettingsPanels\HomeServerEditPage.resx">
+      <DependentUpon>HomeServerEditPage.cs</DependentUpon>
+      <SubType>Designer</SubType>
+    </EmbeddedResource>
+    <EmbeddedResource Include="Dialogs\EvacuateHostDialog.resx">
+      <DependentUpon>EvacuateHostDialog.cs</DependentUpon>
+      <SubType>Designer</SubType>
+    </EmbeddedResource>
+    <EmbeddedResource Include="Dialogs\WarningDialogs\VcpuWarningDialog.resx">
+      <DependentUpon>VcpuWarningDialog.cs</DependentUpon>
+      <SubType>Designer</SubType>
+    </EmbeddedResource>
+    <EmbeddedResource Include="Dialogs\DuplicateTemplateNameDialog.resx">
+      <SubType>Designer</SubType>
+      <DependentUpon>DuplicateTemplateNameDialog.cs</DependentUpon>
+    </EmbeddedResource>
+    <EmbeddedResource Include="Dialogs\WarningDialogs\InstallToolsWarningDialog.resx">
+      <SubType>Designer</SubType>
+      <DependentUpon>InstallToolsWarningDialog.cs</DependentUpon>
+    </EmbeddedResource>
+    <EmbeddedResource Include="Dialogs\RepairSRDialog.resx">
+      <DependentUpon>RepairSRDialog.cs</DependentUpon>
+      <SubType>Designer</SubType>
+    </EmbeddedResource>
+    <EmbeddedResource Include="Dialogs\XenDialogBase.resx">
+      <DependentUpon>XenDialogBase.cs</DependentUpon>
+      <SubType>Designer</SubType>
+    </EmbeddedResource>
+    <EmbeddedResource Include="SettingsPanels\VMHAEditPage.resx">
+      <DependentUpon>VMHAEditPage.cs</DependentUpon>
+      <SubType>Designer</SubType>
+    </EmbeddedResource>
+    <EmbeddedResource Include="SettingsPanels\CPUMemoryEditPage.resx">
+      <DependentUpon>CPUMemoryEditPage.cs</DependentUpon>
+      <SubType>Designer</SubType>
+    </EmbeddedResource>
+    <EmbeddedResource Include="SettingsPanels\GeneralEditPage.resx">
+      <DependentUpon>GeneralEditPage.cs</DependentUpon>
+      <SubType>Designer</SubType>
+    </EmbeddedResource>
+    <EmbeddedResource Include="SettingsPanels\LogDestinationEditPage.resx">
+      <DependentUpon>LogDestinationEditPage.cs</DependentUpon>
+      <SubType>Designer</SubType>
+    </EmbeddedResource>
+    <EmbeddedResource Include="TabPages\SearchPage.resx">
+      <SubType>Designer</SubType>
+      <DependentUpon>SearchPage.cs</DependentUpon>
+    </EmbeddedResource>
+    <EmbeddedResource Include="TabPages\PerformancePage.resx">
+      <SubType>Designer</SubType>
+      <DependentUpon>PerformancePage.cs</DependentUpon>
+    </EmbeddedResource>
+    <EmbeddedResource Include="SettingsPanels\BootOptionsEditPage.resx">
+      <DependentUpon>BootOptionsEditPage.cs</DependentUpon>
+      <SubType>Designer</SubType>
+    </EmbeddedResource>
+    <EmbeddedResource Include="SettingsPanels\CustomFieldsDisplayPage.resx">
+      <DependentUpon>CustomFieldsDisplayPage.cs</DependentUpon>
+      <SubType>Designer</SubType>
+    </EmbeddedResource>
+    <EmbeddedResource Include="SettingsPanels\VMAdvancedEditPage.resx">
+      <SubType>Designer</SubType>
+      <DependentUpon>VMAdvancedEditPage.cs</DependentUpon>
+    </EmbeddedResource>
+    <EmbeddedResource Include="SettingsPanels\PerfmonAlertEditPage.resx">
+      <DependentUpon>PerfmonAlertEditPage.cs</DependentUpon>
+      <SubType>Designer</SubType>
+    </EmbeddedResource>
+    <EmbeddedResource Include="Wizards\BugToolWizardFiles\BugToolPageDestination.resx">
+      <SubType>Designer</SubType>
+      <DependentUpon>BugToolPageDestination.cs</DependentUpon>
+    </EmbeddedResource>
+    <EmbeddedResource Include="Wizards\BugToolWizardFiles\BugToolPageRetrieveData.resx">
+      <SubType>Designer</SubType>
+      <DependentUpon>BugToolPageRetrieveData.cs</DependentUpon>
+    </EmbeddedResource>
+    <EmbeddedResource Include="Wizards\BugToolWizardFiles\BugToolPageSelectCapabilities.resx">
+      <DependentUpon>BugToolPageSelectCapabilities.cs</DependentUpon>
+      <SubType>Designer</SubType>
+    </EmbeddedResource>
+    <EmbeddedResource Include="Wizards\HAWizard.resx">
+      <DependentUpon>HAWizard.cs</DependentUpon>
+      <SubType>Designer</SubType>
+    </EmbeddedResource>
+    <EmbeddedResource Include="Wizards\BugToolWizardFiles\GenericSelectHostsPage.resx">
+      <DependentUpon>GenericSelectHostsPage.cs</DependentUpon>
+      <SubType>Designer</SubType>
+    </EmbeddedResource>
+    <EmbeddedResource Include="Wizards\BugToolWizardFiles\BugToolWizard.resx">
+      <DependentUpon>BugToolWizard.cs</DependentUpon>
+      <SubType>Designer</SubType>
+    </EmbeddedResource>
+    <EmbeddedResource Include="Wizards\HAWizard_Pages\AssignPriorities.resx">
+      <DependentUpon>AssignPriorities.cs</DependentUpon>
+      <SubType>Designer</SubType>
+    </EmbeddedResource>
+    <EmbeddedResource Include="Wizards\HAWizard_Pages\Intro.resx">
+      <DependentUpon>Intro.cs</DependentUpon>
+      <SubType>Designer</SubType>
+    </EmbeddedResource>
+    <EmbeddedResource Include="Wizards\NewSRWizard_Pages\Frontends\LVMoHBA.resx">
+      <DependentUpon>LVMoHBA.cs</DependentUpon>
+      <SubType>Designer</SubType>
+    </EmbeddedResource>
+    <EmbeddedResource Include="Help\HelpManager.resx">
+      <DependentUpon>HelpManager.cs</DependentUpon>
+      <SubType>Designer</SubType>
+    </EmbeddedResource>
+    <EmbeddedResource Include="Dialogs\LoadSessionDialog.resx">
+      <SubType>Designer</SubType>
+      <DependentUpon>LoadSessionDialog.cs</DependentUpon>
+    </EmbeddedResource>
+    <EmbeddedResource Include="TabPages\NICPage.resx">
+      <DependentUpon>NICPage.cs</DependentUpon>
+      <SubType>Designer</SubType>
+    </EmbeddedResource>
+    <EmbeddedResource Include="TabPages\DockerProcessPage.resx">
+      <DependentUpon>DockerProcessPage.cs</DependentUpon>
+      <SubType>Designer</SubType>
+    </EmbeddedResource>
+    <EmbeddedResource Include="TabPages\SrStoragePage.resx">
+      <DependentUpon>SrStoragePage.cs</DependentUpon>
+      <SubType>Designer</SubType>
+    </EmbeddedResource>
+    <EmbeddedResource Include="TabPages\VMStoragePage.resx">
+      <DependentUpon>VMStoragePage.cs</DependentUpon>
+      <SubType>Designer</SubType>
+    </EmbeddedResource>
+    <EmbeddedResource Include="TabPages\NetworkPage.resx">
+      <DependentUpon>NetworkPage.cs</DependentUpon>
+      <SubType>Designer</SubType>
+    </EmbeddedResource>
+    <EmbeddedResource Include="Controls\XenTabControl.resx">
+      <SubType>Designer</SubType>
+      <DependentUpon>XenTabControl.cs</DependentUpon>
+    </EmbeddedResource>
+    <EmbeddedResource Include="Controls\XenTabPage.resx">
+      <SubType>Designer</SubType>
+      <DependentUpon>XenTabPage.cs</DependentUpon>
+    </EmbeddedResource>
+    <EmbeddedResource Include="Dialogs\VNCPasswordDialog.resx">
+      <DependentUpon>VNCPasswordDialog.cs</DependentUpon>
+      <SubType>Designer</SubType>
+    </EmbeddedResource>
+    <EmbeddedResource Include="Controls\ConsolePanel.resx">
+      <SubType>Designer</SubType>
+      <DependentUpon>ConsolePanel.cs</DependentUpon>
+    </EmbeddedResource>
+    <EmbeddedResource Include="Wizards\PatchingWizard\PatchingWizard_UploadPage.ja.resx">
+      <DependentUpon>PatchingWizard_UploadPage.cs</DependentUpon>
+    </EmbeddedResource>
+    <EmbeddedResource Include="Wizards\PatchingWizard\PatchingWizard_UploadPage.resx">
+      <DependentUpon>PatchingWizard_UploadPage.cs</DependentUpon>
+      <SubType>Designer</SubType>
+    </EmbeddedResource>
+    <EmbeddedResource Include="Wizards\PatchingWizard\PatchingWizard_UploadPage.zh-CN.resx">
+      <DependentUpon>PatchingWizard_UploadPage.cs</DependentUpon>
+    </EmbeddedResource>
+    <EmbeddedResource Include="Wizards\WizardProgress.resx">
+      <DependentUpon>WizardProgress.cs</DependentUpon>
+      <SubType>Designer</SubType>
+    </EmbeddedResource>
+    <EmbeddedResource Include="Wizards\NewNetworkWizard.resx">
+      <DependentUpon>NewNetworkWizard.cs</DependentUpon>
+      <SubType>Designer</SubType>
+    </EmbeddedResource>
+    <EmbeddedResource Include="Wizards\NewNetworkWizard_Pages\NetWDetails.resx">
+      <DependentUpon>NetWDetails.cs</DependentUpon>
+      <SubType>Designer</SubType>
+    </EmbeddedResource>
+    <EmbeddedResource Include="Wizards\NewNetworkWizard_Pages\NetWName.resx">
+      <DependentUpon>NetWName.cs</DependentUpon>
+      <SubType>Designer</SubType>
+    </EmbeddedResource>
+    <EmbeddedResource Include="Wizards\NewNetworkWizard_Pages\NetWTypeSelect.resx">
+      <DependentUpon>NetWTypeSelect.cs</DependentUpon>
+      <SubType>Designer</SubType>
+    </EmbeddedResource>
+    <EmbeddedResource Include="Wizards\NewSRWizard.resx">
+      <DependentUpon>NewSRWizard.cs</DependentUpon>
+      <SubType>Designer</SubType>
+    </EmbeddedResource>
+    <EmbeddedResource Include="MainWindow.resx">
+      <SubType>Designer</SubType>
+      <DependentUpon>MainWindow.cs</DependentUpon>
+    </EmbeddedResource>
+    <EmbeddedResource Include="Properties\licenses.licx" />
+    <EmbeddedResource Include="Properties\Resources.resx">
+      <Generator>ResXFileCodeGenerator</Generator>
+      <SubType>Designer</SubType>
+      <LastGenOutput>Resources.Designer.cs</LastGenOutput>
+    </EmbeddedResource>
+    <EmbeddedResource Include="Wizards\XenWizardBase.resx">
+      <DependentUpon>XenWizardBase.cs</DependentUpon>
+      <SubType>Designer</SubType>
+    </EmbeddedResource>
+    <None Include="app.config">
+      <SubType>Designer</SubType>
+    </None>
+    <None Include="app.manifest">
+      <SubType>Designer</SubType>
+    </None>
+    <None Include="HomePage.zh-CN.mht">
+      <CopyToOutputDirectory>Always</CopyToOutputDirectory>
+    </None>
+    <None Include="HomePage.ja.mht">
+      <CopyToOutputDirectory>Always</CopyToOutputDirectory>
+    </None>
+    <None Include="HomePage.mht">
+      <CopyToOutputDirectory>Always</CopyToOutputDirectory>
+    </None>
+    <None Include="Properties\Settings.settings">
+      <Generator>SettingsSingleFileGenerator</Generator>
+      <LastGenOutput>Settings.Designer.cs</LastGenOutput>
+    </None>
+    <Compile Include="Properties\Settings.Designer.cs">
+      <AutoGen>True</AutoGen>
+      <DependentUpon>Settings.settings</DependentUpon>
+      <DesignTimeSharedInput>True</DesignTimeSharedInput>
+    </Compile>
+  </ItemGroup>
+  <ItemGroup>
+    <Content Include="..\Branding\Images\AppIcon.ico" />
+    <Compile Include="Actions\GUIActions\MeddlingActionManager.cs" />
+    <Compile Include="Actions\GUIActions\MeddlingActionTaskSpecifications.cs" />
+    <Compile Include="Alerts\AlertExtensions.cs" />
+    <Compile Include="Alerts\Types\LicenseAlert.cs" />
+    <Compile Include="Alerts\Types\IqnAlert.cs" />
+    <Compile Include="Commands\ApplyLicenseEditionCommand.cs" />
+    <Compile Include="Commands\BaseVIFCommand.cs" />
+    <Compile Include="Commands\Controls\AssignVMGroupToolStripMenuItem.cs">
+      <SubType>Component</SubType>
+    </Compile>
+    <Compile Include="Commands\BugToolCommand.cs" />
+    <Compile Include="Commands\RestartToolstackCommand.cs" />
+    <Compile Include="Commands\CrossPoolMigrateCommand.cs" />
+    <Compile Include="Commands\DestroyHostCommand.cs" />
+    <Compile Include="Commands\MigrateVirtualDiskCommand.cs" />
+    <Compile Include="Commands\UpdateVIFCommand.cs" />
+    <Content Include="Help\XenCenter.chm">
+      <CopyToOutputDirectory>Always</CopyToOutputDirectory>
+    </Content>
+    <Content Include="Help\XenCenter.ja.chm">
+      <CopyToOutputDirectory>Always</CopyToOutputDirectory>
+    </Content>
+    <Compile Include="Actions\OVFActions\ApplianceAction.cs" />
+    <Compile Include="Actions\OVFActions\ExportApplianceAction.cs" />
+    <Compile Include="Actions\GUIActions\GeneralEditPageAction.cs" />
+    <Compile Include="Actions\GUIActions\SaveCustomFieldsAction.cs" />
+    <Compile Include="Actions\OVFActions\ImportApplianceAction.cs" />
+    <Compile Include="Actions\OVFActions\ImportImageAction.cs">
+      <SubType>Code</SubType>
+    </Compile>
+    <Compile Include="Commands\Controls\CommandButton.cs">
+      <SubType>Component</SubType>
+    </Compile>
+    <Compile Include="Commands\DisasterRecoveryCommand.cs" />
+    <Compile Include="Commands\DisconnectWlbServerCommand.cs" />
+    <Compile Include="Commands\ExportCommand.cs" />
+    <Compile Include="Commands\CreateVMFromTemplateCommand.cs" />
+    <Compile Include="Commands\DRConfigureCommand.cs" />
+    <Compile Include="Commands\DRDryrunCommand.cs" />
+    <Compile Include="Commands\DRFailbackCommand.cs" />
+    <Compile Include="Commands\DRFailoverCommand.cs" />
+    <Compile Include="Commands\HostPasswordCommand.cs" />
+    <Compile Include="Commands\ImportCommand.cs" />
+    <Compile Include="Commands\VappShutDownCommand.cs">
+      <SubType>Code</SubType>
+    </Compile>
+    <Compile Include="Commands\VappStartCommand.cs">
+      <SubType>Code</SubType>
+    </Compile>
+    <Compile Include="Commands\VMGroupCommand.cs" />
+    <Compile Include="Controls\CheckableDataGridView\CheckableDataGridView.cs">
+      <SubType>Component</SubType>
+    </Compile>
+    <Compile Include="Controls\CheckableDataGridView\CheckableDataGridViewController.cs" />
+    <Compile Include="Controls\CheckableDataGridView\CheckableDataGridViewRow.cs">
+    </Compile>
+    <Compile Include="Controls\CheckableDataGridView\ICheckableDataGridViewView.cs" />
+    <Compile Include="Controls\ChevronToggleButton.cs">
+      <SubType>UserControl</SubType>
+    </Compile>
+    <Compile Include="Controls\ComboBoxes\LongStringComboBox.Designer.cs">
+      <DependentUpon>LongStringComboBox.cs</DependentUpon>
+    </Compile>
+    <Compile Include="Controls\ComboBoxes\VgpuComboBox.cs">
+      <SubType>Component</SubType>
+    </Compile>
+    <Compile Include="Controls\ComboBoxes\NonSelectableComboBox.cs">
+      <SubType>Component</SubType>
+    </Compile>
+    <Compile Include="Controls\Common\AutoHeightRadioButton.cs">
+      <SubType>Component</SubType>
+    </Compile>
+    <Compile Include="Controls\Common\SmoothSplitContainer.cs">
+      <SubType>Component</SubType>
+    </Compile>
+    <Compile Include="Controls\ConsoleTab\ConnectionBar.cs">
+      <SubType>UserControl</SubType>
+    </Compile>
+    <Compile Include="Controls\ConsoleTab\ConnectionBar.designer.cs">
+      <DependentUpon>ConnectionBar.cs</DependentUpon>
+    </Compile>
+    <Compile Include="Controls\ConsoleTab\FullScreenForm.cs">
+      <SubType>Form</SubType>
+    </Compile>
+    <Compile Include="Controls\ConsoleTab\FullScreenForm.designer.cs">
+      <DependentUpon>FullScreenForm.cs</DependentUpon>
+    </Compile>
+    <Compile Include="Controls\ConsoleTab\FullScreenHint.cs">
+      <SubType>Form</SubType>
+    </Compile>
+    <Compile Include="Controls\ConsoleTab\FullScreenHint.Designer.cs">
+      <DependentUpon>FullScreenHint.cs</DependentUpon>
+    </Compile>
+    <Compile Include="Controls\GPU\GpuConfiguration.cs">
+      <SubType>Form</SubType>
+    </Compile>
+    <Compile Include="Controls\GPU\GpuConfiguration.Designer.cs">
+      <DependentUpon>GpuConfiguration.cs</DependentUpon>
+    </Compile>
+    <Compile Include="Controls\GPU\GpuPlacementPolicyPanel.cs">
+      <SubType>UserControl</SubType>
+    </Compile>
+    <Compile Include="Controls\GPU\GpuPlacementPolicyPanel.Designer.cs">
+      <DependentUpon>GpuPlacementPolicyPanel.cs</DependentUpon>
+    </Compile>
+    <Compile Include="Controls\GPU\GpuRow.cs">
+      <SubType>UserControl</SubType>
+    </Compile>
+    <Compile Include="Controls\GPU\GpuRow.Designer.cs">
+      <DependentUpon>GpuRow.cs</DependentUpon>
+    </Compile>
+    <Compile Include="Controls\GPU\GpuShinyBar.cs">
+      <SubType>UserControl</SubType>
+    </Compile>
+    <Compile Include="Controls\GPU\GpuShinyBar.Designer.cs">
+      <DependentUpon>GpuShinyBar.cs</DependentUpon>
+    </Compile>
+    <Compile Include="Controls\SnapshotTreeView.cs">
+      <SubType>Component</SubType>
+    </Compile>
+    <Compile Include="Controls\SnapshotTreeView.designer.cs">
+      <DependentUpon>SnapshotTreeView.cs</DependentUpon>
+    </Compile>
+    <Compile Include="Controls\DataGridViewDropDownSplitButtonCell.cs">
+    </Compile>
+    <Compile Include="Controls\CustomDataGraph\DrawSetArgs.cs" />
+    <Compile Include="Controls\CustomDataGraph\GraphHelpers.cs" />
+    <Compile Include="Controls\DataGridViewEx\CollapsingPoolHostDataGridViewRowDefaultSorter.cs" />
+    <Compile Include="Controls\DataGridViewEx\CollapsingPoolHostDataGridViewRowSorter.cs" />
+    <Compile Include="Controls\DataGridViewEx\CollapsingPoolHostDataGridViewRowStableSorter.cs" />
+    <Compile Include="Controls\DataGridViewEx\CollapsingPoolHostDataGridView.cs">
+      <SubType>Component</SubType>
+    </Compile>
+    <Compile Include="Controls\DataGridViewEx\CollapsingPoolHostDataGridView.Designer.cs">
+      <DependentUpon>CollapsingPoolHostDataGridView.cs</DependentUpon>
+    </Compile>
+    <Compile Include="Controls\DataGridViewEx\CollapsingPoolHostDataGridViewRow.cs" />
+    <Compile Include="Controls\DeprecationBanner.cs">
+      <SubType>UserControl</SubType>
+    </Compile>
+    <Compile Include="Controls\DeprecationBanner.Designer.cs">
+      <DependentUpon>DeprecationBanner.cs</DependentUpon>
+    </Compile>
+    <Compile Include="Controls\ComboBoxes\EnableableComboBox.cs">
+      <SubType>Component</SubType>
+    </Compile>
+    <Compile Include="Controls\FilterDatesToolStripDropDownButton.cs">
+      <SubType>Component</SubType>
+    </Compile>
+    <Compile Include="Controls\FilterLocationToolStripDropDownButton.cs">
+      <SubType>Component</SubType>
+    </Compile>
+    <Compile Include="Controls\FilterSeveritiesToolStripDropDownButton.cs">
+      <SubType>Component</SubType>
+    </Compile>
+    <Compile Include="Controls\FilterStatusToolStripDropDownButton.cs">
+      <SubType>Component</SubType>
+    </Compile>
+    <Compile Include="Controls\HaNtolControl.cs">
+      <SubType>UserControl</SubType>
+    </Compile>
+    <Compile Include="Controls\ComboBoxes\LongStringComboBox.cs">
+      <SubType>Component</SubType>
+    </Compile>
+    <Compile Include="Controls\LunPerVdiPicker.cs">
+      <SubType>UserControl</SubType>
+    </Compile>
+    <Compile Include="Controls\LunPerVdiPicker.Designer.cs">
+      <DependentUpon>LunPerVdiPicker.cs</DependentUpon>
+    </Compile>
+    <Compile Include="Controls\MainWindowControls\INavigationItem.cs" />
+    <Compile Include="Controls\MainWindowControls\NavigationButton.cs">
+      <SubType>Component</SubType>
+    </Compile>
+    <Compile Include="Controls\MainWindowControls\NavigationDropDownButton.cs">
+      <SubType>Component</SubType>
+    </Compile>
+    <Compile Include="Controls\MainWindowControls\NavigationPane.cs">
+      <SubType>UserControl</SubType>
+    </Compile>
+    <Compile Include="Controls\MainWindowControls\NavigationPane.Designer.cs">
+      <DependentUpon>NavigationPane.cs</DependentUpon>
+    </Compile>
+    <Compile Include="Controls\MainWindowControls\NavigationToolStrip.cs">
+      <SubType>Component</SubType>
+    </Compile>
+    <Compile Include="Controls\MainWindowControls\NavigationToolStripRenderer.cs" />
+    <Compile Include="Controls\MainWindowControls\NavigationView.cs">
+      <SubType>UserControl</SubType>
+    </Compile>
+    <Compile Include="Controls\MainWindowControls\NavigationView.Designer.cs">
+      <DependentUpon>NavigationView.cs</DependentUpon>
+    </Compile>
+    <Compile Include="Controls\MainWindowControls\NotificationsView.cs">
+      <SubType>Component</SubType>
+    </Compile>
+    <Compile Include="Controls\ComboBoxes\NetworkComboBox.cs">
+      <SubType>Component</SubType>
+    </Compile>
+    <Compile Include="Controls\ComboBoxes\NetworkComboBoxItem.cs" />
+    <Compile Include="Diagnostics\Problems\VMProblem\VmHasVgpu.cs" />
+    <Compile Include="OrganizationalView.cs" />
+    <Compile Include="Controls\SrPickerItem.cs" />
+    <Compile Include="Controls\SummaryPanel\ISummaryPanelView.cs" />
+    <Compile Include="Diagnostics\Checks\HostMaintenanceModeCheck.cs" />
+    <Compile Include="Diagnostics\Problems\PoolProblem\MissingMultipleFCSRsProblem.cs" />
+    <Compile Include="Diagnostics\Problems\WarningWithInformationUrl.cs" />
+    <Compile Include="Dialogs\ConnectionRefusedDialog.cs">
+      <SubType>Form</SubType>
+    </Compile>
+    <Compile Include="Dialogs\ConnectionRefusedDialog.Designer.cs">
+      <DependentUpon>ConnectionRefusedDialog.cs</DependentUpon>
+    </Compile>
+    <Compile Include="Dialogs\LicenseManager\LicenseCheckableDataGridView\ILicenseCheckableDataGridViewView.cs" />
+    <Compile Include="Dialogs\LicenseManager\LicenseCheckableDataGridView\LicenseCheckableDataGridView.cs">
+      <SubType>Component</SubType>
+    </Compile>
+    <Compile Include="Controls\SummaryPanel\SummaryPanel.cs">
+      <SubType>UserControl</SubType>
+    </Compile>
+    <Compile Include="Controls\SummaryPanel\SummaryPanel.Designer.cs">
+      <DependentUpon>SummaryPanel.cs</DependentUpon>
+    </Compile>
+    <Compile Include="Controls\SummaryPanel\SummaryPanelController.cs" />
+    <Compile Include="Controls\SummaryPanel\SummaryTextComponent.cs" />
+    <Compile Include="Controls\SummaryPanel\SummaryTextDecorator.cs" />
+    <Compile Include="Controls\XenSearch\DropDownComboButton.cs">
+      <SubType>Component</SubType>
+    </Compile>
+    <Compile Include="Controls\XenSearch\FolderNavigator.cs">
+      <SubType>UserControl</SubType>
+    </Compile>
+    <Compile Include="Controls\XenSearch\FolderNavigator.Designer.cs">
+      <DependentUpon>FolderNavigator.cs</DependentUpon>
+    </Compile>
+    <Compile Include="Controls\XenSearch\GroupingControl.cs">
+      <SubType>UserControl</SubType>
+    </Compile>
+    <Compile Include="Controls\XenSearch\GroupingControl.Designer.cs">
+      <DependentUpon>GroupingControl.cs</DependentUpon>
+    </Compile>
+    <Compile Include="Controls\XenSearch\QueryElement.cs">
+      <SubType>UserControl</SubType>
+    </Compile>
+    <Compile Include="Controls\XenSearch\QueryElement.Designer.cs">
+      <DependentUpon>QueryElement.cs</DependentUpon>
+    </Compile>
+    <Compile Include="Controls\XenSearch\QueryPanel.cs">
+      <SubType>Component</SubType>
+    </Compile>
+    <Compile Include="Controls\XenSearch\ResourceSelectButton.cs">
+      <SubType>Component</SubType>
+    </Compile>
+    <Compile Include="Controls\XenSearch\Searcher.cs">
+      <SubType>UserControl</SubType>
+    </Compile>
+    <Compile Include="Controls\XenSearch\Searcher.Designer.cs">
+      <DependentUpon>Searcher.cs</DependentUpon>
+    </Compile>
+    <Compile Include="Controls\XenSearch\SearchFor.cs">
+      <SubType>UserControl</SubType>
+    </Compile>
+    <Compile Include="Controls\XenSearch\SearchFor.Designer.cs">
+      <DependentUpon>SearchFor.cs</DependentUpon>
+    </Compile>
+    <Compile Include="Controls\XenSearch\SearchForCustom.cs">
+      <SubType>Form</SubType>
+    </Compile>
+    <Compile Include="Controls\XenSearch\SearchForCustom.Designer.cs">
+      <DependentUpon>SearchForCustom.cs</DependentUpon>
+    </Compile>
+    <Compile Include="Controls\XenSearch\SearchOutput.cs">
+      <SubType>UserControl</SubType>
+    </Compile>
+    <Compile Include="Controls\XenSearch\SearchOutput.Designer.cs">
+      <DependentUpon>SearchOutput.cs</DependentUpon>
+    </Compile>
+    <Compile Include="Core\CueBannersManager.cs" />
+    <Compile Include="Core\VMGroup.cs" />
+    <Compile Include="Controls\DataGridViewEx\PoolHostDataGridViewOneCheckbox.cs">
+      <SubType>Component</SubType>
+    </Compile>
+    <Compile Include="Controls\DataGridViewEx\PoolHostDataGridViewOneCheckbox.Designer.cs">
+      <DependentUpon>PoolHostDataGridViewOneCheckbox.cs</DependentUpon>
+    </Compile>
+    <Compile Include="Controls\DataGridViewEx\PoolHostDataGridViewOneCheckboxRow.cs" />
+    <Compile Include="Diagnostics\Hotfixing\Hotfix.cs" />
+    <Compile Include="Diagnostics\Hotfixing\MultipleHotfix.cs" />
+    <Compile Include="Diagnostics\Hotfixing\SingleHotfix.cs" />
+    <Compile Include="Diagnostics\Hotfixing\HotfixFactory.cs" />
+    <Compile Include="Dialogs\ConnectionLostDialogLauncher.cs" />
+    <Compile Include="Dialogs\GraphDetailsDialog.cs">
+      <SubType>Form</SubType>
+    </Compile>
+    <Compile Include="Dialogs\GraphDetailsDialog.Designer.cs">
+      <DependentUpon>GraphDetailsDialog.cs</DependentUpon>
+    </Compile>
+    <Compile Include="Controls\HaNtolIndicatorSimple.cs">
+      <SubType>UserControl</SubType>
+    </Compile>
+    <Compile Include="Controls\HaNtolIndicatorSimple.Designer.cs">
+      <DependentUpon>HaNtolIndicatorSimple.cs</DependentUpon>
+    </Compile>
+    <Compile Include="Controls\SectionHeaderLabel.cs">
+      <SubType>UserControl</SubType>
+    </Compile>
+    <Compile Include="Controls\SectionHeaderLabel.Designer.cs">
+      <DependentUpon>SectionHeaderLabel.cs</DependentUpon>
+    </Compile>
+    <Compile Include="Core\ExtensionMethods.cs" />
+    <Compile Include="Diagnostics\Checks\DR\AssertCanBeRecoveredCheck.cs" />
+    <Compile Include="Diagnostics\Checks\DR\DrHAEnabledCheck.cs" />
+    <Compile Include="Diagnostics\Checks\DR\ExistingVmApplianceCheck.cs" />
+    <Compile Include="Diagnostics\Checks\DR\RunningVmApplianceCheck.cs" />
+    <Compile Include="Diagnostics\Checks\DR\RunningVmCheck.cs" />
+    <Compile Include="Diagnostics\Checks\HostHasHotfixCheck.cs" />
+    <Compile Include="Diagnostics\Checks\PoolCheck.cs" />
+    <Compile Include="Diagnostics\Checks\DR\ExistingVmCheck.cs" />
+    <Compile Include="Diagnostics\Problems\HostProblem\HostDoesNotHaveHotfix.cs" />
+    <Compile Include="Diagnostics\Problems\PoolProblem\DrHAEnabledProblem.cs" />
+    <Compile Include="Diagnostics\Problems\PoolProblem\MissingSRWarning.cs" />
+    <Compile Include="Diagnostics\Problems\VmApplianceProblem\ExistingVmApplianceProblem.cs" />
+    <Compile Include="Diagnostics\Problems\PoolProblem\WLBEnabledProblem.cs" />
+    <Compile Include="Diagnostics\Problems\VmApplianceProblem\ExistingVmApplianceWarning.cs" />
+    <Compile Include="Diagnostics\Problems\VmApplianceProblem\RunningVmApplianceProblem.cs" />
+    <Compile Include="Diagnostics\Problems\VmApplianceProblem\VmApplianceProblem.cs" />
+    <Compile Include="Diagnostics\Problems\VMProblem\ExistingVmProblem.cs" />
+    <Compile Include="Diagnostics\Problems\PoolProblem\MissingSRProblem.cs" />
+    <Compile Include="Diagnostics\Problems\VMProblem\RunningVMProblem.cs" />
+    <Compile Include="Diagnostics\Problems\VMProblem\ExistingVmWarning.cs" />
+    <Compile Include="Diagnostics\Problems\Warning.cs" />
+    <Compile Include="Dialogs\DecompressApplianceDialog.cs">
+      <SubType>Form</SubType>
+    </Compile>
+    <Compile Include="Dialogs\DecompressApplianceDialog.Designer.cs">
+      <DependentUpon>DecompressApplianceDialog.cs</DependentUpon>
+    </Compile>
+    <Compile Include="Dialogs\DownloadApplianceDialog.cs">
+      <SubType>Form</SubType>
+    </Compile>
+    <Compile Include="Dialogs\DownloadApplianceDialog.Designer.cs">
+      <DependentUpon>DownloadApplianceDialog.cs</DependentUpon>
+    </Compile>
+    <Compile Include="Dialogs\DRConfigureDialog.cs">
+      <SubType>Form</SubType>
+    </Compile>
+    <Compile Include="Dialogs\DRConfigureDialog.Designer.cs">
+      <DependentUpon>DRConfigureDialog.cs</DependentUpon>
+    </Compile>
+    <Compile Include="Dialogs\IscsiDeviceConfigDialog.cs">
+      <SubType>Form</SubType>
+    </Compile>
+    <Compile Include="Dialogs\IscsiDeviceConfigDialog.Designer.cs">
+      <DependentUpon>IscsiDeviceConfigDialog.cs</DependentUpon>
+    </Compile>
+    <Compile Include="Dialogs\LicenseManager\ILicenseManagerView.cs" />
+    <Compile Include="Dialogs\LicenseManager\LicenseCheckableDataGridView\LicenseCheckableDataGridViewController.cs" />
+    <Compile Include="Dialogs\LicenseManager\LicenseDataGridViewRow.cs" />
+    <Compile Include="Dialogs\LicenseManager\LicenseManager.cs">
+      <SubType>Form</SubType>
+    </Compile>
+    <Compile Include="Dialogs\LicenseManager\LicenseManager.Designer.cs">
+      <DependentUpon>LicenseManager.cs</DependentUpon>
+    </Compile>
+    <Compile Include="Dialogs\LicenseManager\LicenseManagerController.cs" />
+    <Compile Include="Dialogs\LicenseManager\LicenseManagerLauncher.cs" />
+    <Compile Include="Dialogs\LicenseManager\LicenseRowComparers\ExpiryComparer.cs" />
+    <Compile Include="Dialogs\LicenseManager\LicenseRowComparers\NameColumnComparer.cs" />
+    <Compile Include="Dialogs\LicenseManager\LicenseRowComparers\ProductColumnComparer.cs" />
+    <Compile Include="Dialogs\LicenseManager\SelectionVerifiers\CanUseLicenseServerVerifier.cs" />
+    <Compile Include="Dialogs\LicenseManager\SelectionVerifiers\HaOnVerifier.cs" />
+    <Compile Include="Dialogs\LicenseManager\SelectionVerifiers\LicenseSelectionVerifier.cs" />
+    <Compile Include="Dialogs\LicenseManager\SelectionVerifiers\NotLiveVerifier.cs" />
+    <Compile Include="Dialogs\LicenseManager\SelectionVerifiers\OlderServerVerifier.cs" />
+    <Compile Include="Dialogs\LicenseManager\SelectionVerifiers\SelectionVerifierFactory.cs" />
+    <Compile Include="Dialogs\LicenseManager\SummaryPanelDecorators\LicenseManagerSummaryComponent.cs" />
+    <Compile Include="Dialogs\LicenseManager\LicenseStatus.cs" />
+    <Compile Include="Dialogs\LicenseManager\SummaryPanelDecorators\LicenseManagerSummaryDecorators.cs" />
+    <Compile Include="SettingsPanels\PoolGpuEditPage.cs">
+      <SubType>UserControl</SubType>
+    </Compile>
+    <Compile Include="SettingsPanels\PoolGpuEditPage.Designer.cs">
+      <DependentUpon>PoolGpuEditPage.cs</DependentUpon>
+    </Compile>
+    <Compile Include="TabPages\GpuPage.cs">
+      <SubType>UserControl</SubType>
+    </Compile>
+    <Compile Include="TabPages\GpuPage.Designer.cs">
+      <DependentUpon>GpuPage.cs</DependentUpon>
+    </Compile>
+    <Compile Include="TabPages\ManageUpdatesPage.cs">
+      <SubType>UserControl</SubType>
+    </Compile>
+    <Compile Include="TabPages\ManageUpdatesPage.Designer.cs">
+      <DependentUpon>ManageUpdatesPage.cs</DependentUpon>
+    </Compile>
+    <Compile Include="Dialogs\OptionsPages\PluginOptionsPage.cs">
+      <SubType>UserControl</SubType>
+    </Compile>
+    <Compile Include="Dialogs\OptionsPages\PluginOptionsPage.Designer.cs">
+      <DependentUpon>PluginOptionsPage.cs</DependentUpon>
+    </Compile>
+    <Compile Include="Dialogs\VMAppliances\FateSharingVMsDialog.cs">
+      <SubType>Form</SubType>
+    </Compile>
+    <Compile Include="Dialogs\VMAppliances\FateSharingVMsDialog.Designer.cs">
+      <DependentUpon>FateSharingVMsDialog.cs</DependentUpon>
+    </Compile>
+    <Compile Include="Dialogs\VMAppliances\VMAppliancesDialog.cs">
+      <SubType>Form</SubType>
+    </Compile>
+    <Compile Include="Dialogs\VMAppliances\VMAppliancesDialog.designer.cs">
+      <DependentUpon>VMAppliancesDialog.cs</DependentUpon>
+    </Compile>
+    <Compile Include="ConsoleView\IRemoteConsole.cs" />
+    <Compile Include="ConsoleView\ConsoleKeyHandler.cs" />
+    <Compile Include="Dialogs\WarningDialogs\LVMoHBAWarningDialog.cs">
+      <SubType>Form</SubType>
+    </Compile>
+    <Compile Include="Dialogs\WarningDialogs\LVMoHBAWarningDialog.designer.cs">
+      <DependentUpon>LVMoHBAWarningDialog.cs</DependentUpon>
+    </Compile>
+    <Compile Include="Network\XenConnectionUI.cs" />
+    <Compile Include="RDP\MsRdpClient9.cs">
+      <SubType>Component</SubType>
+    </Compile>
+    <Compile Include="RDP\MsRdpClient6.cs">
+      <SubType>Component</SubType>
+    </Compile>
+    <Compile Include="ConsoleView\RdpClient.cs">
+    </Compile>
+    <Compile Include="PowerManagment.cs" />
+    <Compile Include="ServerDBs\XenAdminSimulatorWebProxy.cs" />
+    <Compile Include="ServerDBs\XenAdminSimulatorWebStream.cs" />
+    <Compile Include="SettingsPanels\GpuEditPage.cs">
+      <SubType>UserControl</SubType>
+    </Compile>
+    <Compile Include="SettingsPanels\GpuEditPage.Designer.cs">
+      <DependentUpon>GpuEditPage.cs</DependentUpon>
+    </Compile>
+    <Compile Include="Core\ActionBaseExtensions.cs" />
+    <Compile Include="TabPages\GeneralTabLicenseStatusStringifier.cs" />
+    <Compile Include="Utils\TemporaryDisablerForControls.cs" />
+    <Compile Include="WinformsXenAdminConfigProvider.cs" />
+    <Compile Include="Actions\GUIActions\Wlb\ExportReportAction.cs" />
+    <Compile Include="Actions\GUIActions\Wlb\WlbOptimizePoolAction.cs" />
+    <Compile Include="Branding.cs" />
+    <Compile Include="Commands\ActivateVBDCommand.cs" />
+    <Compile Include="Commands\AddHostCommand.cs">
+    </Compile>
+    <Compile Include="Commands\AddHostToPoolCommand.cs">
+    </Compile>
+    <Compile Include="Commands\CancelHostConnectionCommand.cs" />
+    <Compile Include="Commands\Controls\MultipleWarningDialog.cs">
+      <SubType>Form</SubType>
+    </Compile>
+    <Compile Include="Commands\Controls\MultipleWarningDialog.Designer.cs">
+      <DependentUpon>MultipleWarningDialog.cs</DependentUpon>
+    </Compile>
+    <Compile Include="Commands\CreateVIFCommand.cs" />
+    <Compile Include="Commands\DeactivateVBDCommand.cs" />
+    <Compile Include="Commands\DeleteVirtualDiskCommand.cs" />
+    <Compile Include="Commands\DestroyBondCommand.cs" />
+    <Compile Include="Commands\DetachVirtualDiskCommand.cs" />
+    <Compile Include="Commands\MoveVirtualDiskCommand.cs" />
+    <Compile Include="Commands\RescanPIFsCommand.cs" />
+    <Compile Include="Commands\RollingUpgradeCommand.cs" />
+    <Compile Include="Controls\Common\AutoHeightLabel.cs">
+      <SubType>Component</SubType>
+    </Compile>
+    <Compile Include="Controls\Common\AutoHeightLabel.Designer.cs">
+      <DependentUpon>AutoHeightLabel.cs</DependentUpon>
+    </Compile>
+    <Compile Include="Controls\Common\SearchTextBox.cs">
+      <SubType>UserControl</SubType>
+    </Compile>
+    <Compile Include="Controls\Common\SearchTextBox.designer.cs">
+      <DependentUpon>SearchTextBox.cs</DependentUpon>
+    </Compile>
+    <Compile Include="Controls\DateTimeMinutes15.cs">
+      <SubType>Component</SubType>
+    </Compile>
+    <Compile Include="Controls\DateTimeMinutes15.Designer.cs">
+      <DependentUpon>DateTimeMinutes15.cs</DependentUpon>
+    </Compile>
+    <Compile Include="Controls\SimpleProgressBar.cs">
+      <SubType>Component</SubType>
+    </Compile>
+    <Compile Include="Controls\SimpleProgressBar.Designer.cs">
+      <DependentUpon>SimpleProgressBar.cs</DependentUpon>
+    </Compile>
+    <Compile Include="Controls\Wlb\WeekView.cs">
+      <SubType>UserControl</SubType>
+    </Compile>
+    <Compile Include="Controls\Wlb\WeekView.Designer.cs">
+      <DependentUpon>WeekView.cs</DependentUpon>
+    </Compile>
+    <Compile Include="Controls\Wlb\WlbOptimizePool.cs">
+      <SubType>UserControl</SubType>
+    </Compile>
+    <Compile Include="Controls\Wlb\WlbOptimizePool.Designer.cs">
+      <DependentUpon>WlbOptimizePool.cs</DependentUpon>
+    </Compile>
+    <Compile Include="Controls\Wlb\WlbReportSubscriptionView.cs">
+      <SubType>UserControl</SubType>
+    </Compile>
+    <Compile Include="Controls\Wlb\WlbReportSubscriptionView.Designer.cs">
+      <DependentUpon>WlbReportSubscriptionView.cs</DependentUpon>
+    </Compile>
+    <Compile Include="Controls\Wlb\WlbReportView.cs">
+      <SubType>UserControl</SubType>
+    </Compile>
+    <Compile Include="Controls\Wlb\WlbReportView.Designer.cs">
+      <DependentUpon>WlbReportView.cs</DependentUpon>
+    </Compile>
+    <Compile Include="Core\HelpersGUI.cs" />
+    <Compile Include="Diagnostics\Problems\VMProblem\AutoStartEnabled.cs" />
+    <Compile Include="Dialogs\CommandErrorDialog.cs">
+      <SubType>Form</SubType>
+    </Compile>
+    <Compile Include="Dialogs\CommandErrorDialog.Designer.cs">
+      <DependentUpon>CommandErrorDialog.cs</DependentUpon>
+    </Compile>
+    <Compile Include="Commands\Controls\AddHostToSelectedPoolToolStripMenuItem.cs">
+      <SubType>Component</SubType>
+    </Compile>
+    <Compile Include="Commands\AddNewHostToPoolCommand.cs">
+    </Compile>
+    <Compile Include="Commands\Controls\AddSelectedHostToPoolToolStripMenuItem.cs">
+      <SubType>Component</SubType>
+    </Compile>
+    <Compile Include="Commands\AddVirtualDiskCommand.cs" />
+    <Compile Include="Commands\AttachVirtualDiskCommand.cs" />
+    <Compile Include="Commands\BackupHostCommand.cs">
+    </Compile>
+    <Compile Include="Commands\ChangeHostPasswordCommand.cs">
+    </Compile>
+    <Compile Include="Commands\CollapseChildTreeNodesCommand.cs" />
+    <Compile Include="Commands\Controls\CommandConverter.cs" />
+    <Compile Include="Commands\Controls\CommandEditor.cs" />
+    <Compile Include="Commands\Controls\CommandEditorControl.cs">
+      <SubType>UserControl</SubType>
+    </Compile>
+    <Compile Include="Commands\Controls\CommandEditorControl.Designer.cs">
+      <DependentUpon>CommandEditorControl.cs</DependentUpon>
+    </Compile>
+    <Compile Include="IMainWindow.cs" />
+    <Compile Include="Commands\Controls\VMLifeCycleToolStripMenuItem.cs">
+      <SubType>Component</SubType>
+    </Compile>
+    <Compile Include="Commands\Controls\VMOperationToolStripMenuSubItem.cs">
+      <SubType>Component</SubType>
+    </Compile>
+    <Compile Include="Commands\ConnectAllHostsCommand.cs">
+    </Compile>
+    <Compile Include="Commands\Controls\ContextMenuItemCollection.cs" />
+    <Compile Include="Commands\Controls\ContextMenuBuilder.cs" />
+    <Compile Include="Commands\Controls\WlbRecommendations.cs" />
+    <Compile Include="Commands\ConvertVMToTemplateCommand.cs" />
+    <Compile Include="Commands\CopyVMCommand.cs" />
+    <Compile Include="Commands\NewTemplateFromSnapshotCommand.cs" />
+    <Compile Include="Commands\CrossConnectionCommand.cs" />
+    <Compile Include="Commands\DeleteTagCommand.cs" />
+    <Compile Include="Commands\DeleteVMsAndTemplatesCommand.cs" />
+    <Compile Include="Commands\DeleteFolderCommand.cs" />
+    <Compile Include="Commands\DeletePoolCommand.cs">
+    </Compile>
+    <Compile Include="Commands\DeleteSnapshotCommand.cs" />
+    <Compile Include="Commands\DeleteTemplateCommand.cs" />
+    <Compile Include="Commands\DeleteVMCommand.cs" />
+    <Compile Include="Commands\DestroySRCommand.cs" />
+    <Compile Include="Commands\DetachSRCommand.cs" />
+    <Compile Include="Commands\DisconnectAllHostsCommand.cs">
+    </Compile>
+    <Compile Include="Commands\DisconnectCommand.cs" />
+    <Compile Include="Commands\DisconnectHostCommand.cs">
+    </Compile>
+    <Compile Include="Commands\DisconnectHostsAndPoolsCommand.cs" />
+    <Compile Include="Commands\DisconnectPoolCommand.cs">
+    </Compile>
+    <Compile Include="Commands\CopyTemplateCommand.cs" />
+    <Compile Include="Commands\DragDropCommand.cs" />
+    <Compile Include="Commands\DragDropAddHostToPoolCommand.cs" />
+    <Compile Include="Commands\DragDropMigrateVMCommand.cs" />
+    <Compile Include="Commands\DragDropRemoveHostFromPoolCommand.cs" />
+    <Compile Include="Commands\DragDropTagCommand.cs" />
+    <Compile Include="Commands\DragDropIntoFolderCommand.cs" />
+    <Compile Include="Commands\EditTagsCommand.cs" />
+    <Compile Include="Commands\ExpandTreeNodesCommand.cs" />
+    <Compile Include="Commands\ExportSnapshotAsTemplateCommand.cs" />
+    <Compile Include="Commands\ExportTemplateCommand.cs" />
+    <Compile Include="Commands\ExportVMCommand.cs" />
+    <Compile Include="Commands\ForceVMRebootCommand.cs" />
+    <Compile Include="Commands\ForceVMShutDownCommand.cs" />
+    <Compile Include="Commands\ForgetSavedPasswordCommand.cs">
+    </Compile>
+    <Compile Include="Commands\ForgetSRCommand.cs" />
+    <Compile Include="Commands\HACommand.cs">
+    </Compile>
+    <Compile Include="Commands\HostMaintenanceModeCommand.cs">
+    </Compile>
+    <Compile Include="Commands\HostReconnectAsCommand.cs">
+    </Compile>
+    <Compile Include="Commands\ImportSearchCommand.cs">
+    </Compile>
+    <Compile Include="Commands\InstallNewUpdateCommand.cs" />
+    <Compile Include="Commands\InstallToolsCommand.cs" />
+    <Compile Include="Commands\InstantVMFromTemplateCommand.cs" />
+    <Compile Include="Commands\Controls\MigrateVMToolStripMenuItem.cs">
+      <SubType>Component</SubType>
+    </Compile>
+    <Compile Include="Commands\MoveVMCommand.cs" />
+    <Compile Include="Commands\NewFolderCommand.cs" />
+    <Compile Include="Commands\NewPoolCommand.cs">
+    </Compile>
+    <Compile Include="Commands\NewSRCommand.cs" />
+    <Compile Include="Commands\NewVMCommand.cs">
+    </Compile>
+    <Compile Include="Commands\NewVMFromSnapshotCommand.cs" />
+    <Compile Include="Commands\NewVMFromTemplateCommand.cs" />
+    <Compile Include="Commands\PoolReconnectAsCommand.cs">
+    </Compile>
+    <Compile Include="Commands\PowerOnHostCommand.cs">
+    </Compile>
+    <Compile Include="Commands\PropertiesCommands.cs">
+    </Compile>
+    <Compile Include="Commands\PutFolderIntoRenameModeCommand.cs" />
+    <Compile Include="Commands\PutTagIntoRenameModeCommand.cs" />
+    <Compile Include="Commands\ReattachSRCommand.cs" />
+    <Compile Include="Commands\RebootCommand.cs" />
+    <Compile Include="Commands\RebootHostCommand.cs">
+    </Compile>
+    <Compile Include="Commands\RebootVMCommand.cs" />
+    <Compile Include="Commands\ReconnectHostCommand.cs">
+    </Compile>
+    <Compile Include="Commands\RemoveFromFolderCommand.cs" />
+    <Compile Include="Commands\RemoveHostCommand.cs">
+    </Compile>
+    <Compile Include="Commands\RemoveHostCrashDumpsCommand.cs">
+    </Compile>
+    <Compile Include="Commands\RemoveHostFromPoolCommand.cs">
+    </Compile>
+    <Compile Include="Commands\RenameFolderCommand.cs" />
+    <Compile Include="Commands\RenameTagCommand.cs" />
+    <Compile Include="Commands\RepairSRCommand.cs" />
+    <Compile Include="Commands\RestoreHostFromBackupCommand.cs">
+    </Compile>
+    <Compile Include="Commands\Controls\ResumeVMOnHostToolStripMenuItem.cs">
+      <SubType>Component</SubType>
+    </Compile>
+    <Compile Include="Commands\ResumeVMCommand.cs" />
+    <Compile Include="Commands\RevertToSnapshotCommand.cs" />
+    <Compile Include="Commands\SaveSessionCommand.cs" />
+    <Compile Include="Commands\SelectedItem.cs" />
+    <Compile Include="Commands\SelectedItemCollection.cs" />
+    <Compile Include="Commands\SelectionBroadcaster.cs" />
+    <Compile Include="Commands\SetAsDefaultSRCommand.cs" />
+    <Compile Include="Commands\ShutDownCommand.cs">
+    </Compile>
+    <Compile Include="Commands\ShutDownHostCommand.cs">
+    </Compile>
+    <Compile Include="Commands\ShutDownVMCommand.cs">
+    </Compile>
+    <Compile Include="Commands\StartVMCommand.cs">
+    </Compile>
+    <Compile Include="Commands\Controls\StartVMOnHostToolStripMenuItem.cs">
+      <SubType>Component</SubType>
+    </Compile>
+    <Compile Include="Commands\UntagCommand.cs" />
+    <Compile Include="Commands\VMLifeCycleCommand.cs" />
+    <Compile Include="Commands\VMOperationCommand.cs" />
+    <Compile Include="Commands\VMOperationHostCommand.cs" />
+    <Compile Include="Commands\Controls\VMOperationToolStripMenuItem.cs">
+      <SubType>Component</SubType>
+    </Compile>
+    <Compile Include="Commands\SuspendVMCommand.cs" />
+    <Compile Include="Commands\TakeSnapshotCommand.cs" />
+    <Compile Include="Commands\ViewWorkloadReportsCommand.cs">
+    </Compile>
+    <Compile Include="Commands\VirtualDiskCommand.cs" />
+    <Compile Include="Commands\VMOperationHomeServerCommand.cs" />
+    <Compile Include="Commands\VMOperationWlbOptimalServerCommand.cs" />
+    <Compile Include="Commands\VMOperationWlbHostCommand.cs" />
+    <Compile Include="Commands\VMRecoveryModeCommand.cs" />
+    <Compile Include="Controls\Ballooning\HostMemoryControls.cs">
+      <SubType>UserControl</SubType>
+    </Compile>
+    <Compile Include="Controls\Ballooning\HostMemoryControls.Designer.cs">
+      <DependentUpon>HostMemoryControls.cs</DependentUpon>
+    </Compile>
+    <Compile Include="Controls\Ballooning\HostMemoryRow.cs">
+      <SubType>UserControl</SubType>
+    </Compile>
+    <Compile Include="Controls\Ballooning\HostMemoryRow.Designer.cs">
+      <DependentUpon>HostMemoryRow.cs</DependentUpon>
+    </Compile>
+    <Compile Include="Controls\Ballooning\HostShinyBar.cs">
+      <SubType>UserControl</SubType>
+    </Compile>
+    <Compile Include="Controls\Ballooning\HostShinyBar.Designer.cs">
+      <DependentUpon>HostShinyBar.cs</DependentUpon>
+    </Compile>
+    <Compile Include="Controls\Ballooning\ShinyBar.cs">
+      <SubType>UserControl</SubType>
+    </Compile>
+    <Compile Include="Controls\Ballooning\ShinyBar.Designer.cs">
+      <DependentUpon>ShinyBar.cs</DependentUpon>
+    </Compile>
+    <Compile Include="Controls\Ballooning\VMMemoryControlsAdvanced.cs">
+      <SubType>UserControl</SubType>
+    </Compile>
+    <Compile Include="Controls\Ballooning\VMMemoryControlsAdvanced.Designer.cs">
+      <DependentUpon>VMMemoryControlsAdvanced.cs</DependentUpon>
+    </Compile>
+    <Compile Include="Controls\Ballooning\VMMemoryControlsBase.cs">
+      <SubType>UserControl</SubType>
+    </Compile>
+    <Compile Include="Controls\Ballooning\VMMemoryControlsBasic.cs">
+      <SubType>UserControl</SubType>
+    </Compile>
+    <Compile Include="Controls\Ballooning\VMMemoryControlsBasic.Designer.cs">
+      <DependentUpon>VMMemoryControlsBasic.cs</DependentUpon>
+    </Compile>
+    <Compile Include="Controls\Ballooning\VMMemoryControlsEdit.cs">
+      <SubType>UserControl</SubType>
+    </Compile>
+    <Compile Include="Controls\Ballooning\VMMemoryControlsNoEdit.cs">
+      <SubType>UserControl</SubType>
+    </Compile>
+    <Compile Include="Controls\Ballooning\VMMemoryControlsNoEdit.Designer.cs">
+      <DependentUpon>VMMemoryControlsNoEdit.cs</DependentUpon>
+    </Compile>
+    <Compile Include="Controls\Ballooning\VMMemoryRow.cs">
+      <SubType>UserControl</SubType>
+    </Compile>
+    <Compile Include="Controls\Ballooning\VMMemoryRow.Designer.cs">
+      <DependentUpon>VMMemoryRow.cs</DependentUpon>
+    </Compile>
+    <Compile Include="Controls\Ballooning\VMShinyBar.cs">
+      <SubType>UserControl</SubType>
+    </Compile>
+    <Compile Include="Controls\Ballooning\VMShinyBar.Designer.cs">
+      <DependentUpon>VMShinyBar.cs</DependentUpon>
+    </Compile>
+    <Compile Include="Controls\DataGridViewEx\DataGridViewExImageCell.cs" />
+    <Compile Include="Controls\DataGridViewEx\DataGridViewExRow.cs" />
+    <Compile Include="Controls\DataGridViewEx\FolderCell.cs" />
+    <Compile Include="Controls\DataGridViewEx\KeyValuePairCell.cs" />
+    <Compile Include="Controls\DropDownButton.cs">
+      <SubType>Component</SubType>
+    </Compile>
+    <Compile Include="Controls\DropDownButton.Designer.cs">
+      <DependentUpon>DropDownButton.cs</DependentUpon>
+    </Compile>
+    <Compile Include="Controls\MultipleDvdIsoList.cs">
+      <SubType>UserControl</SubType>
+    </Compile>
+    <Compile Include="Controls\MultipleDvdIsoList.Designer.cs">
+      <DependentUpon>MultipleDvdIsoList.cs</DependentUpon>
+    </Compile>
+    <Compile Include="Controls\TreeViews\VirtualTreeNode.PersistenceInfo.cs">
+    </Compile>
+    <Compile Include="Controls\TreeViews\MultiSelectTreeNode.cs" />
+    <Compile Include="Controls\TreeViews\MultiSelectTreeNodeCollection.cs" />
+    <Compile Include="Controls\TreeViews\MultiSelectTreeSelectedNodeCollection.cs">
+      <SubType>Component</SubType>
+    </Compile>
+    <Compile Include="Controls\TreeViews\MultiSelectTreeView.cs">
+      <SubType>Component</SubType>
+    </Compile>
+    <Compile Include="Controls\NetworkingTab\NetworkList.cs">
+      <SubType>UserControl</SubType>
+    </Compile>
+    <Compile Include="Controls\NetworkingTab\NetworkList.Designer.cs">
+      <DependentUpon>NetworkList.cs</DependentUpon>
+    </Compile>
+    <Compile Include="Controls\PanelNoFocusScroll.cs">
+      <SubType>Component</SubType>
+    </Compile>
+    <Compile Include="Controls\PanelWithBorder.cs">
+      <SubType>Component</SubType>
+    </Compile>
+    <Compile Include="Controls\PDSection.cs">
+      <SubType>UserControl</SubType>
+    </Compile>
+    <Compile Include="Controls\PDSection.Designer.cs">
+      <DependentUpon>PDSection.cs</DependentUpon>
+    </Compile>
+    <Compile Include="Controls\AD\LoggedInLabel.cs">
+      <SubType>UserControl</SubType>
+    </Compile>
+    <Compile Include="Controls\AD\LoggedInLabel.Designer.cs">
+      <DependentUpon>LoggedInLabel.cs</DependentUpon>
+    </Compile>
+    <Compile Include="Controls\TransparentPanel.cs">
+      <SubType>Component</SubType>
+    </Compile>
+    <Compile Include="Controls\TreeViews\MultiSelectTreeViewEventArgs.cs" />
+    <Compile Include="Controls\TreeViews\VirtualTreeNode.cs" />
+    <Compile Include="Controls\TreeViews\VirtualTreeNodeCollection.cs">
+      <SubType>Component</SubType>
+    </Compile>
+    <Compile Include="Controls\TreeViews\VirtualTreeSelectedNodeCollection.cs">
+      <SubType>Code</SubType>
+    </Compile>
+    <Compile Include="Controls\TreeViews\VirtualTreeView.cs">
+      <SubType>Component</SubType>
+    </Compile>
+    <Compile Include="Controls\Wlb\WlbOptModeScheduler.cs">
+      <SubType>UserControl</SubType>
+    </Compile>
+    <Compile Include="Controls\Wlb\WlbOptModeScheduler.Designer.cs">
+      <DependentUpon>WlbOptModeScheduler.cs</DependentUpon>
+    </Compile>
+    <Compile Include="Core\WebBrowser2.cs">
+      <SubType>Component</SubType>
+    </Compile>
+    <Compile Include="Core\Win32Window.cs" />
+    <Compile Include="Dialogs\DateFilterDialog.cs">
+      <SubType>Form</SubType>
+    </Compile>
+    <Compile Include="Dialogs\DateFilterDialog.Designer.cs">
+      <DependentUpon>DateFilterDialog.cs</DependentUpon>
+    </Compile>
+    <Compile Include="Dialogs\ExitMaintenanceModeDialog.cs">
+      <SubType>Form</SubType>
+    </Compile>
+    <Compile Include="Dialogs\ExitMaintenanceModeDialog.Designer.cs">
+      <DependentUpon>ExitMaintenanceModeDialog.cs</DependentUpon>
+    </Compile>
+    <Compile Include="Dialogs\MoveVirtualDiskDialog.cs">
+      <SubType>Form</SubType>
+    </Compile>
+    <Compile Include="Dialogs\MoveVirtualDiskDialog.designer.cs">
+      <DependentUpon>MoveVirtualDiskDialog.cs</DependentUpon>
+    </Compile>
+    <Compile Include="Dialogs\NewPoolDialog.cs">
+      <SubType>Form</SubType>
+    </Compile>
+    <Compile Include="Dialogs\NewPoolDialog.Designer.cs">
+      <DependentUpon>NewPoolDialog.cs</DependentUpon>
+    </Compile>
+    <Compile Include="Dialogs\VIFDialog.cs">
+      <SubType>Form</SubType>
+    </Compile>
+    <Compile Include="Dialogs\VIFDialog.Designer.cs">
+      <DependentUpon>VIFDialog.cs</DependentUpon>
+    </Compile>
+    <Compile Include="Dialogs\VMDialogs\MoveVMDialog.cs">
+      <SubType>Form</SubType>
+    </Compile>
+    <Compile Include="Dialogs\VMDialogs\MoveVMDialog.Designer.cs">
+      <DependentUpon>MoveVMDialog.cs</DependentUpon>
+    </Compile>
+    <Compile Include="Dialogs\ScheduledSnapshots\ScheduledSnapshotsDialog.cs">
+      <SubType>Form</SubType>
+    </Compile>
+    <Compile Include="Dialogs\ScheduledSnapshots\ScheduledSnapshotsDialog.Designer.cs">
+      <DependentUpon>ScheduledSnapshotsDialog.cs</DependentUpon>
+    </Compile>
+    <Compile Include="Dialogs\Wlb\ConfirmDeconfigureWLBDialog.cs">
+      <SubType>Form</SubType>
+    </Compile>
+    <Compile Include="Dialogs\Wlb\DisableWLBDialog.cs">
+      <SubType>Form</SubType>
+    </Compile>
+    <Compile Include="Dialogs\Wlb\WlbConfigurationDialog.cs">
+      <SubType>Form</SubType>
+    </Compile>
+    <Compile Include="Dialogs\Wlb\WlbConfigurationDialog.Designer.cs">
+      <DependentUpon>WlbConfigurationDialog.cs</DependentUpon>
+    </Compile>
+    <Compile Include="Dialogs\Wlb\WlbCredentialsDialog.cs">
+      <SubType>Form</SubType>
+    </Compile>
+    <Compile Include="Dialogs\Wlb\WlbCredentialsDialog.Designer.cs">
+      <DependentUpon>WlbCredentialsDialog.cs</DependentUpon>
+    </Compile>
+    <Compile Include="Dialogs\Wlb\WlbDeleteReportSubscriptionDialog.cs">
+      <SubType>Form</SubType>
+    </Compile>
+    <Compile Include="Dialogs\Wlb\WlbReportCustomFilter.cs">
+      <SubType>Form</SubType>
+    </Compile>
+    <Compile Include="Dialogs\Wlb\WlbReportCustomFilter.designer.cs">
+      <DependentUpon>WlbReportCustomFilter.cs</DependentUpon>
+    </Compile>
+    <Compile Include="Dialogs\Wlb\WlbReportSubscriptionDialog.cs">
+      <SubType>Form</SubType>
+    </Compile>
+    <Compile Include="Dialogs\Wlb\WlbReportSubscriptionDialog.designer.cs">
+      <DependentUpon>WlbReportSubscriptionDialog.cs</DependentUpon>
+    </Compile>
+    <Compile Include="Wizards\CrossPoolMigrateWizard\Filters\WlbEnabledFilter.cs" />
+    <Compile Include="Wizards\ExportWizard\ApplianceChecks\ApplianceExistsCheck.cs" />
+    <Compile Include="Wizards\GenericPages\NoTargetServerPoolItem.cs" />
+    <Compile Include="Wizards\CrossPoolMigrateWizard\Filters\CrossPoolMigrateCanMigrateFilter.cs" />
+    <Compile Include="Wizards\CrossPoolMigrateWizard\CrossPoolMigrateDestinationPage.cs">
+      <SubType>UserControl</SubType>
+    </Compile>
+    <Compile Include="Wizards\CrossPoolMigrateWizard\CrossPoolMigrateFinishPage.cs">
+      <SubType>UserControl</SubType>
+    </Compile>
+    <Compile Include="Wizards\CrossPoolMigrateWizard\CrossPoolMigrateFinishPage.Designer.cs">
+      <DependentUpon>CrossPoolMigrateFinishPage.cs</DependentUpon>
+    </Compile>
+    <Compile Include="Wizards\CrossPoolMigrateWizard\CrossPoolMigrateNetworkingPage.cs">
+      <SubType>UserControl</SubType>
+    </Compile>
+    <Compile Include="Wizards\CrossPoolMigrateWizard\CrossPoolMigrateStoragePage.cs">
+      <SubType>UserControl</SubType>
+    </Compile>
+    <Compile Include="Wizards\CrossPoolMigrateWizard\CrossPoolMigrateWizard.cs">
+      <SubType>Form</SubType>
+    </Compile>
+    <Compile Include="Wizards\CrossPoolMigrateWizard\CrossPoolMigrateWizard.Designer.cs">
+      <DependentUpon>CrossPoolMigrateWizard.cs</DependentUpon>
+    </Compile>
+    <Compile Include="Wizards\CrossPoolMigrateWizard\CrossPoolMigrationNetworkResource.cs" />
+    <Compile Include="Wizards\CrossPoolMigrateWizard\CrossPoolMigrationStorageResource.cs" />
+    <Compile Include="Wizards\CrossPoolMigrateWizard\Filters\ResidentHostIsSameAsSelectionFilter.cs" />
+    <Compile Include="Wizards\DRWizards\DRFailoverWizard.cs">
+      <SubType>Form</SubType>
+    </Compile>
+    <Compile Include="Wizards\DRWizards\DRFailoverWizard.Designer.cs">
+      <DependentUpon>DRFailoverWizard.cs</DependentUpon>
+    </Compile>
+    <Compile Include="Wizards\DRWizards\DRFailoverWizardAppliancesPage.cs">
+      <SubType>UserControl</SubType>
+    </Compile>
+    <Compile Include="Wizards\DRWizards\DRFailoverWizardAppliancesPage.Designer.cs">
+      <DependentUpon>DRFailoverWizardAppliancesPage.cs</DependentUpon>
+    </Compile>
+    <Compile Include="Wizards\DRWizards\DRFailoverWizardFirstPage.cs">
+      <SubType>UserControl</SubType>
+    </Compile>
+    <Compile Include="Wizards\DRWizards\DRFailoverWizardFirstPage.Designer.cs">
+      <DependentUpon>DRFailoverWizardFirstPage.cs</DependentUpon>
+    </Compile>
+    <Compile Include="Wizards\DRWizards\DRFailoverWizardPrecheckPage.cs">
+      <SubType>UserControl</SubType>
+    </Compile>
+    <Compile Include="Wizards\DRWizards\DRFailoverWizardPrecheckPage.Designer.cs">
+      <DependentUpon>DRFailoverWizardPrecheckPage.cs</DependentUpon>
+    </Compile>
+    <Compile Include="Wizards\DRWizards\DRFailoverWizardRecoverPage.cs">
+      <SubType>UserControl</SubType>
+    </Compile>
+    <Compile Include="Wizards\DRWizards\DRFailoverWizardRecoverPage.Designer.cs">
+      <DependentUpon>DRFailoverWizardRecoverPage.cs</DependentUpon>
+    </Compile>
+    <Compile Include="Wizards\DRWizards\DRFailoverWizardReportPage.cs">
+      <SubType>UserControl</SubType>
+    </Compile>
+    <Compile Include="Wizards\DRWizards\DRFailoverWizardReportPage.Designer.cs">
+      <DependentUpon>DRFailoverWizardReportPage.cs</DependentUpon>
+    </Compile>
+    <Compile Include="Wizards\DRWizards\DRFailoverWizardStoragePage.cs">
+      <SubType>UserControl</SubType>
+    </Compile>
+    <Compile Include="Wizards\DRWizards\DRFailoverWizardStoragePage.Designer.cs">
+      <DependentUpon>DRFailoverWizardStoragePage.cs</DependentUpon>
+    </Compile>
+    <Compile Include="Controls\SrPicker.cs">
+      <SubType>UserControl</SubType>
+    </Compile>
+    <Compile Include="Controls\SrPicker.Designer.cs">
+      <DependentUpon>SrPicker.cs</DependentUpon>
+    </Compile>
+    <Compile Include="Wizards\DRWizards\DRFailoverWizardWelcomePage.cs">
+      <SubType>UserControl</SubType>
+    </Compile>
+    <Compile Include="Wizards\DRWizards\DRFailoverWizardWelcomePage.Designer.cs">
+      <DependentUpon>DRFailoverWizardWelcomePage.cs</DependentUpon>
+    </Compile>
+    <Compile Include="Controls\DataGridViewEnableableComboBoxCell.cs" />
+    <Compile Include="Wizards\GenericPages\DelayLoadingOptionComboBoxItem.cs" />
+    <Compile Include="Wizards\GenericPages\LunPerVdiMappingPage.cs">
+      <SubType>UserControl</SubType>
+    </Compile>
+    <Compile Include="Wizards\GenericPages\LunPerVdiMappingPage.Designer.cs">
+      <DependentUpon>LunPerVdiMappingPage.cs</DependentUpon>
+    </Compile>
+    <Compile Include="Wizards\GenericPages\NetworkResource.cs" />
+    <Compile Include="Wizards\GenericPages\NewVMGroupVMsPage.cs">
+      <SubType>UserControl</SubType>
+    </Compile>
+    <Compile Include="Wizards\GenericPages\NewVMGroupVMsPageBase.cs">
+      <SubType>UserControl</SubType>
+    </Compile>
+    <Compile Include="Wizards\GenericPages\NewVMGroupVMsPageBase.Designer.cs">
+      <DependentUpon>NewVMGroupVMsPageBase.cs</DependentUpon>
+    </Compile>
+    <Compile Include="Wizards\GenericPages\ReasoningFilter.cs" />
+    <Compile Include="Wizards\GenericPages\StorageResource.cs" />
+    <Compile Include="Wizards\GenericPages\VMMappingSummary.cs" />
+    <Compile Include="Wizards\ImportWizard\LunPerVdiImportPage.cs">
+      <SubType>UserControl</SubType>
+    </Compile>
+    <Compile Include="Wizards\ImportWizard\OvfNetworkResource.cs" />
+    <Compile Include="Wizards\ImportWizard\OVFStorageResource.cs" />
+    <Compile Include="Wizards\HAWizard_Pages\HAFinishPage.cs">
+      <SubType>UserControl</SubType>
+    </Compile>
+    <Compile Include="Wizards\HAWizard_Pages\HAFinishPage.Designer.cs">
+      <DependentUpon>HAFinishPage.cs</DependentUpon>
+    </Compile>
+    <Compile Include="Wizards\ImportWizard\GlobalSelectHost.cs">
+      <SubType>UserControl</SubType>
+    </Compile>
+    <Compile Include="Wizards\ImportWizard\GlobalSelectHost.Designer.cs">
+      <DependentUpon>GlobalSelectHost.cs</DependentUpon>
+    </Compile>
+    <Compile Include="Wizards\ImportWizard\ImportSelectHostPage.cs">
+      <SubType>UserControl</SubType>
+    </Compile>
+    <Compile Include="Wizards\ImportWizard\ImportSelectNetworkPage.cs">
+      <SubType>UserControl</SubType>
+    </Compile>
+    <Compile Include="Wizards\ImportWizard\ImportSelectStoragePage.cs">
+      <SubType>UserControl</SubType>
+    </Compile>
+    <Compile Include="Wizards\ImportWizard\NetworkPickerPage.cs">
+      <SubType>UserControl</SubType>
+    </Compile>
+    <Compile Include="Wizards\ImportWizard\NetworkPickerPage.Designer.cs">
+      <DependentUpon>NetworkPickerPage.cs</DependentUpon>
+    </Compile>
+    <Compile Include="Wizards\ImportWizard\StoragePickerPage.cs">
+      <SubType>UserControl</SubType>
+    </Compile>
+    <Compile Include="Wizards\ImportWizard\StoragePickerPage.Designer.cs">
+      <DependentUpon>StoragePickerPage.cs</DependentUpon>
+    </Compile>
+    <Compile Include="Wizards\ImportWizard\ImportFinishPage.cs">
+      <SubType>UserControl</SubType>
+    </Compile>
+    <Compile Include="Wizards\ImportWizard\ImportFinishPage.Designer.cs">
+      <DependentUpon>ImportFinishPage.cs</DependentUpon>
+    </Compile>
+    <Compile Include="Wizards\ImportWizard\ImportSourcePage.cs">
+      <SubType>UserControl</SubType>
+    </Compile>
+    <Compile Include="Wizards\ImportWizard\ImportSourcePage.Designer.cs">
+      <DependentUpon>ImportSourcePage.cs</DependentUpon>
+    </Compile>
+    <Compile Include="Wizards\NewNetworkWizard_Pages\NetWChinDetails.cs">
+      <SubType>UserControl</SubType>
+    </Compile>
+    <Compile Include="Wizards\NewNetworkWizard_Pages\NetWChinDetails.Designer.cs">
+      <DependentUpon>NetWChinDetails.cs</DependentUpon>
+    </Compile>
+    <Compile Include="Wizards\NewPolicyWizard\DaysWeekCheckboxes.cs">
+      <SubType>UserControl</SubType>
+    </Compile>
+    <Compile Include="Wizards\NewPolicyWizard\DaysWeekCheckboxes.Designer.cs">
+      <DependentUpon>DaysWeekCheckboxes.cs</DependentUpon>
+    </Compile>
+    <Compile Include="Wizards\NewPolicyWizard\LocalServerTime.cs">
+      <SubType>UserControl</SubType>
+    </Compile>
+    <Compile Include="Wizards\NewPolicyWizard\LocalServerTime.Designer.cs">
+      <DependentUpon>LocalServerTime.cs</DependentUpon>
+    </Compile>
+    <Compile Include="Wizards\NewPolicyWizard\NewPolicyFinishPage.cs">
+      <SubType>UserControl</SubType>
+    </Compile>
+    <Compile Include="Wizards\NewPolicyWizard\NewPolicyFinishPage.Designer.cs">
+      <DependentUpon>NewPolicyFinishPage.cs</DependentUpon>
+    </Compile>
+    <Compile Include="Wizards\NewPolicyWizard\NewPolicyWizard.cs">
+      <SubType>Form</SubType>
+    </Compile>
+    <Compile Include="Wizards\NewPolicyWizard\NewPolicyWizard.Designer.cs">
+      <DependentUpon>NewPolicyWizard.cs</DependentUpon>
+    </Compile>
+    <Compile Include="Wizards\NewPolicyWizard\NewPolicyPolicyNamePage.cs">
+      <SubType>UserControl</SubType>
+    </Compile>
+    <Compile Include="Wizards\NewPolicyWizard\NewPolicyPolicyNamePage.Designer.cs">
+      <DependentUpon>NewPolicyPolicyNamePage.cs</DependentUpon>
+    </Compile>
+    <Compile Include="Wizards\NewPolicyWizard\NewPolicySnapshotFrequencyPage.cs">
+      <SubType>UserControl</SubType>
+    </Compile>
+    <Compile Include="Wizards\NewPolicyWizard\NewPolicySnapshotFrequencyPage.Designer.cs">
+      <DependentUpon>NewPolicySnapshotFrequencyPage.cs</DependentUpon>
+    </Compile>
+    <Compile Include="Wizards\NewPolicyWizard\NewPolicySnapshotTypePage.cs">
+      <SubType>UserControl</SubType>
+    </Compile>
+    <Compile Include="Wizards\NewPolicyWizard\NewPolicySnapshotTypePage.Designer.cs">
+      <DependentUpon>NewPolicySnapshotTypePage.cs</DependentUpon>
+    </Compile>
+    <Compile Include="Wizards\NewSRWizard_Pages\ChooseSrTypePage.cs">
+      <SubType>UserControl</SubType>
+    </Compile>
+    <Compile Include="Wizards\NewSRWizard_Pages\ChooseSrTypePage.Designer.cs">
+      <DependentUpon>ChooseSrTypePage.cs</DependentUpon>
+    </Compile>
+    <Compile Include="Wizards\NewSRWizard_Pages\Frontends\LVMoHBASummary.cs">
+      <SubType>UserControl</SubType>
+    </Compile>
+    <Compile Include="Wizards\NewSRWizard_Pages\Frontends\LVMoHBASummary.Designer.cs">
+      <DependentUpon>LVMoHBASummary.cs</DependentUpon>
+    </Compile>
+    <Compile Include="Wizards\NewSRWizard_Pages\SrWizardType.cs" />
+    <Compile Include="Wizards\NewSRWizard_Pages\Frontends\FilerDetails.cs">
+      <SubType>UserControl</SubType>
+    </Compile>
+    <Compile Include="Wizards\NewSRWizard_Pages\Frontends\FilerDetails.Designer.cs">
+      <DependentUpon>FilerDetails.cs</DependentUpon>
+    </Compile>
+    <Compile Include="Wizards\NewSRWizard_Pages\Frontends\CslgSettings.cs">
+      <SubType>UserControl</SubType>
+    </Compile>
+    <Compile Include="Wizards\NewSRWizard_Pages\Frontends\CslgSettings.Designer.cs">
+      <DependentUpon>CslgSettings.cs</DependentUpon>
+    </Compile>
+    <Compile Include="Wizards\NewSRWizard_Pages\Frontends\CslgLocation.cs">
+      <SubType>UserControl</SubType>
+    </Compile>
+    <Compile Include="Wizards\NewSRWizard_Pages\Frontends\CslgLocation.Designer.cs">
+      <DependentUpon>CslgLocation.cs</DependentUpon>
+    </Compile>
+    <Compile Include="Wizards\NewSRWizard_Pages\NewSrWizardNamePage.cs">
+      <SubType>UserControl</SubType>
+    </Compile>
+    <Compile Include="Wizards\NewSRWizard_Pages\NewSrWizardNamePage.Designer.cs">
+      <DependentUpon>NewSrWizardNamePage.cs</DependentUpon>
+    </Compile>
+    <Compile Include="Wizards\NewVMApplianceWizard\NewVMApplianceFinishPage.cs">
+      <SubType>UserControl</SubType>
+    </Compile>
+    <Compile Include="Wizards\NewVMApplianceWizard\NewVMApplianceFinishPage.designer.cs">
+      <DependentUpon>NewVMApplianceFinishPage.cs</DependentUpon>
+    </Compile>
+    <Compile Include="Wizards\NewVMApplianceWizard\NewVMApplianceNamePage.cs">
+      <SubType>UserControl</SubType>
+    </Compile>
+    <Compile Include="Wizards\NewVMApplianceWizard\NewVMApplianceNamePage.designer.cs">
+      <DependentUpon>NewVMApplianceNamePage.cs</DependentUpon>
+    </Compile>
+    <Compile Include="Wizards\NewVMApplianceWizard\NewVMApplianceVMOrderAndDelaysPage.cs">
+      <SubType>UserControl</SubType>
+    </Compile>
+    <Compile Include="Wizards\NewVMApplianceWizard\NewVMApplianceVMOrderAndDelaysPage.designer.cs">
+      <DependentUpon>NewVMApplianceVMOrderAndDelaysPage.cs</DependentUpon>
+    </Compile>
+    <Compile Include="Wizards\NewVMApplianceWizard\NewVMApplianceWizard.cs">
+      <SubType>Form</SubType>
+    </Compile>
+    <Compile Include="Wizards\NewVMApplianceWizard\NewVMApplianceWizard.designer.cs">
+      <DependentUpon>NewVMApplianceWizard.cs</DependentUpon>
+    </Compile>
+    <Compile Include="Wizards\NewVMWizard\LunPerVdiNewVMMappingPage.cs">
+      <SubType>UserControl</SubType>
+    </Compile>
+    <Compile Include="Wizards\ImportWizard\ImportWizard.cs">
+      <SubType>Form</SubType>
+    </Compile>
+    <Compile Include="Wizards\ImportWizard\ImportWizard.Designer.cs">
+      <DependentUpon>ImportWizard.cs</DependentUpon>
+    </Compile>
+    <Compile Include="Wizards\ImportWizard\ImportEulaPage.cs">
+      <SubType>UserControl</SubType>
+    </Compile>
+    <Compile Include="Wizards\ImportWizard\ImportEulaPage.Designer.cs">
+      <DependentUpon>ImportEulaPage.cs</DependentUpon>
+    </Compile>
+    <Compile Include="Wizards\ImportWizard\ImportOptionsPage.cs">
+      <SubType>UserControl</SubType>
+    </Compile>
+    <Compile Include="Wizards\ImportWizard\ImportOptionsPage.Designer.cs">
+      <DependentUpon>ImportOptionsPage.cs</DependentUpon>
+    </Compile>
+    <Compile Include="Wizards\ImportWizard\ImportSecurityPage.cs">
+      <SubType>UserControl</SubType>
+    </Compile>
+    <Compile Include="Wizards\ImportWizard\ImportSecurityPage.Designer.cs">
+      <DependentUpon>ImportSecurityPage.cs</DependentUpon>
+    </Compile>
+    <Compile Include="Wizards\GenericPages\SelectMultipleVMDestinationPage.cs">
+      <SubType>UserControl</SubType>
+    </Compile>
+    <Compile Include="Wizards\GenericPages\SelectMultipleVMDestinationPage.Designer.cs">
+      <DependentUpon>SelectMultipleVMDestinationPage.cs</DependentUpon>
+    </Compile>
+    <Compile Include="Wizards\GenericPages\SelectMultipleVMNetworkPage.cs">
+      <SubType>UserControl</SubType>
+    </Compile>
+    <Compile Include="Wizards\GenericPages\SelectMultipleVMNetworkPage.Designer.cs">
+      <DependentUpon>SelectMultipleVMNetworkPage.cs</DependentUpon>
+    </Compile>
+    <Compile Include="Wizards\GenericPages\SelectVMStorageWithMultipleVirtualDisksPage.cs">
+      <SubType>UserControl</SubType>
+    </Compile>
+    <Compile Include="Wizards\GenericPages\SelectVMStorageWithMultipleVirtualDisksPage.Designer.cs">
+      <DependentUpon>SelectVMStorageWithMultipleVirtualDisksPage.cs</DependentUpon>
+    </Compile>
+    <Compile Include="Wizards\ImportWizard\ImageVMConfigPage.cs">
+      <SubType>UserControl</SubType>
+    </Compile>
+    <Compile Include="Wizards\ImportWizard\ImageVMConfigPage.Designer.cs">
+      <DependentUpon>ImageVMConfigPage.cs</DependentUpon>
+    </Compile>
+    <Compile Include="Wizards\GenericPages\TvmIpPage.cs">
+      <SubType>UserControl</SubType>
+    </Compile>
+    <Compile Include="Wizards\GenericPages\TvmIpPage.Designer.cs">
+      <DependentUpon>TvmIpPage.cs</DependentUpon>
+    </Compile>
+    <Compile Include="Wizards\PatchingWizard\PatchingWizardModeGuidanceBuilder.cs" />
+    <Compile Include="Wizards\RollingUpgradeWizard\RollingUpgradeReadyToUpgradePage.cs">
+      <SubType>UserControl</SubType>
+    </Compile>
+    <Compile Include="Wizards\RollingUpgradeWizard\RollingUpgradeReadyToUpgradePage.Designer.cs">
+      <DependentUpon>RollingUpgradeReadyToUpgradePage.cs</DependentUpon>
+    </Compile>
+    <Compile Include="Wizards\RollingUpgradeWizard\RollingUpgradeWizard_UpgradeMode.cs">
+      <SubType>UserControl</SubType>
+    </Compile>
+    <Compile Include="Wizards\RollingUpgradeWizard\RollingUpgradeWizard_UpgradeMode.Designer.cs">
+      <DependentUpon>RollingUpgradeWizard_UpgradeMode.cs</DependentUpon>
+    </Compile>
+    <Compile Include="Wizards\RollingUpgradeWizard\PlanActions\UpgradeHostPlanAction.cs" />
+    <Compile Include="Wizards\RollingUpgradeWizard\PlanActions\UpgradeManualHostPlanAction.cs" />
+    <Compile Include="Wizards\ExportWizard\ExportAppliancePage.cs">
+      <SubType>UserControl</SubType>
+    </Compile>
+    <Compile Include="Wizards\ExportWizard\ExportAppliancePage.Designer.cs">
+      <DependentUpon>ExportAppliancePage.cs</DependentUpon>
+    </Compile>
+    <Compile Include="Wizards\ExportWizard\ExportEulaPage.cs">
+      <SubType>UserControl</SubType>
+    </Compile>
+    <Compile Include="Wizards\ExportWizard\ExportEulaPage.Designer.cs">
+      <DependentUpon>ExportEulaPage.cs</DependentUpon>
+    </Compile>
+    <Compile Include="Wizards\ExportWizard\ExportOptionsPage.cs">
+      <SubType>UserControl</SubType>
+    </Compile>
+    <Compile Include="Wizards\ExportWizard\ExportOptionsPage.Designer.cs">
+      <DependentUpon>ExportOptionsPage.cs</DependentUpon>
+    </Compile>
+    <Compile Include="Wizards\ExportWizard\ExportSelectVMsPage.cs">
+      <SubType>UserControl</SubType>
+    </Compile>
+    <Compile Include="Wizards\ExportWizard\ExportSelectVMsPage.Designer.cs">
+      <DependentUpon>ExportSelectVMsPage.cs</DependentUpon>
+    </Compile>
+    <Compile Include="Wizards\ExportWizard\ExportApplianceWizard.cs">
+      <SubType>Form</SubType>
+    </Compile>
+    <Compile Include="Wizards\ExportWizard\ExportApplianceWizard.Designer.cs">
+      <DependentUpon>ExportApplianceWizard.cs</DependentUpon>
+    </Compile>
+    <Compile Include="Wizards\ExportWizard\ExportFinishPage.cs">
+      <SubType>UserControl</SubType>
+    </Compile>
+    <Compile Include="Wizards\ExportWizard\ExportFinishPage.Designer.cs">
+      <DependentUpon>ExportFinishPage.cs</DependentUpon>
+    </Compile>
+    <Compile Include="Plugins\Placeholders.cs" />
+    <Compile Include="Diagnostics\Problems\HostProblem\HostProblem.cs" />
+    <Compile Include="Diagnostics\Problems\HostProblem\WrongServerVersion.cs" />
+    <Compile Include="Diagnostics\Problems\PoolProblem\PoolProblem.cs" />
+    <Compile Include="Diagnostics\Problems\SRProblem\SRProblem.cs" />
+    <Compile Include="Diagnostics\Problems\VMProblem\VMProblem.cs" />
+    <Compile Include="Dialogs\AssignLicenseDialog.cs">
+      <SubType>Form</SubType>
+    </Compile>
+    <Compile Include="Dialogs\AssignLicenseDialog.Designer.cs">
+      <DependentUpon>AssignLicenseDialog.cs</DependentUpon>
+    </Compile>
+    <Compile Include="Dialogs\BallooningDialog.cs">
+      <SubType>Form</SubType>
+    </Compile>
+    <Compile Include="Dialogs\BallooningDialog.Designer.cs">
+      <DependentUpon>BallooningDialog.cs</DependentUpon>
+    </Compile>
+    <Compile Include="Dialogs\BallooningDialogAdvanced.cs">
+      <SubType>Form</SubType>
+    </Compile>
+    <Compile Include="Dialogs\BallooningDialogAdvanced.Designer.cs">
+      <DependentUpon>BallooningDialogAdvanced.cs</DependentUpon>
+    </Compile>
+    <Compile Include="Dialogs\BallooningDialogBase.cs">
+      <SubType>Form</SubType>
+    </Compile>
+    <Compile Include="Dialogs\ReconnectAsDialog.cs">
+      <SubType>Form</SubType>
+    </Compile>
+    <Compile Include="Dialogs\ReconnectAsDialog.Designer.cs">
+      <DependentUpon>ReconnectAsDialog.cs</DependentUpon>
+    </Compile>
+    <Compile Include="Dialogs\VMDialogs\SelectVMsToSuspendDialog.cs">
+      <SubType>Form</SubType>
+    </Compile>
+    <Compile Include="Dialogs\VMDialogs\SelectVMsToSuspendDialog.Designer.cs">
+      <DependentUpon>SelectVMsToSuspendDialog.cs</DependentUpon>
+    </Compile>
+    <Compile Include="Dialogs\Wlb\WlbEditScheduledTask.cs">
+      <SubType>Form</SubType>
+    </Compile>
+    <Compile Include="Dialogs\Wlb\WlbEditScheduledTask.Designer.cs">
+      <DependentUpon>WlbEditScheduledTask.cs</DependentUpon>
+    </Compile>
+    <Compile Include="GroupingTag.cs" />
+    <Compile Include="Plugins\Features\MenuItemFeatureCommand.cs" />
+    <Compile Include="Plugins\Features\ParentMenuItemFeatureCommand.cs" />
+    <Compile Include="MainWindowTreeBuilder.cs" />
+    <Compile Include="Commands\Controls\CommandToolStripButton.cs">
+      <SubType>Component</SubType>
+    </Compile>
+    <Compile Include="Commands\Controls\CommandToolStripMenuItem.cs">
+      <SubType>Component</SubType>
+    </Compile>
+    <Compile Include="Commands\SelectionManager.cs" />
+    <Compile Include="Commands\Command.cs">
+    </Compile>
+    <Compile Include="Network\AddServerTask.cs" />
+    <Compile Include="Plugins\UI\TabPageCredentialsDialog.cs">
+      <SubType>Form</SubType>
+    </Compile>
+    <Compile Include="Plugins\UI\TabPageCredentialsDialog.Designer.cs">
+      <DependentUpon>TabPageCredentialsDialog.cs</DependentUpon>
+    </Compile>
+    <Compile Include="SettingsPanels\HostPowerONPages\PoolPowerONEditPage.cs">
+      <SubType>UserControl</SubType>
+    </Compile>
+    <Compile Include="SettingsPanels\HostPowerONPages\HostPowerONEditPage.cs">
+      <SubType>UserControl</SubType>
+    </Compile>
+    <Compile Include="SettingsPanels\HostPowerONPages\HostPowerONEditPage.Designer.cs">
+      <DependentUpon>HostPowerONEditPage.cs</DependentUpon>
+    </Compile>
+    <Compile Include="SettingsPanels\Wlb\WlbHostExclusionPage.cs">
+      <SubType>UserControl</SubType>
+    </Compile>
+    <Compile Include="SettingsPanels\Wlb\WlbHostExclusionPage.Designer.cs">
+      <DependentUpon>WlbHostExclusionPage.cs</DependentUpon>
+    </Compile>
+    <Compile Include="TabPages\AdPage.cs">
+      <SubType>UserControl</SubType>
+    </Compile>
+    <Compile Include="TabPages\AdPage.Designer.cs">
+      <DependentUpon>AdPage.cs</DependentUpon>
+    </Compile>
+    <Compile Include="TabPages\BallooningPage.cs">
+      <SubType>UserControl</SubType>
+    </Compile>
+    <Compile Include="TabPages\BallooningPage.Designer.cs">
+      <DependentUpon>BallooningPage.cs</DependentUpon>
+    </Compile>
+    <Compile Include="TabPages\GeneralTabPage.cs">
+      <SubType>UserControl</SubType>
+    </Compile>
+    <Compile Include="TabPages\GeneralTabPage.Designer.cs">
+      <DependentUpon>GeneralTabPage.cs</DependentUpon>
+    </Compile>
+    <Compile Include="TabPages\WlbPage.cs">
+      <SubType>UserControl</SubType>
+    </Compile>
+    <Compile Include="TabPages\WlbPage.Designer.cs">
+      <DependentUpon>WlbPage.cs</DependentUpon>
+    </Compile>
+    <Compile Include="TestResources\TestResource.cs" />
+    <Compile Include="TestResources\XenSearchQueryTest.cs" />
+    <Compile Include="UpdateManager.cs" />
+    <Compile Include="UpdateManager.DelayCalculator.cs">
+      <SubType>Code</SubType>
+    </Compile>
+    <Compile Include="Wizards\RollingUpgradeWizard\RollingUpgradeWizard_SelectInstallMethod.cs">
+      <SubType>UserControl</SubType>
+    </Compile>
+    <Compile Include="Wizards\RollingUpgradeWizard\RollingUpgradeWizard_SelectInstallMethod.Designer.cs">
+      <DependentUpon>RollingUpgradeWizard_SelectInstallMethod.cs</DependentUpon>
+    </Compile>
+    <Compile Include="Wizards\RollingUpgradeWizard\RollingUpgradeWizard.cs">
+      <SubType>Form</SubType>
+    </Compile>
+    <Compile Include="Wizards\RollingUpgradeWizard\RollingUpgradeWizard.Designer.cs">
+      <DependentUpon>RollingUpgradeWizard.cs</DependentUpon>
+    </Compile>
+    <Compile Include="Wizards\RollingUpgradeWizard\RollingUpgradeWizard_FirstPage.cs">
+      <SubType>UserControl</SubType>
+    </Compile>
+    <Compile Include="Wizards\RollingUpgradeWizard\RollingUpgradeWizard_FirstPage.Designer.cs">
+      <DependentUpon>RollingUpgradeWizard_FirstPage.cs</DependentUpon>
+    </Compile>
+    <Compile Include="Wizards\RollingUpgradeWizard\RollingUpgradeWizardPrecheckPage.cs">
+      <SubType>UserControl</SubType>
+    </Compile>
+    <Compile Include="Wizards\RollingUpgradeWizard\RollingUpgradeWizardPrecheckPage.Designer.cs">
+      <DependentUpon>RollingUpgradeWizardPrecheckPage.cs</DependentUpon>
+    </Compile>
+    <Compile Include="Wizards\RollingUpgradeWizard\RollingUpgradeWizardSelectPool.cs">
+      <SubType>UserControl</SubType>
+    </Compile>
+    <Compile Include="Wizards\RollingUpgradeWizard\RollingUpgradeWizardSelectPool.Designer.cs">
+      <DependentUpon>RollingUpgradeWizardSelectPool.cs</DependentUpon>
+    </Compile>
+    <Compile Include="Wizards\GenericPages\RBACWarningPage.cs">
+      <SubType>UserControl</SubType>
+    </Compile>
+    <Compile Include="Wizards\GenericPages\RBACWarningPage.Designer.cs">
+      <DependentUpon>RBACWarningPage.cs</DependentUpon>
+    </Compile>
+    <Compile Include="Controls\ConnectionWrapperWithMoreStuff.cs" />
+    <Compile Include="Wizards\NewVMWizard\Page_CopyBiosStrings.cs">
+      <SubType>UserControl</SubType>
+    </Compile>
+    <Compile Include="Wizards\NewVMWizard\Page_CopyBiosStrings.Designer.cs">
+      <DependentUpon>Page_CopyBiosStrings.cs</DependentUpon>
+    </Compile>
+    <Compile Include="Wizards\PatchingWizard\PatchingWizard_FirstPage.cs">
+      <SubType>UserControl</SubType>
+    </Compile>
+    <Compile Include="Wizards\PatchingWizard\PatchingWizard_FirstPage.Designer.cs">
+      <DependentUpon>PatchingWizard_FirstPage.cs</DependentUpon>
+    </Compile>
+    <Compile Include="Wizards\PatchingWizard\PlanActions\ApplyPatchPlanAction.cs" />
+    <Compile Include="Wizards\PatchingWizard\PlanActions\BringBabiesBackAction.cs" />
+    <Compile Include="Wizards\PatchingWizard\PatchingWizard.cs">
+      <SubType>Form</SubType>
+    </Compile>
+    <Compile Include="Wizards\PatchingWizard\PatchingWizard.Designer.cs">
+      <DependentUpon>PatchingWizard.cs</DependentUpon>
+    </Compile>
+    <Compile Include="Wizards\PatchingWizard\PatchingWizard_ModePage.cs">
+      <SubType>UserControl</SubType>
+    </Compile>
+    <Compile Include="Wizards\PatchingWizard\PatchingWizard_ModePage.Designer.cs">
+      <DependentUpon>PatchingWizard_ModePage.cs</DependentUpon>
+    </Compile>
+    <Compile Include="Wizards\PatchingWizard\PatchingWizard_PatchingPage.cs">
+      <SubType>UserControl</SubType>
+    </Compile>
+    <Compile Include="Wizards\PatchingWizard\PatchingWizard_PatchingPage.designer.cs">
+      <DependentUpon>PatchingWizard_PatchingPage.cs</DependentUpon>
+    </Compile>
+    <Compile Include="Wizards\PatchingWizard\PatchingWizard_PrecheckPage.cs">
+      <SubType>UserControl</SubType>
+    </Compile>
+    <Compile Include="Wizards\PatchingWizard\PatchingWizard_PrecheckPage.Designer.cs">
+      <DependentUpon>PatchingWizard_PrecheckPage.cs</DependentUpon>
+    </Compile>
+    <Compile Include="Wizards\PatchingWizard\PatchingWizard_SelectPatchPage.cs">
+      <SubType>UserControl</SubType>
+    </Compile>
+    <Compile Include="Wizards\PatchingWizard\PatchingWizard_SelectPatchPage.Designer.cs">
+      <DependentUpon>PatchingWizard_SelectPatchPage.cs</DependentUpon>
+    </Compile>
+    <Compile Include="Wizards\PatchingWizard\PatchingWizard_SelectServers.cs">
+      <SubType>UserControl</SubType>
+    </Compile>
+    <Compile Include="Wizards\PatchingWizard\PatchingWizard_SelectServers.Designer.cs">
+      <DependentUpon>PatchingWizard_SelectServers.cs</DependentUpon>
+    </Compile>
+    <Compile Include="Wizards\PatchingWizard\PlanActions\EvacuateHostPlanAction.cs" />
+    <Compile Include="Wizards\PatchingWizard\PlanActions\PlanAction.cs" />
+    <Compile Include="Wizards\PatchingWizard\PlanActions\PlanActionWithSession.cs" />
+    <Compile Include="Wizards\PatchingWizard\PlanActions\RebootPlanAction.cs" />
+    <Compile Include="Wizards\PatchingWizard\PlanActions\RebootVMsPlanAction.cs" />
+    <Compile Include="Wizards\PatchingWizard\PlanActions\RestartAgentPlanAction.cs" />
+    <Compile Include="Wizards\PatchingWizard\PlanActions\UnwindProblemsAction.cs" />
+    <Compile Include="Wizards\PatchingWizard\PlanActions\VMsPlanAction.cs" />
+    <Compile Include="Wlb\WlbPoolConfiguration.cs" />
+    <Compile Include="Wlb\WlbReportInfo.cs" />
+    <Compile Include="Wlb\WlbReportSubscription.cs" />
+    <Compile Include="Wlb\WlbReports\WorkloadReports.cs">
+      <SubType>Form</SubType>
+    </Compile>
+    <Compile Include="Wlb\WlbReports\WorkloadReports.Designer.cs">
+      <DependentUpon>WorkloadReports.cs</DependentUpon>
+    </Compile>
+    <Compile Include="Wlb\WlbScheduledTask.cs" />
+    <Compile Include="XenSearch\Columns.cs">
+      <SubType>Code</SubType>
+    </Compile>
+    <Compile Include="XenSearch\CustomFieldWrapper.cs" />
+    <Compile Include="XenSearch\TreeSearch.cs" />
+    <Content Include="Help\XenCenter.zh-CN.chm">
+      <CopyToOutputDirectory>Always</CopyToOutputDirectory>
+    </Content>
+    <None Include="Images\attach_virtualstorage_32.png" />
+    <None Include="Images\backup_restore_32.png" />
+    <None Include="Images\copy_16.png" />
+    <None Include="Images\edit_16.png" />
+    <None Include="Images\usb_16.png" />
+    <None Include="Images\descending_triangle.png" />
+    <None Include="Images\ascending_triangle.png" />
+    <None Include="Images\contracted_triangle.png" />
+    <None Include="Images\expanded_triangle.png" />
+    <None Include="..\Branding\Images\about_box_graphic_423x79.png">
+      <Link>Images\about_box_graphic_423x79.png</Link>
+    </None>
+    <None Include="Images\000_ToolBar_USB_Icon_up.png" />
+    <None Include="Images\000_SwitcherBackground.png" />
+    <None Include="Images\000_ToolBar_Pref_Icon_dis.png" />
+    <None Include="Images\000_ToolBar_Pref_Icon_ovr.png" />
+    <None Include="Images\000_ToolBar_Pref_Icon_up.png" />
+    <None Include="Images\000_ToolBar_USB_Icon_dis.png" />
+    <None Include="Images\000_ToolBar_USB_Icon_ovr.png" />
+    <None Include="Images\000_SliderTexture.png" />
+    <None Include="Images\000_BackupMetadata_h32bit_16.png" />
+    <None Include="Images\000_BackupMetadata_h32bit_32.png" />
+    <None Include="Images\000_VMSession_h32bit_16.png" />
+    <None Include="Images\000_VMSnapshotDiskMemory_h32bit_16.png" />
+    <None Include="Images\000_VMSnapshotDiskMemory_h32bit_32.png" />
+    <None Include="Images\000_VMSnapShotDiskOnly_h32bit_16.png" />
+    <None Include="Images\000_VMSnapShotDiskOnly_h32bit_32.png" />
+    <None Include="Images\075_TickRound_h32bit_16.png" />
+    <None Include="Images\075_WarningRound_h32bit_16.png" />
+    <None Include="Images\000_date_h32bit_16.png" />
+    <None Include="Images\000_Email_h32bit_16.png" />
+    <None Include="Images\000_VM_h32bit_16.png" />
+    <None Include="Images\000_TreeConnected_h32bit_16.png" />
+    <None Include="Images\000_AddApplicationServer_h32bit_16.png" />
+    <None Include="Images\000_AddApplicationServer_h32bit_24.png" />
+    <None Include="Images\000_ServerErrorFile_h32bit_16.png" />
+    <None Include="Images\000_HostUnpatched_h32bit_16.png" />
+    <None Include="Images\000_ServerHome_h32bit_16.png" />
+    <None Include="Images\000_Patch_h32bit_16.png" />
+    <None Include="Images\000_ExcludeHost_h32bit_16.png" />
+    <None Include="Images\000_ServerDisconnected_h32bit_16.png" />
+    <None Include="Images\000_HAServer_h32bit_32.png" />
+    <None Include="Images\000_Pool_h32bit_16.png" />
+    <None Include="Images\000_PoolConnected_h32bit_16.png" />
+    <None Include="Images\000_PoolNew_h32bit_16.png" />
+    <None Include="Images\000_PoolNew_h32bit_24.png" />
+    <None Include="Images\000_CreateVM_h32bit_32.png" />
+    <None Include="Images\000_HighlightVM_h32bit_24.png" />
+    <None Include="Images\000_Network_h32bit_16.png" />
+    <None Include="Images\000_NewStorage_h32bit_24.png" />
+    <None Include="Images\000_NewStorage_h32bit_16.png" />
+    <None Include="Images\000_NewStorage_h32bit_32.png" />
+    <None Include="Images\000_CreateVirtualStorage_h32bit_32.png" />
+    <None Include="Images\000_Fields_h32bit_16.png" />
+    <None Include="Images\000_GetMemoryInfo_h32bit_16.png" />
+    <None Include="Images\000_defaultSpyglass_h32bit_16.png" />
+    <None Include="Images\000_Search_h32bit_16.png" />
+    <None Include="Images\000_DeleteAllMessages_h32bit_16.png" />
+    <None Include="Images\000_DeleteMessage_h32bit_16.png" />
+    <None Include="Images\000_ExportMessages_h32bit_16.png" />
+    <None Include="Images\000_GetServerReport_h32bit_16.png" />
+    <None Include="Images\000_Optimize_h32bit_16.png" />
+    <None Include="Images\000_host_0_star.png" />
+    <None Include="Images\000_host_1_star.png" />
+    <None Include="Images\000_host_2_star.png" />
+    <None Include="Images\000_host_3_star.png" />
+    <None Include="Images\000_host_4_star.png" />
+    <None Include="Images\000_host_5_star.png" />
+    <None Include="Images\000_host_6_star.png" />
+    <None Include="Images\000_host_7_star.png" />
+    <None Include="Images\000_host_8_star.png" />
+    <None Include="Images\000_host_9_star.png" />
+    <None Include="Images\000_host_10_star.png" />
+    <None Include="Images\000_Module_h32bit_16.png" />
+    <None Include="Images\000_Paused_h32bit_24.png" />
+    <None Include="Images\000_Resumed_h32bit_24.png" />
+    <None Include="Images\000_paused_h32bit_16.png" />
+    <None Include="Images\000_Resumed_h32bit_16.png" />
+    <None Include="Images\000_PiiCustomised_h32bit_16.png" />
+    <None Include="Images\000_PiiMaybe_h32bit_16.png" />
+    <None Include="Images\000_PiiNo_h32bit_16.png" />
+    <None Include="Images\000_PiiYes_h32bit_16.png" />
+    <None Include="Images\000_GetServerReport_h32bit_32.png" />
+    <None Include="Images\000_Info3_h32bit_16.png" />
+    <None Include="Images\000_error_h32bit_16.png" />
+    <None Include="Images\000_Alert2_h32bit_16.png" />
+    <None Include="Images\000_Folder_open_h32bit_16.png" />
+    <None Include="Images\000_HelpIM_h32bit_16.png" />
+    <None Include="Images\000_HelpIM_h32bit_32.png" />
+    <None Include="Images\000_Abort_h32bit_16.png" />
+    <None Include="Images\000_NewNetwork_h32bit_32.png" />
+    <None Include="Images\000_HighLightVM_h32bit_32.png" />
+    <None Include="Images\000_ImportVM_h32bit_32.png" />
+    <None Include="Images\000_GetMemoryInfo_h32bit_32.png" />
+    <None Include="Images\000_EnablePowerControl_h32bit_16.png" />
+    <None Include="Images\000_CPU_h32bit_16.png" />
+    <None Include="Images\000_CreateVM_h32bit_24.png" />
+    <None Include="Images\000_Failback_h32bit_32.png" />
+    <None Include="Images\000_Failover_h32bit_32.png" />
+    <None Include="Images\000_ExportVirtualAppliance_h32bit_16.png" />
+    <None Include="Images\000_ExportVirtualAppliance_h32bit_32.png" />
+    <None Include="Images\000_DeleteVirtualAppliance_h32bit_16.png" />
+    <None Include="Images\000_DisasterRecovery_h32bit_32.png" />
+    <None Include="Images\000_error_h32bit_32.png" />
+    <None Include="Images\000_AddIPAddress_h32bit_16.png" />
+    <None Include="Images\000_ConfigureIPAddresses_h32bit_16.png" />
+    <Content Include="HomePage\css\ie.css" />
+    <Content Include="HomePage\css\print.css" />
+    <Content Include="HomePage\css\screen.css" />
+    <Content Include="HomePage\css\theme.css" />
+    <Content Include="HomePage\index.html" />
+    <Content Include="HomePage\media\grid.png" />
+    <Content Include="HomePage\media\icons\cx-cloudServerGraphic.png" />
+    <Content Include="HomePage\media\icons\cx-icon-addServer.png" />
+    <Content Include="HomePage\media\icons\cx-icon-generic-doc.png" />
+    <Content Include="HomePage\media\icons\cx-icon-purchaseSupport.png" />
+    <Content Include="HomePage\media\icons\cx-icon-regServPool.png" />
+    <Content Include="HomePage\media\icons\cx-icon-tryVirtualization.png" />
+    <Content Include="HomePage\media\logos\cx-logo-citrixXenServer.png" />
+    <Content Include="Images\000_AddSite_h32bit_16.png" />
+    <Content Include="Images\000_FilterDates_h32bit_16.png" />
+    <Content Include="Images\000_FilterServer_h32bit_16.png" />
+    <None Include="Images\000_ImportVirtualAppliance_h32bit_16.png" />
+    <None Include="Images\000_ImportVirtualAppliance_h32bit_32.png" />
+    <None Include="Images\000_NewVirtualAppliance_h32bit_16.png" />
+    <None Include="Images\000_NewVirtualAppliance_h32bit_32.png" />
+    <None Include="..\Branding\Images\000_ManagementInterface_h32bit_16.png">
+      <Link>Images\000_ManagementInterface_h32bit_16.png</Link>
+    </None>
+    <Content Include="Images\000_FilterSeverity_h32bit_16.png" />
+    <None Include="Images\000_MigrateStoppedVM_h32bit_16.png" />
+    <None Include="Images\000_MigrateSuspendedVM_h32bit_16.png" />
+    <Content Include="Images\000_MigrateVM_h32bit_16.png" />
+    <Content Include="Images\000_MigrateVM_h32bit_32.png" />
+    <Content Include="Images\000_Patch_h32bit_32.png" />
+    <None Include="Images\000_ScheduledVMsnapshotDiskMemory_h32bit_16.png" />
+    <None Include="Images\000_ScheduledVMSnapshotDiskMemory_h32bit_32.png" />
+    <None Include="Images\000_ScheduledVMsnapshotDiskOnly_h32bit_16.png" />
+    <None Include="Images\000_ScheduledVMsnapshotDiskOnly_h32bit_32.png" />
+    <None Include="Images\000_RebootVM_h32bit_16.png" />
+    <None Include="Images\000_RemoveIPAddress_h32bit_16.png" />
+    <None Include="Images\000_RemoveSite_h32bit_16.png" />
+    <Content Include="Images\000_ServerInProgress_h32bit_16.png" />
+    <None Include="Images\000_ServerMaintenance_h32bit_16.png" />
+    <None Include="Images\000_ServerMaintenance_h32bit_32.png" />
+    <None Include="Images\000_Server_h32bit_16.png" />
+    <None Include="Images\000_ServerUp_h32bit_16.png" />
+    <None Include="Images\000_VM_h32bit_24.png" />
+    <None Include="Images\000_StartVM_h32bit_16.png" />
+    <None Include="Images\000_VMDisabled_h32bit_16.png" />
+    <None Include="Images\000_VMStarting_h32bit_16.png" />
+    <None Include="Images\000_VMStartingDisabled_h32bit_16.png" />
+    <None Include="Images\000_StoppedVM_h32bit_16.png" />
+    <None Include="Images\000_VMStoppedDisabled_h32bit_16.png" />
+    <None Include="Images\000_SuspendVM_h32bit_16.png" />
+    <None Include="Images\000_VMPausedDisabled_h32bit_16.png" />
+    <None Include="Images\000_ViewModeList_h32bit_16.png" />
+    <None Include="Images\000_ViewModeTree_h32bit_16.png" />
+    <None Include="Images\000_VMTemplate_h32bit_16.png" />
+    <None Include="Images\000_TemplateDisabled_h32bit_16.png" />
+    <None Include="Images\000_UserTemplate_h32bit_16.png" />
+    <None Include="Images\000_Storage_h32bit_16.png" />
+    <None Include="Images\000_StorageDisabled_h32bit_16.png" />
+    <None Include="Images\000_StorageBroken_h32bit_16.png" />
+    <None Include="Images\000_StorageDefault_h32bit_16.png" />
+    <None Include="Images\000_VirtualStorage_h32bit_16.png" />
+    <None Include="Images\002_Configure_h32bit_16.png" />
+    <None Include="Images\000_ServerWlb_h32bit_16.png" />
+    <None Include="Images\001_Tools_h32bit_16.png" />
+    <None Include="Images\001_PerformanceGraph_h32bit_16.png" />
+    <None Include="Images\000_weighting_h32bit_16.png" />
+    <None Include="Images\000_Tag_h32bit_16.png" />
+    <None Include="Images\001_Back_h32bit_24.png" />
+    <None Include="Images\001_Forward_h32bit_24.png" />
+    <None Include="Images\001_Reboot_h32bit_24.png" />
+    <None Include="Images\001_PowerOn_h32bit_24.png" />
+    <None Include="Images\001_ForceReboot_h32bit_24.png" />
+    <None Include="Images\001_ForceShutDown_h32bit_24.png" />
+    <None Include="Images\001_ShutDown_h32bit_24.png" />
+    <None Include="Images\001_Reboot_h32bit_16.png" />
+    <None Include="Images\001_PowerOn_h32bit_16.png" />
+    <None Include="Images\001_ForceReboot_h32bit_16.png" />
+    <None Include="Images\001_ForceShutDown_h32bit_16.png" />
+    <None Include="Images\001_ShutDown_h32bit_16.png" />
+    <None Include="Images\001_LifeCycle_h32bit_24.png" />
+    <None Include="Images\000_UserAndGroup_h32bit_32.png" />
+    <None Include="Images\000_User_h32bit_16.png" />
+    <None Include="Images\ajax-loader.gif" />
+    <None Include="Images\000_Tick_h32bit_16.png" />
+    <None Include="Images\001_CreateVM_h32bit_16.png" />
+    <None Include="Images\000_Tick_h32bit_24.png" />
+    <None Include="..\Branding\Images\000_XenCenterAlerts_h32bit_24.png">
+      <Link>Images\000_XenCenterAlerts_h32bit_24.png</Link>
+    </None>
+    <None Include="Images\000_WarningAlert_h32bit_32.png" />
+    <None Include="Images\112_LeftArrowLong_Blue_24x24_72.png" />
+    <None Include="Images\WLB.png" />
+    <None Include="..\Branding\Images\XS.png">
+      <Link>Images\XS.png</Link>
+    </None>
+    <None Include="Images\112_RightArrowLong_Blue_24x24_72.png" />
+    <None Include="Images\000_VirtualAppliance_h32bit_16.png" />
+    <None Include="Images\000_UpgradePool_h32bit_32.png" />
+    <None Include="Images\001_Pin_h32bit_16.png" />
+    <None Include="Images\001_WindowView_h32bit_16.png" />
+    <None Include="Images\000_TestFailover_h32bit_32.png" />
+    <None Include="Images\015_Download_h32bit_32.png" />
+    <Content Include="Images\000_Severity5_h32bit_16.png" />
+    <None Include="Images\alert1_16.png" />
+    <None Include="Images\alert2_16.png" />
+    <None Include="Images\alert3_16.png" />
+    <None Include="Images\alert4_16.png" />
+    <None Include="Images\alert5_16.png" />
+    <None Include="Images\alert6_16.png" />
+    <Content Include="..\Branding\Images\alerts_32.png">
+      <Link>Images\alerts_32.png</Link>
+    </Content>
+    <Content Include="Images\000_Sites_h32bit_16.png" />
+    <Content Include="Images\asterisk.png" />
+    <Content Include="Images\attach_24.png" />
+    <None Include="Images\cancelled_action_16.png" />
+    <Content Include="Images\centos_16x.png" />
+    <Content Include="Images\change_password_16.png" />
+    <Content Include="Images\change_password_32.png" />
+    <Content Include="Images\clonevm_16.png" />
+    <None Include="Images\close_16.png" />
+    <Content Include="Images\commands_16.png" />
+    <Content Include="Images\console_16.png" />
+    <None Include="Images\coreos-globe-icon.png" />
+    <None Include="Images\coreos-16.png" />
+    <Content Include="Images\cross.png" />
+    <None Include="Images\DateTime16.png" />
+    <None Include="Images\sl_connecting_16.png" />
+    <None Include="Images\gripper.png" />
+    <None Include="Images\sl_add_storage_system_small_16.png" />
+    <None Include="Images\detach_24.png" />
+    <None Include="Images\DC_16.png" />
+    <Content Include="Images\export_32.png" />
+    <Content Include="Images\help_16_hover.png" />
+    <Content Include="Images\help_24.png" />
+    <Content Include="Images\help_24_hover.png" />
+    <Content Include="Images\help_32_hover.png" />
+    <Content Include="Images\homepage_bullet.png" />
+    <Content Include="Images\import_32.png" />
+    <None Include="Images\infra_view_16.png" />
+    <None Include="Images\infra_view_24.png" />
+    <None Include="Images\infra_view_16_textured.png" />
+    <Content Include="..\Branding\Images\Logo.png">
+      <Link>Images\Logo.png</Link>
+    </Content>
+    <None Include="Images\more_16.png" />
+    <None Include="Images\notif_alerts_16.png" />
+    <None Include="Images\notif_events_16.png" />
+    <None Include="Images\notif_events_errors_16.png" />
+    <None Include="Images\notif_none_16.png" />
+    <None Include="Images\notif_none_24.png" />
+    <None Include="Images\notif_updates_16.png" />
+    <None Include="Images\objects_16.png" />
+    <None Include="Images\objects_24.png" />
+    <None Include="Images\org_view_16.png" />
+    <None Include="Images\org_view_24.png" />
+    <None Include="Images\pool_up_16.png" />
+    <None Include="Images\pool_up_32.png" />
+    <None Include="Images\objects_16_textured.png" />
+    <None Include="Images\PausedDC_16.png" />
+    <None Include="Images\padlock.png" />
+    <None Include="Images\neokylin_16x.png" />
+    <None Include="Images\asianux_16x.png" />
+    <None Include="Images\turbo_16x.png" />
+    <None Include="Images\linx_16x.png" />
+    <None Include="Images\yinhekylin_16x.png" />
+    <Content Include="Images\Refresh16.png" />
+    <None Include="Images\saved_searches_16.png" />
+    <None Include="Images\server_up_16.png" />
+    <None Include="Images\saved_searches_24.png" />
+    <None Include="Images\RunningDC_16.png" />
+    <Content Include="Images\scilinux_16x.png" />
+    <Content Include="Images\sl_luns_16.png" />
+    <Content Include="Images\debian_16x.png" />
+    <None Include="Images\desktop.jpg" />
+    <None Include="Images\folder_separator.png" />
+    <None Include="Images\folder_grey.png" />
+    <None Include="Images\graphline.png" />
+    <None Include="Images\grapharea.png" />
+    <None Include="Images\grab.png" />
+    <Content Include="Images\ha_16.png" />
+    <None Include="Images\lifecycle_pressed.png" />
+    <None Include="Images\lifecycle_hot.png" />
+    <None Include="Images\licensekey_32.png" />
+    <None Include="Images\log_destination_16.png" />
+    <None Include="Images\memory_dynmin_slider.png" />
+    <None Include="Images\memory_dynmax_slider.png" />
+    <None Include="Images\memory_dynmin_slider_light.png" />
+    <None Include="Images\memory_dynmax_slider_dark.png" />
+    <None Include="Images\memory_dynmax_slider_light.png" />
+    <None Include="Images\memory_dynmin_slider_dark.png" />
+    <None Include="Images\memory_dynmin_slider_small.png" />
+    <None Include="Images\memory_dynmax_slider_small.png" />
+    <None Include="Images\memory_dynmin_slider_noedit.png" />
+    <None Include="Images\memory_dynmax_slider_noedit.png" />
+    <None Include="Images\memory_dynmin_slider_noedit_small.png" />
+    <None Include="Images\memory_dynmax_slider_noedit_small.png" />
+    <Content Include="Images\minus.png" />
+    <None Include="Images\paste_16.png" />
+    <Content Include="Images\oracle_16x.png" />
+    <None Include="Images\PDChevronUp.png" />
+    <None Include="Images\PDChevronDown.png" />
+    <None Include="Images\PDChevronLeft.png" />
+    <None Include="Images\PDChevronRight.png" />
+    <Content Include="Images\PDChevronDownOver.png" />
+    <Content Include="Images\PDChevronUpOver.png" />
+    <Content Include="Images\redhat_16x.png" />
+    <Content Include="Images\sl_16.png" />
+    <None Include="Images\sl_add_storage_system_32.png" />
+    <None Include="Images\sl_add_storage_system_16.png" />
+    <Content Include="Images\sl_connected_16.png" />
+    <Content Include="Images\sl_disconnected_16.png" />
+    <None Include="Images\sl_pool_16.png" />
+    <None Include="Images\sl_pools_16.png" />
+    <None Include="Images\sl_system_16.png" />
+    <None Include="Images\sl_lun_16.png" />
+    <Content Include="Images\spacer1x1.gif">
+      <CopyToOutputDirectory>Always</CopyToOutputDirectory>
+    </Content>
+    <None Include="Images\SpinningFrame0.png" />
+    <None Include="Images\SpinningFrame1.png" />
+    <None Include="Images\SpinningFrame2.png" />
+    <None Include="Images\SpinningFrame3.png" />
+    <None Include="Images\SpinningFrame4.png" />
+    <None Include="Images\SpinningFrame5.png" />
+    <None Include="Images\SpinningFrame6.png" />
+    <None Include="Images\SpinningFrame7.png" />
+    <None Include="Images\StoppedDC_16.png" />
+    <Content Include="Images\subscribe.png" />
+    <Content Include="Images\suse_16x.png" />
+    <Content Include="Images\tempAdd.png" />
+    <None Include="Images\tempCancel.png" />
+    <None Include="Images\tempNotif16.png" />
+    <None Include="Images\tempNotif24.png" />
+    <None Include="Images\tempObj16.png" />
+    <None Include="Images\tempObj24.png" />
+    <None Include="Images\tempSearch16.png" />
+    <None Include="Images\tempSearch24.png" />
+    <None Include="Images\tempInfra16.png" />
+    <None Include="Images\tempInfra24.png" />
+    <None Include="Images\tempTags24.png" />
+    <None Include="Images\tempTags16.png" />
+    <None Include="Images\tempUpdates.png" />
+    <None Include="Images\tempErrorEvents.png" />
+    <None Include="Images\tempNotif16Errors.png" />
+    <None Include="Images\tempHalfUpgradedPool.png" />
+    <None Include="Images\tempSeverityUnknown.png" />
+    <Content Include="Images\tools_notinstalled_16x.png" />
+    <Content Include="Images\tools_outofdate_16x.png" />
+    <Content Include="Images\tools_uptodate_16x.png" />
+    <None Include="Images\tree_plus.png" />
+    <None Include="Images\tree_minus.png" />
+    <Content Include="Images\tshadowdown.png" />
+    <Content Include="Images\tshadowdownleft.png" />
+    <Content Include="Images\tshadowdownright.png" />
+    <Content Include="Images\tshadowright.png" />
+    <Content Include="Images\tshadowtopright.png" />
+    <Content Include="Images\ubuntu_16x.png" />
+    <Content Include="..\Branding\Images\upsell_16.png">
+      <CopyToOutputDirectory>Always</CopyToOutputDirectory>
+      <Link>Images\upsell_16.png</Link>
+    </Content>
+    <Content Include="Images\usagebar_0.png">
+      <CopyToOutputDirectory>Always</CopyToOutputDirectory>
+    </Content>
+    <Content Include="Images\usagebar_1.png">
+      <CopyToOutputDirectory>Always</CopyToOutputDirectory>
+    </Content>
+    <Content Include="Images\usagebar_10.png">
+      <CopyToOutputDirectory>Always</CopyToOutputDirectory>
+    </Content>
+    <Content Include="Images\usagebar_2.png">
+      <CopyToOutputDirectory>Always</CopyToOutputDirectory>
+    </Content>
+    <Content Include="Images\usagebar_3.png">
+      <CopyToOutputDirectory>Always</CopyToOutputDirectory>
+    </Content>
+    <Content Include="Images\usagebar_4.png">
+      <CopyToOutputDirectory>Always</CopyToOutputDirectory>
+    </Content>
+    <Content Include="Images\usagebar_5.png">
+      <CopyToOutputDirectory>Always</CopyToOutputDirectory>
+    </Content>
+    <Content Include="Images\usagebar_6.png">
+      <CopyToOutputDirectory>Always</CopyToOutputDirectory>
+    </Content>
+    <Content Include="Images\usagebar_7.png">
+      <CopyToOutputDirectory>Always</CopyToOutputDirectory>
+    </Content>
+    <Content Include="Images\usagebar_8.png">
+      <CopyToOutputDirectory>Always</CopyToOutputDirectory>
+    </Content>
+    <Content Include="Images\usagebar_9.png">
+      <CopyToOutputDirectory>Always</CopyToOutputDirectory>
+    </Content>
+    <None Include="Images\virtualstorage_snapshot_16.png" />
+    <None Include="Images\vmBackgroundCurrent.png" />
+    <None Include="Images\vmBackground.png" />
+    <None Include="Images\vnc_local_cursor.png" />
+    <None Include="Images\windows_h32bit_16.png" />
+    <EmbeddedResource Include="Commands\Controls\CommandEditorControl.ja.resx">
+      <DependentUpon>CommandEditorControl.cs</DependentUpon>
+    </EmbeddedResource>
+    <EmbeddedResource Include="Commands\Controls\CommandEditorControl.zh-CN.resx">
+      <DependentUpon>CommandEditorControl.cs</DependentUpon>
+    </EmbeddedResource>
+    <EmbeddedResource Include="Commands\Controls\MultipleWarningDialog.ja.resx">
+      <DependentUpon>MultipleWarningDialog.cs</DependentUpon>
+    </EmbeddedResource>
+    <EmbeddedResource Include="Commands\Controls\MultipleWarningDialog.resx">
+      <DependentUpon>MultipleWarningDialog.cs</DependentUpon>
+    </EmbeddedResource>
+    <EmbeddedResource Include="Commands\Controls\MultipleWarningDialog.zh-CN.resx">
+      <DependentUpon>MultipleWarningDialog.cs</DependentUpon>
+    </EmbeddedResource>
+    <EmbeddedResource Include="Controls\AD\LoggedInLabel.ja.resx">
+      <DependentUpon>LoggedInLabel.cs</DependentUpon>
+    </EmbeddedResource>
+    <EmbeddedResource Include="Controls\AD\LoggedInLabel.zh-CN.resx">
+      <DependentUpon>LoggedInLabel.cs</DependentUpon>
+    </EmbeddedResource>
+    <EmbeddedResource Include="Controls\AffinityPicker.ja.resx">
+      <DependentUpon>AffinityPicker.cs</DependentUpon>
+    </EmbeddedResource>
+    <EmbeddedResource Include="Controls\AffinityPicker.zh-CN.resx">
+      <DependentUpon>AffinityPicker.cs</DependentUpon>
+    </EmbeddedResource>
+    <EmbeddedResource Include="Controls\Ballooning\HostMemoryControls.ja.resx">
+      <DependentUpon>HostMemoryControls.cs</DependentUpon>
+    </EmbeddedResource>
+    <EmbeddedResource Include="Controls\Ballooning\HostMemoryControls.zh-CN.resx">
+      <DependentUpon>HostMemoryControls.cs</DependentUpon>
+    </EmbeddedResource>
+    <EmbeddedResource Include="Controls\Ballooning\HostMemoryRow.ja.resx">
+      <DependentUpon>HostMemoryRow.cs</DependentUpon>
+    </EmbeddedResource>
+    <EmbeddedResource Include="Controls\Ballooning\HostMemoryRow.zh-CN.resx">
+      <DependentUpon>HostMemoryRow.cs</DependentUpon>
+    </EmbeddedResource>
+    <EmbeddedResource Include="Controls\Ballooning\HostShinyBar.ja.resx">
+      <DependentUpon>HostShinyBar.cs</DependentUpon>
+    </EmbeddedResource>
+    <EmbeddedResource Include="Controls\Ballooning\HostShinyBar.zh-CN.resx">
+      <DependentUpon>HostShinyBar.cs</DependentUpon>
+    </EmbeddedResource>
+    <EmbeddedResource Include="Controls\Ballooning\MemoryRowLabel.ja.resx">
+      <DependentUpon>MemoryRowLabel.cs</DependentUpon>
+    </EmbeddedResource>
+    <EmbeddedResource Include="Controls\Ballooning\MemoryRowLabel.zh-CN.resx">
+      <DependentUpon>MemoryRowLabel.cs</DependentUpon>
+    </EmbeddedResource>
+    <EmbeddedResource Include="Controls\Ballooning\MemorySpinner.ja.resx">
+      <DependentUpon>MemorySpinner.cs</DependentUpon>
+    </EmbeddedResource>
+    <EmbeddedResource Include="Controls\Ballooning\MemorySpinner.zh-CN.resx">
+      <DependentUpon>MemorySpinner.cs</DependentUpon>
+    </EmbeddedResource>
+    <EmbeddedResource Include="Controls\Ballooning\ShinyBar.ja.resx">
+      <DependentUpon>ShinyBar.cs</DependentUpon>
+    </EmbeddedResource>
+    <EmbeddedResource Include="Controls\Ballooning\ShinyBar.zh-CN.resx">
+      <DependentUpon>ShinyBar.cs</DependentUpon>
+    </EmbeddedResource>
+    <EmbeddedResource Include="Controls\Ballooning\VMMemoryControlsAdvanced.ja.resx">
+      <DependentUpon>VMMemoryControlsAdvanced.cs</DependentUpon>
+    </EmbeddedResource>
+    <EmbeddedResource Include="Controls\Ballooning\VMMemoryControlsAdvanced.zh-CN.resx">
+      <DependentUpon>VMMemoryControlsAdvanced.cs</DependentUpon>
+    </EmbeddedResource>
+    <EmbeddedResource Include="Controls\Ballooning\VMMemoryControlsBasic.ja.resx">
+      <DependentUpon>VMMemoryControlsBasic.cs</DependentUpon>
+    </EmbeddedResource>
+    <EmbeddedResource Include="Controls\Ballooning\VMMemoryControlsBasic.zh-CN.resx">
+      <DependentUpon>VMMemoryControlsBasic.cs</DependentUpon>
+    </EmbeddedResource>
+    <EmbeddedResource Include="Controls\Ballooning\VMMemoryControlsNoEdit.ja.resx">
+      <DependentUpon>VMMemoryControlsNoEdit.cs</DependentUpon>
+    </EmbeddedResource>
+    <EmbeddedResource Include="Controls\Ballooning\VMMemoryControlsNoEdit.zh-CN.resx">
+      <DependentUpon>VMMemoryControlsNoEdit.cs</DependentUpon>
+    </EmbeddedResource>
+    <EmbeddedResource Include="Controls\Ballooning\VMMemoryRow.ja.resx">
+      <DependentUpon>VMMemoryRow.cs</DependentUpon>
+    </EmbeddedResource>
+    <EmbeddedResource Include="Controls\Ballooning\VMMemoryRow.zh-CN.resx">
+      <DependentUpon>VMMemoryRow.cs</DependentUpon>
+    </EmbeddedResource>
+    <EmbeddedResource Include="Controls\Ballooning\VMShinyBar.ja.resx">
+      <DependentUpon>VMShinyBar.cs</DependentUpon>
+    </EmbeddedResource>
+    <EmbeddedResource Include="Controls\Ballooning\VMShinyBar.zh-CN.resx">
+      <DependentUpon>VMShinyBar.cs</DependentUpon>
+    </EmbeddedResource>
+    <EmbeddedResource Include="Controls\BondDetails.ja.resx">
+      <DependentUpon>BondDetails.cs</DependentUpon>
+    </EmbeddedResource>
+    <EmbeddedResource Include="Controls\BondDetails.zh-CN.resx">
+      <DependentUpon>BondDetails.cs</DependentUpon>
+    </EmbeddedResource>
+    <EmbeddedResource Include="Controls\ChevronButton.ja.resx">
+      <DependentUpon>ChevronButton.cs</DependentUpon>
+    </EmbeddedResource>
+    <EmbeddedResource Include="Controls\ChevronButton.zh-CN.resx">
+      <DependentUpon>ChevronButton.cs</DependentUpon>
+    </EmbeddedResource>
+    <EmbeddedResource Include="Controls\ColorsHelper.ja.resx">
+      <DependentUpon>ColorsHelper.cs</DependentUpon>
+    </EmbeddedResource>
+    <EmbeddedResource Include="Controls\ColorsHelper.zh-CN.resx">
+      <DependentUpon>ColorsHelper.cs</DependentUpon>
+    </EmbeddedResource>
+    <EmbeddedResource Include="Controls\ComboBoxes\LongStringComboBox.ja.resx">
+      <DependentUpon>LongStringComboBox.cs</DependentUpon>
+    </EmbeddedResource>
+    <EmbeddedResource Include="Controls\ComboBoxes\LongStringComboBox.resx">
+      <DependentUpon>LongStringComboBox.cs</DependentUpon>
+    </EmbeddedResource>
+    <EmbeddedResource Include="Controls\ComboBoxes\LongStringComboBox.zh-CN.resx">
+      <DependentUpon>LongStringComboBox.cs</DependentUpon>
+    </EmbeddedResource>
+    <EmbeddedResource Include="Controls\Common\SearchTextBox.ja.resx">
+      <DependentUpon>SearchTextBox.cs</DependentUpon>
+    </EmbeddedResource>
+    <EmbeddedResource Include="Controls\Common\SearchTextBox.resx">
+      <DependentUpon>SearchTextBox.cs</DependentUpon>
+    </EmbeddedResource>
+    <EmbeddedResource Include="Controls\Common\SearchTextBox.zh-CN.resx">
+      <DependentUpon>SearchTextBox.cs</DependentUpon>
+    </EmbeddedResource>
+    <EmbeddedResource Include="Controls\ConsolePanel.ja.resx">
+      <DependentUpon>ConsolePanel.cs</DependentUpon>
+    </EmbeddedResource>
+    <EmbeddedResource Include="Controls\ConsolePanel.zh-CN.resx">
+      <DependentUpon>ConsolePanel.cs</DependentUpon>
+    </EmbeddedResource>
+    <EmbeddedResource Include="Controls\ConsoleTab\ConnectionBar.ja.resx">
+      <DependentUpon>ConnectionBar.cs</DependentUpon>
+    </EmbeddedResource>
+    <EmbeddedResource Include="Controls\ConsoleTab\ConnectionBar.resx">
+      <DependentUpon>ConnectionBar.cs</DependentUpon>
+    </EmbeddedResource>
+    <EmbeddedResource Include="Controls\ConsoleTab\ConnectionBar.zh-CN.resx">
+      <DependentUpon>ConnectionBar.cs</DependentUpon>
+    </EmbeddedResource>
+    <EmbeddedResource Include="Controls\ConsoleTab\FullScreenForm.ja.resx">
+      <DependentUpon>FullScreenForm.cs</DependentUpon>
+    </EmbeddedResource>
+    <EmbeddedResource Include="Controls\ConsoleTab\FullScreenForm.resx">
+      <DependentUpon>FullScreenForm.cs</DependentUpon>
+    </EmbeddedResource>
+    <EmbeddedResource Include="Controls\ConsoleTab\FullScreenForm.zh-CN.resx">
+      <DependentUpon>FullScreenForm.cs</DependentUpon>
+    </EmbeddedResource>
+    <EmbeddedResource Include="Controls\ConsoleTab\FullScreenHint.ja.resx">
+      <DependentUpon>FullScreenHint.cs</DependentUpon>
+    </EmbeddedResource>
+    <EmbeddedResource Include="Controls\ConsoleTab\FullScreenHint.resx">
+      <DependentUpon>FullScreenHint.cs</DependentUpon>
+    </EmbeddedResource>
+    <EmbeddedResource Include="Controls\ConsoleTab\FullScreenHint.zh-CN.resx">
+      <DependentUpon>FullScreenHint.cs</DependentUpon>
+    </EmbeddedResource>
+    <EmbeddedResource Include="Controls\SnapshotTreeView.ja.resx">
+      <DependentUpon>SnapshotTreeView.cs</DependentUpon>
+    </EmbeddedResource>
+    <EmbeddedResource Include="Controls\SnapshotTreeView.resx">
+      <DependentUpon>SnapshotTreeView.cs</DependentUpon>
+      <SubType>Designer</SubType>
+    </EmbeddedResource>
+    <EmbeddedResource Include="Controls\SnapshotTreeView.zh-CN.resx">
+      <DependentUpon>SnapshotTreeView.cs</DependentUpon>
+    </EmbeddedResource>
+    <EmbeddedResource Include="Controls\CustomDataGraph\DataEventList.ja.resx">
+      <DependentUpon>DataEventList.cs</DependentUpon>
+    </EmbeddedResource>
+    <EmbeddedResource Include="Controls\CustomDataGraph\DataEventList.zh-CN.resx">
+      <DependentUpon>DataEventList.cs</DependentUpon>
+    </EmbeddedResource>
+    <EmbeddedResource Include="Controls\CustomDataGraph\DataKey.ja.resx">
+      <DependentUpon>DataKey.cs</DependentUpon>
+    </EmbeddedResource>
+    <EmbeddedResource Include="Controls\CustomDataGraph\DataKey.zh-CN.resx">
+      <DependentUpon>DataKey.cs</DependentUpon>
+    </EmbeddedResource>
+    <EmbeddedResource Include="Controls\CustomDataGraph\DataPlot.ja.resx">
+      <DependentUpon>DataPlot.cs</DependentUpon>
+    </EmbeddedResource>
+    <EmbeddedResource Include="Controls\CustomDataGraph\DataPlot.zh-CN.resx">
+      <DependentUpon>DataPlot.cs</DependentUpon>
+    </EmbeddedResource>
+    <EmbeddedResource Include="Controls\CustomDataGraph\DataPlotNav.ja.resx">
+      <DependentUpon>DataPlotNav.cs</DependentUpon>
+    </EmbeddedResource>
+    <EmbeddedResource Include="Controls\CustomDataGraph\DataPlotNav.zh-CN.resx">
+      <DependentUpon>DataPlotNav.cs</DependentUpon>
+    </EmbeddedResource>
+    <EmbeddedResource Include="Controls\DeprecationBanner.ja.resx">
+      <DependentUpon>DeprecationBanner.cs</DependentUpon>
+    </EmbeddedResource>
+    <EmbeddedResource Include="Controls\DeprecationBanner.resx">
+      <DependentUpon>DeprecationBanner.cs</DependentUpon>
+    </EmbeddedResource>
+    <EmbeddedResource Include="Controls\DeprecationBanner.zh-CN.resx">
+      <DependentUpon>DeprecationBanner.cs</DependentUpon>
+    </EmbeddedResource>
+    <EmbeddedResource Include="Controls\GPU\GpuConfiguration.ja.resx">
+      <DependentUpon>GpuConfiguration.cs</DependentUpon>
+    </EmbeddedResource>
+    <EmbeddedResource Include="Controls\GPU\GpuConfiguration.resx">
+      <DependentUpon>GpuConfiguration.cs</DependentUpon>
+    </EmbeddedResource>
+    <EmbeddedResource Include="Controls\GPU\GpuConfiguration.zh-CN.resx">
+      <DependentUpon>GpuConfiguration.cs</DependentUpon>
+    </EmbeddedResource>
+    <EmbeddedResource Include="Controls\GPU\GpuPlacementPolicyPanel.ja.resx">
+      <DependentUpon>GpuPlacementPolicyPanel.cs</DependentUpon>
+    </EmbeddedResource>
+    <EmbeddedResource Include="Controls\GPU\GpuPlacementPolicyPanel.resx">
+      <DependentUpon>GpuPlacementPolicyPanel.cs</DependentUpon>
+    </EmbeddedResource>
+    <EmbeddedResource Include="Controls\GPU\GpuPlacementPolicyPanel.zh-CN.resx">
+      <DependentUpon>GpuPlacementPolicyPanel.cs</DependentUpon>
+    </EmbeddedResource>
+    <EmbeddedResource Include="Controls\GPU\GpuRow.ja.resx">
+      <DependentUpon>GpuRow.cs</DependentUpon>
+    </EmbeddedResource>
+    <EmbeddedResource Include="Controls\GPU\GpuRow.resx">
+      <DependentUpon>GpuRow.cs</DependentUpon>
+      <SubType>Designer</SubType>
+    </EmbeddedResource>
+    <EmbeddedResource Include="Controls\GPU\GpuRow.zh-CN.resx">
+      <DependentUpon>GpuRow.cs</DependentUpon>
+    </EmbeddedResource>
+    <EmbeddedResource Include="Controls\GPU\GpuShinyBar.ja.resx">
+      <DependentUpon>GpuShinyBar.cs</DependentUpon>
+    </EmbeddedResource>
+    <EmbeddedResource Include="Controls\GPU\GpuShinyBar.resx">
+      <DependentUpon>GpuShinyBar.cs</DependentUpon>
+    </EmbeddedResource>
+    <EmbeddedResource Include="Controls\GPU\GpuShinyBar.zh-CN.resx">
+      <DependentUpon>GpuShinyBar.cs</DependentUpon>
+    </EmbeddedResource>
+    <EmbeddedResource Include="Controls\LunPerVdiPicker.ja.resx">
+      <DependentUpon>LunPerVdiPicker.cs</DependentUpon>
+    </EmbeddedResource>
+    <EmbeddedResource Include="Controls\LunPerVdiPicker.resx">
+      <DependentUpon>LunPerVdiPicker.cs</DependentUpon>
+    </EmbeddedResource>
+    <EmbeddedResource Include="Controls\LunPerVdiPicker.zh-CN.resx">
+      <DependentUpon>LunPerVdiPicker.cs</DependentUpon>
+    </EmbeddedResource>
+    <EmbeddedResource Include="Controls\MainWindowControls\NavigationPane.ja.resx">
+      <DependentUpon>NavigationPane.cs</DependentUpon>
+    </EmbeddedResource>
+    <EmbeddedResource Include="Controls\MainWindowControls\NavigationPane.resx">
+      <DependentUpon>NavigationPane.cs</DependentUpon>
+    </EmbeddedResource>
+    <EmbeddedResource Include="Controls\MainWindowControls\NavigationPane.zh-CN.resx">
+      <DependentUpon>NavigationPane.cs</DependentUpon>
+    </EmbeddedResource>
+    <EmbeddedResource Include="Controls\MainWindowControls\NavigationView.ja.resx">
+      <DependentUpon>NavigationView.cs</DependentUpon>
+    </EmbeddedResource>
+    <EmbeddedResource Include="Controls\MainWindowControls\NavigationView.resx">
+      <DependentUpon>NavigationView.cs</DependentUpon>
+    </EmbeddedResource>
+    <EmbeddedResource Include="Controls\MainWindowControls\NavigationView.zh-CN.resx">
+      <DependentUpon>NavigationView.cs</DependentUpon>
+    </EmbeddedResource>
+    <EmbeddedResource Include="Controls\SummaryPanel\SummaryPanel.ja.resx">
+      <DependentUpon>SummaryPanel.cs</DependentUpon>
+    </EmbeddedResource>
+    <EmbeddedResource Include="Controls\SummaryPanel\SummaryPanel.resx">
+      <DependentUpon>SummaryPanel.cs</DependentUpon>
+    </EmbeddedResource>
+    <EmbeddedResource Include="Controls\SummaryPanel\SummaryPanel.zh-CN.resx">
+      <DependentUpon>SummaryPanel.cs</DependentUpon>
+    </EmbeddedResource>
+    <EmbeddedResource Include="Controls\XenSearch\FolderNavigator.ja.resx">
+      <DependentUpon>FolderNavigator.cs</DependentUpon>
+    </EmbeddedResource>
+    <EmbeddedResource Include="Controls\XenSearch\FolderNavigator.resx">
+      <DependentUpon>FolderNavigator.cs</DependentUpon>
+    </EmbeddedResource>
+    <EmbeddedResource Include="Controls\XenSearch\FolderNavigator.zh-CN.resx">
+      <DependentUpon>FolderNavigator.cs</DependentUpon>
+    </EmbeddedResource>
+    <EmbeddedResource Include="Controls\XenSearch\GroupingControl.ja.resx">
+      <DependentUpon>GroupingControl.cs</DependentUpon>
+    </EmbeddedResource>
+    <EmbeddedResource Include="Controls\XenSearch\GroupingControl.resx">
+      <DependentUpon>GroupingControl.cs</DependentUpon>
+    </EmbeddedResource>
+    <EmbeddedResource Include="Controls\XenSearch\GroupingControl.zh-CN.resx">
+      <DependentUpon>GroupingControl.cs</DependentUpon>
+    </EmbeddedResource>
+    <EmbeddedResource Include="Controls\XenSearch\QueryElement.ja.resx">
+      <DependentUpon>QueryElement.cs</DependentUpon>
+    </EmbeddedResource>
+    <EmbeddedResource Include="Controls\XenSearch\QueryElement.resx">
+      <DependentUpon>QueryElement.cs</DependentUpon>
+    </EmbeddedResource>
+    <EmbeddedResource Include="Controls\XenSearch\QueryElement.zh-CN.resx">
+      <DependentUpon>QueryElement.cs</DependentUpon>
+    </EmbeddedResource>
+    <EmbeddedResource Include="Controls\XenSearch\Searcher.ja.resx">
+      <DependentUpon>Searcher.cs</DependentUpon>
+    </EmbeddedResource>
+    <EmbeddedResource Include="Controls\XenSearch\Searcher.resx">
+      <DependentUpon>Searcher.cs</DependentUpon>
+      <SubType>Designer</SubType>
+    </EmbeddedResource>
+    <EmbeddedResource Include="Controls\XenSearch\Searcher.zh-CN.resx">
+      <DependentUpon>Searcher.cs</DependentUpon>
+    </EmbeddedResource>
+    <EmbeddedResource Include="Controls\XenSearch\SearchFor.ja.resx">
+      <DependentUpon>SearchFor.cs</DependentUpon>
+    </EmbeddedResource>
+    <EmbeddedResource Include="Controls\XenSearch\SearchFor.resx">
+      <DependentUpon>SearchFor.cs</DependentUpon>
+    </EmbeddedResource>
+    <EmbeddedResource Include="Controls\XenSearch\SearchFor.zh-CN.resx">
+      <DependentUpon>SearchFor.cs</DependentUpon>
+    </EmbeddedResource>
+    <EmbeddedResource Include="Controls\XenSearch\SearchForCustom.ja.resx">
+      <DependentUpon>SearchForCustom.cs</DependentUpon>
+    </EmbeddedResource>
+    <EmbeddedResource Include="Controls\XenSearch\SearchForCustom.resx">
+      <DependentUpon>SearchForCustom.cs</DependentUpon>
+    </EmbeddedResource>
+    <EmbeddedResource Include="Controls\XenSearch\SearchForCustom.zh-CN.resx">
+      <DependentUpon>SearchForCustom.cs</DependentUpon>
+    </EmbeddedResource>
+    <EmbeddedResource Include="Controls\XenSearch\SearchOutput.ja.resx">
+      <DependentUpon>SearchOutput.cs</DependentUpon>
+    </EmbeddedResource>
+    <EmbeddedResource Include="Controls\XenSearch\SearchOutput.resx">
+      <DependentUpon>SearchOutput.cs</DependentUpon>
+    </EmbeddedResource>
+    <EmbeddedResource Include="Controls\XenSearch\SearchOutput.zh-CN.resx">
+      <DependentUpon>SearchOutput.cs</DependentUpon>
+    </EmbeddedResource>
+    <EmbeddedResource Include="Dialogs\ConnectionRefusedDialog.ja.resx">
+      <DependentUpon>ConnectionRefusedDialog.cs</DependentUpon>
+    </EmbeddedResource>
+    <EmbeddedResource Include="Dialogs\ConnectionRefusedDialog.resx">
+      <DependentUpon>ConnectionRefusedDialog.cs</DependentUpon>
+      <SubType>Designer</SubType>
+    </EmbeddedResource>
+    <EmbeddedResource Include="Dialogs\ConnectionRefusedDialog.zh-CN.resx">
+      <DependentUpon>ConnectionRefusedDialog.cs</DependentUpon>
+    </EmbeddedResource>
+    <EmbeddedResource Include="Dialogs\GraphDetailsDialog.ja.resx">
+      <DependentUpon>GraphDetailsDialog.cs</DependentUpon>
+    </EmbeddedResource>
+    <EmbeddedResource Include="Dialogs\GraphDetailsDialog.resx">
+      <DependentUpon>GraphDetailsDialog.cs</DependentUpon>
+    </EmbeddedResource>
+    <EmbeddedResource Include="Controls\CustomDataGraph\GraphList.ja.resx">
+      <DependentUpon>GraphList.cs</DependentUpon>
+    </EmbeddedResource>
+    <EmbeddedResource Include="Controls\CustomDataGraph\GraphList.zh-CN.resx">
+      <DependentUpon>GraphList.cs</DependentUpon>
+    </EmbeddedResource>
+    <EmbeddedResource Include="Controls\CustomGridView\GridView.ja.resx">
+      <DependentUpon>GridView.cs</DependentUpon>
+    </EmbeddedResource>
+    <EmbeddedResource Include="Controls\CustomGridView\GridView.zh-CN.resx">
+      <DependentUpon>GridView.cs</DependentUpon>
+    </EmbeddedResource>
+    <EmbeddedResource Include="Controls\CustomListPanel\CustomListPanel.ja.resx">
+      <DependentUpon>CustomListPanel.cs</DependentUpon>
+    </EmbeddedResource>
+    <EmbeddedResource Include="Controls\CustomListPanel\CustomListPanel.zh-CN.resx">
+      <DependentUpon>CustomListPanel.cs</DependentUpon>
+    </EmbeddedResource>
+    <EmbeddedResource Include="Controls\CustomTreeView.ja.resx">
+      <DependentUpon>CustomTreeView.cs</DependentUpon>
+    </EmbeddedResource>
+    <EmbeddedResource Include="Controls\CustomTreeView.zh-CN.resx">
+      <DependentUpon>CustomTreeView.cs</DependentUpon>
+    </EmbeddedResource>
+    <EmbeddedResource Include="Controls\DropDownButton.ja.resx">
+      <DependentUpon>DropDownButton.cs</DependentUpon>
+    </EmbeddedResource>
+    <EmbeddedResource Include="Controls\DropDownButton.zh-CN.resx">
+      <DependentUpon>DropDownButton.cs</DependentUpon>
+    </EmbeddedResource>
+    <EmbeddedResource Include="Controls\HaNtolIndicator.zh-CN.resx">
+      <DependentUpon>HaNtolIndicator.cs</DependentUpon>
+    </EmbeddedResource>
+    <EmbeddedResource Include="Controls\HaNtolIndicatorSimple.ja.resx">
+      <DependentUpon>HaNtolIndicatorSimple.cs</DependentUpon>
+    </EmbeddedResource>
+    <EmbeddedResource Include="Controls\HaNtolIndicatorSimple.resx">
+      <DependentUpon>HaNtolIndicatorSimple.cs</DependentUpon>
+      <SubType>Designer</SubType>
+    </EmbeddedResource>
+    <EmbeddedResource Include="Controls\HaNtolIndicator.ja.resx">
+      <DependentUpon>HaNtolIndicator.cs</DependentUpon>
+    </EmbeddedResource>
+    <EmbeddedResource Include="Controls\HaNtolIndicatorSimple.zh-CN.resx">
+      <DependentUpon>HaNtolIndicatorSimple.cs</DependentUpon>
+    </EmbeddedResource>
+    <EmbeddedResource Include="Controls\HelpButton.ja.resx">
+      <DependentUpon>HelpButton.cs</DependentUpon>
+    </EmbeddedResource>
+    <EmbeddedResource Include="Controls\HelpButton.zh-CN.resx">
+      <DependentUpon>HelpButton.cs</DependentUpon>
+    </EmbeddedResource>
+    <EmbeddedResource Include="Controls\MultipleDvdIsoList.ja.resx">
+      <DependentUpon>MultipleDvdIsoList.cs</DependentUpon>
+    </EmbeddedResource>
+    <EmbeddedResource Include="Controls\MultipleDvdIsoList.zh-CN.resx">
+      <DependentUpon>MultipleDvdIsoList.cs</DependentUpon>
+    </EmbeddedResource>
+    <EmbeddedResource Include="Controls\NetworkingTab\NetworkList.ja.resx">
+      <DependentUpon>NetworkList.cs</DependentUpon>
+    </EmbeddedResource>
+    <EmbeddedResource Include="Controls\NetworkingTab\NetworkList.zh-CN.resx">
+      <DependentUpon>NetworkList.cs</DependentUpon>
+    </EmbeddedResource>
+    <EmbeddedResource Include="Controls\PDSection.ja.resx">
+      <DependentUpon>PDSection.cs</DependentUpon>
+    </EmbeddedResource>
+    <EmbeddedResource Include="Controls\PDSection.zh-CN.resx">
+      <DependentUpon>PDSection.cs</DependentUpon>
+    </EmbeddedResource>
+    <EmbeddedResource Include="Controls\PoolHostPicker.ja.resx">
+      <DependentUpon>PoolHostPicker.cs</DependentUpon>
+    </EmbeddedResource>
+    <EmbeddedResource Include="Controls\PoolHostPicker.zh-CN.resx">
+      <DependentUpon>PoolHostPicker.cs</DependentUpon>
+    </EmbeddedResource>
+    <EmbeddedResource Include="Controls\ShadowPanel.ja.resx">
+      <DependentUpon>ShadowPanel.cs</DependentUpon>
+    </EmbeddedResource>
+    <EmbeddedResource Include="Controls\ShadowPanel.zh-CN.resx">
+      <DependentUpon>ShadowPanel.cs</DependentUpon>
+    </EmbeddedResource>
+    <EmbeddedResource Include="Controls\SrPicker.zh-CN.resx">
+      <DependentUpon>SrPicker.cs</DependentUpon>
+    </EmbeddedResource>
+    <EmbeddedResource Include="Controls\ToolTipContainer.ja.resx">
+      <DependentUpon>ToolTipContainer.cs</DependentUpon>
+    </EmbeddedResource>
+    <EmbeddedResource Include="Controls\ToolTipContainer.zh-CN.resx">
+      <DependentUpon>ToolTipContainer.cs</DependentUpon>
+    </EmbeddedResource>
+    <EmbeddedResource Include="Controls\TransparentTrackBar.ja.resx">
+      <DependentUpon>TransparentTrackBar.cs</DependentUpon>
+    </EmbeddedResource>
+    <EmbeddedResource Include="Controls\TransparentTrackBar.zh-CN.resx">
+      <DependentUpon>TransparentTrackBar.cs</DependentUpon>
+    </EmbeddedResource>
+    <EmbeddedResource Include="Controls\TreeViews\FlickerFreeTreeView.ja.resx">
+      <DependentUpon>FlickerFreeTreeView.cs</DependentUpon>
+    </EmbeddedResource>
+    <EmbeddedResource Include="Controls\UpsellPage.ja.resx">
+      <DependentUpon>UpsellPage.cs</DependentUpon>
+    </EmbeddedResource>
+    <EmbeddedResource Include="Controls\UpsellPage.zh-CN.resx">
+      <DependentUpon>UpsellPage.cs</DependentUpon>
+    </EmbeddedResource>
+    <EmbeddedResource Include="Controls\Wlb\WeekView.ja.resx">
+      <DependentUpon>WeekView.cs</DependentUpon>
+    </EmbeddedResource>
+    <EmbeddedResource Include="Controls\Wlb\WeekView.resx">
+      <DependentUpon>WeekView.cs</DependentUpon>
+    </EmbeddedResource>
+    <EmbeddedResource Include="Controls\Wlb\WeekView.zh-CN.resx">
+      <DependentUpon>WeekView.cs</DependentUpon>
+    </EmbeddedResource>
+    <EmbeddedResource Include="Controls\Wlb\WlbOptimizePool.ja.resx">
+      <DependentUpon>WlbOptimizePool.cs</DependentUpon>
+    </EmbeddedResource>
+    <EmbeddedResource Include="Controls\Wlb\WlbOptimizePool.resx">
+      <DependentUpon>WlbOptimizePool.cs</DependentUpon>
+    </EmbeddedResource>
+    <EmbeddedResource Include="Controls\Wlb\WlbOptimizePool.zh-CN.resx">
+      <DependentUpon>WlbOptimizePool.cs</DependentUpon>
+    </EmbeddedResource>
+    <EmbeddedResource Include="Controls\Wlb\WlbOptModeScheduler.ja.resx">
+      <DependentUpon>WlbOptModeScheduler.cs</DependentUpon>
+    </EmbeddedResource>
+    <EmbeddedResource Include="Controls\Wlb\WlbOptModeScheduler.zh-CN.resx">
+      <DependentUpon>WlbOptModeScheduler.cs</DependentUpon>
+    </EmbeddedResource>
+    <EmbeddedResource Include="Controls\Wlb\WlbReportSubscriptionView.ja.resx">
+      <DependentUpon>WlbReportSubscriptionView.cs</DependentUpon>
+    </EmbeddedResource>
+    <EmbeddedResource Include="Controls\Wlb\WlbReportSubscriptionView.resx">
+      <DependentUpon>WlbReportSubscriptionView.cs</DependentUpon>
+    </EmbeddedResource>
+    <EmbeddedResource Include="Controls\Wlb\WlbReportSubscriptionView.zh-CN.resx">
+      <DependentUpon>WlbReportSubscriptionView.cs</DependentUpon>
+    </EmbeddedResource>
+    <EmbeddedResource Include="Controls\Wlb\WlbReportView.ja.resx">
+      <DependentUpon>WlbReportView.cs</DependentUpon>
+    </EmbeddedResource>
+    <EmbeddedResource Include="Controls\Wlb\WlbReportView.resx">
+      <DependentUpon>WlbReportView.cs</DependentUpon>
+    </EmbeddedResource>
+    <EmbeddedResource Include="Controls\Wlb\WlbReportView.zh-CN.resx">
+      <DependentUpon>WlbReportView.cs</DependentUpon>
+    </EmbeddedResource>
+    <EmbeddedResource Include="Controls\XenTabControl.ja.resx">
+      <DependentUpon>XenTabControl.cs</DependentUpon>
+    </EmbeddedResource>
+    <EmbeddedResource Include="Controls\XenTabControl.zh-CN.resx">
+      <DependentUpon>XenTabControl.cs</DependentUpon>
+    </EmbeddedResource>
+    <EmbeddedResource Include="Controls\XenTabPage.ja.resx">
+      <DependentUpon>XenTabPage.cs</DependentUpon>
+    </EmbeddedResource>
+    <EmbeddedResource Include="Controls\XenTabPage.zh-CN.resx">
+      <DependentUpon>XenTabPage.cs</DependentUpon>
+    </EmbeddedResource>
+    <EmbeddedResource Include="Dialogs\AboutDialog.ja.resx">
+      <DependentUpon>AboutDialog.cs</DependentUpon>
+    </EmbeddedResource>
+    <EmbeddedResource Include="Dialogs\AboutDialog.zh-CN.resx">
+      <DependentUpon>AboutDialog.cs</DependentUpon>
+    </EmbeddedResource>
+    <EmbeddedResource Include="Dialogs\ActionProgressDialog.ja.resx">
+      <DependentUpon>ActionProgressDialog.cs</DependentUpon>
+    </EmbeddedResource>
+    <EmbeddedResource Include="Dialogs\ActionProgressDialog.zh-CN.resx">
+      <DependentUpon>ActionProgressDialog.cs</DependentUpon>
+    </EmbeddedResource>
+    <EmbeddedResource Include="Dialogs\AddServerDialog.ja.resx">
+      <DependentUpon>AddServerDialog.cs</DependentUpon>
+    </EmbeddedResource>
+    <EmbeddedResource Include="Dialogs\AddServerDialog.zh-CN.resx">
+      <DependentUpon>AddServerDialog.cs</DependentUpon>
+    </EmbeddedResource>
+    <EmbeddedResource Include="Dialogs\AdPasswordPrompt.ja.resx">
+      <DependentUpon>AdPasswordPrompt.cs</DependentUpon>
+    </EmbeddedResource>
+    <EmbeddedResource Include="Dialogs\AdPasswordPrompt.zh-CN.resx">
+      <DependentUpon>AdPasswordPrompt.cs</DependentUpon>
+    </EmbeddedResource>
+    <EmbeddedResource Include="TabPages\AlertSummaryPage.ja.resx">
+      <DependentUpon>AlertSummaryPage.cs</DependentUpon>
+    </EmbeddedResource>
+    <EmbeddedResource Include="TabPages\AlertSummaryPage.zh-CN.resx">
+      <DependentUpon>AlertSummaryPage.cs</DependentUpon>
+    </EmbeddedResource>
+    <EmbeddedResource Include="Dialogs\AllowUpdatesDialog.ja.resx">
+      <DependentUpon>AllowUpdatesDialog.cs</DependentUpon>
+    </EmbeddedResource>
+    <EmbeddedResource Include="Dialogs\AllowUpdatesDialog.zh-CN.resx">
+      <DependentUpon>AllowUpdatesDialog.cs</DependentUpon>
+    </EmbeddedResource>
+    <EmbeddedResource Include="Dialogs\AssignLicenseDialog.ja.resx">
+      <DependentUpon>AssignLicenseDialog.cs</DependentUpon>
+    </EmbeddedResource>
+    <EmbeddedResource Include="Dialogs\AssignLicenseDialog.zh-CN.resx">
+      <DependentUpon>AssignLicenseDialog.cs</DependentUpon>
+    </EmbeddedResource>
+    <EmbeddedResource Include="Dialogs\AttachDiskDialog.ja.resx">
+      <DependentUpon>AttachDiskDialog.cs</DependentUpon>
+    </EmbeddedResource>
+    <EmbeddedResource Include="Dialogs\AttachDiskDialog.zh-CN.resx">
+      <DependentUpon>AttachDiskDialog.cs</DependentUpon>
+    </EmbeddedResource>
+    <EmbeddedResource Include="Dialogs\BallooningDialog.ja.resx">
+      <DependentUpon>BallooningDialog.cs</DependentUpon>
+    </EmbeddedResource>
+    <EmbeddedResource Include="Dialogs\BallooningDialog.zh-CN.resx">
+      <DependentUpon>BallooningDialog.cs</DependentUpon>
+    </EmbeddedResource>
+    <EmbeddedResource Include="Dialogs\BallooningDialogAdvanced.ja.resx">
+      <DependentUpon>BallooningDialogAdvanced.cs</DependentUpon>
+    </EmbeddedResource>
+    <EmbeddedResource Include="Dialogs\BallooningDialogAdvanced.zh-CN.resx">
+      <DependentUpon>BallooningDialogAdvanced.cs</DependentUpon>
+    </EmbeddedResource>
+    <EmbeddedResource Include="Dialogs\BondProperties.ja.resx">
+      <DependentUpon>BondProperties.cs</DependentUpon>
+    </EmbeddedResource>
+    <EmbeddedResource Include="Dialogs\BondProperties.zh-CN.resx">
+      <DependentUpon>BondProperties.cs</DependentUpon>
+    </EmbeddedResource>
+    <EmbeddedResource Include="Dialogs\ChangeServerPasswordDialog.ja.resx">
+      <DependentUpon>ChangeServerPasswordDialog.cs</DependentUpon>
+    </EmbeddedResource>
+    <EmbeddedResource Include="Dialogs\ChangeServerPasswordDialog.zh-CN.resx">
+      <DependentUpon>ChangeServerPasswordDialog.cs</DependentUpon>
+    </EmbeddedResource>
+    <EmbeddedResource Include="Dialogs\CommandErrorDialog.ja.resx">
+      <DependentUpon>CommandErrorDialog.cs</DependentUpon>
+    </EmbeddedResource>
+    <EmbeddedResource Include="Dialogs\CommandErrorDialog.zh-CN.resx">
+      <DependentUpon>CommandErrorDialog.cs</DependentUpon>
+    </EmbeddedResource>
+    <EmbeddedResource Include="Dialogs\ConfirmVMDeleteDialog.ja.resx">
+      <DependentUpon>ConfirmVMDeleteDialog.cs</DependentUpon>
+    </EmbeddedResource>
+    <EmbeddedResource Include="Dialogs\ConfirmVMDeleteDialog.zh-CN.resx">
+      <DependentUpon>ConfirmVMDeleteDialog.cs</DependentUpon>
+    </EmbeddedResource>
+    <EmbeddedResource Include="Dialogs\ConnectingToServerDialog.ja.resx">
+      <DependentUpon>ConnectingToServerDialog.cs</DependentUpon>
+    </EmbeddedResource>
+    <EmbeddedResource Include="Dialogs\ConnectingToServerDialog.zh-CN.resx">
+      <DependentUpon>ConnectingToServerDialog.cs</DependentUpon>
+    </EmbeddedResource>
+    <EmbeddedResource Include="Dialogs\CopyVMDialog.ja.resx">
+      <DependentUpon>CopyVMDialog.cs</DependentUpon>
+    </EmbeddedResource>
+    <EmbeddedResource Include="Dialogs\CopyVMDialog.zh-CN.resx">
+      <DependentUpon>CopyVMDialog.cs</DependentUpon>
+    </EmbeddedResource>
+    <EmbeddedResource Include="Dialogs\CustomFieldsDialog.ja.resx">
+      <DependentUpon>CustomFieldsDialog.cs</DependentUpon>
+    </EmbeddedResource>
+    <EmbeddedResource Include="Dialogs\CustomFieldsDialog.zh-CN.resx">
+      <DependentUpon>CustomFieldsDialog.cs</DependentUpon>
+    </EmbeddedResource>
+    <EmbeddedResource Include="Dialogs\DateFilterDialog.ja.resx">
+      <DependentUpon>DateFilterDialog.cs</DependentUpon>
+    </EmbeddedResource>
+    <EmbeddedResource Include="Dialogs\DateFilterDialog.zh-CN.resx">
+      <DependentUpon>DateFilterDialog.cs</DependentUpon>
+    </EmbeddedResource>
+    <EmbeddedResource Include="Dialogs\DecompressApplianceDialog.ja.resx">
+      <DependentUpon>DecompressApplianceDialog.cs</DependentUpon>
+    </EmbeddedResource>
+    <EmbeddedResource Include="Dialogs\DecompressApplianceDialog.resx">
+      <DependentUpon>DecompressApplianceDialog.cs</DependentUpon>
+    </EmbeddedResource>
+    <EmbeddedResource Include="Dialogs\DecompressApplianceDialog.zh-CN.resx">
+      <DependentUpon>DecompressApplianceDialog.cs</DependentUpon>
+    </EmbeddedResource>
+    <EmbeddedResource Include="Dialogs\DialogWithProgress.ja.resx">
+      <DependentUpon>DialogWithProgress.cs</DependentUpon>
+    </EmbeddedResource>
+    <EmbeddedResource Include="Dialogs\DialogWithProgress.zh-CN.resx">
+      <DependentUpon>DialogWithProgress.cs</DependentUpon>
+    </EmbeddedResource>
+    <EmbeddedResource Include="Dialogs\DownloadApplianceDialog.ja.resx">
+      <DependentUpon>DownloadApplianceDialog.cs</DependentUpon>
+    </EmbeddedResource>
+    <EmbeddedResource Include="Dialogs\DownloadApplianceDialog.resx">
+      <DependentUpon>DownloadApplianceDialog.cs</DependentUpon>
+    </EmbeddedResource>
+    <EmbeddedResource Include="Dialogs\DownloadApplianceDialog.zh-CN.resx">
+      <DependentUpon>DownloadApplianceDialog.cs</DependentUpon>
+    </EmbeddedResource>
+    <EmbeddedResource Include="Dialogs\DRConfigureDialog.ja.resx">
+      <DependentUpon>DRConfigureDialog.cs</DependentUpon>
+    </EmbeddedResource>
+    <EmbeddedResource Include="Dialogs\DRConfigureDialog.resx">
+      <DependentUpon>DRConfigureDialog.cs</DependentUpon>
+      <SubType>Designer</SubType>
+    </EmbeddedResource>
+    <EmbeddedResource Include="Dialogs\DRConfigureDialog.zh-CN.resx">
+      <DependentUpon>DRConfigureDialog.cs</DependentUpon>
+    </EmbeddedResource>
+    <EmbeddedResource Include="Dialogs\DuplicateTemplateNameDialog.ja.resx">
+      <DependentUpon>DuplicateTemplateNameDialog.cs</DependentUpon>
+    </EmbeddedResource>
+    <EmbeddedResource Include="Dialogs\DuplicateTemplateNameDialog.zh-CN.resx">
+      <DependentUpon>DuplicateTemplateNameDialog.cs</DependentUpon>
+    </EmbeddedResource>
+    <EmbeddedResource Include="Dialogs\EditVmHaPrioritiesDialog.ja.resx">
+      <DependentUpon>EditVmHaPrioritiesDialog.cs</DependentUpon>
+    </EmbeddedResource>
+    <EmbeddedResource Include="Dialogs\EditVmHaPrioritiesDialog.zh-CN.resx">
+      <DependentUpon>EditVmHaPrioritiesDialog.cs</DependentUpon>
+    </EmbeddedResource>
+    <EmbeddedResource Include="Dialogs\EvacuateHostDialog.ja.resx">
+      <DependentUpon>EvacuateHostDialog.cs</DependentUpon>
+    </EmbeddedResource>
+    <EmbeddedResource Include="Dialogs\EvacuateHostDialog.zh-CN.resx">
+      <DependentUpon>EvacuateHostDialog.cs</DependentUpon>
+    </EmbeddedResource>
+    <EmbeddedResource Include="Dialogs\ExitMaintenanceModeDialog.ja.resx">
+      <DependentUpon>ExitMaintenanceModeDialog.cs</DependentUpon>
+    </EmbeddedResource>
+    <EmbeddedResource Include="Dialogs\ExitMaintenanceModeDialog.resx">
+      <DependentUpon>ExitMaintenanceModeDialog.cs</DependentUpon>
+    </EmbeddedResource>
+    <EmbeddedResource Include="Dialogs\ExitMaintenanceModeDialog.zh-CN.resx">
+      <DependentUpon>ExitMaintenanceModeDialog.cs</DependentUpon>
+    </EmbeddedResource>
+    <EmbeddedResource Include="Dialogs\FolderChangeDialog.ja.resx">
+      <DependentUpon>FolderChangeDialog.cs</DependentUpon>
+    </EmbeddedResource>
+    <EmbeddedResource Include="Dialogs\FolderChangeDialog.zh-CN.resx">
+      <DependentUpon>FolderChangeDialog.cs</DependentUpon>
+    </EmbeddedResource>
+    <EmbeddedResource Include="Dialogs\GraphDetailsDialog.zh-CN.resx">
+      <DependentUpon>GraphDetailsDialog.cs</DependentUpon>
+    </EmbeddedResource>
+    <EmbeddedResource Include="Dialogs\HostRequiresRebootDialog.ja.resx">
+      <DependentUpon>HostRequiresRebootDialog.cs</DependentUpon>
+    </EmbeddedResource>
+    <EmbeddedResource Include="Dialogs\HostRequiresRebootDialog.zh-CN.resx">
+      <DependentUpon>HostRequiresRebootDialog.cs</DependentUpon>
+    </EmbeddedResource>
+    <EmbeddedResource Include="Dialogs\InputPromptDialog.ja.resx">
+      <DependentUpon>InputPromptDialog.cs</DependentUpon>
+    </EmbeddedResource>
+    <EmbeddedResource Include="Dialogs\InputPromptDialog.zh-CN.resx">
+      <DependentUpon>InputPromptDialog.cs</DependentUpon>
+    </EmbeddedResource>
+    <EmbeddedResource Include="Dialogs\IscsiChoicesDialog.ja.resx">
+      <DependentUpon>IscsiChoicesDialog.cs</DependentUpon>
+    </EmbeddedResource>
+    <EmbeddedResource Include="Dialogs\IscsiChoicesDialog.zh-CN.resx">
+      <DependentUpon>IscsiChoicesDialog.cs</DependentUpon>
+    </EmbeddedResource>
+    <EmbeddedResource Include="Dialogs\IscsiDeviceConfigDialog.ja.resx">
+      <DependentUpon>IscsiDeviceConfigDialog.cs</DependentUpon>
+    </EmbeddedResource>
+    <EmbeddedResource Include="Dialogs\IscsiDeviceConfigDialog.resx">
+      <DependentUpon>IscsiDeviceConfigDialog.cs</DependentUpon>
+    </EmbeddedResource>
+    <EmbeddedResource Include="Dialogs\IscsiDeviceConfigDialog.zh-CN.resx">
+      <DependentUpon>IscsiDeviceConfigDialog.cs</DependentUpon>
+    </EmbeddedResource>
+    <EmbeddedResource Include="Dialogs\LegalNoticesDialog.ja.resx">
+      <DependentUpon>LegalNoticesDialog.cs</DependentUpon>
+    </EmbeddedResource>
+    <EmbeddedResource Include="Dialogs\LegalNoticesDialog.zh-CN.resx">
+      <DependentUpon>LegalNoticesDialog.cs</DependentUpon>
+    </EmbeddedResource>
+    <EmbeddedResource Include="Dialogs\LicenseManager\LicenseManager.ja.resx">
+      <DependentUpon>LicenseManager.cs</DependentUpon>
+    </EmbeddedResource>
+    <EmbeddedResource Include="Dialogs\LicenseManager\LicenseManager.resx">
+      <DependentUpon>LicenseManager.cs</DependentUpon>
+    </EmbeddedResource>
+    <EmbeddedResource Include="Dialogs\LicenseManager\LicenseManager.zh-CN.resx">
+      <DependentUpon>LicenseManager.cs</DependentUpon>
+    </EmbeddedResource>
+    <EmbeddedResource Include="Dialogs\LoadSessionDialog.ja.resx">
+      <DependentUpon>LoadSessionDialog.cs</DependentUpon>
+    </EmbeddedResource>
+    <EmbeddedResource Include="Dialogs\LoadSessionDialog.zh-CN.resx">
+      <DependentUpon>LoadSessionDialog.cs</DependentUpon>
+    </EmbeddedResource>
+    <EmbeddedResource Include="TabPages\ManageUpdatesPage.ja.resx">
+      <DependentUpon>ManageUpdatesPage.cs</DependentUpon>
+    </EmbeddedResource>
+    <EmbeddedResource Include="TabPages\ManageUpdatesPage.resx">
+      <DependentUpon>ManageUpdatesPage.cs</DependentUpon>
+    </EmbeddedResource>
+    <EmbeddedResource Include="TabPages\ManageUpdatesPage.zh-CN.resx">
+      <DependentUpon>ManageUpdatesPage.cs</DependentUpon>
+    </EmbeddedResource>
+    <EmbeddedResource Include="Dialogs\MessageBoxTest.ja.resx">
+      <DependentUpon>MessageBoxTest.cs</DependentUpon>
+    </EmbeddedResource>
+    <EmbeddedResource Include="Dialogs\MessageBoxTest.zh-CN.resx">
+      <DependentUpon>MessageBoxTest.cs</DependentUpon>
+    </EmbeddedResource>
+    <EmbeddedResource Include="Dialogs\MoveVirtualDiskDialog.ja.resx">
+      <DependentUpon>MoveVirtualDiskDialog.cs</DependentUpon>
+    </EmbeddedResource>
+    <EmbeddedResource Include="Dialogs\MoveVirtualDiskDialog.resx">
+      <DependentUpon>MoveVirtualDiskDialog.cs</DependentUpon>
+    </EmbeddedResource>
+    <EmbeddedResource Include="Dialogs\MoveVirtualDiskDialog.zh-CN.resx">
+      <DependentUpon>MoveVirtualDiskDialog.cs</DependentUpon>
+    </EmbeddedResource>
+    <EmbeddedResource Include="Dialogs\NameAndConnectionPrompt.ja.resx">
+      <DependentUpon>NameAndConnectionPrompt.cs</DependentUpon>
+    </EmbeddedResource>
+    <EmbeddedResource Include="Dialogs\NameAndConnectionPrompt.zh-CN.resx">
+      <DependentUpon>NameAndConnectionPrompt.cs</DependentUpon>
+    </EmbeddedResource>
+    <EmbeddedResource Include="Dialogs\NetworkingProperties.ja.resx">
+      <DependentUpon>NetworkingProperties.cs</DependentUpon>
+    </EmbeddedResource>
+    <EmbeddedResource Include="Dialogs\NetworkingProperties.zh-CN.resx">
+      <DependentUpon>NetworkingProperties.cs</DependentUpon>
+    </EmbeddedResource>
+    <EmbeddedResource Include="Dialogs\NetworkingPropertiesPage.ja.resx">
+      <DependentUpon>NetworkingPropertiesPage.cs</DependentUpon>
+    </EmbeddedResource>
+    <EmbeddedResource Include="Dialogs\NetworkingPropertiesPage.zh-CN.resx">
+      <DependentUpon>NetworkingPropertiesPage.cs</DependentUpon>
+    </EmbeddedResource>
+    <EmbeddedResource Include="Dialogs\Network\CertificateChangedDialog.ja.resx">
+      <DependentUpon>CertificateChangedDialog.cs</DependentUpon>
+    </EmbeddedResource>
+    <EmbeddedResource Include="Dialogs\Network\CertificateChangedDialog.zh-CN.resx">
+      <DependentUpon>CertificateChangedDialog.cs</DependentUpon>
+    </EmbeddedResource>
+    <EmbeddedResource Include="Dialogs\Network\UnknownCertificateDialog.ja.resx">
+      <DependentUpon>UnknownCertificateDialog.cs</DependentUpon>
+    </EmbeddedResource>
+    <EmbeddedResource Include="Dialogs\Network\UnknownCertificateDialog.zh-CN.resx">
+      <DependentUpon>UnknownCertificateDialog.cs</DependentUpon>
+    </EmbeddedResource>
+    <EmbeddedResource Include="Dialogs\NewCustomFieldDialog.ja.resx">
+      <DependentUpon>NewCustomFieldDialog.cs</DependentUpon>
+    </EmbeddedResource>
+    <EmbeddedResource Include="Dialogs\NewCustomFieldDialog.zh-CN.resx">
+      <DependentUpon>NewCustomFieldDialog.cs</DependentUpon>
+    </EmbeddedResource>
+    <EmbeddedResource Include="Dialogs\NewDiskDialog.ja.resx">
+      <DependentUpon>NewDiskDialog.cs</DependentUpon>
+    </EmbeddedResource>
+    <EmbeddedResource Include="Dialogs\NewDiskDialog.zh-CN.resx">
+      <DependentUpon>NewDiskDialog.cs</DependentUpon>
+    </EmbeddedResource>
+    <EmbeddedResource Include="Dialogs\NewPoolDialog.ja.resx">
+      <DependentUpon>NewPoolDialog.cs</DependentUpon>
+    </EmbeddedResource>
+    <EmbeddedResource Include="Dialogs\NewPoolDialog.resx">
+      <DependentUpon>NewPoolDialog.cs</DependentUpon>
+    </EmbeddedResource>
+    <EmbeddedResource Include="Dialogs\NewPoolDialog.zh-CN.resx">
+      <DependentUpon>NewPoolDialog.cs</DependentUpon>
+    </EmbeddedResource>
+    <EmbeddedResource Include="Dialogs\NewTagDialog.ja.resx">
+      <DependentUpon>NewTagDialog.cs</DependentUpon>
+    </EmbeddedResource>
+    <EmbeddedResource Include="Dialogs\NewTagDialog.zh-CN.resx">
+      <DependentUpon>NewTagDialog.cs</DependentUpon>
+    </EmbeddedResource>
+    <EmbeddedResource Include="Dialogs\OptionsDialog.ja.resx">
+      <DependentUpon>OptionsDialog.cs</DependentUpon>
+    </EmbeddedResource>
+    <EmbeddedResource Include="Dialogs\OptionsDialog.zh-CN.resx">
+      <DependentUpon>OptionsDialog.cs</DependentUpon>
+    </EmbeddedResource>
+    <EmbeddedResource Include="Dialogs\OptionsPages\ConnectionOptionsPage.ja.resx">
+      <DependentUpon>ConnectionOptionsPage.cs</DependentUpon>
+    </EmbeddedResource>
+    <EmbeddedResource Include="Dialogs\OptionsPages\ConnectionOptionsPage.zh-CN.resx">
+      <DependentUpon>ConnectionOptionsPage.cs</DependentUpon>
+    </EmbeddedResource>
+    <EmbeddedResource Include="Dialogs\OptionsPages\ConsolesOptionsPage.ja.resx">
+      <DependentUpon>ConsolesOptionsPage.cs</DependentUpon>
+    </EmbeddedResource>
+    <EmbeddedResource Include="Dialogs\OptionsPages\ConsolesOptionsPage.zh-CN.resx">
+      <DependentUpon>ConsolesOptionsPage.cs</DependentUpon>
+    </EmbeddedResource>
+    <EmbeddedResource Include="Dialogs\OptionsPages\DisplayOptionsPage.ja.resx">
+      <DependentUpon>DisplayOptionsPage.cs</DependentUpon>
+    </EmbeddedResource>
+    <EmbeddedResource Include="Dialogs\OptionsPages\DisplayOptionsPage.zh-CN.resx">
+      <DependentUpon>DisplayOptionsPage.cs</DependentUpon>
+    </EmbeddedResource>
+    <EmbeddedResource Include="Dialogs\OptionsPages\PluginOptionsPage.ja.resx">
+      <DependentUpon>PluginOptionsPage.cs</DependentUpon>
+    </EmbeddedResource>
+    <EmbeddedResource Include="Dialogs\OptionsPages\PluginOptionsPage.resx">
+      <DependentUpon>PluginOptionsPage.cs</DependentUpon>
+      <SubType>Designer</SubType>
+    </EmbeddedResource>
+    <EmbeddedResource Include="Dialogs\OptionsPages\PluginOptionsPage.zh-CN.resx">
+      <DependentUpon>PluginOptionsPage.cs</DependentUpon>
+    </EmbeddedResource>
+    <EmbeddedResource Include="Dialogs\OptionsPages\SecurityOptionsPage.ja.resx">
+      <DependentUpon>SecurityOptionsPage.cs</DependentUpon>
+    </EmbeddedResource>
+    <EmbeddedResource Include="Dialogs\OptionsPages\SecurityOptionsPage.zh-CN.resx">
+      <DependentUpon>SecurityOptionsPage.cs</DependentUpon>
+    </EmbeddedResource>
+    <EmbeddedResource Include="Dialogs\OptionsPages\UpdatesOptionsPage.ja.resx">
+      <DependentUpon>UpdatesOptionsPage.cs</DependentUpon>
+    </EmbeddedResource>
+    <EmbeddedResource Include="Dialogs\OptionsPages\UpdatesOptionsPage.zh-CN.resx">
+      <DependentUpon>UpdatesOptionsPage.cs</DependentUpon>
+    </EmbeddedResource>
+    <EmbeddedResource Include="Dialogs\PasswordsRequestDialog.ja.resx">
+      <DependentUpon>PasswordsRequestDialog.cs</DependentUpon>
+    </EmbeddedResource>
+    <EmbeddedResource Include="Dialogs\PasswordsRequestDialog.zh-CN.resx">
+      <DependentUpon>PasswordsRequestDialog.cs</DependentUpon>
+    </EmbeddedResource>
+    <EmbeddedResource Include="Dialogs\PropertiesDialog.ja.resx">
+      <DependentUpon>PropertiesDialog.cs</DependentUpon>
+    </EmbeddedResource>
+    <EmbeddedResource Include="Dialogs\PropertiesDialog.zh-CN.resx">
+      <DependentUpon>PropertiesDialog.cs</DependentUpon>
+    </EmbeddedResource>
+    <EmbeddedResource Include="Dialogs\ReconnectAsDialog.ja.resx">
+      <DependentUpon>ReconnectAsDialog.cs</DependentUpon>
+    </EmbeddedResource>
+    <EmbeddedResource Include="Dialogs\ReconnectAsDialog.zh-CN.resx">
+      <DependentUpon>ReconnectAsDialog.cs</DependentUpon>
+    </EmbeddedResource>
+    <EmbeddedResource Include="Dialogs\RepairSRDialog.ja.resx">
+      <DependentUpon>RepairSRDialog.cs</DependentUpon>
+    </EmbeddedResource>
+    <EmbeddedResource Include="Dialogs\RepairSRDialog.zh-CN.resx">
+      <DependentUpon>RepairSRDialog.cs</DependentUpon>
+    </EmbeddedResource>
+    <EmbeddedResource Include="Dialogs\ResolvingSubjectsDialog.ja.resx">
+      <DependentUpon>ResolvingSubjectsDialog.cs</DependentUpon>
+    </EmbeddedResource>
+    <EmbeddedResource Include="Dialogs\ResolvingSubjectsDialog.zh-CN.resx">
+      <DependentUpon>ResolvingSubjectsDialog.cs</DependentUpon>
+    </EmbeddedResource>
+    <EmbeddedResource Include="Dialogs\RestoreSession\ChangeMasterPasswordDialog.ja.resx">
+      <DependentUpon>ChangeMasterPasswordDialog.cs</DependentUpon>
+    </EmbeddedResource>
+    <EmbeddedResource Include="Dialogs\RestoreSession\ChangeMasterPasswordDialog.zh-CN.resx">
+      <DependentUpon>ChangeMasterPasswordDialog.cs</DependentUpon>
+    </EmbeddedResource>
+    <EmbeddedResource Include="Dialogs\RestoreSession\EnterMasterPasswordDialog.ja.resx">
+      <DependentUpon>EnterMasterPasswordDialog.cs</DependentUpon>
+    </EmbeddedResource>
+    <EmbeddedResource Include="Dialogs\RestoreSession\EnterMasterPasswordDialog.zh-CN.resx">
+      <DependentUpon>EnterMasterPasswordDialog.cs</DependentUpon>
+    </EmbeddedResource>
+    <EmbeddedResource Include="Controls\Common\PasswordFailure.ja.resx">
+      <DependentUpon>PasswordFailure.cs</DependentUpon>
+    </EmbeddedResource>
+    <EmbeddedResource Include="Controls\Common\PasswordFailure.zh-CN.resx">
+      <DependentUpon>PasswordFailure.cs</DependentUpon>
+    </EmbeddedResource>
+    <EmbeddedResource Include="Dialogs\RestoreSession\SaveAndRestoreDialog.ja.resx">
+      <DependentUpon>SaveAndRestoreDialog.cs</DependentUpon>
+    </EmbeddedResource>
+    <EmbeddedResource Include="Dialogs\RestoreSession\SaveAndRestoreDialog.zh-CN.resx">
+      <DependentUpon>SaveAndRestoreDialog.cs</DependentUpon>
+    </EmbeddedResource>
+    <EmbeddedResource Include="Dialogs\RestoreSession\SetMasterPasswordDialog.ja.resx">
+      <DependentUpon>SetMasterPasswordDialog.cs</DependentUpon>
+    </EmbeddedResource>
+    <EmbeddedResource Include="Dialogs\RestoreSession\SetMasterPasswordDialog.zh-CN.resx">
+      <DependentUpon>SetMasterPasswordDialog.cs</DependentUpon>
+    </EmbeddedResource>
+    <EmbeddedResource Include="Dialogs\RevertDialog.ja.resx">
+      <DependentUpon>RevertDialog.cs</DependentUpon>
+    </EmbeddedResource>
+    <EmbeddedResource Include="Dialogs\RevertDialog.zh-CN.resx">
+      <DependentUpon>RevertDialog.cs</DependentUpon>
+    </EmbeddedResource>
+    <EmbeddedResource Include="Dialogs\RoleElevationDialog.ja.resx">
+      <DependentUpon>RoleElevationDialog.cs</DependentUpon>
+    </EmbeddedResource>
+    <EmbeddedResource Include="Dialogs\RoleElevationDialog.zh-CN.resx">
+      <DependentUpon>RoleElevationDialog.cs</DependentUpon>
+    </EmbeddedResource>
+    <EmbeddedResource Include="Dialogs\RoleSelectionDialog.ja.resx">
+      <DependentUpon>RoleSelectionDialog.cs</DependentUpon>
+    </EmbeddedResource>
+    <EmbeddedResource Include="Dialogs\RoleSelectionDialog.zh-CN.resx">
+      <DependentUpon>RoleSelectionDialog.cs</DependentUpon>
+    </EmbeddedResource>
+    <EmbeddedResource Include="Dialogs\ScreenShotDialog.ja.resx">
+      <DependentUpon>ScreenShotDialog.cs</DependentUpon>
+    </EmbeddedResource>
+    <EmbeddedResource Include="Dialogs\ScreenShotDialog.zh-CN.resx">
+      <DependentUpon>ScreenShotDialog.cs</DependentUpon>
+    </EmbeddedResource>
+    <EmbeddedResource Include="Dialogs\SelectHostDialog.ja.resx">
+      <DependentUpon>SelectHostDialog.cs</DependentUpon>
+    </EmbeddedResource>
+    <EmbeddedResource Include="Dialogs\SelectHostDialog.zh-CN.resx">
+      <DependentUpon>SelectHostDialog.cs</DependentUpon>
+    </EmbeddedResource>
+    <EmbeddedResource Include="Dialogs\ThreeButtonDialog.ja.resx">
+      <DependentUpon>ThreeButtonDialog.cs</DependentUpon>
+    </EmbeddedResource>
+    <EmbeddedResource Include="Dialogs\ThreeButtonDialog.zh-CN.resx">
+      <DependentUpon>ThreeButtonDialog.cs</DependentUpon>
+    </EmbeddedResource>
+    <EmbeddedResource Include="Dialogs\UpsellDialog.ja.resx">
+      <DependentUpon>UpsellDialog.cs</DependentUpon>
+    </EmbeddedResource>
+    <EmbeddedResource Include="Dialogs\UpsellDialog.zh-CN.resx">
+      <DependentUpon>UpsellDialog.cs</DependentUpon>
+    </EmbeddedResource>
+    <EmbeddedResource Include="Dialogs\UserDeviceDialog.ja.resx">
+      <DependentUpon>UserDeviceDialog.cs</DependentUpon>
+    </EmbeddedResource>
+    <EmbeddedResource Include="Dialogs\UserDeviceDialog.zh-CN.resx">
+      <DependentUpon>UserDeviceDialog.cs</DependentUpon>
+    </EmbeddedResource>
+    <EmbeddedResource Include="Dialogs\VerticallyTabbedDialog.ja.resx">
+      <DependentUpon>VerticallyTabbedDialog.cs</DependentUpon>
+    </EmbeddedResource>
+    <EmbeddedResource Include="Dialogs\VerticallyTabbedDialog.zh-CN.resx">
+      <DependentUpon>VerticallyTabbedDialog.cs</DependentUpon>
+    </EmbeddedResource>
+    <EmbeddedResource Include="Dialogs\VIFDialog.ja.resx">
+      <DependentUpon>VIFDialog.cs</DependentUpon>
+    </EmbeddedResource>
+    <EmbeddedResource Include="Dialogs\VIFDialog.resx">
+      <DependentUpon>VIFDialog.cs</DependentUpon>
+    </EmbeddedResource>
+    <EmbeddedResource Include="Dialogs\VIFDialog.zh-CN.resx">
+      <DependentUpon>VIFDialog.cs</DependentUpon>
+    </EmbeddedResource>
+    <EmbeddedResource Include="Dialogs\VMAppliances\FateSharingVMsDialog.ja.resx">
+      <DependentUpon>FateSharingVMsDialog.cs</DependentUpon>
+    </EmbeddedResource>
+    <EmbeddedResource Include="Dialogs\VMAppliances\FateSharingVMsDialog.resx">
+      <DependentUpon>FateSharingVMsDialog.cs</DependentUpon>
+      <SubType>Designer</SubType>
+    </EmbeddedResource>
+    <EmbeddedResource Include="Dialogs\VMAppliances\FateSharingVMsDialog.zh-CN.resx">
+      <DependentUpon>FateSharingVMsDialog.cs</DependentUpon>
+    </EmbeddedResource>
+    <EmbeddedResource Include="Dialogs\VMAppliances\VMAppliancesDialog.ja.resx">
+      <DependentUpon>VMAppliancesDialog.cs</DependentUpon>
+    </EmbeddedResource>
+    <EmbeddedResource Include="Dialogs\VMAppliances\VMAppliancesDialog.resx">
+      <DependentUpon>VMAppliancesDialog.cs</DependentUpon>
+      <SubType>Designer</SubType>
+    </EmbeddedResource>
+    <EmbeddedResource Include="Dialogs\VMAppliances\VMAppliancesDialog.zh-CN.resx">
+      <DependentUpon>VMAppliancesDialog.cs</DependentUpon>
+    </EmbeddedResource>
+    <EmbeddedResource Include="Dialogs\VMDialogs\MoveVMDialog.ja.resx">
+      <DependentUpon>MoveVMDialog.cs</DependentUpon>
+    </EmbeddedResource>
+    <EmbeddedResource Include="Dialogs\VMDialogs\MoveVMDialog.zh-CN.resx">
+      <DependentUpon>MoveVMDialog.cs</DependentUpon>
+    </EmbeddedResource>
+    <EmbeddedResource Include="Dialogs\VMDialogs\SelectVMsToSuspendDialog.ja.resx">
+      <DependentUpon>SelectVMsToSuspendDialog.cs</DependentUpon>
+    </EmbeddedResource>
+    <EmbeddedResource Include="Dialogs\VMDialogs\SelectVMsToSuspendDialog.zh-CN.resx">
+      <DependentUpon>SelectVMsToSuspendDialog.cs</DependentUpon>
+    </EmbeddedResource>
+    <EmbeddedResource Include="Dialogs\ScheduledSnapshots\ScheduledSnapshotsDialog.ja.resx">
+      <DependentUpon>ScheduledSnapshotsDialog.cs</DependentUpon>
+    </EmbeddedResource>
+    <EmbeddedResource Include="Dialogs\ScheduledSnapshots\ScheduledSnapshotsDialog.resx">
+      <DependentUpon>ScheduledSnapshotsDialog.cs</DependentUpon>
+      <SubType>Designer</SubType>
+    </EmbeddedResource>
+    <EmbeddedResource Include="Dialogs\ScheduledSnapshots\ScheduledSnapshotsDialog.zh-CN.resx">
+      <DependentUpon>ScheduledSnapshotsDialog.cs</DependentUpon>
+    </EmbeddedResource>
+    <EmbeddedResource Include="Dialogs\VmSnapshotDialog.ja.resx">
+      <DependentUpon>VmSnapshotDialog.cs</DependentUpon>
+    </EmbeddedResource>
+    <EmbeddedResource Include="Dialogs\VmSnapshotDialog.zh-CN.resx">
+      <DependentUpon>VmSnapshotDialog.cs</DependentUpon>
+    </EmbeddedResource>
+    <EmbeddedResource Include="Dialogs\VNCPasswordDialog.ja.resx">
+      <DependentUpon>VNCPasswordDialog.cs</DependentUpon>
+    </EmbeddedResource>
+    <EmbeddedResource Include="Dialogs\VNCPasswordDialog.zh-CN.resx">
+      <DependentUpon>VNCPasswordDialog.cs</DependentUpon>
+    </EmbeddedResource>
+    <EmbeddedResource Include="Dialogs\WarningDialogs\CloseXenCenterWarningDialog.ja.resx">
+      <DependentUpon>CloseXenCenterWarningDialog.cs</DependentUpon>
+    </EmbeddedResource>
+    <EmbeddedResource Include="Dialogs\WarningDialogs\CloseXenCenterWarningDialog.zh-CN.resx">
+      <DependentUpon>CloseXenCenterWarningDialog.cs</DependentUpon>
+    </EmbeddedResource>
+    <EmbeddedResource Include="Dialogs\WarningDialogs\LVMoHBAWarningDialog.ja.resx">
+      <DependentUpon>LVMoHBAWarningDialog.cs</DependentUpon>
+    </EmbeddedResource>
+    <EmbeddedResource Include="Dialogs\WarningDialogs\LVMoHBAWarningDialog.resx">
+      <DependentUpon>LVMoHBAWarningDialog.cs</DependentUpon>
+    </EmbeddedResource>
+    <EmbeddedResource Include="Dialogs\WarningDialogs\InstallToolsWarningDialog.ja.resx">
+      <DependentUpon>InstallToolsWarningDialog.cs</DependentUpon>
+    </EmbeddedResource>
+    <EmbeddedResource Include="Dialogs\WarningDialogs\InstallToolsWarningDialog.zh-CN.resx">
+      <DependentUpon>InstallToolsWarningDialog.cs</DependentUpon>
+    </EmbeddedResource>
+    <EmbeddedResource Include="Dialogs\WarningDialogs\LicenseWarningDialog.ja.resx">
+      <DependentUpon>LicenseWarningDialog.cs</DependentUpon>
+    </EmbeddedResource>
+    <EmbeddedResource Include="Dialogs\WarningDialogs\LicenseWarningDialog.zh-CN.resx">
+      <DependentUpon>LicenseWarningDialog.cs</DependentUpon>
+    </EmbeddedResource>
+    <EmbeddedResource Include="Dialogs\WarningDialogs\LVMoHBAWarningDialog.zh-CN.resx">
+      <DependentUpon>LVMoHBAWarningDialog.cs</DependentUpon>
+    </EmbeddedResource>
+    <EmbeddedResource Include="Dialogs\WarningDialogs\RemoveCrashDumpsWarningDialog.ja.resx">
+      <DependentUpon>RemoveCrashDumpsWarningDialog.cs</DependentUpon>
+    </EmbeddedResource>
+    <EmbeddedResource Include="Dialogs\WarningDialogs\RemoveCrashDumpsWarningDialog.zh-CN.resx">
+      <DependentUpon>RemoveCrashDumpsWarningDialog.cs</DependentUpon>
+    </EmbeddedResource>
+    <EmbeddedResource Include="Dialogs\WarningDialogs\VcpuWarningDialog.ja.resx">
+      <DependentUpon>VcpuWarningDialog.cs</DependentUpon>
+    </EmbeddedResource>
+    <EmbeddedResource Include="Dialogs\WarningDialogs\VcpuWarningDialog.zh-CN.resx">
+      <DependentUpon>VcpuWarningDialog.cs</DependentUpon>
+    </EmbeddedResource>
+    <EmbeddedResource Include="Dialogs\Wlb\ConfirmDeconfigureWLBDialog.ja.resx">
+      <DependentUpon>ConfirmDeconfigureWLBDialog.cs</DependentUpon>
+    </EmbeddedResource>
+    <EmbeddedResource Include="Dialogs\Wlb\ConfirmDeconfigureWLBDialog.resx">
+      <DependentUpon>ConfirmDeconfigureWLBDialog.cs</DependentUpon>
+    </EmbeddedResource>
+    <EmbeddedResource Include="Dialogs\Wlb\ConfirmDeconfigureWLBDialog.zh-CN.resx">
+      <DependentUpon>ConfirmDeconfigureWLBDialog.cs</DependentUpon>
+    </EmbeddedResource>
+    <EmbeddedResource Include="Dialogs\Wlb\DisableWLBDialog.ja.resx">
+      <DependentUpon>DisableWLBDialog.cs</DependentUpon>
+    </EmbeddedResource>
+    <EmbeddedResource Include="Dialogs\Wlb\DisableWLBDialog.resx">
+      <DependentUpon>DisableWLBDialog.cs</DependentUpon>
+    </EmbeddedResource>
+    <EmbeddedResource Include="Dialogs\Wlb\DisableWLBDialog.zh-CN.resx">
+      <DependentUpon>DisableWLBDialog.cs</DependentUpon>
+    </EmbeddedResource>
+    <EmbeddedResource Include="Dialogs\Wlb\WlbConfigurationDialog.ja.resx">
+      <DependentUpon>WlbConfigurationDialog.cs</DependentUpon>
+    </EmbeddedResource>
+    <EmbeddedResource Include="Dialogs\Wlb\WlbConfigurationDialog.resx">
+      <DependentUpon>WlbConfigurationDialog.cs</DependentUpon>
+    </EmbeddedResource>
+    <EmbeddedResource Include="Dialogs\Wlb\WlbConfigurationDialog.zh-CN.resx">
+      <DependentUpon>WlbConfigurationDialog.cs</DependentUpon>
+    </EmbeddedResource>
+    <EmbeddedResource Include="Dialogs\Wlb\WlbCredentialsDialog.ja.resx">
+      <DependentUpon>WlbCredentialsDialog.cs</DependentUpon>
+    </EmbeddedResource>
+    <EmbeddedResource Include="Dialogs\Wlb\WlbCredentialsDialog.resx">
+      <DependentUpon>WlbCredentialsDialog.cs</DependentUpon>
+    </EmbeddedResource>
+    <EmbeddedResource Include="Dialogs\Wlb\WlbCredentialsDialog.zh-CN.resx">
+      <DependentUpon>WlbCredentialsDialog.cs</DependentUpon>
+    </EmbeddedResource>
+    <EmbeddedResource Include="Dialogs\Wlb\WlbDeleteReportSubscriptionDialog.ja.resx">
+      <DependentUpon>WlbDeleteReportSubscriptionDialog.cs</DependentUpon>
+    </EmbeddedResource>
+    <EmbeddedResource Include="Dialogs\Wlb\WlbDeleteReportSubscriptionDialog.resx">
+      <DependentUpon>WlbDeleteReportSubscriptionDialog.cs</DependentUpon>
+    </EmbeddedResource>
+    <EmbeddedResource Include="Dialogs\Wlb\WlbDeleteReportSubscriptionDialog.zh-CN.resx">
+      <DependentUpon>WlbDeleteReportSubscriptionDialog.cs</DependentUpon>
+    </EmbeddedResource>
+    <EmbeddedResource Include="Dialogs\Wlb\WlbEditScheduledTask.ja.resx">
+      <DependentUpon>WlbEditScheduledTask.cs</DependentUpon>
+    </EmbeddedResource>
+    <EmbeddedResource Include="Dialogs\Wlb\WlbEditScheduledTask.zh-CN.resx">
+      <DependentUpon>WlbEditScheduledTask.cs</DependentUpon>
+    </EmbeddedResource>
+    <EmbeddedResource Include="Dialogs\Wlb\WlbReportCustomFilter.ja.resx">
+      <DependentUpon>WlbReportCustomFilter.cs</DependentUpon>
+    </EmbeddedResource>
+    <EmbeddedResource Include="Dialogs\Wlb\WlbReportCustomFilter.zh-CN.resx">
+      <DependentUpon>WlbReportCustomFilter.cs</DependentUpon>
+    </EmbeddedResource>
+    <EmbeddedResource Include="Dialogs\Wlb\WlbReportSubscriptionDialog.ja.resx">
+      <DependentUpon>WlbReportSubscriptionDialog.cs</DependentUpon>
+    </EmbeddedResource>
+    <EmbeddedResource Include="Dialogs\Wlb\WlbReportSubscriptionDialog.resx">
+      <DependentUpon>WlbReportSubscriptionDialog.cs</DependentUpon>
+    </EmbeddedResource>
+    <EmbeddedResource Include="Dialogs\Wlb\WlbReportSubscriptionDialog.zh-CN.resx">
+      <DependentUpon>WlbReportSubscriptionDialog.cs</DependentUpon>
+    </EmbeddedResource>
+    <EmbeddedResource Include="Dialogs\XenDialogBase.ja.resx">
+      <DependentUpon>XenDialogBase.cs</DependentUpon>
+    </EmbeddedResource>
+    <EmbeddedResource Include="Dialogs\XenDialogBase.zh-CN.resx">
+      <DependentUpon>XenDialogBase.cs</DependentUpon>
+    </EmbeddedResource>
+    <EmbeddedResource Include="ConsoleView\VNCTabView.ja.resx">
+      <DependentUpon>VNCTabView.cs</DependentUpon>
+    </EmbeddedResource>
+    <EmbeddedResource Include="ConsoleView\VNCTabView.zh-CN.resx">
+      <DependentUpon>VNCTabView.cs</DependentUpon>
+    </EmbeddedResource>
+    <EmbeddedResource Include="ConsoleView\VNCView.ja.resx">
+      <DependentUpon>VNCView.cs</DependentUpon>
+    </EmbeddedResource>
+    <EmbeddedResource Include="ConsoleView\VNCView.zh-CN.resx">
+      <DependentUpon>VNCView.cs</DependentUpon>
+    </EmbeddedResource>
+    <EmbeddedResource Include="ConsoleView\XSVNCScreen.ja.resx">
+      <DependentUpon>XSVNCScreen.cs</DependentUpon>
+    </EmbeddedResource>
+    <EmbeddedResource Include="ConsoleView\XSVNCScreen.zh-CN.resx">
+      <DependentUpon>XSVNCScreen.cs</DependentUpon>
+    </EmbeddedResource>
+    <EmbeddedResource Include="MainWindow.ja.resx">
+      <DependentUpon>MainWindow.cs</DependentUpon>
+      <SubType>Designer</SubType>
+    </EmbeddedResource>
+    <EmbeddedResource Include="MainWindow.zh-CN.resx">
+      <DependentUpon>MainWindow.cs</DependentUpon>
+      <SubType>Designer</SubType>
+    </EmbeddedResource>
+    <EmbeddedResource Include="Plugins\UI\TabPageCredentialsDialog.ja.resx">
+      <DependentUpon>TabPageCredentialsDialog.cs</DependentUpon>
+    </EmbeddedResource>
+    <EmbeddedResource Include="Plugins\UI\TabPageCredentialsDialog.zh-CN.resx">
+      <DependentUpon>TabPageCredentialsDialog.cs</DependentUpon>
+    </EmbeddedResource>
+    <EmbeddedResource Include="Properties\Resources.ja.resx">
+      <SubType>Designer</SubType>
+    </EmbeddedResource>
+    <EmbeddedResource Include="Properties\Resources.zh-CN.resx">
+      <SubType>Designer</SubType>
+    </EmbeddedResource>
+    <EmbeddedResource Include="SettingsPanels\BootOptionsEditPage.zh-CN.resx">
+      <DependentUpon>BootOptionsEditPage.cs</DependentUpon>
+    </EmbeddedResource>
+    <EmbeddedResource Include="SettingsPanels\CPUMemoryEditPage.ja.resx">
+      <DependentUpon>CPUMemoryEditPage.cs</DependentUpon>
+      <SubType>Designer</SubType>
+    </EmbeddedResource>
+    <EmbeddedResource Include="SettingsPanels\CPUMemoryEditPage.zh-CN.resx">
+      <DependentUpon>CPUMemoryEditPage.cs</DependentUpon>
+      <SubType>Designer</SubType>
+    </EmbeddedResource>
+    <EmbeddedResource Include="SettingsPanels\CustomFieldsDisplayPage.ja.resx">
+      <DependentUpon>CustomFieldsDisplayPage.cs</DependentUpon>
+    </EmbeddedResource>
+    <EmbeddedResource Include="SettingsPanels\CustomFieldsDisplayPage.zh-CN.resx">
+      <DependentUpon>CustomFieldsDisplayPage.cs</DependentUpon>
+    </EmbeddedResource>
+    <EmbeddedResource Include="SettingsPanels\EditNetworkPage.ja.resx">
+      <DependentUpon>EditNetworkPage.cs</DependentUpon>
+    </EmbeddedResource>
+    <EmbeddedResource Include="SettingsPanels\EditNetworkPage.zh-CN.resx">
+      <DependentUpon>EditNetworkPage.cs</DependentUpon>
+    </EmbeddedResource>
+    <EmbeddedResource Include="SettingsPanels\GeneralEditPage.ja.resx">
+      <DependentUpon>GeneralEditPage.cs</DependentUpon>
+    </EmbeddedResource>
+    <EmbeddedResource Include="SettingsPanels\GeneralEditPage.zh-CN.resx">
+      <DependentUpon>GeneralEditPage.cs</DependentUpon>
+    </EmbeddedResource>
+    <EmbeddedResource Include="SettingsPanels\GpuEditPage.ja.resx">
+      <DependentUpon>GpuEditPage.cs</DependentUpon>
+    </EmbeddedResource>
+    <EmbeddedResource Include="SettingsPanels\GpuEditPage.resx">
+      <DependentUpon>GpuEditPage.cs</DependentUpon>
+    </EmbeddedResource>
+    <EmbeddedResource Include="SettingsPanels\GpuEditPage.zh-CN.resx">
+      <DependentUpon>GpuEditPage.cs</DependentUpon>
+    </EmbeddedResource>
+    <EmbeddedResource Include="SettingsPanels\HomeServerEditPage.ja.resx">
+      <DependentUpon>HomeServerEditPage.cs</DependentUpon>
+    </EmbeddedResource>
+    <EmbeddedResource Include="SettingsPanels\HomeServerEditPage.zh-CN.resx">
+      <DependentUpon>HomeServerEditPage.cs</DependentUpon>
+    </EmbeddedResource>
+    <EmbeddedResource Include="SettingsPanels\HostMultipathPage.ja.resx">
+      <DependentUpon>HostMultipathPage.cs</DependentUpon>
+    </EmbeddedResource>
+    <EmbeddedResource Include="SettingsPanels\HostMultipathPage.zh-CN.resx">
+      <DependentUpon>HostMultipathPage.cs</DependentUpon>
+    </EmbeddedResource>
+    <EmbeddedResource Include="SettingsPanels\HostPowerONPages\HostPowerONEditPage.ja.resx">
+      <DependentUpon>HostPowerONEditPage.cs</DependentUpon>
+    </EmbeddedResource>
+    <EmbeddedResource Include="SettingsPanels\HostPowerONPages\HostPowerONEditPage.zh-CN.resx">
+      <DependentUpon>HostPowerONEditPage.cs</DependentUpon>
+    </EmbeddedResource>
+    <EmbeddedResource Include="SettingsPanels\HostPowerONPages\PoolPowerONEditPage.ja.resx">
+      <DependentUpon>PoolPowerONEditPage.cs</DependentUpon>
+    </EmbeddedResource>
+    <EmbeddedResource Include="SettingsPanels\HostPowerONPages\PoolPowerONEditPage.zh-CN.resx">
+      <DependentUpon>PoolPowerONEditPage.cs</DependentUpon>
+    </EmbeddedResource>
+    <EmbeddedResource Include="SettingsPanels\LogDestinationEditPage.ja.resx">
+      <DependentUpon>LogDestinationEditPage.cs</DependentUpon>
+    </EmbeddedResource>
+    <EmbeddedResource Include="SettingsPanels\LogDestinationEditPage.zh-CN.resx">
+      <DependentUpon>LogDestinationEditPage.cs</DependentUpon>
+    </EmbeddedResource>
+    <EmbeddedResource Include="SettingsPanels\PerfmonAlertEditPage.ja.resx">
+      <DependentUpon>PerfmonAlertEditPage.cs</DependentUpon>
+    </EmbeddedResource>
+    <EmbeddedResource Include="SettingsPanels\PerfmonAlertEditPage.zh-CN.resx">
+      <DependentUpon>PerfmonAlertEditPage.cs</DependentUpon>
+    </EmbeddedResource>
+    <EmbeddedResource Include="SettingsPanels\PerfmonAlertOptionsPage.ja.resx">
+      <DependentUpon>PerfmonAlertOptionsPage.cs</DependentUpon>
+    </EmbeddedResource>
+    <EmbeddedResource Include="SettingsPanels\BootOptionsEditPage.ja.resx">
+      <DependentUpon>BootOptionsEditPage.cs</DependentUpon>
+    </EmbeddedResource>
+    <EmbeddedResource Include="SettingsPanels\PerfmonAlertOptionsPage.zh-CN.resx">
+      <DependentUpon>PerfmonAlertOptionsPage.cs</DependentUpon>
+    </EmbeddedResource>
+    <EmbeddedResource Include="SettingsPanels\PoolGpuEditPage.ja.resx">
+      <DependentUpon>PoolGpuEditPage.cs</DependentUpon>
+    </EmbeddedResource>
+    <EmbeddedResource Include="SettingsPanels\PoolGpuEditPage.resx">
+      <DependentUpon>PoolGpuEditPage.cs</DependentUpon>
+    </EmbeddedResource>
+    <EmbeddedResource Include="SettingsPanels\PoolGpuEditPage.zh-CN.resx">
+      <DependentUpon>PoolGpuEditPage.cs</DependentUpon>
+    </EmbeddedResource>
+    <EmbeddedResource Include="SettingsPanels\VBDEditPage.ja.resx">
+      <DependentUpon>VBDEditPage.cs</DependentUpon>
+    </EmbeddedResource>
+    <EmbeddedResource Include="SettingsPanels\VBDEditPage.zh-CN.resx">
+      <DependentUpon>VBDEditPage.cs</DependentUpon>
+    </EmbeddedResource>
+    <EmbeddedResource Include="SettingsPanels\VDISizeLocationPage.ja.resx">
+      <DependentUpon>VDISizeLocationPage.cs</DependentUpon>
+      <SubType>Designer</SubType>
+    </EmbeddedResource>
+    <EmbeddedResource Include="SettingsPanels\VDISizeLocationPage.zh-CN.resx">
+      <DependentUpon>VDISizeLocationPage.cs</DependentUpon>
+      <SubType>Designer</SubType>
+    </EmbeddedResource>
+    <EmbeddedResource Include="SettingsPanels\VMAdvancedEditPage.ja.resx">
+      <DependentUpon>VMAdvancedEditPage.cs</DependentUpon>
+    </EmbeddedResource>
+    <EmbeddedResource Include="SettingsPanels\VMAdvancedEditPage.zh-CN.resx">
+      <DependentUpon>VMAdvancedEditPage.cs</DependentUpon>
+    </EmbeddedResource>
+    <EmbeddedResource Include="SettingsPanels\VMHAEditPage.ja.resx">
+      <DependentUpon>VMHAEditPage.cs</DependentUpon>
+    </EmbeddedResource>
+    <EmbeddedResource Include="SettingsPanels\VMHAEditPage.zh-CN.resx">
+      <DependentUpon>VMHAEditPage.cs</DependentUpon>
+    </EmbeddedResource>
+    <EmbeddedResource Include="SettingsPanels\Wlb\WlbAdvancedSettingsPage.ja.resx">
+      <DependentUpon>WlbAdvancedSettingsPage.cs</DependentUpon>
+    </EmbeddedResource>
+    <EmbeddedResource Include="SettingsPanels\Wlb\WlbAdvancedSettingsPage.zh-CN.resx">
+      <DependentUpon>WlbAdvancedSettingsPage.cs</DependentUpon>
+    </EmbeddedResource>
+    <EmbeddedResource Include="SettingsPanels\Wlb\WlbAutomationPage.ja.resx">
+      <DependentUpon>WlbAutomationPage.cs</DependentUpon>
+    </EmbeddedResource>
+    <EmbeddedResource Include="SettingsPanels\Wlb\WlbAutomationPage.zh-CN.resx">
+      <DependentUpon>WlbAutomationPage.cs</DependentUpon>
+    </EmbeddedResource>
+    <EmbeddedResource Include="SettingsPanels\Wlb\WlbHostExclusionPage.ja.resx">
+      <DependentUpon>WlbHostExclusionPage.cs</DependentUpon>
+    </EmbeddedResource>
+    <EmbeddedResource Include="SettingsPanels\Wlb\WlbHostExclusionPage.zh-CN.resx">
+      <DependentUpon>WlbHostExclusionPage.cs</DependentUpon>
+    </EmbeddedResource>
+    <EmbeddedResource Include="SettingsPanels\Wlb\WlbMetricWeightingPage.ja.resx">
+      <DependentUpon>WlbMetricWeightingPage.cs</DependentUpon>
+    </EmbeddedResource>
+    <EmbeddedResource Include="SettingsPanels\Wlb\WlbMetricWeightingPage.zh-CN.resx">
+      <DependentUpon>WlbMetricWeightingPage.cs</DependentUpon>
+    </EmbeddedResource>
+    <EmbeddedResource Include="SettingsPanels\Wlb\WlbOptimizationModePage.ja.resx">
+      <DependentUpon>WlbOptimizationModePage.cs</DependentUpon>
+    </EmbeddedResource>
+    <EmbeddedResource Include="SettingsPanels\Wlb\WlbOptimizationModePage.zh-CN.resx">
+      <DependentUpon>WlbOptimizationModePage.cs</DependentUpon>
+    </EmbeddedResource>
+    <EmbeddedResource Include="SettingsPanels\Wlb\WlbThresholdsPage.ja.resx">
+      <DependentUpon>WlbThresholdsPage.cs</DependentUpon>
+    </EmbeddedResource>
+    <EmbeddedResource Include="SettingsPanels\Wlb\WlbThresholdsPage.zh-CN.resx">
+      <DependentUpon>WlbThresholdsPage.cs</DependentUpon>
+    </EmbeddedResource>
+    <EmbeddedResource Include="TabPages\AdPage.ja.resx">
+      <DependentUpon>AdPage.cs</DependentUpon>
+    </EmbeddedResource>
+    <EmbeddedResource Include="TabPages\AdPage.zh-CN.resx">
+      <DependentUpon>AdPage.cs</DependentUpon>
+    </EmbeddedResource>
+    <EmbeddedResource Include="TabPages\BallooningPage.ja.resx">
+      <DependentUpon>BallooningPage.cs</DependentUpon>
+    </EmbeddedResource>
+    <EmbeddedResource Include="TabPages\BallooningPage.zh-CN.resx">
+      <DependentUpon>BallooningPage.cs</DependentUpon>
+    </EmbeddedResource>
+    <EmbeddedResource Include="TabPages\BaseTabPage.ja.resx">
+      <DependentUpon>BaseTabPage.cs</DependentUpon>
+      <SubType>Designer</SubType>
+    </EmbeddedResource>
+    <EmbeddedResource Include="TabPages\BaseTabPage.zh-CN.resx">
+      <DependentUpon>BaseTabPage.cs</DependentUpon>
+    </EmbeddedResource>
+    <EmbeddedResource Include="TabPages\GeneralTabPage.ja.resx">
+      <DependentUpon>GeneralTabPage.cs</DependentUpon>
+      <SubType>Designer</SubType>
+    </EmbeddedResource>
+    <EmbeddedResource Include="TabPages\GeneralTabPage.zh-CN.resx">
+      <DependentUpon>GeneralTabPage.cs</DependentUpon>
+      <SubType>Designer</SubType>
+    </EmbeddedResource>
+    <EmbeddedResource Include="TabPages\GpuPage.ja.resx">
+      <DependentUpon>GpuPage.cs</DependentUpon>
+    </EmbeddedResource>
+    <EmbeddedResource Include="TabPages\GpuPage.resx">
+      <DependentUpon>GpuPage.cs</DependentUpon>
+    </EmbeddedResource>
+    <EmbeddedResource Include="TabPages\GpuPage.zh-CN.resx">
+      <DependentUpon>GpuPage.cs</DependentUpon>
+    </EmbeddedResource>
+    <EmbeddedResource Include="TabPages\HAPage.ja.resx">
+      <DependentUpon>HAPage.cs</DependentUpon>
+      <SubType>Designer</SubType>
+    </EmbeddedResource>
+    <EmbeddedResource Include="TabPages\HAPage.zh-CN.resx">
+      <DependentUpon>HAPage.cs</DependentUpon>
+    </EmbeddedResource>
+    <EmbeddedResource Include="TabPages\HistoryPage.ja.resx">
+      <DependentUpon>HistoryPage.cs</DependentUpon>
+    </EmbeddedResource>
+    <EmbeddedResource Include="TabPages\HistoryPage.zh-CN.resx">
+      <DependentUpon>HistoryPage.cs</DependentUpon>
+    </EmbeddedResource>
+    <EmbeddedResource Include="TabPages\NetworkPage.ja.resx">
+      <DependentUpon>NetworkPage.cs</DependentUpon>
+    </EmbeddedResource>
+    <EmbeddedResource Include="TabPages\NetworkPage.zh-CN.resx">
+      <DependentUpon>NetworkPage.cs</DependentUpon>
+    </EmbeddedResource>
+    <EmbeddedResource Include="TabPages\NICPage.ja.resx">
+      <DependentUpon>NICPage.cs</DependentUpon>
+    </EmbeddedResource>
+    <EmbeddedResource Include="TabPages\NICPage.zh-CN.resx">
+      <DependentUpon>NICPage.cs</DependentUpon>
+    </EmbeddedResource>
+    <EmbeddedResource Include="TabPages\DockerProcessPage.ja.resx">
+      <DependentUpon>DockerProcessPage.cs</DependentUpon>
+    </EmbeddedResource>
+    <EmbeddedResource Include="TabPages\DockerProcessPage.zh-CN.resx">
+      <DependentUpon>DockerProcessPage.cs</DependentUpon>
+    </EmbeddedResource>
+    <EmbeddedResource Include="TabPages\PerformancePage.ja.resx">
+      <DependentUpon>PerformancePage.cs</DependentUpon>
+    </EmbeddedResource>
+    <EmbeddedResource Include="TabPages\PerformancePage.zh-CN.resx">
+      <DependentUpon>PerformancePage.cs</DependentUpon>
+    </EmbeddedResource>
+    <EmbeddedResource Include="TabPages\PhysicalStoragePage.ja.resx">
+      <DependentUpon>PhysicalStoragePage.cs</DependentUpon>
+    </EmbeddedResource>
+    <EmbeddedResource Include="TabPages\PhysicalStoragePage.zh-CN.resx">
+      <DependentUpon>PhysicalStoragePage.cs</DependentUpon>
+    </EmbeddedResource>
+    <EmbeddedResource Include="TabPages\SearchPage.ja.resx">
+      <DependentUpon>SearchPage.cs</DependentUpon>
+    </EmbeddedResource>
+    <EmbeddedResource Include="TabPages\SearchPage.zh-CN.resx">
+      <DependentUpon>SearchPage.cs</DependentUpon>
+    </EmbeddedResource>
+    <EmbeddedResource Include="TabPages\SnapshotsPage.ja.resx">
+      <DependentUpon>SnapshotsPage.cs</DependentUpon>
+    </EmbeddedResource>
+    <EmbeddedResource Include="TabPages\SnapshotsPage.zh-CN.resx">
+      <DependentUpon>SnapshotsPage.cs</DependentUpon>
+    </EmbeddedResource>
+    <EmbeddedResource Include="TabPages\SrStoragePage.ja.resx">
+      <DependentUpon>SrStoragePage.cs</DependentUpon>
+    </EmbeddedResource>
+    <EmbeddedResource Include="TabPages\SrStoragePage.zh-CN.resx">
+      <DependentUpon>SrStoragePage.cs</DependentUpon>
+    </EmbeddedResource>
+    <EmbeddedResource Include="TabPages\UpsellTabPage.ja.resx">
+      <DependentUpon>UpsellTabPage.cs</DependentUpon>
+    </EmbeddedResource>
+    <EmbeddedResource Include="TabPages\UpsellTabPage.zh-CN.resx">
+      <DependentUpon>UpsellTabPage.cs</DependentUpon>
+    </EmbeddedResource>
+    <EmbeddedResource Include="TabPages\VMStoragePage.ja.resx">
+      <DependentUpon>VMStoragePage.cs</DependentUpon>
+    </EmbeddedResource>
+    <EmbeddedResource Include="TabPages\VMStoragePage.zh-CN.resx">
+      <DependentUpon>VMStoragePage.cs</DependentUpon>
+    </EmbeddedResource>
+    <EmbeddedResource Include="TabPages\WlbPage.ja.resx">
+      <DependentUpon>WlbPage.cs</DependentUpon>
+    </EmbeddedResource>
+    <EmbeddedResource Include="TabPages\WlbPage.zh-CN.resx">
+      <DependentUpon>WlbPage.cs</DependentUpon>
+    </EmbeddedResource>
+    <EmbeddedResource Include="TestResources\api-version.xml">
+      <CopyToOutputDirectory>PreserveNewest</CopyToOutputDirectory>
+    </EmbeddedResource>
+    <EmbeddedResource Include="Wizards\BallooningWizard.ja.resx">
+      <DependentUpon>BallooningWizard.cs</DependentUpon>
+    </EmbeddedResource>
+    <EmbeddedResource Include="Wizards\BallooningWizard.zh-CN.resx">
+      <DependentUpon>BallooningWizard.cs</DependentUpon>
+    </EmbeddedResource>
+    <EmbeddedResource Include="Wizards\BallooningWizard_Pages\ChooseVMs.ja.resx">
+      <DependentUpon>ChooseVMs.cs</DependentUpon>
+    </EmbeddedResource>
+    <EmbeddedResource Include="Wizards\BallooningWizard_Pages\ChooseVMs.zh-CN.resx">
+      <DependentUpon>ChooseVMs.cs</DependentUpon>
+    </EmbeddedResource>
+    <EmbeddedResource Include="Wizards\BallooningWizard_Pages\MemorySettings.ja.resx">
+      <DependentUpon>MemorySettings.cs</DependentUpon>
+    </EmbeddedResource>
+    <EmbeddedResource Include="Wizards\BallooningWizard_Pages\MemorySettings.zh-CN.resx">
+      <DependentUpon>MemorySettings.cs</DependentUpon>
+    </EmbeddedResource>
+    <EmbeddedResource Include="Wizards\BugToolWizardFiles\BugToolPageDestination.ja.resx">
+      <DependentUpon>BugToolPageDestination.cs</DependentUpon>
+    </EmbeddedResource>
+    <EmbeddedResource Include="Wizards\BugToolWizardFiles\BugToolPageDestination.zh-CN.resx">
+      <DependentUpon>BugToolPageDestination.cs</DependentUpon>
+    </EmbeddedResource>
+    <EmbeddedResource Include="Wizards\BugToolWizardFiles\BugToolPageRetrieveData.ja.resx">
+      <DependentUpon>BugToolPageRetrieveData.cs</DependentUpon>
+    </EmbeddedResource>
+    <EmbeddedResource Include="Wizards\BugToolWizardFiles\BugToolPageRetrieveData.zh-CN.resx">
+      <DependentUpon>BugToolPageRetrieveData.cs</DependentUpon>
+    </EmbeddedResource>
+    <EmbeddedResource Include="Wizards\BugToolWizardFiles\BugToolPageSelectCapabilities.ja.resx">
+      <DependentUpon>BugToolPageSelectCapabilities.cs</DependentUpon>
+    </EmbeddedResource>
+    <EmbeddedResource Include="Wizards\BugToolWizardFiles\BugToolPageSelectCapabilities.zh-CN.resx">
+      <DependentUpon>BugToolPageSelectCapabilities.cs</DependentUpon>
+    </EmbeddedResource>
+    <EmbeddedResource Include="Wizards\BugToolWizardFiles\BugToolWizard.ja.resx">
+      <DependentUpon>BugToolWizard.cs</DependentUpon>
+    </EmbeddedResource>
+    <EmbeddedResource Include="Wizards\BugToolWizardFiles\BugToolWizard.zh-CN.resx">
+      <DependentUpon>BugToolWizard.cs</DependentUpon>
+    </EmbeddedResource>
+    <EmbeddedResource Include="Wizards\CrossPoolMigrateWizard\CrossPoolMigrateFinishPage.ja.resx">
+      <DependentUpon>CrossPoolMigrateFinishPage.cs</DependentUpon>
+    </EmbeddedResource>
+    <EmbeddedResource Include="Wizards\CrossPoolMigrateWizard\CrossPoolMigrateFinishPage.resx">
+      <DependentUpon>CrossPoolMigrateFinishPage.cs</DependentUpon>
+    </EmbeddedResource>
+    <EmbeddedResource Include="Wizards\CrossPoolMigrateWizard\CrossPoolMigrateFinishPage.zh-CN.resx">
+      <DependentUpon>CrossPoolMigrateFinishPage.cs</DependentUpon>
+    </EmbeddedResource>
+    <EmbeddedResource Include="Wizards\CrossPoolMigrateWizard\CrossPoolMigrateWizard.ja.resx">
+      <DependentUpon>CrossPoolMigrateWizard.cs</DependentUpon>
+    </EmbeddedResource>
+    <EmbeddedResource Include="Wizards\CrossPoolMigrateWizard\CrossPoolMigrateWizard.resx">
+      <DependentUpon>CrossPoolMigrateWizard.cs</DependentUpon>
+    </EmbeddedResource>
+    <EmbeddedResource Include="Wizards\CrossPoolMigrateWizard\CrossPoolMigrateWizard.zh-CN.resx">
+      <DependentUpon>CrossPoolMigrateWizard.cs</DependentUpon>
+    </EmbeddedResource>
+    <EmbeddedResource Include="Wizards\DRWizards\DRFailoverWizard.ja.resx">
+      <DependentUpon>DRFailoverWizard.cs</DependentUpon>
+    </EmbeddedResource>
+    <EmbeddedResource Include="Wizards\DRWizards\DRFailoverWizard.resx">
+      <DependentUpon>DRFailoverWizard.cs</DependentUpon>
+      <SubType>Designer</SubType>
+    </EmbeddedResource>
+    <EmbeddedResource Include="Wizards\DRWizards\DRFailoverWizard.zh-CN.resx">
+      <DependentUpon>DRFailoverWizard.cs</DependentUpon>
+    </EmbeddedResource>
+    <EmbeddedResource Include="Wizards\DRWizards\DRFailoverWizardAppliancesPage.ja.resx">
+      <DependentUpon>DRFailoverWizardAppliancesPage.cs</DependentUpon>
+    </EmbeddedResource>
+    <EmbeddedResource Include="Wizards\DRWizards\DRFailoverWizardAppliancesPage.resx">
+      <DependentUpon>DRFailoverWizardAppliancesPage.cs</DependentUpon>
+    </EmbeddedResource>
+    <EmbeddedResource Include="Wizards\DRWizards\DRFailoverWizardAppliancesPage.zh-CN.resx">
+      <DependentUpon>DRFailoverWizardAppliancesPage.cs</DependentUpon>
+    </EmbeddedResource>
+    <EmbeddedResource Include="Wizards\DRWizards\DRFailoverWizardFirstPage.ja.resx">
+      <DependentUpon>DRFailoverWizardFirstPage.cs</DependentUpon>
+    </EmbeddedResource>
+    <EmbeddedResource Include="Wizards\DRWizards\DRFailoverWizardFirstPage.resx">
+      <DependentUpon>DRFailoverWizardFirstPage.cs</DependentUpon>
+    </EmbeddedResource>
+    <EmbeddedResource Include="Wizards\DRWizards\DRFailoverWizardFirstPage.zh-CN.resx">
+      <DependentUpon>DRFailoverWizardFirstPage.cs</DependentUpon>
+    </EmbeddedResource>
+    <EmbeddedResource Include="Wizards\DRWizards\DRFailoverWizardPrecheckPage.ja.resx">
+      <DependentUpon>DRFailoverWizardPrecheckPage.cs</DependentUpon>
+    </EmbeddedResource>
+    <EmbeddedResource Include="Wizards\DRWizards\DRFailoverWizardPrecheckPage.resx">
+      <DependentUpon>DRFailoverWizardPrecheckPage.cs</DependentUpon>
+    </EmbeddedResource>
+    <EmbeddedResource Include="Wizards\DRWizards\DRFailoverWizardPrecheckPage.zh-CN.resx">
+      <DependentUpon>DRFailoverWizardPrecheckPage.cs</DependentUpon>
+    </EmbeddedResource>
+    <EmbeddedResource Include="Wizards\DRWizards\DRFailoverWizardRecoverPage.ja.resx">
+      <DependentUpon>DRFailoverWizardRecoverPage.cs</DependentUpon>
+    </EmbeddedResource>
+    <EmbeddedResource Include="Wizards\DRWizards\DRFailoverWizardRecoverPage.resx">
+      <DependentUpon>DRFailoverWizardRecoverPage.cs</DependentUpon>
+    </EmbeddedResource>
+    <EmbeddedResource Include="Wizards\DRWizards\DRFailoverWizardRecoverPage.zh-CN.resx">
+      <DependentUpon>DRFailoverWizardRecoverPage.cs</DependentUpon>
+    </EmbeddedResource>
+    <EmbeddedResource Include="Wizards\DRWizards\DRFailoverWizardReportPage.ja.resx">
+      <DependentUpon>DRFailoverWizardReportPage.cs</DependentUpon>
+    </EmbeddedResource>
+    <EmbeddedResource Include="Wizards\DRWizards\DRFailoverWizardReportPage.resx">
+      <DependentUpon>DRFailoverWizardReportPage.cs</DependentUpon>
+    </EmbeddedResource>
+    <EmbeddedResource Include="Wizards\DRWizards\DRFailoverWizardReportPage.zh-CN.resx">
+      <DependentUpon>DRFailoverWizardReportPage.cs</DependentUpon>
+    </EmbeddedResource>
+    <EmbeddedResource Include="Wizards\DRWizards\DRFailoverWizardStoragePage.ja.resx">
+      <DependentUpon>DRFailoverWizardStoragePage.cs</DependentUpon>
+    </EmbeddedResource>
+    <EmbeddedResource Include="Wizards\DRWizards\DRFailoverWizardStoragePage.resx">
+      <DependentUpon>DRFailoverWizardStoragePage.cs</DependentUpon>
+    </EmbeddedResource>
+    <EmbeddedResource Include="Wizards\DRWizards\DRFailoverWizardStoragePage.zh-CN.resx">
+      <DependentUpon>DRFailoverWizardStoragePage.cs</DependentUpon>
+    </EmbeddedResource>
+    <EmbeddedResource Include="Wizards\DRWizards\DRFailoverWizardWelcomePage.ja.resx">
+      <DependentUpon>DRFailoverWizardWelcomePage.cs</DependentUpon>
+    </EmbeddedResource>
+    <EmbeddedResource Include="Wizards\DRWizards\DRFailoverWizardWelcomePage.resx">
+      <DependentUpon>DRFailoverWizardWelcomePage.cs</DependentUpon>
+    </EmbeddedResource>
+    <EmbeddedResource Include="Wizards\DRWizards\DRFailoverWizardWelcomePage.zh-CN.resx">
+      <DependentUpon>DRFailoverWizardWelcomePage.cs</DependentUpon>
+    </EmbeddedResource>
+    <EmbeddedResource Include="Wizards\ExportWizard\ExportAppliancePage.zh-CN.resx">
+      <DependentUpon>ExportAppliancePage.cs</DependentUpon>
+    </EmbeddedResource>
+    <EmbeddedResource Include="Wizards\ExportWizard\ExportApplianceWizard.zh-CN.resx">
+      <DependentUpon>ExportApplianceWizard.cs</DependentUpon>
+    </EmbeddedResource>
+    <EmbeddedResource Include="Wizards\ExportWizard\ExportEulaPage.zh-CN.resx">
+      <DependentUpon>ExportEulaPage.cs</DependentUpon>
+    </EmbeddedResource>
+    <EmbeddedResource Include="Wizards\ExportWizard\ExportFinishPage.zh-CN.resx">
+      <DependentUpon>ExportFinishPage.cs</DependentUpon>
+    </EmbeddedResource>
+    <EmbeddedResource Include="Wizards\ExportWizard\ExportOptionsPage.zh-CN.resx">
+      <DependentUpon>ExportOptionsPage.cs</DependentUpon>
+    </EmbeddedResource>
+    <EmbeddedResource Include="Wizards\ExportWizard\ExportSelectVMsPage.zh-CN.resx">
+      <DependentUpon>ExportSelectVMsPage.cs</DependentUpon>
+    </EmbeddedResource>
+    <EmbeddedResource Include="Wizards\BugToolWizardFiles\GenericSelectHostsPage.ja.resx">
+      <DependentUpon>GenericSelectHostsPage.cs</DependentUpon>
+    </EmbeddedResource>
+    <EmbeddedResource Include="Wizards\BugToolWizardFiles\GenericSelectHostsPage.zh-CN.resx">
+      <DependentUpon>GenericSelectHostsPage.cs</DependentUpon>
+    </EmbeddedResource>
+    <EmbeddedResource Include="Wizards\GenericPages\LunPerVdiMappingPage.ja.resx">
+      <DependentUpon>LunPerVdiMappingPage.cs</DependentUpon>
+    </EmbeddedResource>
+    <EmbeddedResource Include="Wizards\GenericPages\LunPerVdiMappingPage.resx">
+      <DependentUpon>LunPerVdiMappingPage.cs</DependentUpon>
+    </EmbeddedResource>
+    <EmbeddedResource Include="Wizards\GenericPages\LunPerVdiMappingPage.zh-CN.resx">
+      <DependentUpon>LunPerVdiMappingPage.cs</DependentUpon>
+    </EmbeddedResource>
+    <EmbeddedResource Include="Wizards\GenericPages\NewVMGroupVMsPageBase.ja.resx">
+      <DependentUpon>NewVMGroupVMsPageBase.cs</DependentUpon>
+    </EmbeddedResource>
+    <EmbeddedResource Include="Wizards\GenericPages\NewVMGroupVMsPageBase.resx">
+      <DependentUpon>NewVMGroupVMsPageBase.cs</DependentUpon>
+    </EmbeddedResource>
+    <EmbeddedResource Include="Wizards\GenericPages\NewVMGroupVMsPageBase.zh-CN.resx">
+      <DependentUpon>NewVMGroupVMsPageBase.cs</DependentUpon>
+    </EmbeddedResource>
+    <EmbeddedResource Include="Wizards\GenericPages\RBACWarningPage.ja.resx">
+      <DependentUpon>RBACWarningPage.cs</DependentUpon>
+    </EmbeddedResource>
+    <EmbeddedResource Include="Wizards\GenericPages\RBACWarningPage.zh-CN.resx">
+      <DependentUpon>RBACWarningPage.cs</DependentUpon>
+    </EmbeddedResource>
+    <EmbeddedResource Include="Wizards\GenericPages\TvmIpPage.zh-CN.resx">
+      <DependentUpon>TvmIpPage.cs</DependentUpon>
+    </EmbeddedResource>
+    <EmbeddedResource Include="Wizards\HAWizard.ja.resx">
+      <DependentUpon>HAWizard.cs</DependentUpon>
+    </EmbeddedResource>
+    <EmbeddedResource Include="Wizards\HAWizard.zh-CN.resx">
+      <DependentUpon>HAWizard.cs</DependentUpon>
+    </EmbeddedResource>
+    <EmbeddedResource Include="Wizards\HAWizard_Pages\AssignPriorities.ja.resx">
+      <DependentUpon>AssignPriorities.cs</DependentUpon>
+    </EmbeddedResource>
+    <EmbeddedResource Include="Wizards\HAWizard_Pages\AssignPriorities.zh-CN.resx">
+      <DependentUpon>AssignPriorities.cs</DependentUpon>
+    </EmbeddedResource>
+    <EmbeddedResource Include="Wizards\HAWizard_Pages\ChooseSR.ja.resx">
+      <DependentUpon>ChooseSR.cs</DependentUpon>
+    </EmbeddedResource>
+    <EmbeddedResource Include="Wizards\HAWizard_Pages\ChooseSR.zh-CN.resx">
+      <DependentUpon>ChooseSR.cs</DependentUpon>
+    </EmbeddedResource>
+    <EmbeddedResource Include="Wizards\HAWizard_Pages\HAFinishPage.ja.resx">
+      <DependentUpon>HAFinishPage.cs</DependentUpon>
+    </EmbeddedResource>
+    <EmbeddedResource Include="Wizards\HAWizard_Pages\HAFinishPage.resx">
+      <DependentUpon>HAFinishPage.cs</DependentUpon>
+    </EmbeddedResource>
+    <EmbeddedResource Include="Wizards\HAWizard_Pages\HAFinishPage.zh-CN.resx">
+      <DependentUpon>HAFinishPage.cs</DependentUpon>
+    </EmbeddedResource>
+    <EmbeddedResource Include="Wizards\HAWizard_Pages\Intro.ja.resx">
+      <DependentUpon>Intro.cs</DependentUpon>
+    </EmbeddedResource>
+    <EmbeddedResource Include="Controls\SrPicker.ja.resx">
+      <DependentUpon>SrPicker.cs</DependentUpon>
+    </EmbeddedResource>
+    <EmbeddedResource Include="Controls\SrPicker.resx">
+      <DependentUpon>SrPicker.cs</DependentUpon>
+      <SubType>Designer</SubType>
+    </EmbeddedResource>
+    <EmbeddedResource Include="Wizards\HAWizard_Pages\Intro.zh-CN.resx">
+      <DependentUpon>Intro.cs</DependentUpon>
+    </EmbeddedResource>
+    <EmbeddedResource Include="Wizards\ImportWizard\GlobalSelectHost.ja.resx">
+      <DependentUpon>GlobalSelectHost.cs</DependentUpon>
+    </EmbeddedResource>
+    <EmbeddedResource Include="Wizards\ImportWizard\GlobalSelectHost.resx">
+      <DependentUpon>GlobalSelectHost.cs</DependentUpon>
+    </EmbeddedResource>
+    <EmbeddedResource Include="Wizards\ImportWizard\GlobalSelectHost.zh-CN.resx">
+      <DependentUpon>GlobalSelectHost.cs</DependentUpon>
+    </EmbeddedResource>
+    <EmbeddedResource Include="Wizards\ImportWizard\NetworkPickerPage.ja.resx">
+      <DependentUpon>NetworkPickerPage.cs</DependentUpon>
+    </EmbeddedResource>
+    <EmbeddedResource Include="Wizards\ImportWizard\NetworkPickerPage.resx">
+      <DependentUpon>NetworkPickerPage.cs</DependentUpon>
+    </EmbeddedResource>
+    <EmbeddedResource Include="Wizards\ImportWizard\NetworkPickerPage.zh-CN.resx">
+      <DependentUpon>NetworkPickerPage.cs</DependentUpon>
+    </EmbeddedResource>
+    <EmbeddedResource Include="Wizards\ImportWizard\StoragePickerPage.ja.resx">
+      <DependentUpon>StoragePickerPage.cs</DependentUpon>
+    </EmbeddedResource>
+    <EmbeddedResource Include="Wizards\ImportWizard\StoragePickerPage.resx">
+      <DependentUpon>StoragePickerPage.cs</DependentUpon>
+    </EmbeddedResource>
+    <EmbeddedResource Include="Wizards\ImportWizard\StoragePickerPage.zh-CN.resx">
+      <DependentUpon>StoragePickerPage.cs</DependentUpon>
+    </EmbeddedResource>
+    <EmbeddedResource Include="Wizards\ImportWizard\ImageVMConfigPage.zh-CN.resx">
+      <DependentUpon>ImageVMConfigPage.cs</DependentUpon>
+    </EmbeddedResource>
+    <EmbeddedResource Include="Wizards\ImportWizard\ImportEulaPage.zh-CN.resx">
+      <DependentUpon>ImportEulaPage.cs</DependentUpon>
+    </EmbeddedResource>
+    <EmbeddedResource Include="Wizards\ImportWizard\ImportFinishPage.ja.resx">
+      <DependentUpon>ImportFinishPage.cs</DependentUpon>
+    </EmbeddedResource>
+    <EmbeddedResource Include="Wizards\ImportWizard\ImportFinishPage.resx">
+      <DependentUpon>ImportFinishPage.cs</DependentUpon>
+    </EmbeddedResource>
+    <EmbeddedResource Include="Wizards\ImportWizard\ImportFinishPage.zh-CN.resx">
+      <DependentUpon>ImportFinishPage.cs</DependentUpon>
+    </EmbeddedResource>
+    <EmbeddedResource Include="Wizards\ImportWizard\ImportOptionsPage.zh-CN.resx">
+      <DependentUpon>ImportOptionsPage.cs</DependentUpon>
+    </EmbeddedResource>
+    <EmbeddedResource Include="Wizards\ImportWizard\ImportSecurityPage.zh-CN.resx">
+      <DependentUpon>ImportSecurityPage.cs</DependentUpon>
+    </EmbeddedResource>
+    <EmbeddedResource Include="Wizards\GenericPages\SelectMultipleVMDestinationPage.zh-CN.resx">
+      <DependentUpon>SelectMultipleVMDestinationPage.cs</DependentUpon>
+    </EmbeddedResource>
+    <EmbeddedResource Include="Wizards\GenericPages\SelectMultipleVMNetworkPage.zh-CN.resx">
+      <DependentUpon>SelectMultipleVMNetworkPage.cs</DependentUpon>
+    </EmbeddedResource>
+    <EmbeddedResource Include="Wizards\GenericPages\SelectVMStorageWithMultipleVirtualDisksPage.zh-CN.resx">
+      <DependentUpon>SelectVMStorageWithMultipleVirtualDisksPage.cs</DependentUpon>
+    </EmbeddedResource>
+    <EmbeddedResource Include="Wizards\ImportWizard\ImportSourcePage.zh-CN.resx">
+      <DependentUpon>ImportSourcePage.cs</DependentUpon>
+    </EmbeddedResource>
+    <EmbeddedResource Include="Wizards\ImportWizard\ImportWizard.zh-CN.resx">
+      <DependentUpon>ImportWizard.cs</DependentUpon>
+    </EmbeddedResource>
+    <EmbeddedResource Include="Wizards\NewNetworkWizard.ja.resx">
+      <DependentUpon>NewNetworkWizard.cs</DependentUpon>
+    </EmbeddedResource>
+    <EmbeddedResource Include="Wizards\NewNetworkWizard.zh-CN.resx">
+      <DependentUpon>NewNetworkWizard.cs</DependentUpon>
+    </EmbeddedResource>
+    <EmbeddedResource Include="Wizards\NewNetworkWizard_Pages\NetWBondDetails.ja.resx">
+      <DependentUpon>NetWBondDetails.cs</DependentUpon>
+    </EmbeddedResource>
+    <EmbeddedResource Include="Wizards\NewNetworkWizard_Pages\NetWBondDetails.zh-CN.resx">
+      <DependentUpon>NetWBondDetails.cs</DependentUpon>
+    </EmbeddedResource>
+    <EmbeddedResource Include="Wizards\NewNetworkWizard_Pages\NetWChinDetails.ja.resx">
+      <DependentUpon>NetWChinDetails.cs</DependentUpon>
+    </EmbeddedResource>
+    <EmbeddedResource Include="Wizards\NewNetworkWizard_Pages\NetWChinDetails.resx">
+      <DependentUpon>NetWChinDetails.cs</DependentUpon>
+    </EmbeddedResource>
+    <EmbeddedResource Include="Wizards\NewNetworkWizard_Pages\NetWChinDetails.zh-CN.resx">
+      <DependentUpon>NetWChinDetails.cs</DependentUpon>
+    </EmbeddedResource>
+    <EmbeddedResource Include="Wizards\NewNetworkWizard_Pages\NetWDetails.ja.resx">
+      <DependentUpon>NetWDetails.cs</DependentUpon>
+    </EmbeddedResource>
+    <EmbeddedResource Include="Wizards\NewNetworkWizard_Pages\NetWDetails.zh-CN.resx">
+      <DependentUpon>NetWDetails.cs</DependentUpon>
+    </EmbeddedResource>
+    <EmbeddedResource Include="Wizards\NewNetworkWizard_Pages\NetWName.ja.resx">
+      <DependentUpon>NetWName.cs</DependentUpon>
+    </EmbeddedResource>
+    <EmbeddedResource Include="Wizards\NewNetworkWizard_Pages\NetWName.zh-CN.resx">
+      <DependentUpon>NetWName.cs</DependentUpon>
+    </EmbeddedResource>
+    <EmbeddedResource Include="Wizards\NewNetworkWizard_Pages\NetWTypeSelect.ja.resx">
+      <DependentUpon>NetWTypeSelect.cs</DependentUpon>
+    </EmbeddedResource>
+    <EmbeddedResource Include="Wizards\NewNetworkWizard_Pages\NetWTypeSelect.zh-CN.resx">
+      <DependentUpon>NetWTypeSelect.cs</DependentUpon>
+    </EmbeddedResource>
+    <EmbeddedResource Include="Wizards\NewPolicyWizard\DaysWeekCheckboxes.ja.resx">
+      <DependentUpon>DaysWeekCheckboxes.cs</DependentUpon>
+    </EmbeddedResource>
+    <EmbeddedResource Include="Wizards\NewPolicyWizard\DaysWeekCheckboxes.resx">
+      <DependentUpon>DaysWeekCheckboxes.cs</DependentUpon>
+    </EmbeddedResource>
+    <EmbeddedResource Include="Wizards\NewPolicyWizard\DaysWeekCheckboxes.zh-CN.resx">
+      <DependentUpon>DaysWeekCheckboxes.cs</DependentUpon>
+    </EmbeddedResource>
+    <EmbeddedResource Include="Wizards\NewPolicyWizard\LocalServerTime.ja.resx">
+      <DependentUpon>LocalServerTime.cs</DependentUpon>
+    </EmbeddedResource>
+    <EmbeddedResource Include="Wizards\NewPolicyWizard\LocalServerTime.resx">
+      <DependentUpon>LocalServerTime.cs</DependentUpon>
+    </EmbeddedResource>
+    <EmbeddedResource Include="Wizards\NewPolicyWizard\LocalServerTime.zh-CN.resx">
+      <DependentUpon>LocalServerTime.cs</DependentUpon>
+    </EmbeddedResource>
+    <EmbeddedResource Include="Wizards\NewPolicyWizard\NewPolicyFinishPage.ja.resx">
+      <DependentUpon>NewPolicyFinishPage.cs</DependentUpon>
+    </EmbeddedResource>
+    <EmbeddedResource Include="Wizards\NewPolicyWizard\NewPolicyFinishPage.resx">
+      <DependentUpon>NewPolicyFinishPage.cs</DependentUpon>
+    </EmbeddedResource>
+    <EmbeddedResource Include="Wizards\NewPolicyWizard\NewPolicyFinishPage.zh-CN.resx">
+      <DependentUpon>NewPolicyFinishPage.cs</DependentUpon>
+    </EmbeddedResource>
+    <EmbeddedResource Include="Wizards\NewPolicyWizard\NewPolicyPolicyNamePage.ja.resx">
+      <DependentUpon>NewPolicyPolicyNamePage.cs</DependentUpon>
+    </EmbeddedResource>
+    <EmbeddedResource Include="Wizards\NewPolicyWizard\NewPolicyPolicyNamePage.zh-CN.resx">
+      <DependentUpon>NewPolicyPolicyNamePage.cs</DependentUpon>
+    </EmbeddedResource>
+    <EmbeddedResource Include="Wizards\NewPolicyWizard\NewPolicySnapshotFrequencyPage.ja.resx">
+      <DependentUpon>NewPolicySnapshotFrequencyPage.cs</DependentUpon>
+    </EmbeddedResource>
+    <EmbeddedResource Include="Wizards\NewPolicyWizard\NewPolicySnapshotFrequencyPage.zh-CN.resx">
+      <DependentUpon>NewPolicySnapshotFrequencyPage.cs</DependentUpon>
+    </EmbeddedResource>
+    <EmbeddedResource Include="Wizards\NewPolicyWizard\NewPolicySnapshotTypePage.ja.resx">
+      <DependentUpon>NewPolicySnapshotTypePage.cs</DependentUpon>
+    </EmbeddedResource>
+    <EmbeddedResource Include="Wizards\NewPolicyWizard\NewPolicySnapshotTypePage.zh-CN.resx">
+      <DependentUpon>NewPolicySnapshotTypePage.cs</DependentUpon>
+    </EmbeddedResource>
+    <EmbeddedResource Include="Wizards\NewPolicyWizard\NewPolicyWizard.ja.resx">
+      <DependentUpon>NewPolicyWizard.cs</DependentUpon>
+    </EmbeddedResource>
+    <EmbeddedResource Include="Wizards\NewPolicyWizard\NewPolicyWizard.resx">
+      <DependentUpon>NewPolicyWizard.cs</DependentUpon>
+      <SubType>Designer</SubType>
+    </EmbeddedResource>
+    <EmbeddedResource Include="Wizards\NewPolicyWizard\NewPolicyPolicyNamePage.resx">
+      <DependentUpon>NewPolicyPolicyNamePage.cs</DependentUpon>
+    </EmbeddedResource>
+    <EmbeddedResource Include="Wizards\NewPolicyWizard\NewPolicySnapshotFrequencyPage.resx">
+      <DependentUpon>NewPolicySnapshotFrequencyPage.cs</DependentUpon>
+    </EmbeddedResource>
+    <EmbeddedResource Include="Wizards\NewPolicyWizard\NewPolicySnapshotTypePage.resx">
+      <DependentUpon>NewPolicySnapshotTypePage.cs</DependentUpon>
+    </EmbeddedResource>
+    <EmbeddedResource Include="Wizards\NewPolicyWizard\NewPolicyWizard.zh-CN.resx">
+      <DependentUpon>NewPolicyWizard.cs</DependentUpon>
+    </EmbeddedResource>
+    <EmbeddedResource Include="Wizards\NewSRWizard.ja.resx">
+      <DependentUpon>NewSRWizard.cs</DependentUpon>
+    </EmbeddedResource>
+    <EmbeddedResource Include="Wizards\NewSRWizard.zh-CN.resx">
+      <DependentUpon>NewSRWizard.cs</DependentUpon>
+    </EmbeddedResource>
+    <EmbeddedResource Include="Wizards\NewSRWizard_Pages\ChooseSrTypePage.ja.resx">
+      <DependentUpon>ChooseSrTypePage.cs</DependentUpon>
+    </EmbeddedResource>
+    <EmbeddedResource Include="Wizards\NewSRWizard_Pages\ChooseSrTypePage.resx">
+      <DependentUpon>ChooseSrTypePage.cs</DependentUpon>
+    </EmbeddedResource>
+    <EmbeddedResource Include="Wizards\NewSRWizard_Pages\ChooseSrTypePage.zh-CN.resx">
+      <DependentUpon>ChooseSrTypePage.cs</DependentUpon>
+    </EmbeddedResource>
+    <EmbeddedResource Include="Wizards\NewSRWizard_Pages\Frontends\CIFS_ISO.ja.resx">
+      <DependentUpon>CIFS_ISO.cs</DependentUpon>
+    </EmbeddedResource>
+    <EmbeddedResource Include="Wizards\NewSRWizard_Pages\Frontends\CIFS_ISO.zh-CN.resx">
+      <DependentUpon>CIFS_ISO.cs</DependentUpon>
+    </EmbeddedResource>
+    <EmbeddedResource Include="Wizards\NewSRWizard_Pages\Frontends\FilerDetails.ja.resx">
+      <DependentUpon>FilerDetails.cs</DependentUpon>
+    </EmbeddedResource>
+    <EmbeddedResource Include="Wizards\NewSRWizard_Pages\Frontends\FilerDetails.resx">
+      <DependentUpon>FilerDetails.cs</DependentUpon>
+    </EmbeddedResource>
+    <EmbeddedResource Include="Wizards\NewSRWizard_Pages\Frontends\FilerDetails.zh-CN.resx">
+      <DependentUpon>FilerDetails.cs</DependentUpon>
+    </EmbeddedResource>
+    <EmbeddedResource Include="Wizards\NewSRWizard_Pages\Frontends\CslgSettings.ja.resx">
+      <DependentUpon>CslgSettings.cs</DependentUpon>
+    </EmbeddedResource>
+    <EmbeddedResource Include="Wizards\NewSRWizard_Pages\Frontends\CslgSettings.resx">
+      <DependentUpon>CslgSettings.cs</DependentUpon>
+      <SubType>Designer</SubType>
+    </EmbeddedResource>
+    <EmbeddedResource Include="Wizards\NewSRWizard_Pages\Frontends\CslgSettings.zh-CN.resx">
+      <DependentUpon>CslgSettings.cs</DependentUpon>
+    </EmbeddedResource>
+    <EmbeddedResource Include="Wizards\NewSRWizard_Pages\Frontends\CSLG.ja.resx">
+      <DependentUpon>CSLG.cs</DependentUpon>
+      <SubType>Designer</SubType>
+    </EmbeddedResource>
+    <EmbeddedResource Include="Wizards\NewSRWizard_Pages\Frontends\CSLG.zh-CN.resx">
+      <DependentUpon>CSLG.cs</DependentUpon>
+      <SubType>Designer</SubType>
+    </EmbeddedResource>
+    <EmbeddedResource Include="Wizards\NewSRWizard_Pages\Frontends\EqualLogic.ja.resx">
+      <DependentUpon>EqualLogic.cs</DependentUpon>
+    </EmbeddedResource>
+    <EmbeddedResource Include="Wizards\NewSRWizard_Pages\Frontends\EqualLogic.zh-CN.resx">
+      <DependentUpon>EqualLogic.cs</DependentUpon>
+    </EmbeddedResource>
+    <EmbeddedResource Include="Wizards\NewSRWizard_Pages\Frontends\LVMoHBA.ja.resx">
+      <DependentUpon>LVMoHBA.cs</DependentUpon>
+    </EmbeddedResource>
+    <EmbeddedResource Include="Wizards\NewSRWizard_Pages\Frontends\LVMoHBA.zh-CN.resx">
+      <DependentUpon>LVMoHBA.cs</DependentUpon>
+    </EmbeddedResource>
+    <EmbeddedResource Include="Wizards\NewSRWizard_Pages\Frontends\LVMoHBASummary.ja.resx">
+      <DependentUpon>LVMoHBASummary.cs</DependentUpon>
+    </EmbeddedResource>
+    <EmbeddedResource Include="Wizards\NewSRWizard_Pages\Frontends\LVMoHBASummary.resx">
+      <DependentUpon>LVMoHBASummary.cs</DependentUpon>
+    </EmbeddedResource>
+    <EmbeddedResource Include="Wizards\NewSRWizard_Pages\Frontends\LVMoHBASummary.zh-CN.resx">
+      <DependentUpon>LVMoHBASummary.cs</DependentUpon>
+    </EmbeddedResource>
+    <EmbeddedResource Include="Wizards\NewSRWizard_Pages\Frontends\LVMoISCSI.ja.resx">
+      <DependentUpon>LVMoISCSI.cs</DependentUpon>
+    </EmbeddedResource>
+    <EmbeddedResource Include="Wizards\NewSRWizard_Pages\Frontends\LVMoISCSI.zh-CN.resx">
+      <DependentUpon>LVMoISCSI.cs</DependentUpon>
+    </EmbeddedResource>
+    <EmbeddedResource Include="Wizards\NewSRWizard_Pages\Frontends\NetApp.ja.resx">
+      <DependentUpon>NetApp.cs</DependentUpon>
+    </EmbeddedResource>
+    <EmbeddedResource Include="Wizards\NewSRWizard_Pages\Frontends\NetApp.zh-CN.resx">
+      <DependentUpon>NetApp.cs</DependentUpon>
+    </EmbeddedResource>
+    <EmbeddedResource Include="Wizards\NewSRWizard_Pages\Frontends\NFS_ISO.ja.resx">
+      <DependentUpon>NFS_ISO.cs</DependentUpon>
+    </EmbeddedResource>
+    <EmbeddedResource Include="Wizards\NewSRWizard_Pages\Frontends\NFS_ISO.zh-CN.resx">
+      <DependentUpon>NFS_ISO.cs</DependentUpon>
+    </EmbeddedResource>
+    <EmbeddedResource Include="Wizards\NewSRWizard_Pages\Frontends\CslgLocation.ja.resx">
+      <DependentUpon>CslgLocation.cs</DependentUpon>
+    </EmbeddedResource>
+    <EmbeddedResource Include="Wizards\NewSRWizard_Pages\Frontends\CslgLocation.resx">
+      <DependentUpon>CslgLocation.cs</DependentUpon>
+      <SubType>Designer</SubType>
+    </EmbeddedResource>
+    <EmbeddedResource Include="Wizards\NewSRWizard_Pages\Frontends\CslgLocation.zh-CN.resx">
+      <DependentUpon>CslgLocation.cs</DependentUpon>
+    </EmbeddedResource>
+    <EmbeddedResource Include="Wizards\NewSRWizard_Pages\Frontends\VHDoNFS.ja.resx">
+      <DependentUpon>VHDoNFS.cs</DependentUpon>
+    </EmbeddedResource>
+    <EmbeddedResource Include="Wizards\NewSRWizard_Pages\Frontends\VHDoNFS.zh-CN.resx">
+      <DependentUpon>VHDoNFS.cs</DependentUpon>
+    </EmbeddedResource>
+    <EmbeddedResource Include="Wizards\NewSRWizard_Pages\NewSrWizardNamePage.ja.resx">
+      <DependentUpon>NewSrWizardNamePage.cs</DependentUpon>
+    </EmbeddedResource>
+    <EmbeddedResource Include="Wizards\NewSRWizard_Pages\NewSrWizardNamePage.resx">
+      <DependentUpon>NewSrWizardNamePage.cs</DependentUpon>
+    </EmbeddedResource>
+    <EmbeddedResource Include="Wizards\NewSRWizard_Pages\NewSrWizardNamePage.zh-CN.resx">
+      <DependentUpon>NewSrWizardNamePage.cs</DependentUpon>
+    </EmbeddedResource>
+    <EmbeddedResource Include="Wizards\NewVMApplianceWizard\NewVMApplianceFinishPage.ja.resx">
+      <DependentUpon>NewVMApplianceFinishPage.cs</DependentUpon>
+    </EmbeddedResource>
+    <EmbeddedResource Include="Wizards\NewVMApplianceWizard\NewVMApplianceFinishPage.resx">
+      <DependentUpon>NewVMApplianceFinishPage.cs</DependentUpon>
+    </EmbeddedResource>
+    <EmbeddedResource Include="Wizards\NewVMApplianceWizard\NewVMApplianceFinishPage.zh-CN.resx">
+      <DependentUpon>NewVMApplianceFinishPage.cs</DependentUpon>
+    </EmbeddedResource>
+    <EmbeddedResource Include="Wizards\NewVMApplianceWizard\NewVMApplianceNamePage.ja.resx">
+      <DependentUpon>NewVMApplianceNamePage.cs</DependentUpon>
+    </EmbeddedResource>
+    <EmbeddedResource Include="Wizards\NewVMApplianceWizard\NewVMApplianceNamePage.resx">
+      <DependentUpon>NewVMApplianceNamePage.cs</DependentUpon>
+      <SubType>Designer</SubType>
+    </EmbeddedResource>
+    <EmbeddedResource Include="Wizards\NewVMApplianceWizard\NewVMApplianceNamePage.zh-CN.resx">
+      <DependentUpon>NewVMApplianceNamePage.cs</DependentUpon>
+    </EmbeddedResource>
+    <EmbeddedResource Include="Wizards\NewVMApplianceWizard\NewVMApplianceVMOrderAndDelaysPage.ja.resx">
+      <DependentUpon>NewVMApplianceVMOrderAndDelaysPage.cs</DependentUpon>
+    </EmbeddedResource>
+    <EmbeddedResource Include="Wizards\NewVMApplianceWizard\NewVMApplianceVMOrderAndDelaysPage.resx">
+      <DependentUpon>NewVMApplianceVMOrderAndDelaysPage.cs</DependentUpon>
+    </EmbeddedResource>
+    <EmbeddedResource Include="Wizards\NewVMApplianceWizard\NewVMApplianceVMOrderAndDelaysPage.zh-CN.resx">
+      <DependentUpon>NewVMApplianceVMOrderAndDelaysPage.cs</DependentUpon>
+    </EmbeddedResource>
+    <EmbeddedResource Include="Wizards\NewVMApplianceWizard\NewVMApplianceWizard.ja.resx">
+      <DependentUpon>NewVMApplianceWizard.cs</DependentUpon>
+    </EmbeddedResource>
+    <EmbeddedResource Include="Wizards\NewVMApplianceWizard\NewVMApplianceWizard.resx">
+      <DependentUpon>NewVMApplianceWizard.cs</DependentUpon>
+    </EmbeddedResource>
+    <EmbeddedResource Include="Wizards\NewVMApplianceWizard\NewVMApplianceWizard.zh-CN.resx">
+      <DependentUpon>NewVMApplianceWizard.cs</DependentUpon>
+    </EmbeddedResource>
+    <EmbeddedResource Include="Wizards\NewVMWizard\NewVMWizard.ja.resx">
+      <DependentUpon>NewVMWizard.cs</DependentUpon>
+    </EmbeddedResource>
+    <EmbeddedResource Include="Wizards\NewVMWizard\NewVMWizard.zh-CN.resx">
+      <DependentUpon>NewVMWizard.cs</DependentUpon>
+    </EmbeddedResource>
+    <EmbeddedResource Include="Wizards\NewVMWizard\Page_CopyBiosStrings.ja.resx">
+      <DependentUpon>Page_CopyBiosStrings.cs</DependentUpon>
+    </EmbeddedResource>
+    <EmbeddedResource Include="Wizards\NewVMWizard\Page_CopyBiosStrings.zh-CN.resx">
+      <DependentUpon>Page_CopyBiosStrings.cs</DependentUpon>
+    </EmbeddedResource>
+    <EmbeddedResource Include="Wizards\NewVMWizard\Page_CpuMem.ja.resx">
+      <DependentUpon>Page_CpuMem.cs</DependentUpon>
+    </EmbeddedResource>
+    <EmbeddedResource Include="Wizards\NewVMWizard\Page_CpuMem.zh-CN.resx">
+      <DependentUpon>Page_CpuMem.cs</DependentUpon>
+    </EmbeddedResource>
+    <EmbeddedResource Include="Wizards\NewVMWizard\Page_Finish.ja.resx">
+      <DependentUpon>Page_Finish.cs</DependentUpon>
+    </EmbeddedResource>
+    <EmbeddedResource Include="Wizards\NewVMWizard\Page_Finish.zh-CN.resx">
+      <DependentUpon>Page_Finish.cs</DependentUpon>
+    </EmbeddedResource>
+    <EmbeddedResource Include="Wizards\NewVMWizard\Page_HomeServer.ja.resx">
+      <DependentUpon>Page_HomeServer.cs</DependentUpon>
+    </EmbeddedResource>
+    <EmbeddedResource Include="Wizards\NewVMWizard\Page_HomeServer.zh-CN.resx">
+      <DependentUpon>Page_HomeServer.cs</DependentUpon>
+    </EmbeddedResource>
+    <EmbeddedResource Include="Wizards\NewVMWizard\Page_InstallationMedia.ja.resx">
+      <DependentUpon>Page_InstallationMedia.cs</DependentUpon>
+    </EmbeddedResource>
+    <EmbeddedResource Include="Wizards\NewVMWizard\Page_InstallationMedia.zh-CN.resx">
+      <DependentUpon>Page_InstallationMedia.cs</DependentUpon>
+    </EmbeddedResource>
+    <EmbeddedResource Include="Wizards\NewVMWizard\Page_Name.ja.resx">
+      <DependentUpon>Page_Name.cs</DependentUpon>
+    </EmbeddedResource>
+    <EmbeddedResource Include="Wizards\NewVMWizard\Page_Name.zh-CN.resx">
+      <DependentUpon>Page_Name.cs</DependentUpon>
+    </EmbeddedResource>
+    <EmbeddedResource Include="Wizards\NewVMWizard\Page_Networking.ja.resx">
+      <DependentUpon>Page_Networking.cs</DependentUpon>
+    </EmbeddedResource>
+    <EmbeddedResource Include="Wizards\NewVMWizard\Page_Networking.zh-CN.resx">
+      <DependentUpon>Page_Networking.cs</DependentUpon>
+    </EmbeddedResource>
+    <EmbeddedResource Include="Wizards\NewVMWizard\Page_Storage.ja.resx">
+      <DependentUpon>Page_Storage.cs</DependentUpon>
+    </EmbeddedResource>
+    <EmbeddedResource Include="Wizards\NewVMWizard\Page_Storage.zh-CN.resx">
+      <DependentUpon>Page_Storage.cs</DependentUpon>
+    </EmbeddedResource>
+    <EmbeddedResource Include="Wizards\NewVMWizard\Page_Template.ja.resx">
+      <DependentUpon>Page_Template.cs</DependentUpon>
+    </EmbeddedResource>
+    <EmbeddedResource Include="Wizards\ExportWizard\ExportAppliancePage.ja.resx">
+      <DependentUpon>ExportAppliancePage.cs</DependentUpon>
+    </EmbeddedResource>
+    <EmbeddedResource Include="Wizards\ExportWizard\ExportAppliancePage.resx">
+      <DependentUpon>ExportAppliancePage.cs</DependentUpon>
+    </EmbeddedResource>
+    <EmbeddedResource Include="Wizards\ExportWizard\ExportEulaPage.ja.resx">
+      <DependentUpon>ExportEulaPage.cs</DependentUpon>
+    </EmbeddedResource>
+    <EmbeddedResource Include="Wizards\ExportWizard\ExportEulaPage.resx">
+      <DependentUpon>ExportEulaPage.cs</DependentUpon>
+    </EmbeddedResource>
+    <EmbeddedResource Include="Wizards\ExportWizard\ExportOptionsPage.ja.resx">
+      <DependentUpon>ExportOptionsPage.cs</DependentUpon>
+    </EmbeddedResource>
+    <EmbeddedResource Include="Wizards\ExportWizard\ExportOptionsPage.resx">
+      <DependentUpon>ExportOptionsPage.cs</DependentUpon>
+    </EmbeddedResource>
+    <EmbeddedResource Include="Wizards\ExportWizard\ExportSelectVMsPage.ja.resx">
+      <DependentUpon>ExportSelectVMsPage.cs</DependentUpon>
+    </EmbeddedResource>
+    <EmbeddedResource Include="Wizards\ExportWizard\ExportSelectVMsPage.resx">
+      <DependentUpon>ExportSelectVMsPage.cs</DependentUpon>
+    </EmbeddedResource>
+    <EmbeddedResource Include="Wizards\ExportWizard\ExportApplianceWizard.ja.resx">
+      <DependentUpon>ExportApplianceWizard.cs</DependentUpon>
+    </EmbeddedResource>
+    <EmbeddedResource Include="Wizards\ExportWizard\ExportApplianceWizard.resx">
+      <DependentUpon>ExportApplianceWizard.cs</DependentUpon>
+    </EmbeddedResource>
+    <EmbeddedResource Include="Wizards\ExportWizard\ExportFinishPage.ja.resx">
+      <DependentUpon>ExportFinishPage.cs</DependentUpon>
+    </EmbeddedResource>
+    <EmbeddedResource Include="Wizards\ExportWizard\ExportFinishPage.resx">
+      <DependentUpon>ExportFinishPage.cs</DependentUpon>
+    </EmbeddedResource>
+    <EmbeddedResource Include="Wizards\ImportWizard\ImportSourcePage.ja.resx">
+      <DependentUpon>ImportSourcePage.cs</DependentUpon>
+    </EmbeddedResource>
+    <EmbeddedResource Include="Wizards\ImportWizard\ImportSourcePage.resx">
+      <DependentUpon>ImportSourcePage.cs</DependentUpon>
+    </EmbeddedResource>
+    <EmbeddedResource Include="Wizards\ImportWizard\ImportWizard.ja.resx">
+      <DependentUpon>ImportWizard.cs</DependentUpon>
+    </EmbeddedResource>
+    <EmbeddedResource Include="Wizards\ImportWizard\ImportWizard.resx">
+      <DependentUpon>ImportWizard.cs</DependentUpon>
+    </EmbeddedResource>
+    <EmbeddedResource Include="Wizards\ImportWizard\ImportEulaPage.ja.resx">
+      <DependentUpon>ImportEulaPage.cs</DependentUpon>
+    </EmbeddedResource>
+    <EmbeddedResource Include="Wizards\ImportWizard\ImportEulaPage.resx">
+      <DependentUpon>ImportEulaPage.cs</DependentUpon>
+    </EmbeddedResource>
+    <EmbeddedResource Include="Wizards\ImportWizard\ImportOptionsPage.ja.resx">
+      <DependentUpon>ImportOptionsPage.cs</DependentUpon>
+    </EmbeddedResource>
+    <EmbeddedResource Include="Wizards\ImportWizard\ImportOptionsPage.resx">
+      <DependentUpon>ImportOptionsPage.cs</DependentUpon>
+    </EmbeddedResource>
+    <EmbeddedResource Include="Wizards\ImportWizard\ImportSecurityPage.ja.resx">
+      <DependentUpon>ImportSecurityPage.cs</DependentUpon>
+    </EmbeddedResource>
+    <EmbeddedResource Include="Wizards\ImportWizard\ImportSecurityPage.resx">
+      <DependentUpon>ImportSecurityPage.cs</DependentUpon>
+    </EmbeddedResource>
+    <EmbeddedResource Include="Wizards\GenericPages\SelectMultipleVMDestinationPage.ja.resx">
+      <DependentUpon>SelectMultipleVMDestinationPage.cs</DependentUpon>
+    </EmbeddedResource>
+    <EmbeddedResource Include="Wizards\GenericPages\SelectMultipleVMDestinationPage.resx">
+      <DependentUpon>SelectMultipleVMDestinationPage.cs</DependentUpon>
+    </EmbeddedResource>
+    <EmbeddedResource Include="Wizards\GenericPages\SelectMultipleVMNetworkPage.ja.resx">
+      <DependentUpon>SelectMultipleVMNetworkPage.cs</DependentUpon>
+    </EmbeddedResource>
+    <EmbeddedResource Include="Wizards\GenericPages\SelectMultipleVMNetworkPage.resx">
+      <DependentUpon>SelectMultipleVMNetworkPage.cs</DependentUpon>
+    </EmbeddedResource>
+    <EmbeddedResource Include="Wizards\GenericPages\SelectVMStorageWithMultipleVirtualDisksPage.ja.resx">
+      <DependentUpon>SelectVMStorageWithMultipleVirtualDisksPage.cs</DependentUpon>
+    </EmbeddedResource>
+    <EmbeddedResource Include="Wizards\GenericPages\SelectVMStorageWithMultipleVirtualDisksPage.resx">
+      <DependentUpon>SelectVMStorageWithMultipleVirtualDisksPage.cs</DependentUpon>
+    </EmbeddedResource>
+    <EmbeddedResource Include="Wizards\ImportWizard\ImageVMConfigPage.ja.resx">
+      <DependentUpon>ImageVMConfigPage.cs</DependentUpon>
+    </EmbeddedResource>
+    <EmbeddedResource Include="Wizards\ImportWizard\ImageVMConfigPage.resx">
+      <DependentUpon>ImageVMConfigPage.cs</DependentUpon>
+    </EmbeddedResource>
+    <EmbeddedResource Include="Wizards\GenericPages\TvmIpPage.ja.resx">
+      <DependentUpon>TvmIpPage.cs</DependentUpon>
+    </EmbeddedResource>
+    <EmbeddedResource Include="Wizards\GenericPages\TvmIpPage.resx">
+      <DependentUpon>TvmIpPage.cs</DependentUpon>
+      <SubType>Designer</SubType>
+    </EmbeddedResource>
+    <EmbeddedResource Include="Wizards\NewVMWizard\Page_Template.zh-CN.resx">
+      <DependentUpon>Page_Template.cs</DependentUpon>
+    </EmbeddedResource>
+    <EmbeddedResource Include="Wizards\PatchingWizard\PatchingWizard.ja.resx">
+      <DependentUpon>PatchingWizard.cs</DependentUpon>
+    </EmbeddedResource>
+    <EmbeddedResource Include="Wizards\PatchingWizard\PatchingWizard.zh-CN.resx">
+      <DependentUpon>PatchingWizard.cs</DependentUpon>
+    </EmbeddedResource>
+    <EmbeddedResource Include="Wizards\PatchingWizard\PatchingWizard_FirstPage.ja.resx">
+      <DependentUpon>PatchingWizard_FirstPage.cs</DependentUpon>
+    </EmbeddedResource>
+    <EmbeddedResource Include="Wizards\PatchingWizard\PatchingWizard_FirstPage.zh-CN.resx">
+      <DependentUpon>PatchingWizard_FirstPage.cs</DependentUpon>
+    </EmbeddedResource>
+    <EmbeddedResource Include="Wizards\PatchingWizard\PatchingWizard_ModePage.ja.resx">
+      <DependentUpon>PatchingWizard_ModePage.cs</DependentUpon>
+    </EmbeddedResource>
+    <EmbeddedResource Include="Wizards\PatchingWizard\PatchingWizard_ModePage.zh-CN.resx">
+      <DependentUpon>PatchingWizard_ModePage.cs</DependentUpon>
+    </EmbeddedResource>
+    <EmbeddedResource Include="Wizards\PatchingWizard\PatchingWizard_PatchingPage.ja.resx">
+      <DependentUpon>PatchingWizard_PatchingPage.cs</DependentUpon>
+    </EmbeddedResource>
+    <EmbeddedResource Include="Wizards\PatchingWizard\PatchingWizard_PatchingPage.zh-CN.resx">
+      <DependentUpon>PatchingWizard_PatchingPage.cs</DependentUpon>
+    </EmbeddedResource>
+    <EmbeddedResource Include="Wizards\PatchingWizard\PatchingWizard_PrecheckPage.ja.resx">
+      <DependentUpon>PatchingWizard_PrecheckPage.cs</DependentUpon>
+    </EmbeddedResource>
+    <EmbeddedResource Include="Wizards\PatchingWizard\PatchingWizard_PrecheckPage.zh-CN.resx">
+      <DependentUpon>PatchingWizard_PrecheckPage.cs</DependentUpon>
+    </EmbeddedResource>
+    <EmbeddedResource Include="Wizards\PatchingWizard\PatchingWizard_SelectPatchPage.ja.resx">
+      <DependentUpon>PatchingWizard_SelectPatchPage.cs</DependentUpon>
+    </EmbeddedResource>
+    <EmbeddedResource Include="Wizards\PatchingWizard\PatchingWizard_SelectPatchPage.zh-CN.resx">
+      <DependentUpon>PatchingWizard_SelectPatchPage.cs</DependentUpon>
+    </EmbeddedResource>
+    <EmbeddedResource Include="Wizards\PatchingWizard\PatchingWizard_SelectServers.ja.resx">
+      <DependentUpon>PatchingWizard_SelectServers.cs</DependentUpon>
+    </EmbeddedResource>
+    <EmbeddedResource Include="Wizards\PatchingWizard\PatchingWizard_SelectServers.zh-CN.resx">
+      <DependentUpon>PatchingWizard_SelectServers.cs</DependentUpon>
+    </EmbeddedResource>
+    <EmbeddedResource Include="Wizards\RollingUpgradeWizard\RollingUpgradeReadyToUpgradePage.ja.resx">
+      <DependentUpon>RollingUpgradeReadyToUpgradePage.cs</DependentUpon>
+    </EmbeddedResource>
+    <EmbeddedResource Include="Wizards\RollingUpgradeWizard\RollingUpgradeReadyToUpgradePage.resx">
+      <DependentUpon>RollingUpgradeReadyToUpgradePage.cs</DependentUpon>
+    </EmbeddedResource>
+    <EmbeddedResource Include="Wizards\RollingUpgradeWizard\RollingUpgradeReadyToUpgradePage.zh-CN.resx">
+      <DependentUpon>RollingUpgradeReadyToUpgradePage.cs</DependentUpon>
+    </EmbeddedResource>
+    <EmbeddedResource Include="Wizards\RollingUpgradeWizard\RollingUpgradeWizard.ja.resx">
+      <DependentUpon>RollingUpgradeWizard.cs</DependentUpon>
+    </EmbeddedResource>
+    <EmbeddedResource Include="Wizards\RollingUpgradeWizard\RollingUpgradeWizard.zh-CN.resx">
+      <DependentUpon>RollingUpgradeWizard.cs</DependentUpon>
+    </EmbeddedResource>
+    <EmbeddedResource Include="Wizards\RollingUpgradeWizard\RollingUpgradeWizardSelectPool.ja.resx">
+      <DependentUpon>RollingUpgradeWizardSelectPool.cs</DependentUpon>
+    </EmbeddedResource>
+    <EmbeddedResource Include="Wizards\RollingUpgradeWizard\RollingUpgradeWizardSelectPool.zh-CN.resx">
+      <DependentUpon>RollingUpgradeWizardSelectPool.cs</DependentUpon>
+    </EmbeddedResource>
+    <EmbeddedResource Include="Wizards\RollingUpgradeWizard\RollingUpgradeWizard_FirstPage.ja.resx">
+      <DependentUpon>RollingUpgradeWizard_FirstPage.cs</DependentUpon>
+    </EmbeddedResource>
+    <EmbeddedResource Include="Wizards\RollingUpgradeWizard\RollingUpgradeWizard_FirstPage.zh-CN.resx">
+      <DependentUpon>RollingUpgradeWizard_FirstPage.cs</DependentUpon>
+    </EmbeddedResource>
+    <EmbeddedResource Include="Wizards\RollingUpgradeWizard\RollingUpgradeWizard_SelectInstallMethod.ja.resx">
+      <DependentUpon>RollingUpgradeWizard_SelectInstallMethod.cs</DependentUpon>
+    </EmbeddedResource>
+    <EmbeddedResource Include="Wizards\RollingUpgradeWizard\RollingUpgradeWizard_SelectInstallMethod.zh-CN.resx">
+      <DependentUpon>RollingUpgradeWizard_SelectInstallMethod.cs</DependentUpon>
+    </EmbeddedResource>
+    <EmbeddedResource Include="Wizards\RollingUpgradeWizard\RollingUpgradeWizard_UpgradeMode.ja.resx">
+      <DependentUpon>RollingUpgradeWizard_UpgradeMode.cs</DependentUpon>
+    </EmbeddedResource>
+    <EmbeddedResource Include="Wizards\RollingUpgradeWizard\RollingUpgradeWizard_UpgradeMode.resx">
+      <DependentUpon>RollingUpgradeWizard_UpgradeMode.cs</DependentUpon>
+      <SubType>Designer</SubType>
+    </EmbeddedResource>
+    <EmbeddedResource Include="Wizards\RollingUpgradeWizard\RollingUpgradeWizard_SelectInstallMethod.resx">
+      <DependentUpon>RollingUpgradeWizard_SelectInstallMethod.cs</DependentUpon>
+      <SubType>Designer</SubType>
+    </EmbeddedResource>
+    <EmbeddedResource Include="Wizards\RollingUpgradeWizard\RollingUpgradeWizard.resx">
+      <DependentUpon>RollingUpgradeWizard.cs</DependentUpon>
+    </EmbeddedResource>
+    <EmbeddedResource Include="Wizards\RollingUpgradeWizard\RollingUpgradeWizardSelectPool.resx">
+      <DependentUpon>RollingUpgradeWizardSelectPool.cs</DependentUpon>
+    </EmbeddedResource>
+    <EmbeddedResource Include="Wizards\RollingUpgradeWizard\RollingUpgradeWizard_FirstPage.resx">
+      <DependentUpon>RollingUpgradeWizard_FirstPage.cs</DependentUpon>
+      <SubType>Designer</SubType>
+    </EmbeddedResource>
+    <EmbeddedResource Include="Wizards\RollingUpgradeWizard\RollingUpgradeWizard_UpgradeMode.zh-CN.resx">
+      <DependentUpon>RollingUpgradeWizard_UpgradeMode.cs</DependentUpon>
+    </EmbeddedResource>
+    <EmbeddedResource Include="Wizards\WizardProgress.ja.resx">
+      <DependentUpon>WizardProgress.cs</DependentUpon>
+    </EmbeddedResource>
+    <EmbeddedResource Include="Wizards\WizardProgress.zh-CN.resx">
+      <DependentUpon>WizardProgress.cs</DependentUpon>
+    </EmbeddedResource>
+    <EmbeddedResource Include="Wizards\XenWizardBase.ja.resx">
+      <DependentUpon>XenWizardBase.cs</DependentUpon>
+    </EmbeddedResource>
+    <EmbeddedResource Include="Wizards\XenWizardBase.zh-CN.resx">
+      <DependentUpon>XenWizardBase.cs</DependentUpon>
+    </EmbeddedResource>
+    <EmbeddedResource Include="Wlb\WlbReports\WorkloadReports.ja.resx">
+      <DependentUpon>WorkloadReports.cs</DependentUpon>
+    </EmbeddedResource>
+    <EmbeddedResource Include="Wlb\WlbReports\WorkloadReports.resx">
+      <DependentUpon>WorkloadReports.cs</DependentUpon>
+    </EmbeddedResource>
+    <EmbeddedResource Include="Wlb\WlbReports\WorkloadReports.zh-CN.resx">
+      <DependentUpon>WorkloadReports.cs</DependentUpon>
+    </EmbeddedResource>
+    <None Include="Images\VMTemplate_h32bit_32.png" />
+    <Content Include="TestResources\credits.xml">
+      <CopyToOutputDirectory>PreserveNewest</CopyToOutputDirectory>
+    </Content>
+    <Content Include="TestResources\console.png">
+      <CopyToOutputDirectory>PreserveNewest</CopyToOutputDirectory>
+    </Content>
+    <Content Include="TestResources\interesting-development.xml">
+      <CopyToOutputDirectory>PreserveNewest</CopyToOutputDirectory>
+    </Content>
+    <Content Include="TestResources\interesting-production.xml">
+      <CopyToOutputDirectory>PreserveNewest</CopyToOutputDirectory>
+    </Content>
+    <Content Include="TestResources\interesting-xenapp.xml">
+      <CopyToOutputDirectory>PreserveNewest</CopyToOutputDirectory>
+    </Content>
+    <None Include="..\Branding\Images\wizard_background.png">
+      <Link>Images\wizard_background.png</Link>
+    </None>
+    <None Include="TestResources\vmexport.bin">
+      <CopyToOutputDirectory>PreserveNewest</CopyToOutputDirectory>
+    </None>
+  </ItemGroup>
+  <ItemGroup>
+    <ProjectReference Include="..\XenCenterLib\XenCenterLib.csproj">
+      <Project>{9861DFA1-B41F-432D-A43F-226257DEBBB9}</Project>
+      <Name>XenCenterLib</Name>
+    </ProjectReference>
+    <ProjectReference Include="..\XenCenterVNC\XenCenterVNC.csproj">
+      <Project>{BD345C89-E8F4-4767-9BE0-1F0EAB7FA927}</Project>
+      <Name>XenCenterVNC</Name>
+    </ProjectReference>
+    <ProjectReference Include="..\XenModel\XenModel.csproj">
+      <Project>{B306FC59-4441-4A5F-9F54-D3F68D4EE38D}</Project>
+      <Name>XenModel</Name>
+    </ProjectReference>
+    <ProjectReference Include="..\XenOvfApi\XenOvfApi.csproj">
+      <Project>{2D78AC6C-B867-484A-A447-3C6FC8B8EAF7}</Project>
+      <Name>XenOvfApi</Name>
+    </ProjectReference>
+    <ProjectReference Include="..\XenOvfTransport\XenOvfTransport.csproj">
+      <Project>{9F7E6285-5CBF-41B4-8CB9-AB06DFF90DC0}</Project>
+      <Name>XenOvfTransport</Name>
+    </ProjectReference>
+  </ItemGroup>
+  <ItemGroup>
+    <BootstrapperPackage Include="Microsoft.Net.Client.3.5">
+      <Visible>False</Visible>
+      <ProductName>.NET Framework Client Profile</ProductName>
+      <Install>false</Install>
+    </BootstrapperPackage>
+    <BootstrapperPackage Include="Microsoft.Net.Framework.2.0">
+      <Visible>False</Visible>
+      <ProductName>.NET Framework 2.0 %28x86%29</ProductName>
+      <Install>false</Install>
+    </BootstrapperPackage>
+    <BootstrapperPackage Include="Microsoft.Net.Framework.3.0">
+      <Visible>False</Visible>
+      <ProductName>.NET Framework 3.0 %28x86%29</ProductName>
+      <Install>false</Install>
+    </BootstrapperPackage>
+    <BootstrapperPackage Include="Microsoft.Net.Framework.3.5">
+      <Visible>False</Visible>
+      <ProductName>.NET Framework 3.5</ProductName>
+      <Install>false</Install>
+    </BootstrapperPackage>
+    <BootstrapperPackage Include="Microsoft.Net.Framework.3.5.SP1">
+      <Visible>False</Visible>
+      <ProductName>.NET Framework 3.5 SP1</ProductName>
+      <Install>true</Install>
+    </BootstrapperPackage>
+    <BootstrapperPackage Include="Microsoft.Windows.Installer.3.1">
+      <Visible>False</Visible>
+      <ProductName>Windows Installer 3.1</ProductName>
+      <Install>true</Install>
+    </BootstrapperPackage>
+  </ItemGroup>
+  <Import Project="$(MSBuildBinPath)\Microsoft.CSharp.targets" />
+  <!-- To modify your build process, add your task inside one of the targets below and uncomment it. 
+       Other similar extension points exist, see Microsoft.Common.targets.
+  <Target Name="BeforeBuild">
+  </Target>
+  <Target Name="AfterBuild">
+  </Target>
+  -->
+  <PropertyGroup>
+    <PostBuildEvent Condition=" '$(Configuration)' == 'Release' ">mt.exe -nologo -manifest "$(ProjectDir)$(ProjectName).manifest" -outputresource:"$(TargetDir)..\..\bin\$(Configuration)\$(TargetFileName)";#1</PostBuildEvent>
+  </PropertyGroup>
+  <PropertyGroup>
+    <PostBuildEvent>copy "$(ProjectDir)\ReportViewer\resource_report.rdlc" "$(TargetDir)"
+
+copy "$(ProjectDir)\..\packages\putty.exe" "$(TargetDir)"</PostBuildEvent>
+  </PropertyGroup>
 </Project>