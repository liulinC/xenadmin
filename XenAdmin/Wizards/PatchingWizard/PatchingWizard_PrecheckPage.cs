--- conflicted
+++ resolved
@@ -1,939 +1,934 @@
-﻿/* Copyright (c) Citrix Systems, Inc. 
- * All rights reserved. 
- * 
- * Redistribution and use in source and binary forms, 
- * with or without modification, are permitted provided 
- * that the following conditions are met: 
- * 
- * *   Redistributions of source code must retain the above 
- *     copyright notice, this list of conditions and the 
- *     following disclaimer. 
- * *   Redistributions in binary form must reproduce the above 
- *     copyright notice, this list of conditions and the 
- *     following disclaimer in the documentation and/or other 
- *     materials provided with the distribution. 
- * 
- * THIS SOFTWARE IS PROVIDED BY THE COPYRIGHT HOLDERS AND 
- * CONTRIBUTORS "AS IS" AND ANY EXPRESS OR IMPLIED WARRANTIES, 
- * INCLUDING, BUT NOT LIMITED TO, THE IMPLIED WARRANTIES OF 
- * MERCHANTABILITY AND FITNESS FOR A PARTICULAR PURPOSE ARE 
- * DISCLAIMED. IN NO EVENT SHALL THE COPYRIGHT HOLDER OR 
- * CONTRIBUTORS BE LIABLE FOR ANY DIRECT, INDIRECT, INCIDENTAL, 
- * SPECIAL, EXEMPLARY, OR CONSEQUENTIAL DAMAGES (INCLUDING, 
- * BUT NOT LIMITED TO, PROCUREMENT OF SUBSTITUTE GOODS OR 
- * SERVICES; LOSS OF USE, DATA, OR PROFITS; OR BUSINESS 
- * INTERRUPTION) HOWEVER CAUSED AND ON ANY THEORY OF LIABILITY, 
- * WHETHER IN CONTRACT, STRICT LIABILITY, OR TORT (INCLUDING 
- * NEGLIGENCE OR OTHERWISE) ARISING IN ANY WAY OUT OF THE USE 
- * OF THIS SOFTWARE, EVEN IF ADVISED OF THE POSSIBILITY OF 
- * SUCH DAMAGE.
- */
-
-using System;
-using System.Collections.Generic;
-using System.ComponentModel;
-using System.Drawing;
-using System.Linq;
-using System.Threading;
-using System.Windows.Forms;
-using XenAdmin.Actions;
-using XenAdmin.Alerts;
-using XenAdmin.Controls;
-using XenAdmin.Core;
-using XenAdmin.Diagnostics.Checks;
-using XenAdmin.Diagnostics.Problems;
-using XenAdmin.Diagnostics.Problems.HostProblem;
-using XenAdmin.Dialogs;
-using XenAdmin.Properties;
-using XenAPI;
-
-namespace XenAdmin.Wizards.PatchingWizard
-{
-    public partial class PatchingWizard_PrecheckPage : XenTabPage
-    {
-        private static readonly log4net.ILog log = log4net.LogManager.GetLogger(System.Reflection.MethodBase.GetCurrentMethod().DeclaringType);
-
-        private BackgroundWorker _worker = null;
-        public List<Host> SelectedServers = new List<Host>();
-        public List<Problem> ProblemsResolvedPreCheck = new List<Problem>();
-        private AsyncAction resolvePrechecksAction = null;
-
-        protected List<Pool> SelectedPools
-        {
-            get 
-            { 
-                return SelectedServers.Select(host => Helpers.GetPoolOfOne(host.Connection)).Where(pool => pool != null).Distinct().ToList();
-            }
-        }
-
-        public XenServerPatchAlert UpdateAlert { private get; set; }
-        public WizardMode WizardMode { private get; set; }
-        public bool ApplyUpdatesToNewVersion { private get; set; }
-
-        public PatchingWizard_PrecheckPage()
-        {
-            InitializeComponent();
-            dataGridView1.BackgroundColor = dataGridView1.DefaultCellStyle.BackColor;
-        }
-
-        public override string PageTitle
-        {
-            get
-            {
-                return Messages.PATCHINGWIZARD_PRECHECKPAGE_TITLE;
-            }
-        }
-
-        public override string Text
-        {
-            get
-            {
-                return Messages.PATCHINGWIZARD_PRECHECKPAGE_TEXT;
-            }
-        }
-
-        public override string HelpID
-        {
-            get { return "UpdatePrechecks"; }
-        }
-
-        void Connection_ConnectionStateChanged(object sender, EventArgs e)
-        {
-            Program.Invoke(Program.MainWindow, RefreshRechecks);
-        }
-
-        private void RegisterEventHandlers()
-        {
-            foreach (Host selectedServer in SelectedServers)
-            {
-                selectedServer.Connection.ConnectionStateChanged += Connection_ConnectionStateChanged;
-            }            
-        }
-
-        private void DeregisterEventHandlers()
-        {
-            foreach (Host selectedServer in SelectedServers)
-            {
-                selectedServer.Connection.ConnectionStateChanged -= Connection_ConnectionStateChanged;
-            }
-        }
-
-        public override void PageLoaded(PageLoadedDirection direction)
-        {
-            base.PageLoaded(direction);
-            try
-            {
-                RegisterEventHandlers();
-                if (direction == PageLoadedDirection.Back)
-                    return;
-
-                if (WizardMode == WizardMode.AutomatedUpdates)
-                {
-                    labelPrechecksFirstLine.Text = Messages.PATCHINGWIZARD_PRECHECKPAGE_FIRSTLINE_AUTOMATED_UPDATES_MODE;
-                }
-                else
-                {
-                    string patchName = null;
-                    if (Patch != null)
-                        patchName = Patch.Name();
-                    if (PoolUpdate != null)
-                        patchName = PoolUpdate.Name();
-
-                    labelPrechecksFirstLine.Text = patchName != null
-                        ? string.Format(Messages.PATCHINGWIZARD_PRECHECKPAGE_FIRSTLINE, patchName)
-                        : Messages.PATCHINGWIZARD_PRECHECKPAGE_FIRSTLINE_NO_PATCH_NAME;
-                }
-
-                RefreshRechecks();
-            }
-            catch (Exception e)
-            {
-                log.Error(e, e);
-                throw;//better throw an exception rather than closing the wizard suddenly and silently
-            }
-        }
-
-        public override void SelectDefaultControl()
-        {
-            dataGridView1.Select();
-        }
-
-        protected void RefreshRechecks()
-        {
-            buttonResolveAll.Enabled = buttonReCheckProblems.Enabled = checkBoxViewPrecheckFailuresOnly.Enabled = false;
-            _worker = null;
-            _worker = new BackgroundWorker();
-            _worker.DoWork += new DoWorkEventHandler(worker_DoWork);
-            _worker.WorkerReportsProgress = true;
-            _worker.WorkerSupportsCancellation = true;
-            _worker.ProgressChanged += new ProgressChangedEventHandler(worker_ProgressChanged);
-            _worker.RunWorkerCompleted += new RunWorkerCompletedEventHandler(_worker_RunWorkerCompleted);
-            
-            if (Patch != null)
-                _worker.RunWorkerAsync(Patch);
-            else
-                _worker.RunWorkerAsync(PoolUpdate);
-        }
-
-        private void _worker_RunWorkerCompleted(object sender, RunWorkerCompletedEventArgs e)
-        {
-            if (!e.Cancelled)
-                OnPageUpdated();
-            progressBar1.Value = 100;
-            labelProgress.Text = string.Empty;
-
-            bool showResolveAllButton = false;
-            foreach (PreCheckGridRow row in dataGridView1.Rows)
-            {
-                PreCheckHostRow hostRow = row as PreCheckHostRow;
-                //CA-65508: if the problem cannot be solved immediately there's no point in enabling the Resolve All button
-                //CA-136211: Changed the code below to enable the Resolve All button only when there is at least one problem and all the problems have solution/fix.
-                if (hostRow != null && hostRow.IsProblem)
-                {
-                    if (!hostRow.IsFixable)
-                    {
-                        showResolveAllButton = false;
-                        break;
-                    }
-                    else
-                    {
-                        showResolveAllButton = true;
-                    }
-                }
-            }
-
-            buttonResolveAll.Enabled = showResolveAllButton;
-            buttonReCheckProblems.Enabled = checkBoxViewPrecheckFailuresOnly.Enabled = true;
-        }
-
-        private void AddRowToGridView(DataGridViewRow row)
-        {
-            lock (_update_grid_lock)
-            {
-                dataGridView1.Rows.Add(row);
-            }
-        }
-
-        private void worker_ProgressChanged(object sender, ProgressChangedEventArgs e)
-        {
-            try
-            {
-                PreCheckHostRow rowHost = e.UserState as PreCheckHostRow;
-                if (rowHost != null)
-                {
-                    if (checkBoxViewPrecheckFailuresOnly.Checked && rowHost.Problem != null || !checkBoxViewPrecheckFailuresOnly.Checked)
-                        AddRowToGridView(rowHost);
-                }
-                else
-                {
-                    var row = e.UserState as DataGridViewRow;
-                    if (row != null && !dataGridView1.Rows.Contains(row))
-                    {
-                        AddRowToGridView(row);
-                    }
-                }
-                int step = (int)((1.0 / ((float)_numberChecks)) * e.ProgressPercentage);
-                progressBar1.Value += (step + progressBar1.Value) > 100 ? 0 : step;
-            }
-            catch (Exception) { }
-        }
-
-        private bool IsCheckInProgress
-        {
-            get { return _worker != null && _worker.IsBusy; }
-        }
-
-        private bool IsResolveActionInProgress
-        {
-            get { return resolvePrechecksAction != null && !resolvePrechecksAction.IsCompleted; }
-        }
-
-        private List<PreCheckHostRow> ExecuteCheck(Check check)
-        {
-            var rows = new List<PreCheckHostRow>();
-
-            var problems = check.RunAllChecks();
-            if (problems.Count == 0)
-            {
-                rows.Add(new PreCheckHostRow(check));
-                return rows;
-            }
-
-            foreach (var pr in problems)
-            {
-                var problem = pr;  // we need this line because we sometimes reassign it below
-                if (problem is HostNotLive)
-                {
-                    // this host is no longer live -> remove all previous problems regarding this host
-                    Problem curProblem = problem;
-                    ProblemsResolvedPreCheck.RemoveAll(p => p.Check.Host == curProblem.Check.Host);
-                }
-
-                if (ProblemsResolvedPreCheck.Contains(problem))
-                {
-                    Problem curProblem = problem;
-                    problem = ProblemsResolvedPreCheck.Find(p => p.Equals(curProblem));
-                }
-                else
-                    ProblemsResolvedPreCheck.Add(problem);
-
-                rows.Add(new PreCheckHostRow(problem));
-            }
-            return rows;
-        }
-
-        private int _numberChecks = 0;
-        private readonly object _lock = new object();
-        private readonly object _update_grid_lock = new object();
-        private void worker_DoWork(object sender, DoWorkEventArgs e)
-        {
-            lock (_lock)
-            {
-                Program.Invoke(this, () =>
-                                         {
-                                             dataGridView1.Rows.Clear();
-                                             progressBar1.Value = 0;
-                                             labelProgress.Text = Messages.PATCHING_WIZARD_RUNNING_PRECHECKS;
-                                         });
-                Pool_patch patch = e.Argument as Pool_patch;
-                Pool_update update = e.Argument as Pool_update;
-
-                LivePatchCodesByHost = new Dictionary<string, livepatch_status>();
-
-                List<KeyValuePair<string, List<Check>>> checks = update != null ? GenerateChecks(update) : GenerateChecks(patch); //patch is expected to be null for RPU
-                _numberChecks = checks.Count;
-                for (int i = 0; i < checks.Count; i++)
-                {
-                    if (_worker.CancellationPending)
-                    {
-                        e.Cancel = true;
-                        return;
-                    }
-
-                    List<Check> checkGroup = checks[i].Value;
-                    PreCheckHeaderRow headerRow =
-                        new PreCheckHeaderRow(string.Format(Messages.PATCHING_WIZARD_PRECHECK_STATUS, checks[i].Key));
-                    _worker.ReportProgress(5, headerRow);
-
-                    PreCheckResult precheckResult = PreCheckResult.OK;
-                    for (int j = 0; j < checkGroup.Count; j++)
-                    {
-                        if (_worker.CancellationPending)
-                        {
-                            e.Cancel = true;
-                            return;
-                        }
-
-                        Check check = checkGroup[j];
-                        foreach (PreCheckHostRow row in ExecuteCheck(check))
-                        {
-                            if (precheckResult != PreCheckResult.Failed && row.Problem != null)
-                                precheckResult = row.PrecheckResult;
-                            _worker.ReportProgress(PercentageSelectedServers(j + 1), row);
-                        }
-                    }
-
-                    lock (_update_grid_lock)
-                    {
-                        headerRow.UpdateDescription(precheckResult);
-                    }
-                }
-            }
-        }
-
-        public Dictionary<string, livepatch_status> LivePatchCodesByHost
-        {
-            get;
-            set;
-        }
-
-        protected virtual List<KeyValuePair<string, List<Check>>> GenerateCommonChecks(List<Host> applicableServers)
-        {
-            List<KeyValuePair<string, List<Check>>> checks = new List<KeyValuePair<string, List<Check>>>();
-            List<Check> checkGroup;
-
-            //XenCenter version check
-            if (UpdateAlert != null && UpdateAlert.NewServerVersion != null)
-            {
-                checks.Add(new KeyValuePair<string, List<Check>>(Messages.CHECKING_XENCENTER_VERSION, new List<Check>()));
-                checkGroup = checks[checks.Count - 1].Value;
-                checkGroup.Add(new XenCenterVersionCheck(UpdateAlert.NewServerVersion));
-            }
-
-            //HostLivenessCheck checks
-            checks.Add(new KeyValuePair<string, List<Check>>(Messages.CHECKING_HOST_LIVENESS_STATUS, new List<Check>()));
-            checkGroup = checks[checks.Count - 1].Value;
-            foreach (Host host in applicableServers)
-            {
-                checkGroup.Add(new HostLivenessCheck(host));
-            }
-
-            //HA checks
-            checks.Add(new KeyValuePair<string, List<Check>>(Messages.CHECKING_HA_STATUS, new List<Check>()));
-            checkGroup = checks[checks.Count - 1].Value;
-            foreach (Host host in SelectedServers)
-            {
-                if (Helpers.HostIsMaster(host))
-                    checkGroup.Add(new HAOffCheck(host));
-            }
-
-            //PBDsPluggedCheck
-            checks.Add(new KeyValuePair<string, List<Check>>(Messages.CHECKING_STORAGE_CONNECTIONS_STATUS, new List<Check>()));
-            checkGroup = checks[checks.Count - 1].Value;
-            foreach (Host host in applicableServers)
-            {
-                checkGroup.Add(new PBDsPluggedCheck(host));
-            }
-
-            //Disk space check for automated updates
-            if (WizardMode != WizardMode.SingleUpdate)
-            {
-                checks.Add(new KeyValuePair<string, List<Check>>(Messages.PATCHINGWIZARD_PRECHECKPAGE_CHECKING_DISK_SPACE, new List<Check>()));
-                checkGroup = checks[checks.Count - 1].Value;
-
-                foreach (Pool pool in SelectedPools)
-                {
-                    //if any host is not licensed for automated updates
-                    bool automatedUpdatesRestricted = pool.Connection.Cache.Hosts.Any(Host.RestrictBatchHotfixApply);
-
-                    var us = WizardMode == WizardMode.NewVersion
-                        ? Updates.GetUpgradeSequence(pool.Connection, UpdateAlert, ApplyUpdatesToNewVersion && !automatedUpdatesRestricted)
-                        : Updates.GetUpgradeSequence(pool.Connection);
-
-                    log.InfoFormat("Minimal patches for {0}: {1}", pool.Name, us != null && us.MinimalPatches != null ? string.Join(",", us.MinimalPatches.Select(p => p.Name)) : "");
-
-                    if (us == null)
-                        continue;
-
-                    bool elyOrGreater = Helpers.ElyOrGreater(pool.Connection);
-
-                    foreach (Host host in us.Keys)
-                    {
-                        checkGroup.Add(
-                            new DiskSpaceForAutomatedUpdatesCheck(
-                                host,
-                                elyOrGreater
-                                    ? us[host].Sum(p => p.InstallationSize) // all updates on this host
-                                    : host.IsMaster()
-                                        ? us[host].Sum(p => p.InstallationSize) + us.Values.SelectMany(a => a).Max(p => p.InstallationSize) // master: all updates on master + largest update in pool
-                                        : us[host].Sum(p => p.InstallationSize) + us[host].Max(p => p.InstallationSize) // non-master: all updates on this host + largest on this host
-                        ));
-                    }
-                }
-            }
-
-            //Checking reboot required and can evacuate host for version updates
-            if (WizardMode == Wizards.PatchingWizard.WizardMode.NewVersion && UpdateAlert != null && UpdateAlert.Patch != null &&  UpdateAlert.Patch.after_apply_guidance == after_apply_guidance.restartHost)
-            {
-                checks.Add(new KeyValuePair<string, List<Check>>(Messages.CHECKING_SERVER_NEEDS_REBOOT, new List<Check>()));
-                checkGroup = checks[checks.Count - 1].Value;
-                var guidance = new List<after_apply_guidance>() { UpdateAlert.Patch.after_apply_guidance };
-
-                foreach (var host in SelectedServers)
-                {
-                    checkGroup.Add(new HostNeedsRebootCheck(host, guidance, LivePatchCodesByHost));
-                }
-
-                checks.Add(new KeyValuePair<string, List<Check>>(Messages.CHECKING_CANEVACUATE_STATUS, new List<Check>()));
-                checkGroup = checks[checks.Count - 1].Value;
-                foreach (Host host in SelectedServers)
-                {
-                    checkGroup.Add(new AssertCanEvacuateCheck(host, LivePatchCodesByHost));
-                }
-            }
-
-            return checks;
-        }
-
-        protected virtual List<KeyValuePair<string, List<Check>>> GenerateChecks(Pool_patch patch)
-        {
-            List<Host> applicableServers = patch != null ? SelectedServers.Where(h => patch.AppliedOn(h) == DateTime.MaxValue).ToList() : SelectedServers;
-
-            List<KeyValuePair<string, List<Check>>> checks = GenerateCommonChecks(applicableServers);
-            
-            List<Check> checkGroup;
-            
-            //Checking other things
-            if (patch != null)
-            {
-                checks.Add(new KeyValuePair<string, List<Check>>(Messages.CHECKING_SERVER_SIDE_STATUS, new List<Check>()));
-                checkGroup = checks[checks.Count - 1].Value;
-                foreach (Host host in SelectedServers)
-                {
-                    List<Pool_patch> poolPatches = new List<Pool_patch>(host.Connection.Cache.Pool_patches);
-                    Pool_patch poolPatchFromHost = poolPatches.Find(otherPatch => string.Equals(otherPatch.uuid, patch.uuid, StringComparison.OrdinalIgnoreCase));
-                    checkGroup.Add(new PatchPrecheckCheck(host, poolPatchFromHost, LivePatchCodesByHost));
-                }
-            }
-
-            //Checking if the host needs a reboot
-            if (WizardMode == WizardMode.SingleUpdate)
-            {
-                checks.Add(new KeyValuePair<string, List<Check>>(Messages.CHECKING_SERVER_NEEDS_REBOOT, new List<Check>()));
-                checkGroup = checks[checks.Count - 1].Value;
-                var guidance = patch != null
-                    ? patch.after_apply_guidance
-                    : new List<after_apply_guidance> {after_apply_guidance.restartHost};
-                foreach (var host in applicableServers)
-                {
-                    checkGroup.Add(new HostNeedsRebootCheck(host, guidance, LivePatchCodesByHost));
-                }
-            }
-
-            //Checking can evacuate host
-            //CA-97061 - evacuate host -> suspended VMs. This is only needed for restartHost
-            //Also include this check for the supplemental packs (patch == null), as their guidance is restartHost
-            if (WizardMode != WizardMode.NewVersion && (patch == null || patch.after_apply_guidance.Contains(after_apply_guidance.restartHost)))
-            {
-                checks.Add(new KeyValuePair<string, List<Check>>(Messages.CHECKING_CANEVACUATE_STATUS, new List<Check>()));
-                checkGroup = checks[checks.Count - 1].Value;
-                foreach (Host host in applicableServers)
-                {
-                    checkGroup.Add(new AssertCanEvacuateCheck(host, LivePatchCodesByHost));
-                }
-            }
-
-            return checks;
-        }
-
-        protected virtual List<KeyValuePair<string, List<Check>>> GenerateChecks(Pool_update update)
-        {
-            List<Host> applicableServers = update != null ? SelectedServers.Where(h => !update.AppliedOn(h)).ToList() : SelectedServers;
-
-            List<KeyValuePair<string, List<Check>>> checks = GenerateCommonChecks(applicableServers);
-            List<Check> checkGroup;
-
-            //Checking other things
-            if (update != null)
-            {
-                checks.Add(new KeyValuePair<string, List<Check>>(Messages.CHECKING_SERVER_SIDE_STATUS, new List<Check>()));
-                checkGroup = checks[checks.Count - 1].Value;
-                foreach (Host host in SelectedServers)
-                {
-                    List<Pool_update> updates = new List<Pool_update>(host.Connection.Cache.Pool_updates);
-                    Pool_update poolUpdateFromHost = updates.Find(otherPatch => string.Equals(otherPatch.uuid, update.uuid, StringComparison.OrdinalIgnoreCase));
-                    checkGroup.Add(new PatchPrecheckCheck(host, poolUpdateFromHost, LivePatchCodesByHost));
-                }
-            }
-
-            //Checking if the host needs a reboot
-            if (WizardMode == WizardMode.SingleUpdate)
-            {
-                checks.Add(new KeyValuePair<string, List<Check>>(Messages.CHECKING_SERVER_NEEDS_REBOOT, new List<Check>()));
-                checkGroup = checks[checks.Count - 1].Value;
-                var guidance = update != null
-                    ? update.after_apply_guidance
-                    : new List<update_after_apply_guidance> {update_after_apply_guidance.restartHost};
-                foreach (var host in applicableServers)
-                {
-                    checkGroup.Add(new HostNeedsRebootCheck(host, guidance, LivePatchCodesByHost));
-                }
-            }
-
-            //Checking can evacuate host
-            if (update == null || update.after_apply_guidance.Contains(update_after_apply_guidance.restartHost))
-            {
-                checks.Add(new KeyValuePair<string, List<Check>>(Messages.CHECKING_CANEVACUATE_STATUS, new List<Check>()));
-                checkGroup = checks[checks.Count - 1].Value;
-                foreach (Host host in applicableServers)
-                {
-                    checkGroup.Add(new AssertCanEvacuateCheck(host, LivePatchCodesByHost));
-                }
-            }
-
-            return checks;
-        }
-
-        [DefaultValue(true)]
-        protected bool ManualUpgrade { set; get; }
-
-        private int PercentageSelectedServers(int i)
-        {
-            return (int)(((float)i / (float)(SelectedServers.Count)) * 100);
-        }
-
-        public override void PageCancelled()
-        {
-            DeregisterEventHandlers();
-            if (_worker != null)
-                _worker.CancelAsync();
-            if (resolvePrechecksAction != null && !resolvePrechecksAction.IsCompleted)
-                resolvePrechecksAction.Cancel();
-        }
-
-        public override void PageLeave(PageLoadedDirection direction, ref bool cancel)
-        {
-            DeregisterEventHandlers();
-            if (direction == PageLoadedDirection.Back && _worker != null)
-            {
-                _worker.CancelAsync();
-                _worker = null;
-            }
-
-            base.PageLeave(direction, ref cancel);
-        }
-
-        public override bool EnablePrevious()
-        {
-            return !IsCheckInProgress && !IsResolveActionInProgress;
-        }
-        
-        public override bool EnableNext()
-        {
-            bool problemsFound = false;
-            foreach (DataGridViewRow row in dataGridView1.Rows)
-            {
-                PreCheckHostRow preCheckHostRow = row as PreCheckHostRow;
-                if (preCheckHostRow != null && preCheckHostRow.IsProblem)
-                {
-                    problemsFound = true;
-                    break;
-                }
-            }
-
-            UpdateControls(problemsFound);
-            return !IsCheckInProgress && !IsResolveActionInProgress && !problemsFound;
-        }
-
-        public UpdateType SelectedUpdateType { private get; set; }
-        public Pool_patch Patch { private get; set; }
-        public Pool_update PoolUpdate { private get; set; }
-
-        internal enum PreCheckResult { OK, Info, Warning, Failed }
-
-        private abstract class PreCheckGridRow : XenAdmin.Controls.DataGridViewEx.DataGridViewExRow
-        {
-            protected DataGridViewImageCell _iconCell = new DataGridViewImageCell();
-            protected DataGridViewTextBoxCell _descriptionCell = new DataGridViewTextBoxCell();
-            protected DataGridViewCell _solutionCell = null;
-            protected PreCheckGridRow(DataGridViewCell solutionCell)
-            {
-                _solutionCell = solutionCell;
-                Cells.Add(_iconCell);
-                Cells.Add(_descriptionCell);
-                Cells.Add(_solutionCell);
-            }
-        }
-
-        private class PreCheckHeaderRow : PreCheckGridRow
-        {
-            private string description;
-
-            public PreCheckHeaderRow(string text)
-                : base(new DataGridViewTextBoxCell())
-            {
-                _iconCell.Value = new Bitmap(1, 1);
-                description = text;
-                _descriptionCell.Value = text;
-                _descriptionCell.Style.Font = new Font(Program.DefaultFont, FontStyle.Bold);
-            }
-
-            public void UpdateDescription(PreCheckResult precheckResult)
-            {
-                string result;
-                switch (precheckResult)
-                {
-                    case PreCheckResult.OK:
-                        result = Messages.GENERAL_STATE_OK;
-                        break;
-                    case PreCheckResult.Info:
-                        result = Messages.INFORMATION;
-                        break;
-                    case PreCheckResult.Warning:
-                        result = Messages.WARNING;
-                        break;
-                    default:
-                        result = Messages.FAILED;
-                        break;
-                }
-
-                _descriptionCell.Value = string.Format("{0} {1}", description, result);
-            }
-        }
-
-        private class PreCheckHostRow : PreCheckGridRow
-        {
-            private Problem _problem = null;
-            private Check _check = null;
-            public PreCheckHostRow(Problem problem)
-                : base(new DataGridViewTextBoxCell())
-            {
-                _problem = problem;
-                _check = problem.Check;
-                UpdateRowFields();
-            }
-
-            public PreCheckHostRow(Check check)
-                : base(new DataGridViewTextBoxCell())
-            {
-                _check = check;
-                UpdateRowFields();
-            }
-
-            public bool IsFixable 
-            {
-                get
-                {
-                    return Problem != null && Problem.IsFixable && !string.IsNullOrEmpty(this.Solution);
-                }
-            }
-
-            private void UpdateRowFields()
-            {
-                _iconCell.Value = Problem == null
-                    ? Images.GetImage16For(Icons.Ok)
-                    : Problem.Image;
-
-                string description = string.Empty;
-
-                if (Problem != null)
-                    description = Problem.Description;
-                else if (_check != null)
-                {
-                    description = _check.SuccessfulCheckDescription;
-                    if (string.IsNullOrEmpty(description))
-<<<<<<< HEAD
-                        description = String.Format(Messages.PATCHING_WIZARD_HOST_CHECK_OK, _check.Host.Name(), _check.Description);
-=======
-                        description = _check.Host != null
-                            ? String.Format(Messages.PATCHING_WIZARD_HOST_CHECK_OK, _check.Host.Name, _check.Description)
-                            : String.Format(Messages.PATCHING_WIZARD_CHECK_OK, _check.Description);
-
->>>>>>> 10cdebe8
-                }
-                
-                if (description != string.Empty)
-                    _descriptionCell.Value = String.Format(Messages.PATCHING_WIZARD_DESC_CELL_INDENT, null, description);
-
-                _solutionCell.Value = Problem == null ? string.Empty : Problem.HelpMessage;
-
-                if (Problem is WarningWithInformationUrl)
-                    _solutionCell.Value = (Problem as WarningWithInformationUrl).LinkText;
-
-                if (Problem is ProblemWithInformationUrl)
-                    _solutionCell.Value = (Problem as ProblemWithInformationUrl).LinkText;
-
-                UpdateSolutionCellStyle();
-            }
-
-            private void UpdateSolutionCellStyle()
-            {
-                if (_solutionCell == null)
-                    return;
-                if (Enabled) 
-                {
-                    _solutionCell.Style.Font = new Font(Program.DefaultFont, FontStyle.Underline);
-                    _solutionCell.Style.ForeColor = Color.Blue;
-                }
-                else
-                    _solutionCell.Style = DefaultCellStyle;
-            }
-
-            public Problem Problem
-            {
-                get
-                {
-                    return _problem;
-                }
-            }
-
-            public string Solution
-            {
-                get { return (string)_solutionCell.Value; }
-            }
-            
-            public bool IsProblem
-            {
-                get { return _problem != null && !(_problem is Warning); }
-            }
-            
-            public PreCheckResult PrecheckResult
-            {
-                get
-                {
-                    if (Problem == null)
-                        return PreCheckResult.OK;
-                    if (_problem is Information) 
-                        return PreCheckResult.Info;
-                    if (_problem is Warning) 
-                        return PreCheckResult.Warning;
-                    return PreCheckResult.Failed;
-                }
-            }
-
-            public override bool Equals(object obj)
-            {
-                PreCheckHostRow other = obj as PreCheckHostRow;
-                if (other != null && other.Problem != null && _problem != null)
-                    return _problem.CompareTo(other.Problem) == 0;
-                return false;
-            }
-
-            public override int GetHashCode()
-            {
-                return (_problem != null ? _problem.GetHashCode() : 0);
-            }
-
-            public override bool Enabled
-            {
-                get
-                {
-                    return base.Enabled;
-                }
-                set
-                {
-                    base.Enabled = value;
-                    UpdateSolutionCellStyle();
-                }
-            }
-        }
-
-        private void dataGridView1_CellContentClick(object sender, DataGridViewCellEventArgs e)
-        {
-            PreCheckHostRow preCheckHostRow = dataGridView1.Rows[e.RowIndex] as PreCheckHostRow;
-            if (preCheckHostRow != null && preCheckHostRow.Enabled && e.ColumnIndex == 2)
-            {
-                ExecuteSolution(preCheckHostRow);
-            }
-        }
-
-        private void dataGridView1_KeyPress(object sender, KeyPressEventArgs e)
-        {
-            if (e.KeyChar == (char)Keys.Enter && dataGridView1.CurrentCell != null)
-            {
-                PreCheckHostRow preCheckHostRow = dataGridView1.CurrentCell.OwningRow as PreCheckHostRow;
-                int columnIndex = dataGridView1.CurrentCell.ColumnIndex;
-
-                if (preCheckHostRow != null && preCheckHostRow.Enabled && columnIndex == 2)
-                    ExecuteSolution(preCheckHostRow);
-            }
-        }
-
-        private void ExecuteSolution(PreCheckHostRow preCheckHostRow)
-        {
-            bool cancelled;
-            resolvePrechecksAction = preCheckHostRow.Problem.SolveImmediately(out cancelled);
-
-            if (resolvePrechecksAction != null)
-            {
-                // disable all problems 
-                foreach (DataGridViewRow row in dataGridView1.Rows)
-                {
-                    PreCheckHostRow preCheckRow = row as PreCheckHostRow;
-                    if (preCheckRow != null && preCheckRow.Problem != null)
-                    {
-                        preCheckRow.Enabled = false;
-                    }
-                }
-                StartResolvePrechecksAction();
-            }
-            else
-            {
-                if (preCheckHostRow.Problem is WarningWithInformationUrl)
-                    (preCheckHostRow.Problem as WarningWithInformationUrl).LaunchUrlInBrowser();
-                else if (preCheckHostRow.Problem is ProblemWithInformationUrl)
-                    (preCheckHostRow.Problem as ProblemWithInformationUrl).LaunchUrlInBrowser();
-                    
-                else if (!cancelled)
-                    using (var dlg = new ThreeButtonDialog(new ThreeButtonDialog.Details(SystemIcons.Information,
-                                                                        string.Format(Messages.PATCHING_WIZARD_SOLVE_MANUALLY, preCheckHostRow.Problem.Description).Replace("\\n", "\n"),
-                                                                        Messages.PATCHINGWIZARD_PRECHECKPAGE_TEXT)))
-                    {
-                        dlg.ShowDialog(this);
-                    }
-            }
-        }
-
-        private void buttonReCheckProblems_Click(object sender, EventArgs e)
-        {
-            RefreshRechecks();
-        }
-
-        private void buttonResolveAll_Click(object sender, EventArgs e)
-        {
-            List<AsyncAction> actions = new List<AsyncAction>();
-            foreach (DataGridViewRow row in dataGridView1.Rows)
-            {
-                PreCheckHostRow preCheckHostRow = row as PreCheckHostRow;
-                if (preCheckHostRow != null && preCheckHostRow.Problem != null)
-                {
-                    bool cancelled;
-                    AsyncAction action = preCheckHostRow.Problem.SolveImmediately(out cancelled);
-                    if (action != null)
-                    {
-                        preCheckHostRow.Enabled = false;
-                        actions.Add(action);
-                    }
-                }
-            }
-            resolvePrechecksAction = new ParallelAction(Messages.PATCHINGWIZARD_PRECHECKPAGE_RESOLVING_ALL, Messages.PATCHINGWIZARD_PRECHECKPAGE_RESOLVING_ALL, Messages.COMPLETED, actions, true, false);
-            StartResolvePrechecksAction();
-        }
-
-        private void resolvePrecheckAction_Changed(object sender)
-        {
-            var action = sender as AsyncAction;
-            if (action == null)
-                return;
-
-            Program.Invoke(this, () => UpdateActionProgress(action));
-        }
-
-        private void resolvePrecheckAction_Completed(object sender)
-        {
-            var action = sender as AsyncAction;
-            if (action == null)
-                return;
-
-            action.Changed -= resolvePrecheckAction_Changed;
-            action.Completed -= resolvePrecheckAction_Completed;
-
-            Program.Invoke(this,  () =>
-            {
-                UpdateControls();
-                RefreshRechecks();
-            });
-        }
-
-        private void StartResolvePrechecksAction()
-        {
-            if (resolvePrechecksAction == null)
-                return;
-            resolvePrechecksAction.Changed += resolvePrecheckAction_Changed;
-            resolvePrechecksAction.Completed += resolvePrecheckAction_Completed;
-            resolvePrechecksAction.RunAsync();
-            UpdateActionProgress(resolvePrechecksAction);
-            UpdateControls();
-            OnPageUpdated();
-        }
-
-        private void UpdateActionProgress(AsyncAction action)
-        {
-            progressBar1.Value = action == null ? 0 : action.PercentComplete;
-            labelProgress.Text = action == null ? string.Empty : action.Description;
-        }
-
-        private void UpdateControls(bool problemsFound = false)
-        {
-            bool actionInProgress = IsResolveActionInProgress;
-            bool checkInProgress = IsCheckInProgress;
-            buttonResolveAll.Enabled = buttonReCheckProblems.Enabled = checkBoxViewPrecheckFailuresOnly.Enabled = !actionInProgress && !checkInProgress;
-            labelProgress.Visible = actionInProgress || checkInProgress || !problemsFound;
-            pictureBoxIssues.Visible = labelIssues.Visible = problemsFound && !actionInProgress && !checkInProgress;
-        }
-        
-        private void checkBox1_CheckedChanged(object sender, EventArgs e)
-        {
-            RefreshRechecks();
-        }
-
-        private void dataGridView1_CellMouseMove(object sender, DataGridViewCellMouseEventArgs e)
-        {
-            PreCheckHostRow preCheckHostRow = dataGridView1.Rows[e.RowIndex] as PreCheckHostRow;
-            if (preCheckHostRow != null && preCheckHostRow.Enabled && e.ColumnIndex == 2 && !string.IsNullOrEmpty(preCheckHostRow.Solution))
-                Cursor = Cursors.Hand;
-            else
-                Cursor = Cursors.Arrow;
-        }
-    }
-}
+﻿/* Copyright (c) Citrix Systems, Inc. 
+ * All rights reserved. 
+ * 
+ * Redistribution and use in source and binary forms, 
+ * with or without modification, are permitted provided 
+ * that the following conditions are met: 
+ * 
+ * *   Redistributions of source code must retain the above 
+ *     copyright notice, this list of conditions and the 
+ *     following disclaimer. 
+ * *   Redistributions in binary form must reproduce the above 
+ *     copyright notice, this list of conditions and the 
+ *     following disclaimer in the documentation and/or other 
+ *     materials provided with the distribution. 
+ * 
+ * THIS SOFTWARE IS PROVIDED BY THE COPYRIGHT HOLDERS AND 
+ * CONTRIBUTORS "AS IS" AND ANY EXPRESS OR IMPLIED WARRANTIES, 
+ * INCLUDING, BUT NOT LIMITED TO, THE IMPLIED WARRANTIES OF 
+ * MERCHANTABILITY AND FITNESS FOR A PARTICULAR PURPOSE ARE 
+ * DISCLAIMED. IN NO EVENT SHALL THE COPYRIGHT HOLDER OR 
+ * CONTRIBUTORS BE LIABLE FOR ANY DIRECT, INDIRECT, INCIDENTAL, 
+ * SPECIAL, EXEMPLARY, OR CONSEQUENTIAL DAMAGES (INCLUDING, 
+ * BUT NOT LIMITED TO, PROCUREMENT OF SUBSTITUTE GOODS OR 
+ * SERVICES; LOSS OF USE, DATA, OR PROFITS; OR BUSINESS 
+ * INTERRUPTION) HOWEVER CAUSED AND ON ANY THEORY OF LIABILITY, 
+ * WHETHER IN CONTRACT, STRICT LIABILITY, OR TORT (INCLUDING 
+ * NEGLIGENCE OR OTHERWISE) ARISING IN ANY WAY OUT OF THE USE 
+ * OF THIS SOFTWARE, EVEN IF ADVISED OF THE POSSIBILITY OF 
+ * SUCH DAMAGE.
+ */
+
+using System;
+using System.Collections.Generic;
+using System.ComponentModel;
+using System.Drawing;
+using System.Linq;
+using System.Threading;
+using System.Windows.Forms;
+using XenAdmin.Actions;
+using XenAdmin.Alerts;
+using XenAdmin.Controls;
+using XenAdmin.Core;
+using XenAdmin.Diagnostics.Checks;
+using XenAdmin.Diagnostics.Problems;
+using XenAdmin.Diagnostics.Problems.HostProblem;
+using XenAdmin.Dialogs;
+using XenAdmin.Properties;
+using XenAPI;
+
+namespace XenAdmin.Wizards.PatchingWizard
+{
+    public partial class PatchingWizard_PrecheckPage : XenTabPage
+    {
+        private static readonly log4net.ILog log = log4net.LogManager.GetLogger(System.Reflection.MethodBase.GetCurrentMethod().DeclaringType);
+
+        private BackgroundWorker _worker = null;
+        public List<Host> SelectedServers = new List<Host>();
+        public List<Problem> ProblemsResolvedPreCheck = new List<Problem>();
+        private AsyncAction resolvePrechecksAction = null;
+
+        protected List<Pool> SelectedPools
+        {
+            get 
+            { 
+                return SelectedServers.Select(host => Helpers.GetPoolOfOne(host.Connection)).Where(pool => pool != null).Distinct().ToList();
+            }
+        }
+
+        public XenServerPatchAlert UpdateAlert { private get; set; }
+        public WizardMode WizardMode { private get; set; }
+        public bool ApplyUpdatesToNewVersion { private get; set; }
+
+        public PatchingWizard_PrecheckPage()
+        {
+            InitializeComponent();
+            dataGridView1.BackgroundColor = dataGridView1.DefaultCellStyle.BackColor;
+        }
+
+        public override string PageTitle
+        {
+            get
+            {
+                return Messages.PATCHINGWIZARD_PRECHECKPAGE_TITLE;
+            }
+        }
+
+        public override string Text
+        {
+            get
+            {
+                return Messages.PATCHINGWIZARD_PRECHECKPAGE_TEXT;
+            }
+        }
+
+        public override string HelpID
+        {
+            get { return "UpdatePrechecks"; }
+        }
+
+        void Connection_ConnectionStateChanged(object sender, EventArgs e)
+        {
+            Program.Invoke(Program.MainWindow, RefreshRechecks);
+        }
+
+        private void RegisterEventHandlers()
+        {
+            foreach (Host selectedServer in SelectedServers)
+            {
+                selectedServer.Connection.ConnectionStateChanged += Connection_ConnectionStateChanged;
+            }            
+        }
+
+        private void DeregisterEventHandlers()
+        {
+            foreach (Host selectedServer in SelectedServers)
+            {
+                selectedServer.Connection.ConnectionStateChanged -= Connection_ConnectionStateChanged;
+            }
+        }
+
+        public override void PageLoaded(PageLoadedDirection direction)
+        {
+            base.PageLoaded(direction);
+            try
+            {
+                RegisterEventHandlers();
+                if (direction == PageLoadedDirection.Back)
+                    return;
+
+                if (WizardMode == WizardMode.AutomatedUpdates)
+                {
+                    labelPrechecksFirstLine.Text = Messages.PATCHINGWIZARD_PRECHECKPAGE_FIRSTLINE_AUTOMATED_UPDATES_MODE;
+                }
+                else
+                {
+                    string patchName = null;
+                    if (Patch != null)
+                        patchName = Patch.Name();
+                    if (PoolUpdate != null)
+                        patchName = PoolUpdate.Name();
+
+                    labelPrechecksFirstLine.Text = patchName != null
+                        ? string.Format(Messages.PATCHINGWIZARD_PRECHECKPAGE_FIRSTLINE, patchName)
+                        : Messages.PATCHINGWIZARD_PRECHECKPAGE_FIRSTLINE_NO_PATCH_NAME;
+                }
+
+                RefreshRechecks();
+            }
+            catch (Exception e)
+            {
+                log.Error(e, e);
+                throw;//better throw an exception rather than closing the wizard suddenly and silently
+            }
+        }
+
+        public override void SelectDefaultControl()
+        {
+            dataGridView1.Select();
+        }
+
+        protected void RefreshRechecks()
+        {
+            buttonResolveAll.Enabled = buttonReCheckProblems.Enabled = checkBoxViewPrecheckFailuresOnly.Enabled = false;
+            _worker = null;
+            _worker = new BackgroundWorker();
+            _worker.DoWork += new DoWorkEventHandler(worker_DoWork);
+            _worker.WorkerReportsProgress = true;
+            _worker.WorkerSupportsCancellation = true;
+            _worker.ProgressChanged += new ProgressChangedEventHandler(worker_ProgressChanged);
+            _worker.RunWorkerCompleted += new RunWorkerCompletedEventHandler(_worker_RunWorkerCompleted);
+            
+            if (Patch != null)
+                _worker.RunWorkerAsync(Patch);
+            else
+                _worker.RunWorkerAsync(PoolUpdate);
+        }
+
+        private void _worker_RunWorkerCompleted(object sender, RunWorkerCompletedEventArgs e)
+        {
+            if (!e.Cancelled)
+                OnPageUpdated();
+            progressBar1.Value = 100;
+            labelProgress.Text = string.Empty;
+
+            bool showResolveAllButton = false;
+            foreach (PreCheckGridRow row in dataGridView1.Rows)
+            {
+                PreCheckHostRow hostRow = row as PreCheckHostRow;
+                //CA-65508: if the problem cannot be solved immediately there's no point in enabling the Resolve All button
+                //CA-136211: Changed the code below to enable the Resolve All button only when there is at least one problem and all the problems have solution/fix.
+                if (hostRow != null && hostRow.IsProblem)
+                {
+                    if (!hostRow.IsFixable)
+                    {
+                        showResolveAllButton = false;
+                        break;
+                    }
+                    else
+                    {
+                        showResolveAllButton = true;
+                    }
+                }
+            }
+
+            buttonResolveAll.Enabled = showResolveAllButton;
+            buttonReCheckProblems.Enabled = checkBoxViewPrecheckFailuresOnly.Enabled = true;
+        }
+
+        private void AddRowToGridView(DataGridViewRow row)
+        {
+            lock (_update_grid_lock)
+            {
+                dataGridView1.Rows.Add(row);
+            }
+        }
+
+        private void worker_ProgressChanged(object sender, ProgressChangedEventArgs e)
+        {
+            try
+            {
+                PreCheckHostRow rowHost = e.UserState as PreCheckHostRow;
+                if (rowHost != null)
+                {
+                    if (checkBoxViewPrecheckFailuresOnly.Checked && rowHost.Problem != null || !checkBoxViewPrecheckFailuresOnly.Checked)
+                        AddRowToGridView(rowHost);
+                }
+                else
+                {
+                    var row = e.UserState as DataGridViewRow;
+                    if (row != null && !dataGridView1.Rows.Contains(row))
+                    {
+                        AddRowToGridView(row);
+                    }
+                }
+                int step = (int)((1.0 / ((float)_numberChecks)) * e.ProgressPercentage);
+                progressBar1.Value += (step + progressBar1.Value) > 100 ? 0 : step;
+            }
+            catch (Exception) { }
+        }
+
+        private bool IsCheckInProgress
+        {
+            get { return _worker != null && _worker.IsBusy; }
+        }
+
+        private bool IsResolveActionInProgress
+        {
+            get { return resolvePrechecksAction != null && !resolvePrechecksAction.IsCompleted; }
+        }
+
+        private List<PreCheckHostRow> ExecuteCheck(Check check)
+        {
+            var rows = new List<PreCheckHostRow>();
+
+            var problems = check.RunAllChecks();
+            if (problems.Count == 0)
+            {
+                rows.Add(new PreCheckHostRow(check));
+                return rows;
+            }
+
+            foreach (var pr in problems)
+            {
+                var problem = pr;  // we need this line because we sometimes reassign it below
+                if (problem is HostNotLive)
+                {
+                    // this host is no longer live -> remove all previous problems regarding this host
+                    Problem curProblem = problem;
+                    ProblemsResolvedPreCheck.RemoveAll(p => p.Check.Host == curProblem.Check.Host);
+                }
+
+                if (ProblemsResolvedPreCheck.Contains(problem))
+                {
+                    Problem curProblem = problem;
+                    problem = ProblemsResolvedPreCheck.Find(p => p.Equals(curProblem));
+                }
+                else
+                    ProblemsResolvedPreCheck.Add(problem);
+
+                rows.Add(new PreCheckHostRow(problem));
+            }
+            return rows;
+        }
+
+        private int _numberChecks = 0;
+        private readonly object _lock = new object();
+        private readonly object _update_grid_lock = new object();
+        private void worker_DoWork(object sender, DoWorkEventArgs e)
+        {
+            lock (_lock)
+            {
+                Program.Invoke(this, () =>
+                                         {
+                                             dataGridView1.Rows.Clear();
+                                             progressBar1.Value = 0;
+                                             labelProgress.Text = Messages.PATCHING_WIZARD_RUNNING_PRECHECKS;
+                                         });
+                Pool_patch patch = e.Argument as Pool_patch;
+                Pool_update update = e.Argument as Pool_update;
+
+                LivePatchCodesByHost = new Dictionary<string, livepatch_status>();
+
+                List<KeyValuePair<string, List<Check>>> checks = update != null ? GenerateChecks(update) : GenerateChecks(patch); //patch is expected to be null for RPU
+                _numberChecks = checks.Count;
+                for (int i = 0; i < checks.Count; i++)
+                {
+                    if (_worker.CancellationPending)
+                    {
+                        e.Cancel = true;
+                        return;
+                    }
+
+                    List<Check> checkGroup = checks[i].Value;
+                    PreCheckHeaderRow headerRow =
+                        new PreCheckHeaderRow(string.Format(Messages.PATCHING_WIZARD_PRECHECK_STATUS, checks[i].Key));
+                    _worker.ReportProgress(5, headerRow);
+
+                    PreCheckResult precheckResult = PreCheckResult.OK;
+                    for (int j = 0; j < checkGroup.Count; j++)
+                    {
+                        if (_worker.CancellationPending)
+                        {
+                            e.Cancel = true;
+                            return;
+                        }
+
+                        Check check = checkGroup[j];
+                        foreach (PreCheckHostRow row in ExecuteCheck(check))
+                        {
+                            if (precheckResult != PreCheckResult.Failed && row.Problem != null)
+                                precheckResult = row.PrecheckResult;
+                            _worker.ReportProgress(PercentageSelectedServers(j + 1), row);
+                        }
+                    }
+
+                    lock (_update_grid_lock)
+                    {
+                        headerRow.UpdateDescription(precheckResult);
+                    }
+                }
+            }
+        }
+
+        public Dictionary<string, livepatch_status> LivePatchCodesByHost
+        {
+            get;
+            set;
+        }
+
+        protected virtual List<KeyValuePair<string, List<Check>>> GenerateCommonChecks(List<Host> applicableServers)
+        {
+            List<KeyValuePair<string, List<Check>>> checks = new List<KeyValuePair<string, List<Check>>>();
+            List<Check> checkGroup;
+
+            //XenCenter version check
+            if (UpdateAlert != null && UpdateAlert.NewServerVersion != null)
+            {
+                checks.Add(new KeyValuePair<string, List<Check>>(Messages.CHECKING_XENCENTER_VERSION, new List<Check>()));
+                checkGroup = checks[checks.Count - 1].Value;
+                checkGroup.Add(new XenCenterVersionCheck(UpdateAlert.NewServerVersion));
+            }
+
+            //HostLivenessCheck checks
+            checks.Add(new KeyValuePair<string, List<Check>>(Messages.CHECKING_HOST_LIVENESS_STATUS, new List<Check>()));
+            checkGroup = checks[checks.Count - 1].Value;
+            foreach (Host host in applicableServers)
+            {
+                checkGroup.Add(new HostLivenessCheck(host));
+            }
+
+            //HA checks
+            checks.Add(new KeyValuePair<string, List<Check>>(Messages.CHECKING_HA_STATUS, new List<Check>()));
+            checkGroup = checks[checks.Count - 1].Value;
+            foreach (Host host in SelectedServers)
+            {
+                if (Helpers.HostIsMaster(host))
+                    checkGroup.Add(new HAOffCheck(host));
+            }
+
+            //PBDsPluggedCheck
+            checks.Add(new KeyValuePair<string, List<Check>>(Messages.CHECKING_STORAGE_CONNECTIONS_STATUS, new List<Check>()));
+            checkGroup = checks[checks.Count - 1].Value;
+            foreach (Host host in applicableServers)
+            {
+                checkGroup.Add(new PBDsPluggedCheck(host));
+            }
+
+            //Disk space check for automated updates
+            if (WizardMode != WizardMode.SingleUpdate)
+            {
+                checks.Add(new KeyValuePair<string, List<Check>>(Messages.PATCHINGWIZARD_PRECHECKPAGE_CHECKING_DISK_SPACE, new List<Check>()));
+                checkGroup = checks[checks.Count - 1].Value;
+
+                foreach (Pool pool in SelectedPools)
+                {
+                    //if any host is not licensed for automated updates
+                    bool automatedUpdatesRestricted = pool.Connection.Cache.Hosts.Any(Host.RestrictBatchHotfixApply);
+
+                    var us = WizardMode == WizardMode.NewVersion
+                        ? Updates.GetUpgradeSequence(pool.Connection, UpdateAlert, ApplyUpdatesToNewVersion && !automatedUpdatesRestricted)
+                        : Updates.GetUpgradeSequence(pool.Connection);
+
+                    log.InfoFormat("Minimal patches for {0}: {1}", pool.Name(), us != null && us.MinimalPatches != null ? string.Join(",", us.MinimalPatches.Select(p => p.Name)) : "");
+
+                    if (us == null)
+                        continue;
+
+                    bool elyOrGreater = Helpers.ElyOrGreater(pool.Connection);
+
+                    foreach (Host host in us.Keys)
+                    {
+                        checkGroup.Add(
+                            new DiskSpaceForAutomatedUpdatesCheck(
+                                host,
+                                elyOrGreater
+                                    ? us[host].Sum(p => p.InstallationSize) // all updates on this host
+                                    : host.IsMaster()
+                                        ? us[host].Sum(p => p.InstallationSize) + us.Values.SelectMany(a => a).Max(p => p.InstallationSize) // master: all updates on master + largest update in pool
+                                        : us[host].Sum(p => p.InstallationSize) + us[host].Max(p => p.InstallationSize) // non-master: all updates on this host + largest on this host
+                        ));
+                    }
+                }
+            }
+
+            //Checking reboot required and can evacuate host for version updates
+            if (WizardMode == Wizards.PatchingWizard.WizardMode.NewVersion && UpdateAlert != null && UpdateAlert.Patch != null &&  UpdateAlert.Patch.after_apply_guidance == after_apply_guidance.restartHost)
+            {
+                checks.Add(new KeyValuePair<string, List<Check>>(Messages.CHECKING_SERVER_NEEDS_REBOOT, new List<Check>()));
+                checkGroup = checks[checks.Count - 1].Value;
+                var guidance = new List<after_apply_guidance>() { UpdateAlert.Patch.after_apply_guidance };
+
+                foreach (var host in SelectedServers)
+                {
+                    checkGroup.Add(new HostNeedsRebootCheck(host, guidance, LivePatchCodesByHost));
+                }
+
+                checks.Add(new KeyValuePair<string, List<Check>>(Messages.CHECKING_CANEVACUATE_STATUS, new List<Check>()));
+                checkGroup = checks[checks.Count - 1].Value;
+                foreach (Host host in SelectedServers)
+                {
+                    checkGroup.Add(new AssertCanEvacuateCheck(host, LivePatchCodesByHost));
+                }
+            }
+
+            return checks;
+        }
+
+        protected virtual List<KeyValuePair<string, List<Check>>> GenerateChecks(Pool_patch patch)
+        {
+            List<Host> applicableServers = patch != null ? SelectedServers.Where(h => patch.AppliedOn(h) == DateTime.MaxValue).ToList() : SelectedServers;
+
+            List<KeyValuePair<string, List<Check>>> checks = GenerateCommonChecks(applicableServers);
+            
+            List<Check> checkGroup;
+            
+            //Checking other things
+            if (patch != null)
+            {
+                checks.Add(new KeyValuePair<string, List<Check>>(Messages.CHECKING_SERVER_SIDE_STATUS, new List<Check>()));
+                checkGroup = checks[checks.Count - 1].Value;
+                foreach (Host host in SelectedServers)
+                {
+                    List<Pool_patch> poolPatches = new List<Pool_patch>(host.Connection.Cache.Pool_patches);
+                    Pool_patch poolPatchFromHost = poolPatches.Find(otherPatch => string.Equals(otherPatch.uuid, patch.uuid, StringComparison.OrdinalIgnoreCase));
+                    checkGroup.Add(new PatchPrecheckCheck(host, poolPatchFromHost, LivePatchCodesByHost));
+                }
+            }
+
+            //Checking if the host needs a reboot
+            if (WizardMode == WizardMode.SingleUpdate)
+            {
+                checks.Add(new KeyValuePair<string, List<Check>>(Messages.CHECKING_SERVER_NEEDS_REBOOT, new List<Check>()));
+                checkGroup = checks[checks.Count - 1].Value;
+                var guidance = patch != null
+                    ? patch.after_apply_guidance
+                    : new List<after_apply_guidance> {after_apply_guidance.restartHost};
+                foreach (var host in applicableServers)
+                {
+                    checkGroup.Add(new HostNeedsRebootCheck(host, guidance, LivePatchCodesByHost));
+                }
+            }
+
+            //Checking can evacuate host
+            //CA-97061 - evacuate host -> suspended VMs. This is only needed for restartHost
+            //Also include this check for the supplemental packs (patch == null), as their guidance is restartHost
+            if (WizardMode != WizardMode.NewVersion && (patch == null || patch.after_apply_guidance.Contains(after_apply_guidance.restartHost)))
+            {
+                checks.Add(new KeyValuePair<string, List<Check>>(Messages.CHECKING_CANEVACUATE_STATUS, new List<Check>()));
+                checkGroup = checks[checks.Count - 1].Value;
+                foreach (Host host in applicableServers)
+                {
+                    checkGroup.Add(new AssertCanEvacuateCheck(host, LivePatchCodesByHost));
+                }
+            }
+
+            return checks;
+        }
+
+        protected virtual List<KeyValuePair<string, List<Check>>> GenerateChecks(Pool_update update)
+        {
+            List<Host> applicableServers = update != null ? SelectedServers.Where(h => !update.AppliedOn(h)).ToList() : SelectedServers;
+
+            List<KeyValuePair<string, List<Check>>> checks = GenerateCommonChecks(applicableServers);
+            List<Check> checkGroup;
+
+            //Checking other things
+            if (update != null)
+            {
+                checks.Add(new KeyValuePair<string, List<Check>>(Messages.CHECKING_SERVER_SIDE_STATUS, new List<Check>()));
+                checkGroup = checks[checks.Count - 1].Value;
+                foreach (Host host in SelectedServers)
+                {
+                    List<Pool_update> updates = new List<Pool_update>(host.Connection.Cache.Pool_updates);
+                    Pool_update poolUpdateFromHost = updates.Find(otherPatch => string.Equals(otherPatch.uuid, update.uuid, StringComparison.OrdinalIgnoreCase));
+                    checkGroup.Add(new PatchPrecheckCheck(host, poolUpdateFromHost, LivePatchCodesByHost));
+                }
+            }
+
+            //Checking if the host needs a reboot
+            if (WizardMode == WizardMode.SingleUpdate)
+            {
+                checks.Add(new KeyValuePair<string, List<Check>>(Messages.CHECKING_SERVER_NEEDS_REBOOT, new List<Check>()));
+                checkGroup = checks[checks.Count - 1].Value;
+                var guidance = update != null
+                    ? update.after_apply_guidance
+                    : new List<update_after_apply_guidance> {update_after_apply_guidance.restartHost};
+                foreach (var host in applicableServers)
+                {
+                    checkGroup.Add(new HostNeedsRebootCheck(host, guidance, LivePatchCodesByHost));
+                }
+            }
+
+            //Checking can evacuate host
+            if (update == null || update.after_apply_guidance.Contains(update_after_apply_guidance.restartHost))
+            {
+                checks.Add(new KeyValuePair<string, List<Check>>(Messages.CHECKING_CANEVACUATE_STATUS, new List<Check>()));
+                checkGroup = checks[checks.Count - 1].Value;
+                foreach (Host host in applicableServers)
+                {
+                    checkGroup.Add(new AssertCanEvacuateCheck(host, LivePatchCodesByHost));
+                }
+            }
+
+            return checks;
+        }
+
+        [DefaultValue(true)]
+        protected bool ManualUpgrade { set; get; }
+
+        private int PercentageSelectedServers(int i)
+        {
+            return (int)(((float)i / (float)(SelectedServers.Count)) * 100);
+        }
+
+        public override void PageCancelled()
+        {
+            DeregisterEventHandlers();
+            if (_worker != null)
+                _worker.CancelAsync();
+            if (resolvePrechecksAction != null && !resolvePrechecksAction.IsCompleted)
+                resolvePrechecksAction.Cancel();
+        }
+
+        public override void PageLeave(PageLoadedDirection direction, ref bool cancel)
+        {
+            DeregisterEventHandlers();
+            if (direction == PageLoadedDirection.Back && _worker != null)
+            {
+                _worker.CancelAsync();
+                _worker = null;
+            }
+
+            base.PageLeave(direction, ref cancel);
+        }
+
+        public override bool EnablePrevious()
+        {
+            return !IsCheckInProgress && !IsResolveActionInProgress;
+        }
+        
+        public override bool EnableNext()
+        {
+            bool problemsFound = false;
+            foreach (DataGridViewRow row in dataGridView1.Rows)
+            {
+                PreCheckHostRow preCheckHostRow = row as PreCheckHostRow;
+                if (preCheckHostRow != null && preCheckHostRow.IsProblem)
+                {
+                    problemsFound = true;
+                    break;
+                }
+            }
+
+            UpdateControls(problemsFound);
+            return !IsCheckInProgress && !IsResolveActionInProgress && !problemsFound;
+        }
+
+        public UpdateType SelectedUpdateType { private get; set; }
+        public Pool_patch Patch { private get; set; }
+        public Pool_update PoolUpdate { private get; set; }
+
+        internal enum PreCheckResult { OK, Info, Warning, Failed }
+
+        private abstract class PreCheckGridRow : XenAdmin.Controls.DataGridViewEx.DataGridViewExRow
+        {
+            protected DataGridViewImageCell _iconCell = new DataGridViewImageCell();
+            protected DataGridViewTextBoxCell _descriptionCell = new DataGridViewTextBoxCell();
+            protected DataGridViewCell _solutionCell = null;
+            protected PreCheckGridRow(DataGridViewCell solutionCell)
+            {
+                _solutionCell = solutionCell;
+                Cells.Add(_iconCell);
+                Cells.Add(_descriptionCell);
+                Cells.Add(_solutionCell);
+            }
+        }
+
+        private class PreCheckHeaderRow : PreCheckGridRow
+        {
+            private string description;
+
+            public PreCheckHeaderRow(string text)
+                : base(new DataGridViewTextBoxCell())
+            {
+                _iconCell.Value = new Bitmap(1, 1);
+                description = text;
+                _descriptionCell.Value = text;
+                _descriptionCell.Style.Font = new Font(Program.DefaultFont, FontStyle.Bold);
+            }
+
+            public void UpdateDescription(PreCheckResult precheckResult)
+            {
+                string result;
+                switch (precheckResult)
+                {
+                    case PreCheckResult.OK:
+                        result = Messages.GENERAL_STATE_OK;
+                        break;
+                    case PreCheckResult.Info:
+                        result = Messages.INFORMATION;
+                        break;
+                    case PreCheckResult.Warning:
+                        result = Messages.WARNING;
+                        break;
+                    default:
+                        result = Messages.FAILED;
+                        break;
+                }
+
+                _descriptionCell.Value = string.Format("{0} {1}", description, result);
+            }
+        }
+
+        private class PreCheckHostRow : PreCheckGridRow
+        {
+            private Problem _problem = null;
+            private Check _check = null;
+            public PreCheckHostRow(Problem problem)
+                : base(new DataGridViewTextBoxCell())
+            {
+                _problem = problem;
+                _check = problem.Check;
+                UpdateRowFields();
+            }
+
+            public PreCheckHostRow(Check check)
+                : base(new DataGridViewTextBoxCell())
+            {
+                _check = check;
+                UpdateRowFields();
+            }
+
+            public bool IsFixable 
+            {
+                get
+                {
+                    return Problem != null && Problem.IsFixable && !string.IsNullOrEmpty(this.Solution);
+                }
+            }
+
+            private void UpdateRowFields()
+            {
+                _iconCell.Value = Problem == null
+                    ? Images.GetImage16For(Icons.Ok)
+                    : Problem.Image;
+
+                string description = string.Empty;
+
+                if (Problem != null)
+                    description = Problem.Description;
+                else if (_check != null)
+                {
+                    description = _check.SuccessfulCheckDescription;
+                    if (string.IsNullOrEmpty(description))
+                        description = _check.Host != null
+                            ? String.Format(Messages.PATCHING_WIZARD_HOST_CHECK_OK, _check.Host.Name(), _check.Description)
+                            : String.Format(Messages.PATCHING_WIZARD_CHECK_OK, _check.Description);
+                }
+                
+                if (description != string.Empty)
+                    _descriptionCell.Value = String.Format(Messages.PATCHING_WIZARD_DESC_CELL_INDENT, null, description);
+
+                _solutionCell.Value = Problem == null ? string.Empty : Problem.HelpMessage;
+
+                if (Problem is WarningWithInformationUrl)
+                    _solutionCell.Value = (Problem as WarningWithInformationUrl).LinkText;
+
+                if (Problem is ProblemWithInformationUrl)
+                    _solutionCell.Value = (Problem as ProblemWithInformationUrl).LinkText;
+
+                UpdateSolutionCellStyle();
+            }
+
+            private void UpdateSolutionCellStyle()
+            {
+                if (_solutionCell == null)
+                    return;
+                if (Enabled) 
+                {
+                    _solutionCell.Style.Font = new Font(Program.DefaultFont, FontStyle.Underline);
+                    _solutionCell.Style.ForeColor = Color.Blue;
+                }
+                else
+                    _solutionCell.Style = DefaultCellStyle;
+            }
+
+            public Problem Problem
+            {
+                get
+                {
+                    return _problem;
+                }
+            }
+
+            public string Solution
+            {
+                get { return (string)_solutionCell.Value; }
+            }
+            
+            public bool IsProblem
+            {
+                get { return _problem != null && !(_problem is Warning); }
+            }
+            
+            public PreCheckResult PrecheckResult
+            {
+                get
+                {
+                    if (Problem == null)
+                        return PreCheckResult.OK;
+                    if (_problem is Information) 
+                        return PreCheckResult.Info;
+                    if (_problem is Warning) 
+                        return PreCheckResult.Warning;
+                    return PreCheckResult.Failed;
+                }
+            }
+
+            public override bool Equals(object obj)
+            {
+                PreCheckHostRow other = obj as PreCheckHostRow;
+                if (other != null && other.Problem != null && _problem != null)
+                    return _problem.CompareTo(other.Problem) == 0;
+                return false;
+            }
+
+            public override int GetHashCode()
+            {
+                return (_problem != null ? _problem.GetHashCode() : 0);
+            }
+
+            public override bool Enabled
+            {
+                get
+                {
+                    return base.Enabled;
+                }
+                set
+                {
+                    base.Enabled = value;
+                    UpdateSolutionCellStyle();
+                }
+            }
+        }
+
+        private void dataGridView1_CellContentClick(object sender, DataGridViewCellEventArgs e)
+        {
+            PreCheckHostRow preCheckHostRow = dataGridView1.Rows[e.RowIndex] as PreCheckHostRow;
+            if (preCheckHostRow != null && preCheckHostRow.Enabled && e.ColumnIndex == 2)
+            {
+                ExecuteSolution(preCheckHostRow);
+            }
+        }
+
+        private void dataGridView1_KeyPress(object sender, KeyPressEventArgs e)
+        {
+            if (e.KeyChar == (char)Keys.Enter && dataGridView1.CurrentCell != null)
+            {
+                PreCheckHostRow preCheckHostRow = dataGridView1.CurrentCell.OwningRow as PreCheckHostRow;
+                int columnIndex = dataGridView1.CurrentCell.ColumnIndex;
+
+                if (preCheckHostRow != null && preCheckHostRow.Enabled && columnIndex == 2)
+                    ExecuteSolution(preCheckHostRow);
+            }
+        }
+
+        private void ExecuteSolution(PreCheckHostRow preCheckHostRow)
+        {
+            bool cancelled;
+            resolvePrechecksAction = preCheckHostRow.Problem.SolveImmediately(out cancelled);
+
+            if (resolvePrechecksAction != null)
+            {
+                // disable all problems 
+                foreach (DataGridViewRow row in dataGridView1.Rows)
+                {
+                    PreCheckHostRow preCheckRow = row as PreCheckHostRow;
+                    if (preCheckRow != null && preCheckRow.Problem != null)
+                    {
+                        preCheckRow.Enabled = false;
+                    }
+                }
+                StartResolvePrechecksAction();
+            }
+            else
+            {
+                if (preCheckHostRow.Problem is WarningWithInformationUrl)
+                    (preCheckHostRow.Problem as WarningWithInformationUrl).LaunchUrlInBrowser();
+                else if (preCheckHostRow.Problem is ProblemWithInformationUrl)
+                    (preCheckHostRow.Problem as ProblemWithInformationUrl).LaunchUrlInBrowser();
+                    
+                else if (!cancelled)
+                    using (var dlg = new ThreeButtonDialog(new ThreeButtonDialog.Details(SystemIcons.Information,
+                                                                        string.Format(Messages.PATCHING_WIZARD_SOLVE_MANUALLY, preCheckHostRow.Problem.Description).Replace("\\n", "\n"),
+                                                                        Messages.PATCHINGWIZARD_PRECHECKPAGE_TEXT)))
+                    {
+                        dlg.ShowDialog(this);
+                    }
+            }
+        }
+
+        private void buttonReCheckProblems_Click(object sender, EventArgs e)
+        {
+            RefreshRechecks();
+        }
+
+        private void buttonResolveAll_Click(object sender, EventArgs e)
+        {
+            List<AsyncAction> actions = new List<AsyncAction>();
+            foreach (DataGridViewRow row in dataGridView1.Rows)
+            {
+                PreCheckHostRow preCheckHostRow = row as PreCheckHostRow;
+                if (preCheckHostRow != null && preCheckHostRow.Problem != null)
+                {
+                    bool cancelled;
+                    AsyncAction action = preCheckHostRow.Problem.SolveImmediately(out cancelled);
+                    if (action != null)
+                    {
+                        preCheckHostRow.Enabled = false;
+                        actions.Add(action);
+                    }
+                }
+            }
+            resolvePrechecksAction = new ParallelAction(Messages.PATCHINGWIZARD_PRECHECKPAGE_RESOLVING_ALL, Messages.PATCHINGWIZARD_PRECHECKPAGE_RESOLVING_ALL, Messages.COMPLETED, actions, true, false);
+            StartResolvePrechecksAction();
+        }
+
+        private void resolvePrecheckAction_Changed(object sender)
+        {
+            var action = sender as AsyncAction;
+            if (action == null)
+                return;
+
+            Program.Invoke(this, () => UpdateActionProgress(action));
+        }
+
+        private void resolvePrecheckAction_Completed(object sender)
+        {
+            var action = sender as AsyncAction;
+            if (action == null)
+                return;
+
+            action.Changed -= resolvePrecheckAction_Changed;
+            action.Completed -= resolvePrecheckAction_Completed;
+
+            Program.Invoke(this,  () =>
+            {
+                UpdateControls();
+                RefreshRechecks();
+            });
+        }
+
+        private void StartResolvePrechecksAction()
+        {
+            if (resolvePrechecksAction == null)
+                return;
+            resolvePrechecksAction.Changed += resolvePrecheckAction_Changed;
+            resolvePrechecksAction.Completed += resolvePrecheckAction_Completed;
+            resolvePrechecksAction.RunAsync();
+            UpdateActionProgress(resolvePrechecksAction);
+            UpdateControls();
+            OnPageUpdated();
+        }
+
+        private void UpdateActionProgress(AsyncAction action)
+        {
+            progressBar1.Value = action == null ? 0 : action.PercentComplete;
+            labelProgress.Text = action == null ? string.Empty : action.Description;
+        }
+
+        private void UpdateControls(bool problemsFound = false)
+        {
+            bool actionInProgress = IsResolveActionInProgress;
+            bool checkInProgress = IsCheckInProgress;
+            buttonResolveAll.Enabled = buttonReCheckProblems.Enabled = checkBoxViewPrecheckFailuresOnly.Enabled = !actionInProgress && !checkInProgress;
+            labelProgress.Visible = actionInProgress || checkInProgress || !problemsFound;
+            pictureBoxIssues.Visible = labelIssues.Visible = problemsFound && !actionInProgress && !checkInProgress;
+        }
+        
+        private void checkBox1_CheckedChanged(object sender, EventArgs e)
+        {
+            RefreshRechecks();
+        }
+
+        private void dataGridView1_CellMouseMove(object sender, DataGridViewCellMouseEventArgs e)
+        {
+            PreCheckHostRow preCheckHostRow = dataGridView1.Rows[e.RowIndex] as PreCheckHostRow;
+            if (preCheckHostRow != null && preCheckHostRow.Enabled && e.ColumnIndex == 2 && !string.IsNullOrEmpty(preCheckHostRow.Solution))
+                Cursor = Cursors.Hand;
+            else
+                Cursor = Cursors.Arrow;
+        }
+    }
+}