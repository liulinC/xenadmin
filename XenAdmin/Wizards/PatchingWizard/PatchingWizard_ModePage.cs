﻿/* Copyright (c) Citrix Systems Inc. 
 * All rights reserved. 
 * 
 * Redistribution and use in source and binary forms, 
 * with or without modification, are permitted provided 
 * that the following conditions are met: 
 * 
 * *   Redistributions of source code must retain the above 
 *     copyright notice, this list of conditions and the 
 *     following disclaimer. 
 * *   Redistributions in binary form must reproduce the above 
 *     copyright notice, this list of conditions and the 
 *     following disclaimer in the documentation and/or other 
 *     materials provided with the distribution. 
 * 
 * THIS SOFTWARE IS PROVIDED BY THE COPYRIGHT HOLDERS AND 
 * CONTRIBUTORS "AS IS" AND ANY EXPRESS OR IMPLIED WARRANTIES, 
 * INCLUDING, BUT NOT LIMITED TO, THE IMPLIED WARRANTIES OF 
 * MERCHANTABILITY AND FITNESS FOR A PARTICULAR PURPOSE ARE 
 * DISCLAIMED. IN NO EVENT SHALL THE COPYRIGHT HOLDER OR 
 * CONTRIBUTORS BE LIABLE FOR ANY DIRECT, INDIRECT, INCIDENTAL, 
 * SPECIAL, EXEMPLARY, OR CONSEQUENTIAL DAMAGES (INCLUDING, 
 * BUT NOT LIMITED TO, PROCUREMENT OF SUBSTITUTE GOODS OR 
 * SERVICES; LOSS OF USE, DATA, OR PROFITS; OR BUSINESS 
 * INTERRUPTION) HOWEVER CAUSED AND ON ANY THEORY OF LIABILITY, 
 * WHETHER IN CONTRACT, STRICT LIABILITY, OR TORT (INCLUDING 
 * NEGLIGENCE OR OTHERWISE) ARISING IN ANY WAY OUT OF THE USE 
 * OF THIS SOFTWARE, EVEN IF ADVISED OF THE POSSIBILITY OF 
 * SUCH DAMAGE.
 */

using System;
using System.Collections.Generic;
using System.Diagnostics;
using System.IO;
using XenAdmin.Controls;
using XenAdmin.Core;
using XenAPI;
using XenAdmin.Alerts;

namespace XenAdmin.Wizards.PatchingWizard
{
    public partial class PatchingWizard_ModePage : XenTabPage
    {
        public XenServerPatchAlert SelectedUpdateAlert { private get; set; }

        public PatchingWizard_ModePage()
        {
            InitializeComponent();
        }

        public override string Text
        {
            get { return Messages.PATCHINGWIZARD_MODEPAGE_TEXT; }
        }

        public override string PageTitle
        {
            get { return Messages.PATCHINGWIZARD_MODEPAGE_TITLE; }
        }

        public override string HelpID
        {
            get { return "UpdateMode"; }
        }

        public override bool EnablePrevious()
        {
            return true;
        }

        public override string NextText(bool isLastPage)
        {
            return Messages.UPDATES_WIZARD_APPLY_UPDATE;
        }

<<<<<<< HEAD
=======
        public Dictionary<string, LivePatchCode> LivePatchCodesByHost
        {
            get;
            set;
        }
        
>>>>>>> 1bb49758
        public override void PageLoaded(PageLoadedDirection direction)
        {
            base.PageLoaded(direction);

            textBoxLog.Clear();

            
            var anyPoolForbidsAutoRestart = AnyPoolForbidsAutoRestart();
            var patchRequiresReboot = PatchRequiresReboot();

            var automaticDisabled = anyPoolForbidsAutoRestart && patchRequiresReboot;

            switch (SelectedUpdateType)
            {
                case UpdateType.NewRetail:
                case UpdateType.Existing:
<<<<<<< HEAD
                    textBoxLog.Text = PatchingWizardModeGuidanceBuilder.ModeRetailPatch(SelectedServers, Patch);
=======
                    textBoxLog.Text = PatchingWizardModeGuidanceBuilder.ModeRetailPatch(SelectedServers, Patch, LivePatchCodesByHost);
                    AutomaticRadioButton.Enabled = true;
                    AutomaticRadioButton.Checked = true;
>>>>>>> 1bb49758
                    break;
                case UpdateType.NewSuppPack:
                    textBoxLog.Text = PatchingWizardModeGuidanceBuilder.ModeSuppPack(SelectedServers);
                    break;
                default:
                    automaticDisabled = true;
                    break;
            }

            if (automaticDisabled)
            {
                AutomaticRadioButton.Checked = false;
                AutomaticRadioButton.Enabled = false;
            }
            else
            {
                AutomaticRadioButton.Enabled = true;
                AutomaticRadioButton.Checked = true;
            }

            if (SelectedUpdateType == UpdateType.NewSuppPack || SelectedServers.Exists(server => !Helpers.ClearwaterOrGreater(server)))
            {
                removeUpdateFileCheckBox.Checked = false;
                removeUpdateFileCheckBox.Visible = false;
            }
        }

        public override bool EnableNext()
        {
            return AutomaticRadioButton.Checked || ManualRadioButton.Checked;
        }

        private void UpdateEnablement()
        {
            textBoxLog.Enabled = ManualRadioButton.Checked;
            OnPageUpdated();
        }

        #region Accessors

        public string ManualTextInstructions
        {
            get
            {
                return textBoxLog.Text;
            }
        }

        public bool IsAutomaticMode
        {
            get
            {
                return AutomaticRadioButton.Checked;
            }
        }

        public bool RemoveUpdateFile
        {
            get
            {
                return removeUpdateFileCheckBox.Checked;
            }
        }

        public List<Host> SelectedServers { private get; set; }
        public Pool_patch Patch { private get; set; }
        public UpdateType SelectedUpdateType { private get; set; }

        #endregion

        private void AutomaticRadioButton_CheckedChanged(object sender, EventArgs e)
        {
            UpdateEnablement();
        }

        private void ManualRadioButton_CheckedChanged(object sender, EventArgs e)
        {
            UpdateEnablement();
        }

        //Check for pool:other-config:hci-forbid-update-auto-restart setting
        private bool AnyPoolForbidsAutoRestart()
        {
            var poolForbidRestartKey = "XenCenter.CustomFields.hci-forbid-update-auto-restart";
            foreach (var server in SelectedServers)
            {
                var pool = Helpers.GetPoolOfOne(server.Connection);
                var poolOtherConfig = Helpers.GetOtherConfig(pool);
                if (poolOtherConfig.ContainsKey(poolForbidRestartKey) &&
                    poolOtherConfig[poolForbidRestartKey].ToLowerInvariant().Equals(bool.TrueString.ToLowerInvariant()))
                {
                    return true;
                }
            }

            return false;
        }

        private bool PatchRequiresReboot()
        {
            var guidance = Patch.after_apply_guidance ?? new List<after_apply_guidance>();

            foreach (var guide in guidance)
            {
                switch (guide)
                {
                    case after_apply_guidance.restartHost:
                        return true;
                    case after_apply_guidance.restartXAPI:
                        return true;
                }
            }

            return false; // no host restart needed
        }
            

        private void button1_Click(object sender, EventArgs e)
        {
            string filePath = Path.GetTempFileName();
            FileStream fileStream = File.Create(filePath);
            StreamWriter sw = new StreamWriter(fileStream);
            sw.Write(textBoxLog.Text);
            sw.Close();
            fileStream.Close();
            Process.Start("notepad.exe", filePath);
        }
    }


}
<|MERGE_RESOLUTION|>--- conflicted
+++ resolved
@@ -1,239 +1,230 @@
-﻿/* Copyright (c) Citrix Systems Inc. 
- * All rights reserved. 
- * 
- * Redistribution and use in source and binary forms, 
- * with or without modification, are permitted provided 
- * that the following conditions are met: 
- * 
- * *   Redistributions of source code must retain the above 
- *     copyright notice, this list of conditions and the 
- *     following disclaimer. 
- * *   Redistributions in binary form must reproduce the above 
- *     copyright notice, this list of conditions and the 
- *     following disclaimer in the documentation and/or other 
- *     materials provided with the distribution. 
- * 
- * THIS SOFTWARE IS PROVIDED BY THE COPYRIGHT HOLDERS AND 
- * CONTRIBUTORS "AS IS" AND ANY EXPRESS OR IMPLIED WARRANTIES, 
- * INCLUDING, BUT NOT LIMITED TO, THE IMPLIED WARRANTIES OF 
- * MERCHANTABILITY AND FITNESS FOR A PARTICULAR PURPOSE ARE 
- * DISCLAIMED. IN NO EVENT SHALL THE COPYRIGHT HOLDER OR 
- * CONTRIBUTORS BE LIABLE FOR ANY DIRECT, INDIRECT, INCIDENTAL, 
- * SPECIAL, EXEMPLARY, OR CONSEQUENTIAL DAMAGES (INCLUDING, 
- * BUT NOT LIMITED TO, PROCUREMENT OF SUBSTITUTE GOODS OR 
- * SERVICES; LOSS OF USE, DATA, OR PROFITS; OR BUSINESS 
- * INTERRUPTION) HOWEVER CAUSED AND ON ANY THEORY OF LIABILITY, 
- * WHETHER IN CONTRACT, STRICT LIABILITY, OR TORT (INCLUDING 
- * NEGLIGENCE OR OTHERWISE) ARISING IN ANY WAY OUT OF THE USE 
- * OF THIS SOFTWARE, EVEN IF ADVISED OF THE POSSIBILITY OF 
- * SUCH DAMAGE.
- */
-
-using System;
-using System.Collections.Generic;
-using System.Diagnostics;
-using System.IO;
-using XenAdmin.Controls;
-using XenAdmin.Core;
-using XenAPI;
-using XenAdmin.Alerts;
-
-namespace XenAdmin.Wizards.PatchingWizard
-{
-    public partial class PatchingWizard_ModePage : XenTabPage
-    {
-        public XenServerPatchAlert SelectedUpdateAlert { private get; set; }
-
-        public PatchingWizard_ModePage()
-        {
-            InitializeComponent();
-        }
-
-        public override string Text
-        {
-            get { return Messages.PATCHINGWIZARD_MODEPAGE_TEXT; }
-        }
-
-        public override string PageTitle
-        {
-            get { return Messages.PATCHINGWIZARD_MODEPAGE_TITLE; }
-        }
-
-        public override string HelpID
-        {
-            get { return "UpdateMode"; }
-        }
-
-        public override bool EnablePrevious()
-        {
-            return true;
-        }
-
-        public override string NextText(bool isLastPage)
-        {
-            return Messages.UPDATES_WIZARD_APPLY_UPDATE;
-        }
-
-<<<<<<< HEAD
-=======
-        public Dictionary<string, LivePatchCode> LivePatchCodesByHost
-        {
-            get;
-            set;
-        }
-        
->>>>>>> 1bb49758
-        public override void PageLoaded(PageLoadedDirection direction)
-        {
-            base.PageLoaded(direction);
-
-            textBoxLog.Clear();
-
-            
-            var anyPoolForbidsAutoRestart = AnyPoolForbidsAutoRestart();
-            var patchRequiresReboot = PatchRequiresReboot();
-
-            var automaticDisabled = anyPoolForbidsAutoRestart && patchRequiresReboot;
-
-            switch (SelectedUpdateType)
-            {
-                case UpdateType.NewRetail:
-                case UpdateType.Existing:
-<<<<<<< HEAD
-                    textBoxLog.Text = PatchingWizardModeGuidanceBuilder.ModeRetailPatch(SelectedServers, Patch);
-=======
-                    textBoxLog.Text = PatchingWizardModeGuidanceBuilder.ModeRetailPatch(SelectedServers, Patch, LivePatchCodesByHost);
-                    AutomaticRadioButton.Enabled = true;
-                    AutomaticRadioButton.Checked = true;
->>>>>>> 1bb49758
-                    break;
-                case UpdateType.NewSuppPack:
-                    textBoxLog.Text = PatchingWizardModeGuidanceBuilder.ModeSuppPack(SelectedServers);
-                    break;
-                default:
-                    automaticDisabled = true;
-                    break;
-            }
-
-            if (automaticDisabled)
-            {
-                AutomaticRadioButton.Checked = false;
-                AutomaticRadioButton.Enabled = false;
-            }
-            else
-            {
-                AutomaticRadioButton.Enabled = true;
-                AutomaticRadioButton.Checked = true;
-            }
-
-            if (SelectedUpdateType == UpdateType.NewSuppPack || SelectedServers.Exists(server => !Helpers.ClearwaterOrGreater(server)))
-            {
-                removeUpdateFileCheckBox.Checked = false;
-                removeUpdateFileCheckBox.Visible = false;
-            }
-        }
-
-        public override bool EnableNext()
-        {
-            return AutomaticRadioButton.Checked || ManualRadioButton.Checked;
-        }
-
-        private void UpdateEnablement()
-        {
-            textBoxLog.Enabled = ManualRadioButton.Checked;
-            OnPageUpdated();
-        }
-
-        #region Accessors
-
-        public string ManualTextInstructions
-        {
-            get
-            {
-                return textBoxLog.Text;
-            }
-        }
-
-        public bool IsAutomaticMode
-        {
-            get
-            {
-                return AutomaticRadioButton.Checked;
-            }
-        }
-
-        public bool RemoveUpdateFile
-        {
-            get
-            {
-                return removeUpdateFileCheckBox.Checked;
-            }
-        }
-
-        public List<Host> SelectedServers { private get; set; }
-        public Pool_patch Patch { private get; set; }
-        public UpdateType SelectedUpdateType { private get; set; }
-
-        #endregion
-
-        private void AutomaticRadioButton_CheckedChanged(object sender, EventArgs e)
-        {
-            UpdateEnablement();
-        }
-
-        private void ManualRadioButton_CheckedChanged(object sender, EventArgs e)
-        {
-            UpdateEnablement();
-        }
-
-        //Check for pool:other-config:hci-forbid-update-auto-restart setting
-        private bool AnyPoolForbidsAutoRestart()
-        {
-            var poolForbidRestartKey = "XenCenter.CustomFields.hci-forbid-update-auto-restart";
-            foreach (var server in SelectedServers)
-            {
-                var pool = Helpers.GetPoolOfOne(server.Connection);
-                var poolOtherConfig = Helpers.GetOtherConfig(pool);
-                if (poolOtherConfig.ContainsKey(poolForbidRestartKey) &&
-                    poolOtherConfig[poolForbidRestartKey].ToLowerInvariant().Equals(bool.TrueString.ToLowerInvariant()))
-                {
-                    return true;
-                }
-            }
-
-            return false;
-        }
-
-        private bool PatchRequiresReboot()
-        {
-            var guidance = Patch.after_apply_guidance ?? new List<after_apply_guidance>();
-
-            foreach (var guide in guidance)
-            {
-                switch (guide)
-                {
-                    case after_apply_guidance.restartHost:
-                        return true;
-                    case after_apply_guidance.restartXAPI:
-                        return true;
-                }
-            }
-
-            return false; // no host restart needed
-        }
-            
-
-        private void button1_Click(object sender, EventArgs e)
-        {
-            string filePath = Path.GetTempFileName();
-            FileStream fileStream = File.Create(filePath);
-            StreamWriter sw = new StreamWriter(fileStream);
-            sw.Write(textBoxLog.Text);
-            sw.Close();
-            fileStream.Close();
-            Process.Start("notepad.exe", filePath);
-        }
-    }
-
-
-}
+﻿/* Copyright (c) Citrix Systems Inc. 
+ * All rights reserved. 
+ * 
+ * Redistribution and use in source and binary forms, 
+ * with or without modification, are permitted provided 
+ * that the following conditions are met: 
+ * 
+ * *   Redistributions of source code must retain the above 
+ *     copyright notice, this list of conditions and the 
+ *     following disclaimer. 
+ * *   Redistributions in binary form must reproduce the above 
+ *     copyright notice, this list of conditions and the 
+ *     following disclaimer in the documentation and/or other 
+ *     materials provided with the distribution. 
+ * 
+ * THIS SOFTWARE IS PROVIDED BY THE COPYRIGHT HOLDERS AND 
+ * CONTRIBUTORS "AS IS" AND ANY EXPRESS OR IMPLIED WARRANTIES, 
+ * INCLUDING, BUT NOT LIMITED TO, THE IMPLIED WARRANTIES OF 
+ * MERCHANTABILITY AND FITNESS FOR A PARTICULAR PURPOSE ARE 
+ * DISCLAIMED. IN NO EVENT SHALL THE COPYRIGHT HOLDER OR 
+ * CONTRIBUTORS BE LIABLE FOR ANY DIRECT, INDIRECT, INCIDENTAL, 
+ * SPECIAL, EXEMPLARY, OR CONSEQUENTIAL DAMAGES (INCLUDING, 
+ * BUT NOT LIMITED TO, PROCUREMENT OF SUBSTITUTE GOODS OR 
+ * SERVICES; LOSS OF USE, DATA, OR PROFITS; OR BUSINESS 
+ * INTERRUPTION) HOWEVER CAUSED AND ON ANY THEORY OF LIABILITY, 
+ * WHETHER IN CONTRACT, STRICT LIABILITY, OR TORT (INCLUDING 
+ * NEGLIGENCE OR OTHERWISE) ARISING IN ANY WAY OUT OF THE USE 
+ * OF THIS SOFTWARE, EVEN IF ADVISED OF THE POSSIBILITY OF 
+ * SUCH DAMAGE.
+ */
+
+using System;
+using System.Collections.Generic;
+using System.Diagnostics;
+using System.IO;
+using XenAdmin.Controls;
+using XenAdmin.Core;
+using XenAPI;
+using XenAdmin.Alerts;
+
+namespace XenAdmin.Wizards.PatchingWizard
+{
+    public partial class PatchingWizard_ModePage : XenTabPage
+    {
+        public XenServerPatchAlert SelectedUpdateAlert { private get; set; }
+
+        public PatchingWizard_ModePage()
+        {
+            InitializeComponent();
+        }
+
+        public override string Text
+        {
+            get { return Messages.PATCHINGWIZARD_MODEPAGE_TEXT; }
+        }
+
+        public override string PageTitle
+        {
+            get { return Messages.PATCHINGWIZARD_MODEPAGE_TITLE; }
+        }
+
+        public override string HelpID
+        {
+            get { return "UpdateMode"; }
+        }
+
+        public override bool EnablePrevious()
+        {
+            return true;
+        }
+
+        public override string NextText(bool isLastPage)
+        {
+            return Messages.UPDATES_WIZARD_APPLY_UPDATE;
+        }
+
+        public Dictionary<string, LivePatchCode> LivePatchCodesByHost
+        {
+            get;
+            set;
+        }
+        
+        public override void PageLoaded(PageLoadedDirection direction)
+        {
+            base.PageLoaded(direction);
+
+            textBoxLog.Clear();
+
+            
+            var anyPoolForbidsAutoRestart = AnyPoolForbidsAutoRestart();
+            var patchRequiresReboot = PatchRequiresReboot();
+
+            var automaticDisabled = anyPoolForbidsAutoRestart && patchRequiresReboot;
+
+            switch (SelectedUpdateType)
+            {
+                case UpdateType.NewRetail:
+                case UpdateType.Existing:
+                    textBoxLog.Text = PatchingWizardModeGuidanceBuilder.ModeRetailPatch(SelectedServers, Patch, LivePatchCodesByHost);
+                    break;
+                case UpdateType.NewSuppPack:
+                    textBoxLog.Text = PatchingWizardModeGuidanceBuilder.ModeSuppPack(SelectedServers);
+                    break;
+                default:
+                    automaticDisabled = true;
+                    break;
+            }
+
+            if (automaticDisabled)
+            {
+                AutomaticRadioButton.Checked = false;
+                AutomaticRadioButton.Enabled = false;
+            }
+            else
+            {
+                AutomaticRadioButton.Enabled = true;
+                AutomaticRadioButton.Checked = true;
+            }
+
+            if (SelectedUpdateType == UpdateType.NewSuppPack || SelectedServers.Exists(server => !Helpers.ClearwaterOrGreater(server)))
+            {
+                removeUpdateFileCheckBox.Checked = false;
+                removeUpdateFileCheckBox.Visible = false;
+            }
+        }
+
+        public override bool EnableNext()
+        {
+            return AutomaticRadioButton.Checked || ManualRadioButton.Checked;
+        }
+
+        private void UpdateEnablement()
+        {
+            textBoxLog.Enabled = ManualRadioButton.Checked;
+            OnPageUpdated();
+        }
+
+        #region Accessors
+
+        public string ManualTextInstructions
+        {
+            get
+            {
+                return textBoxLog.Text;
+            }
+        }
+
+        public bool IsAutomaticMode
+        {
+            get
+            {
+                return AutomaticRadioButton.Checked;
+            }
+        }
+
+        public bool RemoveUpdateFile
+        {
+            get
+            {
+                return removeUpdateFileCheckBox.Checked;
+            }
+        }
+
+        public List<Host> SelectedServers { private get; set; }
+        public Pool_patch Patch { private get; set; }
+        public UpdateType SelectedUpdateType { private get; set; }
+
+        #endregion
+
+        private void AutomaticRadioButton_CheckedChanged(object sender, EventArgs e)
+        {
+            UpdateEnablement();
+        }
+
+        private void ManualRadioButton_CheckedChanged(object sender, EventArgs e)
+        {
+            UpdateEnablement();
+        }
+
+        //Check for pool:other-config:hci-forbid-update-auto-restart setting
+        private bool AnyPoolForbidsAutoRestart()
+        {
+            var poolForbidRestartKey = "XenCenter.CustomFields.hci-forbid-update-auto-restart";
+            foreach (var server in SelectedServers)
+            {
+                var pool = Helpers.GetPoolOfOne(server.Connection);
+                var poolOtherConfig = Helpers.GetOtherConfig(pool);
+                if (poolOtherConfig.ContainsKey(poolForbidRestartKey) &&
+                    poolOtherConfig[poolForbidRestartKey].ToLowerInvariant().Equals(bool.TrueString.ToLowerInvariant()))
+                {
+                    return true;
+                }
+            }
+
+            return false;
+        }
+
+        private bool PatchRequiresReboot()
+        {
+            var guidance = Patch.after_apply_guidance ?? new List<after_apply_guidance>();
+
+            foreach (var guide in guidance)
+            {
+                switch (guide)
+                {
+                    case after_apply_guidance.restartHost:
+                        return true;
+                    case after_apply_guidance.restartXAPI:
+                        return true;
+                }
+            }
+
+            return false; // no host restart needed
+        }
+            
+
+        private void button1_Click(object sender, EventArgs e)
+        {
+            string filePath = Path.GetTempFileName();
+            FileStream fileStream = File.Create(filePath);
+            StreamWriter sw = new StreamWriter(fileStream);
+            sw.Write(textBoxLog.Text);
+            sw.Close();
+            fileStream.Close();
+            Process.Start("notepad.exe", filePath);
+        }
+    }
+
+
+}