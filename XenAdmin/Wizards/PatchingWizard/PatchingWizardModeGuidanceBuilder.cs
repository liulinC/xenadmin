﻿/* Copyright (c) Citrix Systems Inc. 
 * All rights reserved. 
 * 
 * Redistribution and use in source and binary forms, 
 * with or without modification, are permitted provided 
 * that the following conditions are met: 
 * 
 * *   Redistributions of source code must retain the above 
 *     copyright notice, this list of conditions and the 
 *     following disclaimer. 
 * *   Redistributions in binary form must reproduce the above 
 *     copyright notice, this list of conditions and the 
 *     following disclaimer in the documentation and/or other 
 *     materials provided with the distribution. 
 * 
 * THIS SOFTWARE IS PROVIDED BY THE COPYRIGHT HOLDERS AND 
 * CONTRIBUTORS "AS IS" AND ANY EXPRESS OR IMPLIED WARRANTIES, 
 * INCLUDING, BUT NOT LIMITED TO, THE IMPLIED WARRANTIES OF 
 * MERCHANTABILITY AND FITNESS FOR A PARTICULAR PURPOSE ARE 
 * DISCLAIMED. IN NO EVENT SHALL THE COPYRIGHT HOLDER OR 
 * CONTRIBUTORS BE LIABLE FOR ANY DIRECT, INDIRECT, INCIDENTAL, 
 * SPECIAL, EXEMPLARY, OR CONSEQUENTIAL DAMAGES (INCLUDING, 
 * BUT NOT LIMITED TO, PROCUREMENT OF SUBSTITUTE GOODS OR 
 * SERVICES; LOSS OF USE, DATA, OR PROFITS; OR BUSINESS 
 * INTERRUPTION) HOWEVER CAUSED AND ON ANY THEORY OF LIABILITY, 
 * WHETHER IN CONTRACT, STRICT LIABILITY, OR TORT (INCLUDING 
 * NEGLIGENCE OR OTHERWISE) ARISING IN ANY WAY OUT OF THE USE 
 * OF THIS SOFTWARE, EVEN IF ADVISED OF THE POSSIBILITY OF 
 * SUCH DAMAGE.
 */

using System;
using System.Collections.Generic;
using System.Text;
using XenAdmin.Core;
using XenAPI;
using System.Linq;

namespace XenAdmin.Wizards.PatchingWizard
{
    public class PatchingWizardModeGuidanceBuilder
    {
        public static string ModeRetailPatch(List<Host> servers, Pool_patch patch, Dictionary<string, LivePatchCode> LivePatchCodesByHost)
        {
            return Build(servers.Where(h => patch != null && patch.AppliedOn(h) == DateTime.MaxValue).ToList(), patch != null ? patch.after_apply_guidance : new List<after_apply_guidance>(), LivePatchCodesByHost);
        }

        public static string ModeSuppPack(List<Host> servers)
        {
            List<after_apply_guidance> guidance = new List<after_apply_guidance> { after_apply_guidance.restartHost };
<<<<<<< HEAD
            return Build(servers, guidance);
        }

        private static string Build(List<Host> servers, List<after_apply_guidance> guidance)
        {
=======
>>>>>>> 1bb49758
            return Build(servers, guidance, new Dictionary<string, LivePatchCode>());
        }

        private static string Build(List<Host> servers, List<after_apply_guidance> guidance, Dictionary<string, LivePatchCode> LivePatchCodesByHost)
        {
            StringBuilder sbLog = new StringBuilder();

            foreach (after_apply_guidance guide in guidance)
            {
                if (guide == after_apply_guidance.restartHost
                    && (LivePatchCodesByHost != null && servers.TrueForAll(h => LivePatchCodesByHost.ContainsKey(h.uuid) && LivePatchCodesByHost[h.uuid] == LivePatchCode.PATCH_PRECHECK_LIVEPATCH_COMPLETE)))
                    continue;

                sbLog.AppendLine(GetGuideMessage(guide));

                switch (guide)
                {
                    case after_apply_guidance.restartHost:
                    case after_apply_guidance.restartXAPI:
                        foreach (Host host in servers)
                        {
                            if (guide == after_apply_guidance.restartHost && LivePatchCodesByHost != null && LivePatchCodesByHost.ContainsKey(host.uuid) && LivePatchCodesByHost[host.uuid] == LivePatchCode.PATCH_PRECHECK_LIVEPATCH_COMPLETE)
                                continue;

                            if (host.IsMaster())
                                sbLog.AppendFormat("\t{0} ({1})\r\n", host.Name, Messages.MASTER);
                            else
                                sbLog.AppendFormat("\t{0}\r\n", host.Name);

                        }
                        break;
                    case after_apply_guidance.restartPV:
                        foreach (VM vm in Helpers.VMsRunningOn(servers))
                        {
                            if (vm.IsHVM || !vm.is_a_real_vm)
                                continue;
                            sbLog.AppendFormat("\t{0}\r\n", vm.Name);
                        }
                        break;
                    case after_apply_guidance.restartHVM:
                        foreach (VM vm in Helpers.VMsRunningOn(servers))
                        {
                            if (!vm.IsHVM || !vm.is_a_real_vm)
                                continue;
                            sbLog.AppendFormat("\t{0}\r\n", vm.Name);
                        }
                        break;
                }
            }

            if (sbLog.Length == 0)
                sbLog.Append(Messages.PATCHINGWIZARD_MODEPAGE_NOACTION);

            return sbLog.ToString();
        }

        private static string GetGuideMessage(after_apply_guidance guidance)
        {
            switch (guidance)
            {
                case after_apply_guidance.restartXAPI:
                    return Messages.PATCHINGWIZARD_MODEPAGE_RESTARTXAPI;
                case after_apply_guidance.restartHost:
                    return Messages.PATCHINGWIZARD_MODEPAGE_RESTARTSERVERS;
                case after_apply_guidance.restartHVM:
                case after_apply_guidance.restartPV:
                    return Messages.PATCHINGWIZARD_MODEPAGE_RESTARTVMS;
                default:
                    return Messages.PATCHINGWIZARD_MODEPAGE_UNKNOWNACTION;
            }
        }
    }
}
<|MERGE_RESOLUTION|>--- conflicted
+++ resolved
@@ -1,131 +1,123 @@
-﻿/* Copyright (c) Citrix Systems Inc. 
- * All rights reserved. 
- * 
- * Redistribution and use in source and binary forms, 
- * with or without modification, are permitted provided 
- * that the following conditions are met: 
- * 
- * *   Redistributions of source code must retain the above 
- *     copyright notice, this list of conditions and the 
- *     following disclaimer. 
- * *   Redistributions in binary form must reproduce the above 
- *     copyright notice, this list of conditions and the 
- *     following disclaimer in the documentation and/or other 
- *     materials provided with the distribution. 
- * 
- * THIS SOFTWARE IS PROVIDED BY THE COPYRIGHT HOLDERS AND 
- * CONTRIBUTORS "AS IS" AND ANY EXPRESS OR IMPLIED WARRANTIES, 
- * INCLUDING, BUT NOT LIMITED TO, THE IMPLIED WARRANTIES OF 
- * MERCHANTABILITY AND FITNESS FOR A PARTICULAR PURPOSE ARE 
- * DISCLAIMED. IN NO EVENT SHALL THE COPYRIGHT HOLDER OR 
- * CONTRIBUTORS BE LIABLE FOR ANY DIRECT, INDIRECT, INCIDENTAL, 
- * SPECIAL, EXEMPLARY, OR CONSEQUENTIAL DAMAGES (INCLUDING, 
- * BUT NOT LIMITED TO, PROCUREMENT OF SUBSTITUTE GOODS OR 
- * SERVICES; LOSS OF USE, DATA, OR PROFITS; OR BUSINESS 
- * INTERRUPTION) HOWEVER CAUSED AND ON ANY THEORY OF LIABILITY, 
- * WHETHER IN CONTRACT, STRICT LIABILITY, OR TORT (INCLUDING 
- * NEGLIGENCE OR OTHERWISE) ARISING IN ANY WAY OUT OF THE USE 
- * OF THIS SOFTWARE, EVEN IF ADVISED OF THE POSSIBILITY OF 
- * SUCH DAMAGE.
- */
-
-using System;
-using System.Collections.Generic;
-using System.Text;
-using XenAdmin.Core;
-using XenAPI;
-using System.Linq;
-
-namespace XenAdmin.Wizards.PatchingWizard
-{
-    public class PatchingWizardModeGuidanceBuilder
-    {
-        public static string ModeRetailPatch(List<Host> servers, Pool_patch patch, Dictionary<string, LivePatchCode> LivePatchCodesByHost)
-        {
-            return Build(servers.Where(h => patch != null && patch.AppliedOn(h) == DateTime.MaxValue).ToList(), patch != null ? patch.after_apply_guidance : new List<after_apply_guidance>(), LivePatchCodesByHost);
-        }
-
-        public static string ModeSuppPack(List<Host> servers)
-        {
-            List<after_apply_guidance> guidance = new List<after_apply_guidance> { after_apply_guidance.restartHost };
-<<<<<<< HEAD
-            return Build(servers, guidance);
-        }
-
-        private static string Build(List<Host> servers, List<after_apply_guidance> guidance)
-        {
-=======
->>>>>>> 1bb49758
-            return Build(servers, guidance, new Dictionary<string, LivePatchCode>());
-        }
-
-        private static string Build(List<Host> servers, List<after_apply_guidance> guidance, Dictionary<string, LivePatchCode> LivePatchCodesByHost)
-        {
-            StringBuilder sbLog = new StringBuilder();
-
-            foreach (after_apply_guidance guide in guidance)
-            {
-                if (guide == after_apply_guidance.restartHost
-                    && (LivePatchCodesByHost != null && servers.TrueForAll(h => LivePatchCodesByHost.ContainsKey(h.uuid) && LivePatchCodesByHost[h.uuid] == LivePatchCode.PATCH_PRECHECK_LIVEPATCH_COMPLETE)))
-                    continue;
-
-                sbLog.AppendLine(GetGuideMessage(guide));
-
-                switch (guide)
-                {
-                    case after_apply_guidance.restartHost:
-                    case after_apply_guidance.restartXAPI:
-                        foreach (Host host in servers)
-                        {
-                            if (guide == after_apply_guidance.restartHost && LivePatchCodesByHost != null && LivePatchCodesByHost.ContainsKey(host.uuid) && LivePatchCodesByHost[host.uuid] == LivePatchCode.PATCH_PRECHECK_LIVEPATCH_COMPLETE)
-                                continue;
-
-                            if (host.IsMaster())
-                                sbLog.AppendFormat("\t{0} ({1})\r\n", host.Name, Messages.MASTER);
-                            else
-                                sbLog.AppendFormat("\t{0}\r\n", host.Name);
-
-                        }
-                        break;
-                    case after_apply_guidance.restartPV:
-                        foreach (VM vm in Helpers.VMsRunningOn(servers))
-                        {
-                            if (vm.IsHVM || !vm.is_a_real_vm)
-                                continue;
-                            sbLog.AppendFormat("\t{0}\r\n", vm.Name);
-                        }
-                        break;
-                    case after_apply_guidance.restartHVM:
-                        foreach (VM vm in Helpers.VMsRunningOn(servers))
-                        {
-                            if (!vm.IsHVM || !vm.is_a_real_vm)
-                                continue;
-                            sbLog.AppendFormat("\t{0}\r\n", vm.Name);
-                        }
-                        break;
-                }
-            }
-
-            if (sbLog.Length == 0)
-                sbLog.Append(Messages.PATCHINGWIZARD_MODEPAGE_NOACTION);
-
-            return sbLog.ToString();
-        }
-
-        private static string GetGuideMessage(after_apply_guidance guidance)
-        {
-            switch (guidance)
-            {
-                case after_apply_guidance.restartXAPI:
-                    return Messages.PATCHINGWIZARD_MODEPAGE_RESTARTXAPI;
-                case after_apply_guidance.restartHost:
-                    return Messages.PATCHINGWIZARD_MODEPAGE_RESTARTSERVERS;
-                case after_apply_guidance.restartHVM:
-                case after_apply_guidance.restartPV:
-                    return Messages.PATCHINGWIZARD_MODEPAGE_RESTARTVMS;
-                default:
-                    return Messages.PATCHINGWIZARD_MODEPAGE_UNKNOWNACTION;
-            }
-        }
-    }
-}
+﻿/* Copyright (c) Citrix Systems Inc. 
+ * All rights reserved. 
+ * 
+ * Redistribution and use in source and binary forms, 
+ * with or without modification, are permitted provided 
+ * that the following conditions are met: 
+ * 
+ * *   Redistributions of source code must retain the above 
+ *     copyright notice, this list of conditions and the 
+ *     following disclaimer. 
+ * *   Redistributions in binary form must reproduce the above 
+ *     copyright notice, this list of conditions and the 
+ *     following disclaimer in the documentation and/or other 
+ *     materials provided with the distribution. 
+ * 
+ * THIS SOFTWARE IS PROVIDED BY THE COPYRIGHT HOLDERS AND 
+ * CONTRIBUTORS "AS IS" AND ANY EXPRESS OR IMPLIED WARRANTIES, 
+ * INCLUDING, BUT NOT LIMITED TO, THE IMPLIED WARRANTIES OF 
+ * MERCHANTABILITY AND FITNESS FOR A PARTICULAR PURPOSE ARE 
+ * DISCLAIMED. IN NO EVENT SHALL THE COPYRIGHT HOLDER OR 
+ * CONTRIBUTORS BE LIABLE FOR ANY DIRECT, INDIRECT, INCIDENTAL, 
+ * SPECIAL, EXEMPLARY, OR CONSEQUENTIAL DAMAGES (INCLUDING, 
+ * BUT NOT LIMITED TO, PROCUREMENT OF SUBSTITUTE GOODS OR 
+ * SERVICES; LOSS OF USE, DATA, OR PROFITS; OR BUSINESS 
+ * INTERRUPTION) HOWEVER CAUSED AND ON ANY THEORY OF LIABILITY, 
+ * WHETHER IN CONTRACT, STRICT LIABILITY, OR TORT (INCLUDING 
+ * NEGLIGENCE OR OTHERWISE) ARISING IN ANY WAY OUT OF THE USE 
+ * OF THIS SOFTWARE, EVEN IF ADVISED OF THE POSSIBILITY OF 
+ * SUCH DAMAGE.
+ */
+
+using System;
+using System.Collections.Generic;
+using System.Text;
+using XenAdmin.Core;
+using XenAPI;
+using System.Linq;
+
+namespace XenAdmin.Wizards.PatchingWizard
+{
+    public class PatchingWizardModeGuidanceBuilder
+    {
+        public static string ModeRetailPatch(List<Host> servers, Pool_patch patch, Dictionary<string, LivePatchCode> LivePatchCodesByHost)
+        {
+            return Build(servers.Where(h => patch != null && patch.AppliedOn(h) == DateTime.MaxValue).ToList(), patch != null ? patch.after_apply_guidance : new List<after_apply_guidance>(), LivePatchCodesByHost);
+        }
+
+        public static string ModeSuppPack(List<Host> servers)
+        {
+            List<after_apply_guidance> guidance = new List<after_apply_guidance> { after_apply_guidance.restartHost };
+            return Build(servers, guidance, new Dictionary<string, LivePatchCode>());
+        }
+
+        private static string Build(List<Host> servers, List<after_apply_guidance> guidance, Dictionary<string, LivePatchCode> LivePatchCodesByHost)
+        {
+            StringBuilder sbLog = new StringBuilder();
+
+            foreach (after_apply_guidance guide in guidance)
+            {
+                if (guide == after_apply_guidance.restartHost
+                    && (LivePatchCodesByHost != null && servers.TrueForAll(h => LivePatchCodesByHost.ContainsKey(h.uuid) && LivePatchCodesByHost[h.uuid] == LivePatchCode.PATCH_PRECHECK_LIVEPATCH_COMPLETE)))
+                    continue;
+
+                sbLog.AppendLine(GetGuideMessage(guide));
+
+                switch (guide)
+                {
+                    case after_apply_guidance.restartHost:
+                    case after_apply_guidance.restartXAPI:
+                        foreach (Host host in servers)
+                        {
+                            if (guide == after_apply_guidance.restartHost && LivePatchCodesByHost != null && LivePatchCodesByHost.ContainsKey(host.uuid) && LivePatchCodesByHost[host.uuid] == LivePatchCode.PATCH_PRECHECK_LIVEPATCH_COMPLETE)
+                                continue;
+
+                            if (host.IsMaster())
+                                sbLog.AppendFormat("\t{0} ({1})\r\n", host.Name, Messages.MASTER);
+                            else
+                                sbLog.AppendFormat("\t{0}\r\n", host.Name);
+
+                        }
+                        break;
+                    case after_apply_guidance.restartPV:
+                        foreach (VM vm in Helpers.VMsRunningOn(servers))
+                        {
+                            if (vm.IsHVM || !vm.is_a_real_vm)
+                                continue;
+                            sbLog.AppendFormat("\t{0}\r\n", vm.Name);
+                        }
+                        break;
+                    case after_apply_guidance.restartHVM:
+                        foreach (VM vm in Helpers.VMsRunningOn(servers))
+                        {
+                            if (!vm.IsHVM || !vm.is_a_real_vm)
+                                continue;
+                            sbLog.AppendFormat("\t{0}\r\n", vm.Name);
+                        }
+                        break;
+                }
+            }
+
+            if (sbLog.Length == 0)
+                sbLog.Append(Messages.PATCHINGWIZARD_MODEPAGE_NOACTION);
+
+            return sbLog.ToString();
+        }
+
+        private static string GetGuideMessage(after_apply_guidance guidance)
+        {
+            switch (guidance)
+            {
+                case after_apply_guidance.restartXAPI:
+                    return Messages.PATCHINGWIZARD_MODEPAGE_RESTARTXAPI;
+                case after_apply_guidance.restartHost:
+                    return Messages.PATCHINGWIZARD_MODEPAGE_RESTARTSERVERS;
+                case after_apply_guidance.restartHVM:
+                case after_apply_guidance.restartPV:
+                    return Messages.PATCHINGWIZARD_MODEPAGE_RESTARTVMS;
+                default:
+                    return Messages.PATCHINGWIZARD_MODEPAGE_UNKNOWNACTION;
+            }
+        }
+    }
+}