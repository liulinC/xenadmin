--- conflicted
+++ resolved
@@ -137,10 +137,6 @@
             {
                 radioButtonThickProvisioning.Checked = true;
                 radioButtonThinProvisioning.Checked = false;
-<<<<<<< HEAD
-                thinProvisioningAllocationsControl.ResetControlValues();
-=======
->>>>>>> 29b693ac
             }
         }
 
