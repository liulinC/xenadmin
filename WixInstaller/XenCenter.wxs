--- conflicted
+++ resolved
@@ -281,26 +281,16 @@
             <ComponentRef Id="RegistryEntries" />
             <ComponentRef Id="ApplicationShortcut" />
             <ComponentRef Id="ProgramFilesShortcut" />
-<<<<<<< HEAD
-               
-               <?if "$(env.Branding)"="XenCenter"?>		
-	        <Feature Id="HealthCheckService" Title="@BRANDING_COMPANY_NAME_SHORT@ @BRANDING_SERVER@ Health Check Service" Description="@BRANDING_COMPANY_NAME_SHORT@ @BRANDING_SERVER@ Health Check Service" Display="expand" Level="1" ConfigurableDirectory="HEALTHCHECKSERVICEDIR" AllowAdvertise="no" InstallDefault="local" Absent="allow" >
-	             <ComponentRef Id="XenServerHealthCheck" /> 
-	        </Feature>
+  
+           <?if "$(env.Branding)"="XenCenter"?>		
+				<Feature Id="HealthCheckService" Title="[Citrix] [XenServer] Health Check Service" Description="[Citrix] [XenServer] Health Check Service" Display="expand" Level="1" ConfigurableDirectory="HEALTHCHECKSERVICEDIR" AllowAdvertise="no" InstallDefault="local" Absent="allow" >
+					<ComponentRef Id="XenServerHealthCheck" /> 
+				</Feature>
 	       <?else ?>
 	       <?endif?>
- 	</Feature>
+		</Feature>
 	
-	<?if "$(env.Branding)"="XenCenter"?>
-=======
-        </Feature>
-
-        <?if "$(env.Branding)"="XenCenter"?>		
-        <Feature Id="HealthCheckService" Title="[Citrix] [XenServer] Health Check Service" Description="[Citrix] [XenServer] Health Check Service" Display="expand" Level="1" ConfigurableDirectory="HEALTHCHECKSERVICEDIR" AllowAdvertise="no" InstallDefault="local" Absent="allow" >
-             <ComponentRef Id="XenServerHealthCheck" /> 
-        </Feature>
-
->>>>>>> efe9c807
+		<?if "$(env.Branding)"="XenCenter"?>
         <UIRef Id="WixUI_FeatureTree" />
         <?else ?>
         <UIRef Id="My_WixUI_InstallDir" />
